name: Deploy Documentation

on:
  push:
  pull_request:
    branches: [ master ]

env:
  IMAGE_NAME: rust-llvm
<<<<<<< HEAD
  IMAGE_VERSION: 14-1.70
=======
  IMAGE_VERSION: latest
>>>>>>> 67e07dc9

jobs:
  cargo-docs:
    name: Build book
    runs-on: ubuntu-latest
    steps:
      - uses: actions/checkout@v3
        with:
          submodules: true

      - name: Run Documentation Build
        run: |
          IMAGE_ID=ghcr.io/${{ github.repository_owner }}/$IMAGE_NAME:$IMAGE_VERSION
          # Change all uppercase to lowercase
          IMAGE_ID=$(echo $IMAGE_ID | tr '[A-Z]' '[a-z]')
          docker pull $IMAGE_ID
          ./scripts/build.sh --container --container-name=$IMAGE_ID --doc
          sudo chmod a+rw -R target/doc
          sudo chmod a+rw -R book/book

      - name: Copy documentation
        run: |
          cp -r book/book/ pages
          cp -r target/doc pages/api

      - name: Deploy to github pages
        if: ${{ github.ref == 'refs/heads/master' }}
        uses: peaceiris/actions-gh-pages@v3
        with:
          github_token: ${{ secrets.GITHUB_TOKEN }}
          publish_dir: ./pages<|MERGE_RESOLUTION|>--- conflicted
+++ resolved
@@ -7,11 +7,7 @@
 
 env:
   IMAGE_NAME: rust-llvm
-<<<<<<< HEAD
-  IMAGE_VERSION: 14-1.70
-=======
   IMAGE_VERSION: latest
->>>>>>> 67e07dc9
 
 jobs:
   cargo-docs:
