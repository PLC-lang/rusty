--- conflicted
+++ resolved
@@ -25,13 +25,9 @@
 regex = "1"
 
 [dev-dependencies]
-<<<<<<< HEAD
 num = "0.4"
-=======
 insta = "1.8.0"
 pretty_assertions = "0.6.1"
-
->>>>>>> e38d922f
 
 [lib]
 name = "rusty"
