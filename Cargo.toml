--- conflicted
+++ resolved
@@ -22,10 +22,6 @@
 thiserror = "1.0"
 clap = { version = "3.0", features = ["derive"] }
 indexmap = "1.6"
-<<<<<<< HEAD
-chrono = { version = "0.4.23", default-features = false }
-=======
->>>>>>> 692030e2
 codespan-reporting = "0.11.1"
 generational-arena = "0.2.8"
 regex = "1"
@@ -67,17 +63,10 @@
 	"compiler/plc_diagnostics",
 	"compiler/plc_project",
 	"compiler/plc_source",
-<<<<<<< HEAD
 	"compiler/plc_xml",
 	"compiler/plc_derive",
 ]
-default-members = [".", "compiler/plc_driver", "compiler/plc_derive"]
-=======
-	"rusty-derive"
-]
-default-members = [".", 
-	"compiler/plc_driver"]
->>>>>>> 692030e2
+default-members = [".", "compiler/plc_driver"]
 
 [workspace.dependencies]
 inkwell = { git = "https://github.com/TheDan64/inkwell", branch = "master", features = [
@@ -86,4 +75,4 @@
 encoding_rs = "0.8"
 encoding_rs_io = "0.1"
 log = "0.4"
-chrono = {version = "0.4", default-features = false }+chrono = { version = "0.4", default-features = false }