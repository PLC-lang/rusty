[package]
name = "rusty"
version = "0.2.0"
authors = [
    "Ghaith Hachem <ghaith.hachem@gmail.com>",
    "Mathias Rieder <mathias.rieder@gmail.com>",
]
edition = "2021"
readme = "README.md"
repository = "https://github.com/ghaith/rusty/"
license = "LGPL-3.0-or-later"
keywords = ["iec61131", "st", "Structued_Text"]
categories = ["development-tools::build-utils"]

[features]
default = []
debug = []
verify = []

[dependencies]
logos = "0.12.0"
thiserror = "1.0"
clap = { version = "3.0", features = ["derive"] }
indexmap = "1.6"
chrono = {version = "0.4.23", default-features = false }
codespan-reporting = "0.11.1"
generational-arena = "0.2.8"
regex = "1"
serde = { version = "1.0", features = ["derive"] }
serde_json = "1"
toml = "0.5"
lazy_static = "1.4.0"
shell-words = "1.1.0"
itertools = "0.10.5"
rusty-derive = { path = "rusty-derive" }
lld_rs = "140.0.0"
which = "4.2.5"
log.workspace = true
inkwell.workspace = true

[dev-dependencies]
num = "0.4"
insta = "1.20.0"
pretty_assertions = "1.3.0"
driver = { path = "./compiler/plc_driver/", package = "plc_driver" }
source = { path = "./compiler/plc_source/", package = "plc_source"}
project = { path = "./compiler/plc_project/", package = "plc_project"}
serial_test = "*"
tempfile = "3"
encoding_rs.workspace = true
encoding_rs_io.workspace = true

[lib]
name = "rusty"
path = "src/lib.rs"

[workspace]
<<<<<<< HEAD
members = [
	"xtask",
	"libs/stdlib",
	"compiler/plc_driver",
	"compiler/plc_ast",
	"compiler/plc_diagnostics",
	"compiler/plc_project",
	"compiler/plc_source",
	"rusty-derive"
]
default-members = [".", 
	"compiler/plc_driver", "rusty-derive",
]

[workspace.dependencies]
inkwell = { git = "https://github.com/TheDan64/inkwell", branch = "master", features = [
    "llvm14-0",
] }
encoding_rs = "0.8"
encoding_rs_io = "0.1"
log = "0.4"
=======
members = ["xtask", "libs/stdlib", "rusty-derive"]
default-members = ["."]
>>>>>>> 78b75b4c
<|MERGE_RESOLUTION|>--- conflicted
+++ resolved
@@ -55,7 +55,6 @@
 path = "src/lib.rs"
 
 [workspace]
-<<<<<<< HEAD
 members = [
 	"xtask",
 	"libs/stdlib",
@@ -67,8 +66,7 @@
 	"rusty-derive"
 ]
 default-members = [".", 
-	"compiler/plc_driver", "rusty-derive",
-]
+	"compiler/plc_driver"]
 
 [workspace.dependencies]
 inkwell = { git = "https://github.com/TheDan64/inkwell", branch = "master", features = [
@@ -76,8 +74,4 @@
 ] }
 encoding_rs = "0.8"
 encoding_rs_io = "0.1"
-log = "0.4"
-=======
-members = ["xtask", "libs/stdlib", "rusty-derive"]
-default-members = ["."]
->>>>>>> 78b75b4c
+log = "0.4"