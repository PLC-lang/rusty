//! This module is responsible for lowering inherited references.
//! Derived POUs can access members of their base class using the `__SUPER` qualifier,
//! which is an implicit reference to an instance of the base class which
//! is added as a member variable of the derived class in the 'pre_index' pass.
//!
//! For example, given the following code:
//! ```iec61131st
//! FUNCTION_BLOCK foo
//! END_FUNCTION_BLOCK
//!
//! FUNCTION_BLOCK bar EXTENDS foo
//! END_FUNCTION_BLOCK
//! ```
//! After the `pre-index` pass, the `bar`-function block will be transformed to:
//! ```iec61131st
//! FUNCTION_BLOCK bar
//! VAR
//!   __foo : foo;
//! END_VAR
//! END_FUNCTION_BLOCK
//! ```
//!
//! During the `post_annotate` pass, the inheritance hierarchy is resolved and the `__SUPER` references are added to
//! each `ReferenceExpression` that references a member of the base class.
//!
//! For example, given the following code:
//! ```iec61131st
//! FUNCTION_BLOCK foo
//! VAR
//!     x: INT;
//! END_VAR
//! END_FUNCTION_BLOCK
//!
//! FUNCTION_BLOCK bar EXTENDS foo
//! END_FUNCTION_BLOCK
//!
//! FUNCTION_BLOCK baz
//! VAR
//!    myFb : bar;
//! END_VAR
//!     myFb.x := 1;
//! END_FUNCTION_BLOCK
//! ```
//! After the `post_annotate` pass, the `baz`-function block will be transformed to:
//! ```iec61131st
//! FUNCTION_BLOCK baz
//! VAR
//!   myFb : bar;
//! END_VAR
//!    myFb.__foo.x := 1;
//! END_FUNCTION_BLOCK
//! ```

use plc::{index::Index, lowering::create_call_statement, resolver::AnnotationMap};
use plc_ast::{
    ast::{
        AstFactory, AstNode, AstStatement, CompilationUnit, DataTypeDeclaration, LinkageType, Pou, PouType,
        ReferenceAccess, ReferenceExpr, Variable, VariableBlock, VariableBlockType,
    },
    mut_visitor::{AstVisitorMut, WalkerMut},
    provider::IdProvider,
    try_from_mut,
};
use plc_source::source_location::SourceLocation;

#[derive(Debug, Clone)]
struct Context {
    base_type_name: Option<String>,
    pou: Option<String>,
    access_kind: Option<AccessKind>,
    id_provider: IdProvider,
}

#[derive(Debug, Copy, Clone)]
enum AccessKind {
    MemberOrIndex,
    Cast,
    Global,
}

impl Context {
    fn new(id_provider: IdProvider) -> Self {
        Self { base_type_name: None, pou: None, access_kind: None, id_provider }
    }

    fn with_base(&self, base_type_name: impl Into<String>) -> Self {
        Self { base_type_name: Some(base_type_name.into()), ..self.clone() }
    }

    fn try_with_base(&self, implementation_name: &str, index: &Index) -> Option<Self> {
        index
            .find_pou(implementation_name)
            .and_then(|it| it.get_super_class())
            .map(|base| self.with_base(base))
    }

    fn with_pou(&self, pou: impl Into<String>) -> Self {
        Self { pou: Some(pou.into()), ..self.clone() }
    }

    fn provider(&self) -> IdProvider {
        self.id_provider.clone()
    }
}

pub struct InheritanceLowerer {
    pub index: Option<Index>,
    pub annotations: Option<Box<dyn AnnotationMap>>,
    ctx: Context,
}

impl InheritanceLowerer {
    pub fn new(id_provider: IdProvider) -> Self {
        Self { index: None, annotations: None, ctx: Context::new(id_provider) }
    }

    pub fn provider(&self) -> IdProvider {
        self.ctx.provider()
    }

    pub fn visit_unit(&mut self, unit: &mut CompilationUnit) {
        // before we start walking the unit, we need to lower the `super` keyword to the corresponding `ReferenceExpr`
        let mut super_lowerer =
            SuperKeywordLowerer::new(self.provider(), self.index.as_ref(), self.annotations.as_mut());
        super_lowerer.visit_compilation_unit(unit);
        self.visit_compilation_unit(unit);
    }

    fn walk_with_context<T: WalkerMut>(&mut self, t: &mut T, ctx: Context) {
        let old_ctx = std::mem::replace(&mut self.ctx, ctx);
        t.walk(self);
        self.ctx = old_ctx;
    }

    // Updates the base to reflect the inheritance chain of the node and returns it
    fn update_inheritance_chain(
        &self,
        node: &AstNode,
        base: Option<Box<AstNode>>,
        base_type: &str,
    ) -> Option<Box<AstNode>> {
        if self.index.is_none() || self.annotations.is_none() {
            return base;
        }

        let annotations = self.annotations.as_ref().expect("Annotations exist");
        let Some(qualified_name) = annotations.get_qualified_name(node) else {
            return base;
        };

        let segment = qualified_name.split('.').next().expect("Must have a name");

        if base_type == segment {
            return base;
        }

        let index = self.index.as_ref().expect("Index exists");
        let inheritance_chain = index.get_inheritance_chain(base_type, segment);
        if inheritance_chain.len() <= 1 {
            return base;
        }

        // add a `__SUPER` qualifier for each element in the inheritance chain, exluding `self`
        inheritance_chain.iter().rev().skip(1).fold(base, |base, pou| {
            Some(Box::new(AstFactory::create_member_reference(
                AstFactory::create_identifier(
                    format!("__{}", pou.get_name()),
                    SourceLocation::internal(),
                    self.provider().next_id(),
                ),
                base.map(|it: Box<AstNode>| *it),
                self.provider().next_id(),
            )))
        })
    }
}

impl AstVisitorMut for InheritanceLowerer {
    fn visit_pou(&mut self, pou: &mut Pou) {
        if self.index.is_some() {
            // methods need to be walked in the context of its container
            let pou_name = if let PouType::Method { parent, .. } = &pou.kind { parent } else { &pou.name };
            return self.walk_with_context(pou, self.ctx.with_pou(pou_name));
        }
        if !matches!(pou.kind, PouType::FunctionBlock | PouType::Class) {
            return;
        }

        let Some(base_name) = pou.super_class.as_ref() else {
            return;
        };

        let base_var = Variable {
            name: format!("__{}", &base_name.name),
            data_type_declaration: DataTypeDeclaration::Reference {
                referenced_type: base_name.name.clone(),
                location: SourceLocation::internal(),
            },
            location: SourceLocation::internal(),
            initializer: None,
            address: None,
        };

        let block = VariableBlock {
            variables: vec![base_var],
            kind: VariableBlockType::Local,
            linkage: LinkageType::Internal,
            location: SourceLocation::internal(),
            ..Default::default()
        };

        // To ensure that the `__SUPER` variable is consistently the first variable in the struct,
        // we insert it as the first variable block. This simplifies writing FFI bindings.
        pou.variable_blocks.insert(0, block);
        self.walk_with_context(pou, self.ctx.with_pou(&pou.name));
    }

    fn visit_implementation(&mut self, implementation: &mut plc_ast::ast::Implementation) {
        //Only go through the implementation if we have the index and annotations
        if self.index.is_none() || self.annotations.is_none() {
            return;
        }

        let type_name = if let PouType::Method { parent, .. } = &implementation.pou_type {
            parent
        } else {
            &implementation.type_name
        };
        let ctx = self.ctx.with_pou(type_name);
        let ctx = self
            .index
            .as_ref()
            .and_then(|it| ctx.try_with_base(&implementation.type_name, it))
            .unwrap_or(ctx);

        self.walk_with_context(implementation, ctx);
    }

    fn visit_reference_expr(&mut self, node: &mut AstNode) {
        if self.index.is_none() || self.annotations.is_none() {
            return;
        }
        // Find the base type of the expression before walking the node
        let base_type_name =
            if let AstStatement::ReferenceExpr(ReferenceExpr { base: Some(base), .. }) = node.get_stmt() {
                let index = self.index.as_ref().expect("Index exists");
                let annotations = self.annotations.as_ref().expect("Annotations exist");
                annotations.get_type(base, index).map(|it| it.get_name().to_string())
            } else {
                self.ctx.pou.clone()
            };
        // First walk the statement itself so we make sure any base is correctly added
        let stmt = try_from_mut!(node, ReferenceExpr).expect("ReferenceExpr");
        stmt.walk(self);
        // If the reference is to a member of the base class, we need to add a reference to the
        // base class
        if let ReferenceExpr { base, access: ReferenceAccess::Member(access) } = stmt {
            if let Some(base_type_name) = base_type_name {
                let mut owned_base =
                    self.update_inheritance_chain(access, std::mem::take(base), &base_type_name);
                std::mem::swap(base, &mut owned_base);
            }
        };
    }
}

struct SuperKeywordLowerer<'sup> {
    index: Option<&'sup Index>,
    annotations: Option<&'sup mut Box<dyn AnnotationMap>>,
    ctx: Context,
}

impl<'sup> SuperKeywordLowerer<'sup> {
    pub fn visit_compilation_unit(&mut self, unit: &mut CompilationUnit) {
        if self.index.is_none() || self.annotations.is_none() {
            return;
        }
        unit.walk(self);
    }

    fn new(
        id_provider: IdProvider,
        index: Option<&'sup Index>,
        annotations: Option<&'sup mut Box<dyn AnnotationMap>>,
    ) -> Self {
        Self { index, ctx: Context::new(id_provider), annotations }
    }

    fn provider(&self) -> IdProvider {
        self.ctx.provider()
    }

    fn walk_with_context<T: WalkerMut>(&mut self, t: &mut T, ctx: Context) {
        let old_ctx = std::mem::replace(&mut self.ctx, ctx);
        t.walk(self);
        self.ctx = old_ctx;
    }
}

impl AstVisitorMut for SuperKeywordLowerer<'_> {
    fn visit_pou(&mut self, pou: &mut Pou) {
        if self.index.is_some() {
            // methods need to be walked in the context of its container
            let pou_name = if let PouType::Method { parent, .. } = &pou.kind { parent } else { &pou.name };
            return self.walk_with_context(pou, self.ctx.with_pou(pou_name));
        }
<<<<<<< HEAD
        "###);
    }

    #[test]
    fn pointer_deref_in_grandparent() {
        let src: SourceCode = r#"
                FUNCTION_BLOCK grandparent
                VAR
                    a : REF_TO INT;
                END_VAR
                END_FUNCTION_BLOCK

                FUNCTION_BLOCK parent extends grandparent
                VAR
                    b : REF_TO INT;
                END_VAR
                END_FUNCTION_BLOCK

                FUNCTION_BLOCK child EXTENDS parent
                VAR
                    c : REF_TO INT;
                END_VAR
                END_FUNCTION_BLOCK

                FUNCTION main
                VAR
                    fb: child;
                END_VAR
                    fb.c^ := 10;
                    fb.b^ := 20;
                    fb.a^ := 30;
                END_FUNCTION
            "#
        .into();

        let (_, project) = parse_and_annotate("test", vec![src]).unwrap();
        let unit = &project.units[0].get_unit().implementations[3];
        assert_debug_snapshot!(unit, @r#"
        Implementation {
            name: "main",
            type_name: "main",
            linkage: Internal,
            pou_type: Function,
            statements: [
                CallStatement {
                    operator: ReferenceExpr {
                        kind: Member(
                            Identifier {
                                name: "__init_child",
                            },
                        ),
                        base: None,
                    },
                    parameters: Some(
                        ReferenceExpr {
                            kind: Member(
                                Identifier {
                                    name: "fb",
                                },
                            ),
                            base: None,
                        },
                    ),
                },
                CallStatement {
                    operator: ReferenceExpr {
                        kind: Member(
                            Identifier {
                                name: "__user_init_child",
                            },
                        ),
                        base: None,
                    },
                    parameters: Some(
                        ReferenceExpr {
                            kind: Member(
                                Identifier {
                                    name: "fb",
                                },
                            ),
                            base: None,
                        },
                    ),
                },
                Assignment {
                    left: ReferenceExpr {
                        kind: Deref,
                        base: Some(
                            ReferenceExpr {
                                kind: Member(
                                    Identifier {
                                        name: "c",
                                    },
                                ),
                                base: Some(
                                    ReferenceExpr {
                                        kind: Member(
                                            Identifier {
                                                name: "fb",
                                            },
                                        ),
                                        base: None,
                                    },
                                ),
                            },
                        ),
                    },
                    right: LiteralInteger {
                        value: 10,
                    },
                },
                Assignment {
                    left: ReferenceExpr {
                        kind: Deref,
                        base: Some(
                            ReferenceExpr {
                                kind: Member(
                                    Identifier {
                                        name: "b",
                                    },
                                ),
                                base: Some(
                                    ReferenceExpr {
                                        kind: Member(
                                            Identifier {
                                                name: "__parent",
                                            },
                                        ),
                                        base: Some(
                                            ReferenceExpr {
                                                kind: Member(
                                                    Identifier {
                                                        name: "fb",
                                                    },
                                                ),
                                                base: None,
                                            },
                                        ),
                                    },
                                ),
                            },
                        ),
                    },
                    right: LiteralInteger {
                        value: 20,
                    },
                },
                Assignment {
                    left: ReferenceExpr {
                        kind: Deref,
                        base: Some(
                            ReferenceExpr {
                                kind: Member(
                                    Identifier {
                                        name: "a",
                                    },
                                ),
                                base: Some(
                                    ReferenceExpr {
                                        kind: Member(
                                            Identifier {
                                                name: "__grandparent",
                                            },
                                        ),
                                        base: Some(
                                            ReferenceExpr {
                                                kind: Member(
                                                    Identifier {
                                                        name: "__parent",
                                                    },
                                                ),
                                                base: Some(
                                                    ReferenceExpr {
                                                        kind: Member(
                                                            Identifier {
                                                                name: "fb",
                                                            },
                                                        ),
                                                        base: None,
                                                    },
                                                ),
                                            },
                                        ),
                                    },
                                ),
                            },
                        ),
                    },
                    right: LiteralInteger {
                        value: 30,
                    },
                },
            ],
            location: SourceLocation {
                span: Range(
                    TextLocation {
                        line: 23,
                        column: 20,
                        offset: 627,
                    }..TextLocation {
                        line: 25,
                        column: 32,
                        offset: 705,
                    },
                ),
                file: Some(
                    "<internal>",
                ),
            },
            name_location: SourceLocation {
                span: Range(
                    TextLocation {
                        line: 19,
                        column: 25,
                        offset: 527,
                    }..TextLocation {
                        line: 19,
                        column: 29,
                        offset: 531,
                    },
                ),
                file: Some(
                    "<internal>",
                ),
            },
            end_location: SourceLocation {
                span: Range(
                    TextLocation {
                        line: 26,
                        column: 16,
                        offset: 722,
                    }..TextLocation {
                        line: 26,
                        column: 28,
                        offset: 734,
                    },
                ),
                file: Some(
                    "<internal>",
                ),
            },
            overriding: false,
            generic: false,
            access: None,
        }
        "#)
    }

    #[test]
    fn base_type_in_initializer() {
        let src: SourceCode = r#"
            FUNCTION_BLOCK grandparent
            VAR CONSTANT
                a : DINT := 3;
            END_VAR
            END_FUNCTION_BLOCK

            FUNCTION_BLOCK parent extends grandparent
            VAR
            END_VAR
            END_FUNCTION_BLOCK
=======
        if !matches!(pou.kind, PouType::FunctionBlock | PouType::Class) {
            return;
        }
>>>>>>> 4385631d

        if pou.super_class.is_none() {
            return;
        };

        self.walk_with_context(pou, self.ctx.with_pou(&pou.name));
    }
    fn visit_implementation(&mut self, implementation: &mut plc_ast::ast::Implementation) {
        //Only go through the implementation if we have the index and annotations
        if self.index.is_none() || self.annotations.is_none() {
            return;
        }

        let type_name = if let PouType::Method { parent, .. } = &implementation.pou_type {
            parent
        } else {
            &implementation.type_name
        };
        let ctx = self.ctx.with_pou(type_name);
        let ctx = self
            .index
            .as_ref()
            .and_then(|it| ctx.try_with_base(&implementation.type_name, it))
            .unwrap_or(ctx);

        self.walk_with_context(implementation, ctx);
    }

    fn visit_reference_expr(&mut self, node: &mut AstNode) {
        if self.index.is_none() || self.annotations.is_none() {
            return;
        }
        let ReferenceExpr { base, access } = try_from_mut!(node, ReferenceExpr).expect("ReferenceExpr");
        if let Some(base) = base {
            self.visit(base);
        }

        match access {
            ReferenceAccess::Member(t) | ReferenceAccess::Index(t) => {
                if !t.is_super() {
                    return self.visit(t);
                };
                self.ctx.access_kind = Some(AccessKind::MemberOrIndex);
                self.visit(t);
                self.ctx.access_kind = None;

                // if we encountered a `super` reference and were able to lower it, we need to add the original base
                // to the new `ReferenceExpr` that was created
                if !t.is_super() {
                    match t.get_stmt_mut() {
                        AstStatement::ReferenceExpr(ReferenceExpr { base: super_base, .. }) => {
                            std::mem::swap(base, super_base);
                        }
                        _ => {
                            if cfg!(debug_assertions) {
                                unreachable!("Edge-case of `SUPER` usage we didn't expect");
                            }
                        }
                    }
                };
            }
            ReferenceAccess::Global(t) => {
                self.ctx.access_kind = Some(AccessKind::Global);
                self.visit(t);
                self.ctx.access_kind = None;
            }
            ReferenceAccess::Cast(t) => {
                if !t.is_super() {
                    return self.visit(t);
                };
                self.ctx.access_kind = Some(AccessKind::Cast);
                self.visit(t);
                self.ctx.access_kind = None;
            }
            ReferenceAccess::Deref => {}
            _ => {
                // We don't need to do anything for other access types (famous last words)
                log::trace!("Unsupported access type: {access:?}");
                if cfg!(debug_assertions) {
                    unimplemented!("Unsupported access type: {access:?}");
                }
            }
        };
    }

    fn visit_super(&mut self, node: &mut AstNode) {
        let Some(base_type_name) = self
            .ctx
            .base_type_name
            .as_deref()
            .or_else(|| {
                self.ctx
                    .pou
                    .as_ref()
                    .and_then(|it| self.index.unwrap().find_pou(it))
                    .and_then(|it| it.get_super_class())
            })
            .map(|it| format!("__{it}"))
        else {
            return;
        };

        let mut old_node = std::mem::take(node);
        let location = old_node.get_location();
        let AstStatement::Super(deref_marker) = old_node.get_stmt() else {
            unreachable!("Must be a super statement")
        };

        let mut new_node = match self.ctx.access_kind {
            Some(AccessKind::MemberOrIndex) | Some(AccessKind::Global) | Some(AccessKind::Cast) => {
                // Neither of these cases are valid code:
                //      1. `myFb.SUPER`     - this is a qualified access to `SUPER` outside of the derived POU
                //      2. `myFb.SUPER.x`   - this is a member access to a parent variable through the pointer instead of the instance on top of an outside access
                //      3. `.SUPER^.x`      - this is an access to super through the global namespace operator
                //      4. `superTy#SUPER`  - this is an attempted cast of super to some type
                // Return the original node and let the validator handle it
                std::mem::swap(node, &mut old_node);
                return;
            }
            None if deref_marker.is_some() => {
                // If the super statement is dereferenced, we can just use the existing base-class instance
                AstFactory::create_member_reference(
                    AstFactory::create_identifier(&base_type_name, location, self.provider().next_id())
                        .with_metadata(old_node.into()),
                    None,
                    self.provider().next_id(),
                )
            }
            None => {
                // If the super statement is not dereferenced, we need to bitcast the base-class instance
                create_call_statement("REF", &base_type_name, None, self.provider().clone(), &location)
                    .with_metadata(old_node.into())
            }
        };

        std::mem::swap(node, &mut new_node);
        let resolver = super::LoweringResolver::new(self.index.unwrap(), self.provider())
            .with_pou(self.ctx.pou.as_deref().unwrap_or_default());
        self.annotations.as_mut().unwrap().import(resolver.resolve_statement(node));
    }
}<|MERGE_RESOLUTION|>--- conflicted
+++ resolved
@@ -304,273 +304,9 @@
             let pou_name = if let PouType::Method { parent, .. } = &pou.kind { parent } else { &pou.name };
             return self.walk_with_context(pou, self.ctx.with_pou(pou_name));
         }
-<<<<<<< HEAD
-        "###);
-    }
-
-    #[test]
-    fn pointer_deref_in_grandparent() {
-        let src: SourceCode = r#"
-                FUNCTION_BLOCK grandparent
-                VAR
-                    a : REF_TO INT;
-                END_VAR
-                END_FUNCTION_BLOCK
-
-                FUNCTION_BLOCK parent extends grandparent
-                VAR
-                    b : REF_TO INT;
-                END_VAR
-                END_FUNCTION_BLOCK
-
-                FUNCTION_BLOCK child EXTENDS parent
-                VAR
-                    c : REF_TO INT;
-                END_VAR
-                END_FUNCTION_BLOCK
-
-                FUNCTION main
-                VAR
-                    fb: child;
-                END_VAR
-                    fb.c^ := 10;
-                    fb.b^ := 20;
-                    fb.a^ := 30;
-                END_FUNCTION
-            "#
-        .into();
-
-        let (_, project) = parse_and_annotate("test", vec![src]).unwrap();
-        let unit = &project.units[0].get_unit().implementations[3];
-        assert_debug_snapshot!(unit, @r#"
-        Implementation {
-            name: "main",
-            type_name: "main",
-            linkage: Internal,
-            pou_type: Function,
-            statements: [
-                CallStatement {
-                    operator: ReferenceExpr {
-                        kind: Member(
-                            Identifier {
-                                name: "__init_child",
-                            },
-                        ),
-                        base: None,
-                    },
-                    parameters: Some(
-                        ReferenceExpr {
-                            kind: Member(
-                                Identifier {
-                                    name: "fb",
-                                },
-                            ),
-                            base: None,
-                        },
-                    ),
-                },
-                CallStatement {
-                    operator: ReferenceExpr {
-                        kind: Member(
-                            Identifier {
-                                name: "__user_init_child",
-                            },
-                        ),
-                        base: None,
-                    },
-                    parameters: Some(
-                        ReferenceExpr {
-                            kind: Member(
-                                Identifier {
-                                    name: "fb",
-                                },
-                            ),
-                            base: None,
-                        },
-                    ),
-                },
-                Assignment {
-                    left: ReferenceExpr {
-                        kind: Deref,
-                        base: Some(
-                            ReferenceExpr {
-                                kind: Member(
-                                    Identifier {
-                                        name: "c",
-                                    },
-                                ),
-                                base: Some(
-                                    ReferenceExpr {
-                                        kind: Member(
-                                            Identifier {
-                                                name: "fb",
-                                            },
-                                        ),
-                                        base: None,
-                                    },
-                                ),
-                            },
-                        ),
-                    },
-                    right: LiteralInteger {
-                        value: 10,
-                    },
-                },
-                Assignment {
-                    left: ReferenceExpr {
-                        kind: Deref,
-                        base: Some(
-                            ReferenceExpr {
-                                kind: Member(
-                                    Identifier {
-                                        name: "b",
-                                    },
-                                ),
-                                base: Some(
-                                    ReferenceExpr {
-                                        kind: Member(
-                                            Identifier {
-                                                name: "__parent",
-                                            },
-                                        ),
-                                        base: Some(
-                                            ReferenceExpr {
-                                                kind: Member(
-                                                    Identifier {
-                                                        name: "fb",
-                                                    },
-                                                ),
-                                                base: None,
-                                            },
-                                        ),
-                                    },
-                                ),
-                            },
-                        ),
-                    },
-                    right: LiteralInteger {
-                        value: 20,
-                    },
-                },
-                Assignment {
-                    left: ReferenceExpr {
-                        kind: Deref,
-                        base: Some(
-                            ReferenceExpr {
-                                kind: Member(
-                                    Identifier {
-                                        name: "a",
-                                    },
-                                ),
-                                base: Some(
-                                    ReferenceExpr {
-                                        kind: Member(
-                                            Identifier {
-                                                name: "__grandparent",
-                                            },
-                                        ),
-                                        base: Some(
-                                            ReferenceExpr {
-                                                kind: Member(
-                                                    Identifier {
-                                                        name: "__parent",
-                                                    },
-                                                ),
-                                                base: Some(
-                                                    ReferenceExpr {
-                                                        kind: Member(
-                                                            Identifier {
-                                                                name: "fb",
-                                                            },
-                                                        ),
-                                                        base: None,
-                                                    },
-                                                ),
-                                            },
-                                        ),
-                                    },
-                                ),
-                            },
-                        ),
-                    },
-                    right: LiteralInteger {
-                        value: 30,
-                    },
-                },
-            ],
-            location: SourceLocation {
-                span: Range(
-                    TextLocation {
-                        line: 23,
-                        column: 20,
-                        offset: 627,
-                    }..TextLocation {
-                        line: 25,
-                        column: 32,
-                        offset: 705,
-                    },
-                ),
-                file: Some(
-                    "<internal>",
-                ),
-            },
-            name_location: SourceLocation {
-                span: Range(
-                    TextLocation {
-                        line: 19,
-                        column: 25,
-                        offset: 527,
-                    }..TextLocation {
-                        line: 19,
-                        column: 29,
-                        offset: 531,
-                    },
-                ),
-                file: Some(
-                    "<internal>",
-                ),
-            },
-            end_location: SourceLocation {
-                span: Range(
-                    TextLocation {
-                        line: 26,
-                        column: 16,
-                        offset: 722,
-                    }..TextLocation {
-                        line: 26,
-                        column: 28,
-                        offset: 734,
-                    },
-                ),
-                file: Some(
-                    "<internal>",
-                ),
-            },
-            overriding: false,
-            generic: false,
-            access: None,
-        }
-        "#)
-    }
-
-    #[test]
-    fn base_type_in_initializer() {
-        let src: SourceCode = r#"
-            FUNCTION_BLOCK grandparent
-            VAR CONSTANT
-                a : DINT := 3;
-            END_VAR
-            END_FUNCTION_BLOCK
-
-            FUNCTION_BLOCK parent extends grandparent
-            VAR
-            END_VAR
-            END_FUNCTION_BLOCK
-=======
         if !matches!(pou.kind, PouType::FunctionBlock | PouType::Class) {
             return;
         }
->>>>>>> 4385631d
 
         if pou.super_class.is_none() {
             return;
