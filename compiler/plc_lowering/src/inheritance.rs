--- conflicted
+++ resolved
@@ -7,15 +7,6 @@
 };
 use plc_source::source_location::SourceLocation;
 
-<<<<<<< HEAD
-struct Context {
-    base_type_name: String,
-}
-
-impl Context {
-    fn with_base(base_type_name: impl Into<String>) -> Self {
-        Self { base_type_name: base_type_name.into() }
-=======
 #[derive(Debug, Default)]
 struct Context {
     base_type_name: Option<String>,
@@ -29,7 +20,6 @@
 
     fn with_pou(&self, pou: impl Into<String>) -> Self {
         Self { base_type_name: self.base_type_name.clone(), pou: Some(pou.into()) }
->>>>>>> d983edc7
     }
 }
 
@@ -37,11 +27,7 @@
 pub struct InheritanceLowerer {
     pub index: Option<Index>,
     pub annotations: Option<AstAnnotations>,
-<<<<<<< HEAD
-    ctx: Option<Context>,
-=======
     ctx: Context,
->>>>>>> d983edc7
 }
 
 impl InheritanceLowerer {
@@ -50,11 +36,7 @@
     }
 
     fn walk_with_context<T: WalkerMut>(&mut self, t: &mut T, ctx: Context) {
-<<<<<<< HEAD
-        let old_ctx = self.ctx.replace(ctx);
-=======
         let old_ctx = std::mem::replace(&mut self.ctx, ctx);
->>>>>>> d983edc7
         t.walk(self);
         self.ctx = old_ctx;
     }
@@ -106,14 +88,6 @@
         if self.index.is_none() || self.annotations.is_none() {
             return;
         }
-<<<<<<< HEAD
-        // if the implementation does not have a base class, we don't need to go deeper (not sure if this is correct - double check)
-        let Some(base) = self.index.as_ref().and_then(|it| it.find_pou(&implementation.type_name).and_then(|it| it.get_super_class())) else {
-            return;
-        };
-
-        self.walk_with_context(implementation, Context::with_base(base));
-=======
 
         let ctx = self.ctx.with_pou(&implementation.type_name);
         let ctx = if let Some(base) = self.index.as_ref().and_then(|it| it.find_pou(&implementation.type_name).and_then(|it| it.get_super_class())) {
@@ -122,7 +96,6 @@
             ctx
         };
         self.walk_with_context(implementation, ctx);
->>>>>>> d983edc7
     }
 
     fn visit_reference_expr(&mut self, node: &mut AstNode) {
@@ -130,11 +103,6 @@
         let annotations = self.annotations.as_ref().expect("Annotations not set");
         // If the reference is to a member of the base class, we need to add a reference to the
         // base class
-<<<<<<< HEAD
-        // let annotation = annotations.ann
-        
-        node.walk(self)
-=======
         let annotation = annotations.get(node);
         
         dbg!(&node, annotation);
@@ -157,7 +125,6 @@
 
         let stmt = try_from_mut!(node, ReferenceExpr).expect("ReferenceExpr");
         stmt.walk(self);
->>>>>>> d983edc7
     }
 
 }
