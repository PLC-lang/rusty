--- conflicted
+++ resolved
@@ -264,308 +264,6 @@
     }
 }
 
-<<<<<<< HEAD
-#[cfg(test)]
-mod units_tests {
-    use insta::assert_debug_snapshot;
-    use plc_driver::parse_and_annotate;
-    use plc_source::SourceCode;
-
-    #[test]
-    fn after_parsing_a_function_block_contains_ref_to_its_base() {
-        let src: SourceCode = "
-        FUNCTION_BLOCK foo
-        END_FUNCTION_BLOCK
-
-        FUNCTION_BLOCK bar EXTENDS foo
-        END_FUNCTION_BLOCK
-        "
-        .into();
-
-        let (_, project) = parse_and_annotate("test", vec![src]).unwrap();
-        let unit = &project.units[0].get_unit().pous[1];
-        assert_debug_snapshot!(unit, @r###"
-        POU {
-            name: "bar",
-            variable_blocks: [
-                VariableBlock {
-                    variables: [
-                        Variable {
-                            name: "__foo",
-                            data_type: DataTypeReference {
-                                referenced_type: "foo",
-                            },
-                        },
-                    ],
-                    variable_block_type: Local,
-                },
-            ],
-            pou_type: FunctionBlock,
-            return_type: None,
-            interfaces: [],
-            properties: [],
-        }
-        "###);
-    }
-
-    #[test]
-    fn write_to_parent_variable_qualified_access() {
-        let src: SourceCode = "
-            FUNCTION_BLOCK fb
-            VAR
-                x : INT;
-                y : INT;
-            END_VAR
-            END_FUNCTION_BLOCK
-
-            FUNCTION_BLOCK fb2 EXTENDS fb
-            END_FUNCTION_BLOCK
-
-            FUNCTION_BLOCK foo
-            VAR
-                myFb : fb2;
-                x : INT;
-            END_VAR
-                myFb.x := 1; //myFb.__SUPER.x := 1;
-                x := 2; // this should not have any bases added
-            END_FUNCTION_BLOCK
-        "
-        .into();
-
-        let (_, project) = parse_and_annotate("test", vec![src]).unwrap();
-        let unit = &project.units[0].get_unit().implementations[2];
-        assert_debug_snapshot!(unit, @r###"
-        Implementation {
-            name: "foo",
-            type_name: "foo",
-            linkage: Internal,
-            pou_type: FunctionBlock,
-            statements: [
-                Assignment {
-                    left: ReferenceExpr {
-                        kind: Member(
-                            Identifier {
-                                name: "x",
-                            },
-                        ),
-                        base: Some(
-                            ReferenceExpr {
-                                kind: Member(
-                                    Identifier {
-                                        name: "__fb",
-                                    },
-                                ),
-                                base: Some(
-                                    ReferenceExpr {
-                                        kind: Member(
-                                            Identifier {
-                                                name: "myFb",
-                                            },
-                                        ),
-                                        base: None,
-                                    },
-                                ),
-                            },
-                        ),
-                    },
-                    right: LiteralInteger {
-                        value: 1,
-                    },
-                },
-                Assignment {
-                    left: ReferenceExpr {
-                        kind: Member(
-                            Identifier {
-                                name: "x",
-                            },
-                        ),
-                        base: None,
-                    },
-                    right: LiteralInteger {
-                        value: 2,
-                    },
-                },
-            ],
-            location: SourceLocation {
-                span: Range(16:16 - 17:23),
-                file: Some(
-                    "<internal>",
-                ),
-            },
-            name_location: SourceLocation {
-                span: Range(11:27 - 11:30),
-                file: Some(
-                    "<internal>",
-                ),
-            },
-            end_location: SourceLocation {
-                span: Range(18:12 - 18:30),
-                file: Some(
-                    "<internal>",
-                ),
-            },
-            overriding: false,
-            generic: false,
-            access: None,
-        }
-        "###);
-    }
-
-    #[test]
-    fn write_to_parent_variable_in_instance() {
-        let src: SourceCode = r#"
-            FUNCTION_BLOCK foo
-            VAR
-                s : STRING;
-            END_VAR
-            END_FUNCTION_BLOCK
-
-            FUNCTION_BLOCK bar EXTENDS foo
-                s := 'world';
-            END_FUNCTION_BLOCK
-        "#
-        .into();
-
-        let (_, project) = parse_and_annotate("test", vec![src]).unwrap();
-        let unit = &project.units[0].get_unit().implementations[1];
-        assert_debug_snapshot!(unit, @r###"
-        Implementation {
-            name: "bar",
-            type_name: "bar",
-            linkage: Internal,
-            pou_type: FunctionBlock,
-            statements: [
-                Assignment {
-                    left: ReferenceExpr {
-                        kind: Member(
-                            Identifier {
-                                name: "s",
-                            },
-                        ),
-                        base: Some(
-                            ReferenceExpr {
-                                kind: Member(
-                                    Identifier {
-                                        name: "__foo",
-                                    },
-                                ),
-                                base: None,
-                            },
-                        ),
-                    },
-                    right: LiteralString {
-                        value: "world",
-                        is_wide: false,
-                    },
-                },
-            ],
-            location: SourceLocation {
-                span: Range(8:16 - 8:29),
-                file: Some(
-                    "<internal>",
-                ),
-            },
-            name_location: SourceLocation {
-                span: Range(7:27 - 7:30),
-                file: Some(
-                    "<internal>",
-                ),
-            },
-            end_location: SourceLocation {
-                span: Range(9:12 - 9:30),
-                file: Some(
-                    "<internal>",
-                ),
-            },
-            overriding: false,
-            generic: false,
-            access: None,
-        }
-        "###);
-    }
-
-    #[test]
-    fn write_to_grandparent_variable_in_initializer() {
-        let src: SourceCode = r#"
-            FUNCTION_BLOCK grandparent
-            VAR
-                z : INT := 42;
-            END_VAR
-            END_FUNCTION_BLOCK
-
-            FUNCTION_BLOCK parent EXTENDS grandparent
-            END_FUNCTION_BLOCK
-
-            FUNCTION_BLOCK child EXTENDS parent
-                z := 420;
-            END_FUNCTION_BLOCK
-        "#
-        .into();
-
-        let (_, project) = parse_and_annotate("test", vec![src]).unwrap();
-        // let unit = &project.units[0].get_unit();
-        let unit = &project.units[0].get_unit().implementations[2];
-        assert_debug_snapshot!(unit, @r###"
-        Implementation {
-            name: "child",
-            type_name: "child",
-            linkage: Internal,
-            pou_type: FunctionBlock,
-            statements: [
-                Assignment {
-                    left: ReferenceExpr {
-                        kind: Member(
-                            Identifier {
-                                name: "z",
-                            },
-                        ),
-                        base: Some(
-                            ReferenceExpr {
-                                kind: Member(
-                                    Identifier {
-                                        name: "__grandparent",
-                                    },
-                                ),
-                                base: Some(
-                                    ReferenceExpr {
-                                        kind: Member(
-                                            Identifier {
-                                                name: "__parent",
-                                            },
-                                        ),
-                                        base: None,
-                                    },
-                                ),
-                            },
-                        ),
-                    },
-                    right: LiteralInteger {
-                        value: 420,
-                    },
-                },
-            ],
-            location: SourceLocation {
-                span: Range(11:16 - 11:25),
-                file: Some(
-                    "<internal>",
-                ),
-            },
-            name_location: SourceLocation {
-                span: Range(10:27 - 10:32),
-                file: Some(
-                    "<internal>",
-                ),
-            },
-            end_location: SourceLocation {
-                span: Range(12:12 - 12:30),
-                file: Some(
-                    "<internal>",
-                ),
-            },
-            overriding: false,
-            generic: false,
-            access: None,
-=======
 struct SuperKeywordLowerer<'sup> {
     index: Option<&'sup Index>,
     annotations: Option<&'sup mut Box<dyn AnnotationMap>>,
@@ -576,815 +274,10 @@
     pub fn visit_compilation_unit(&mut self, unit: &mut CompilationUnit) {
         if self.index.is_none() || self.annotations.is_none() {
             return;
->>>>>>> 4385631d
         }
         unit.walk(self);
     }
 
-<<<<<<< HEAD
-    #[test]
-    fn test_array_access_in_nested_function_blocks_with_base_references() {
-        let src: SourceCode = r#"
-                FUNCTION_BLOCK grandparent
-                VAR
-                    y : ARRAY[0..5] OF INT;
-                    a : INT;
-                END_VAR
-                END_FUNCTION_BLOCK
-
-                FUNCTION_BLOCK parent extends grandparent
-                    VAR
-                        x : ARRAY[0..10] OF INT;
-                        b : INT;
-                    END_VAR
-                END_FUNCTION_BLOCK
-
-                FUNCTION_BLOCK child EXTENDS parent
-                    VAR
-                        z : ARRAY[0..10] OF INT;
-                    END_VAR
-                    x[0] := 42; //__SUPER.x[0] := 42;
-                    y[2]:= 5; //__SUPER.__SUPER.y[2] := 5;
-                    z[3] := x[1] + y[2]; //z[3] := __SUPER.x[1] + __SUPER.__SUPER.y[2];
-                    x[a] := 5; //__SUPER.x[__SUPER__.BASE__.a] := 5;
-                    y[b] := 6; //__SUPER.__SUPER.y[__SUPER.b] := 6;
-                    z[a+b] := 10; //z[__SUPER.__SUPER.a + __SUPER.b] := 10;
-                END_FUNCTION_BLOCK
-            "#
-        .into();
-
-        let (_, project) = parse_and_annotate("test", vec![src]).unwrap();
-        let unit = &project.units[0].get_unit().implementations[2];
-        assert_debug_snapshot!(unit, @r###"
-        Implementation {
-            name: "child",
-            type_name: "child",
-            linkage: Internal,
-            pou_type: FunctionBlock,
-            statements: [
-                Assignment {
-                    left: ReferenceExpr {
-                        kind: Index(
-                            LiteralInteger {
-                                value: 0,
-                            },
-                        ),
-                        base: Some(
-                            ReferenceExpr {
-                                kind: Member(
-                                    Identifier {
-                                        name: "x",
-                                    },
-                                ),
-                                base: Some(
-                                    ReferenceExpr {
-                                        kind: Member(
-                                            Identifier {
-                                                name: "__parent",
-                                            },
-                                        ),
-                                        base: None,
-                                    },
-                                ),
-                            },
-                        ),
-                    },
-                    right: LiteralInteger {
-                        value: 42,
-                    },
-                },
-                Assignment {
-                    left: ReferenceExpr {
-                        kind: Index(
-                            LiteralInteger {
-                                value: 2,
-                            },
-                        ),
-                        base: Some(
-                            ReferenceExpr {
-                                kind: Member(
-                                    Identifier {
-                                        name: "y",
-                                    },
-                                ),
-                                base: Some(
-                                    ReferenceExpr {
-                                        kind: Member(
-                                            Identifier {
-                                                name: "__grandparent",
-                                            },
-                                        ),
-                                        base: Some(
-                                            ReferenceExpr {
-                                                kind: Member(
-                                                    Identifier {
-                                                        name: "__parent",
-                                                    },
-                                                ),
-                                                base: None,
-                                            },
-                                        ),
-                                    },
-                                ),
-                            },
-                        ),
-                    },
-                    right: LiteralInteger {
-                        value: 5,
-                    },
-                },
-                Assignment {
-                    left: ReferenceExpr {
-                        kind: Index(
-                            LiteralInteger {
-                                value: 3,
-                            },
-                        ),
-                        base: Some(
-                            ReferenceExpr {
-                                kind: Member(
-                                    Identifier {
-                                        name: "z",
-                                    },
-                                ),
-                                base: None,
-                            },
-                        ),
-                    },
-                    right: BinaryExpression {
-                        operator: Plus,
-                        left: ReferenceExpr {
-                            kind: Index(
-                                LiteralInteger {
-                                    value: 1,
-                                },
-                            ),
-                            base: Some(
-                                ReferenceExpr {
-                                    kind: Member(
-                                        Identifier {
-                                            name: "x",
-                                        },
-                                    ),
-                                    base: Some(
-                                        ReferenceExpr {
-                                            kind: Member(
-                                                Identifier {
-                                                    name: "__parent",
-                                                },
-                                            ),
-                                            base: None,
-                                        },
-                                    ),
-                                },
-                            ),
-                        },
-                        right: ReferenceExpr {
-                            kind: Index(
-                                LiteralInteger {
-                                    value: 2,
-                                },
-                            ),
-                            base: Some(
-                                ReferenceExpr {
-                                    kind: Member(
-                                        Identifier {
-                                            name: "y",
-                                        },
-                                    ),
-                                    base: Some(
-                                        ReferenceExpr {
-                                            kind: Member(
-                                                Identifier {
-                                                    name: "__grandparent",
-                                                },
-                                            ),
-                                            base: Some(
-                                                ReferenceExpr {
-                                                    kind: Member(
-                                                        Identifier {
-                                                            name: "__parent",
-                                                        },
-                                                    ),
-                                                    base: None,
-                                                },
-                                            ),
-                                        },
-                                    ),
-                                },
-                            ),
-                        },
-                    },
-                },
-                Assignment {
-                    left: ReferenceExpr {
-                        kind: Index(
-                            ReferenceExpr {
-                                kind: Member(
-                                    Identifier {
-                                        name: "a",
-                                    },
-                                ),
-                                base: Some(
-                                    ReferenceExpr {
-                                        kind: Member(
-                                            Identifier {
-                                                name: "__grandparent",
-                                            },
-                                        ),
-                                        base: Some(
-                                            ReferenceExpr {
-                                                kind: Member(
-                                                    Identifier {
-                                                        name: "__parent",
-                                                    },
-                                                ),
-                                                base: None,
-                                            },
-                                        ),
-                                    },
-                                ),
-                            },
-                        ),
-                        base: Some(
-                            ReferenceExpr {
-                                kind: Member(
-                                    Identifier {
-                                        name: "x",
-                                    },
-                                ),
-                                base: Some(
-                                    ReferenceExpr {
-                                        kind: Member(
-                                            Identifier {
-                                                name: "__parent",
-                                            },
-                                        ),
-                                        base: None,
-                                    },
-                                ),
-                            },
-                        ),
-                    },
-                    right: LiteralInteger {
-                        value: 5,
-                    },
-                },
-                Assignment {
-                    left: ReferenceExpr {
-                        kind: Index(
-                            ReferenceExpr {
-                                kind: Member(
-                                    Identifier {
-                                        name: "b",
-                                    },
-                                ),
-                                base: Some(
-                                    ReferenceExpr {
-                                        kind: Member(
-                                            Identifier {
-                                                name: "__parent",
-                                            },
-                                        ),
-                                        base: None,
-                                    },
-                                ),
-                            },
-                        ),
-                        base: Some(
-                            ReferenceExpr {
-                                kind: Member(
-                                    Identifier {
-                                        name: "y",
-                                    },
-                                ),
-                                base: Some(
-                                    ReferenceExpr {
-                                        kind: Member(
-                                            Identifier {
-                                                name: "__grandparent",
-                                            },
-                                        ),
-                                        base: Some(
-                                            ReferenceExpr {
-                                                kind: Member(
-                                                    Identifier {
-                                                        name: "__parent",
-                                                    },
-                                                ),
-                                                base: None,
-                                            },
-                                        ),
-                                    },
-                                ),
-                            },
-                        ),
-                    },
-                    right: LiteralInteger {
-                        value: 6,
-                    },
-                },
-                Assignment {
-                    left: ReferenceExpr {
-                        kind: Index(
-                            BinaryExpression {
-                                operator: Plus,
-                                left: ReferenceExpr {
-                                    kind: Member(
-                                        Identifier {
-                                            name: "a",
-                                        },
-                                    ),
-                                    base: Some(
-                                        ReferenceExpr {
-                                            kind: Member(
-                                                Identifier {
-                                                    name: "__grandparent",
-                                                },
-                                            ),
-                                            base: Some(
-                                                ReferenceExpr {
-                                                    kind: Member(
-                                                        Identifier {
-                                                            name: "__parent",
-                                                        },
-                                                    ),
-                                                    base: None,
-                                                },
-                                            ),
-                                        },
-                                    ),
-                                },
-                                right: ReferenceExpr {
-                                    kind: Member(
-                                        Identifier {
-                                            name: "b",
-                                        },
-                                    ),
-                                    base: Some(
-                                        ReferenceExpr {
-                                            kind: Member(
-                                                Identifier {
-                                                    name: "__parent",
-                                                },
-                                            ),
-                                            base: None,
-                                        },
-                                    ),
-                                },
-                            },
-                        ),
-                        base: Some(
-                            ReferenceExpr {
-                                kind: Member(
-                                    Identifier {
-                                        name: "z",
-                                    },
-                                ),
-                                base: None,
-                            },
-                        ),
-                    },
-                    right: LiteralInteger {
-                        value: 10,
-                    },
-                },
-            ],
-            location: SourceLocation {
-                span: Range(19:20 - 24:33),
-                file: Some(
-                    "<internal>",
-                ),
-            },
-            name_location: SourceLocation {
-                span: Range(15:31 - 15:36),
-                file: Some(
-                    "<internal>",
-                ),
-            },
-            end_location: SourceLocation {
-                span: Range(25:16 - 25:34),
-                file: Some(
-                    "<internal>",
-                ),
-            },
-            overriding: false,
-            generic: false,
-            access: None,
-        }
-        "###);
-    }
-
-    #[test]
-    fn test_multi_level_reference_handling() {
-        let src: SourceCode = "
-            FUNCTION_BLOCK fb
-            VAR
-                x : INT;
-                y : INT;
-            END_VAR
-            END_FUNCTION_BLOCK
-
-            FUNCTION_BLOCK fb2 EXTENDS fb
-            END_FUNCTION_BLOCK
-
-            FUNCTION_BLOCK baz
-            VAR
-                myFb : fb2;
-            END_VAR
-            END_FUNCTION_BLOCK
-
-            FUNCTION_BLOCK foo EXTENDS baz
-            VAR
-                x : INT;
-            END_VAR
-                myFb.x := 1;
-                // __SUPER.myFb.__SUPER.x
-            END_FUNCTION_BLOCK
-        "
-        .into();
-
-        let (_, project) = parse_and_annotate("test", vec![src]).unwrap();
-        let unit = &project.units[0].get_unit().implementations[3];
-        assert_debug_snapshot!(unit, @r###"
-        Implementation {
-            name: "foo",
-            type_name: "foo",
-            linkage: Internal,
-            pou_type: FunctionBlock,
-            statements: [
-                Assignment {
-                    left: ReferenceExpr {
-                        kind: Member(
-                            Identifier {
-                                name: "x",
-                            },
-                        ),
-                        base: Some(
-                            ReferenceExpr {
-                                kind: Member(
-                                    Identifier {
-                                        name: "__fb",
-                                    },
-                                ),
-                                base: Some(
-                                    ReferenceExpr {
-                                        kind: Member(
-                                            Identifier {
-                                                name: "myFb",
-                                            },
-                                        ),
-                                        base: Some(
-                                            ReferenceExpr {
-                                                kind: Member(
-                                                    Identifier {
-                                                        name: "__baz",
-                                                    },
-                                                ),
-                                                base: None,
-                                            },
-                                        ),
-                                    },
-                                ),
-                            },
-                        ),
-                    },
-                    right: LiteralInteger {
-                        value: 1,
-                    },
-                },
-            ],
-            location: SourceLocation {
-                span: Range(21:16 - 21:28),
-                file: Some(
-                    "<internal>",
-                ),
-            },
-            name_location: SourceLocation {
-                span: Range(17:27 - 17:30),
-                file: Some(
-                    "<internal>",
-                ),
-            },
-            end_location: SourceLocation {
-                span: Range(23:12 - 23:30),
-                file: Some(
-                    "<internal>",
-                ),
-            },
-            overriding: false,
-            generic: false,
-            access: None,
-        }
-        "###);
-    }
-
-    #[test]
-    fn test_array_of_objects() {
-        let src: SourceCode = r#"
-            FUNCTION_BLOCK grandparent
-            VAR
-                y : ARRAY[0..5] OF INT;
-                a : INT;
-            END_VAR
-            END_FUNCTION_BLOCK
-
-            FUNCTION_BLOCK parent extends grandparent
-                VAR
-                    x : ARRAY[0..10] OF INT;
-                    b : INT;
-                END_VAR
-            END_FUNCTION_BLOCK
-
-            FUNCTION_BLOCK child EXTENDS parent
-                VAR
-                    z : ARRAY[0..10] OF INT;
-                END_VAR
-            END_FUNCTION_BLOCK
-
-            FUNCTION main
-            VAR
-                arr: ARRAY[0..10] OF child;
-            END_VAR
-                arr[0].a := 10;
-                arr[0].y[0] := 20;
-                arr[1].b := 30;
-                arr[1].x[1] := 40;
-                arr[2].z[2] := 50;
-            END_FUNCTION
-            "#
-        .into();
-
-        let (_, project) = parse_and_annotate("test", vec![src]).unwrap();
-        let unit = &project.units[0].get_unit().implementations[3];
-        assert_debug_snapshot!(unit, @r###"
-        Implementation {
-            name: "main",
-            type_name: "main",
-            linkage: Internal,
-            pou_type: Function,
-            statements: [
-                Assignment {
-                    left: ReferenceExpr {
-                        kind: Member(
-                            Identifier {
-                                name: "a",
-                            },
-                        ),
-                        base: Some(
-                            ReferenceExpr {
-                                kind: Member(
-                                    Identifier {
-                                        name: "__grandparent",
-                                    },
-                                ),
-                                base: Some(
-                                    ReferenceExpr {
-                                        kind: Member(
-                                            Identifier {
-                                                name: "__parent",
-                                            },
-                                        ),
-                                        base: Some(
-                                            ReferenceExpr {
-                                                kind: Index(
-                                                    LiteralInteger {
-                                                        value: 0,
-                                                    },
-                                                ),
-                                                base: Some(
-                                                    ReferenceExpr {
-                                                        kind: Member(
-                                                            Identifier {
-                                                                name: "arr",
-                                                            },
-                                                        ),
-                                                        base: None,
-                                                    },
-                                                ),
-                                            },
-                                        ),
-                                    },
-                                ),
-                            },
-                        ),
-                    },
-                    right: LiteralInteger {
-                        value: 10,
-                    },
-                },
-                Assignment {
-                    left: ReferenceExpr {
-                        kind: Index(
-                            LiteralInteger {
-                                value: 0,
-                            },
-                        ),
-                        base: Some(
-                            ReferenceExpr {
-                                kind: Member(
-                                    Identifier {
-                                        name: "y",
-                                    },
-                                ),
-                                base: Some(
-                                    ReferenceExpr {
-                                        kind: Member(
-                                            Identifier {
-                                                name: "__grandparent",
-                                            },
-                                        ),
-                                        base: Some(
-                                            ReferenceExpr {
-                                                kind: Member(
-                                                    Identifier {
-                                                        name: "__parent",
-                                                    },
-                                                ),
-                                                base: Some(
-                                                    ReferenceExpr {
-                                                        kind: Index(
-                                                            LiteralInteger {
-                                                                value: 0,
-                                                            },
-                                                        ),
-                                                        base: Some(
-                                                            ReferenceExpr {
-                                                                kind: Member(
-                                                                    Identifier {
-                                                                        name: "arr",
-                                                                    },
-                                                                ),
-                                                                base: None,
-                                                            },
-                                                        ),
-                                                    },
-                                                ),
-                                            },
-                                        ),
-                                    },
-                                ),
-                            },
-                        ),
-                    },
-                    right: LiteralInteger {
-                        value: 20,
-                    },
-                },
-                Assignment {
-                    left: ReferenceExpr {
-                        kind: Member(
-                            Identifier {
-                                name: "b",
-                            },
-                        ),
-                        base: Some(
-                            ReferenceExpr {
-                                kind: Member(
-                                    Identifier {
-                                        name: "__parent",
-                                    },
-                                ),
-                                base: Some(
-                                    ReferenceExpr {
-                                        kind: Index(
-                                            LiteralInteger {
-                                                value: 1,
-                                            },
-                                        ),
-                                        base: Some(
-                                            ReferenceExpr {
-                                                kind: Member(
-                                                    Identifier {
-                                                        name: "arr",
-                                                    },
-                                                ),
-                                                base: None,
-                                            },
-                                        ),
-                                    },
-                                ),
-                            },
-                        ),
-                    },
-                    right: LiteralInteger {
-                        value: 30,
-                    },
-                },
-                Assignment {
-                    left: ReferenceExpr {
-                        kind: Index(
-                            LiteralInteger {
-                                value: 1,
-                            },
-                        ),
-                        base: Some(
-                            ReferenceExpr {
-                                kind: Member(
-                                    Identifier {
-                                        name: "x",
-                                    },
-                                ),
-                                base: Some(
-                                    ReferenceExpr {
-                                        kind: Member(
-                                            Identifier {
-                                                name: "__parent",
-                                            },
-                                        ),
-                                        base: Some(
-                                            ReferenceExpr {
-                                                kind: Index(
-                                                    LiteralInteger {
-                                                        value: 1,
-                                                    },
-                                                ),
-                                                base: Some(
-                                                    ReferenceExpr {
-                                                        kind: Member(
-                                                            Identifier {
-                                                                name: "arr",
-                                                            },
-                                                        ),
-                                                        base: None,
-                                                    },
-                                                ),
-                                            },
-                                        ),
-                                    },
-                                ),
-                            },
-                        ),
-                    },
-                    right: LiteralInteger {
-                        value: 40,
-                    },
-                },
-                Assignment {
-                    left: ReferenceExpr {
-                        kind: Index(
-                            LiteralInteger {
-                                value: 2,
-                            },
-                        ),
-                        base: Some(
-                            ReferenceExpr {
-                                kind: Member(
-                                    Identifier {
-                                        name: "z",
-                                    },
-                                ),
-                                base: Some(
-                                    ReferenceExpr {
-                                        kind: Index(
-                                            LiteralInteger {
-                                                value: 2,
-                                            },
-                                        ),
-                                        base: Some(
-                                            ReferenceExpr {
-                                                kind: Member(
-                                                    Identifier {
-                                                        name: "arr",
-                                                    },
-                                                ),
-                                                base: None,
-                                            },
-                                        ),
-                                    },
-                                ),
-                            },
-                        ),
-                    },
-                    right: LiteralInteger {
-                        value: 50,
-                    },
-                },
-            ],
-            location: SourceLocation {
-                span: Range(25:16 - 29:34),
-                file: Some(
-                    "<internal>",
-                ),
-            },
-            name_location: SourceLocation {
-                span: Range(21:21 - 21:25),
-                file: Some(
-                    "<internal>",
-                ),
-            },
-            end_location: SourceLocation {
-                span: Range(30:12 - 30:24),
-                file: Some(
-                    "<internal>",
-                ),
-            },
-            overriding: false,
-            generic: false,
-            access: None,
-        }
-        "###)
-=======
     fn new(
         id_provider: IdProvider,
         index: Option<&'sup Index>,
@@ -1401,387 +294,9 @@
         let old_ctx = std::mem::replace(&mut self.ctx, ctx);
         t.walk(self);
         self.ctx = old_ctx;
->>>>>>> 4385631d
-    }
-}
-
-<<<<<<< HEAD
-    #[test]
-    fn test_complex_array_access() {
-        let src: SourceCode = r#"
-            FUNCTION_BLOCK grandparent
-            VAR
-                y : ARRAY[0..5] OF INT;
-                a : INT;
-            END_VAR
-            END_FUNCTION_BLOCK
-
-            FUNCTION_BLOCK parent extends grandparent
-                VAR
-                    x : ARRAY[0..10] OF INT;
-                    b : INT;
-                END_VAR
-            END_FUNCTION_BLOCK
-
-            FUNCTION_BLOCK child EXTENDS parent
-                VAR
-                    z : ARRAY[0..10] OF INT;
-                END_VAR
-                y[b + z[b*2] - a] := 20;
-            END_FUNCTION_BLOCK
-            "#
-        .into();
-
-        let (_, project) = parse_and_annotate("test", vec![src]).unwrap();
-        let unit = &project.units[0].get_unit().implementations[2];
-        assert_debug_snapshot!(unit, @r###"
-        Implementation {
-            name: "child",
-            type_name: "child",
-            linkage: Internal,
-            pou_type: FunctionBlock,
-            statements: [
-                Assignment {
-                    left: ReferenceExpr {
-                        kind: Index(
-                            BinaryExpression {
-                                operator: Minus,
-                                left: BinaryExpression {
-                                    operator: Plus,
-                                    left: ReferenceExpr {
-                                        kind: Member(
-                                            Identifier {
-                                                name: "b",
-                                            },
-                                        ),
-                                        base: Some(
-                                            ReferenceExpr {
-                                                kind: Member(
-                                                    Identifier {
-                                                        name: "__parent",
-                                                    },
-                                                ),
-                                                base: None,
-                                            },
-                                        ),
-                                    },
-                                    right: ReferenceExpr {
-                                        kind: Index(
-                                            BinaryExpression {
-                                                operator: Multiplication,
-                                                left: ReferenceExpr {
-                                                    kind: Member(
-                                                        Identifier {
-                                                            name: "b",
-                                                        },
-                                                    ),
-                                                    base: Some(
-                                                        ReferenceExpr {
-                                                            kind: Member(
-                                                                Identifier {
-                                                                    name: "__parent",
-                                                                },
-                                                            ),
-                                                            base: None,
-                                                        },
-                                                    ),
-                                                },
-                                                right: LiteralInteger {
-                                                    value: 2,
-                                                },
-                                            },
-                                        ),
-                                        base: Some(
-                                            ReferenceExpr {
-                                                kind: Member(
-                                                    Identifier {
-                                                        name: "z",
-                                                    },
-                                                ),
-                                                base: None,
-                                            },
-                                        ),
-                                    },
-                                },
-                                right: ReferenceExpr {
-                                    kind: Member(
-                                        Identifier {
-                                            name: "a",
-                                        },
-                                    ),
-                                    base: Some(
-                                        ReferenceExpr {
-                                            kind: Member(
-                                                Identifier {
-                                                    name: "__grandparent",
-                                                },
-                                            ),
-                                            base: Some(
-                                                ReferenceExpr {
-                                                    kind: Member(
-                                                        Identifier {
-                                                            name: "__parent",
-                                                        },
-                                                    ),
-                                                    base: None,
-                                                },
-                                            ),
-                                        },
-                                    ),
-                                },
-                            },
-                        ),
-                        base: Some(
-                            ReferenceExpr {
-                                kind: Member(
-                                    Identifier {
-                                        name: "y",
-                                    },
-                                ),
-                                base: Some(
-                                    ReferenceExpr {
-                                        kind: Member(
-                                            Identifier {
-                                                name: "__grandparent",
-                                            },
-                                        ),
-                                        base: Some(
-                                            ReferenceExpr {
-                                                kind: Member(
-                                                    Identifier {
-                                                        name: "__parent",
-                                                    },
-                                                ),
-                                                base: None,
-                                            },
-                                        ),
-                                    },
-                                ),
-                            },
-                        ),
-                    },
-                    right: LiteralInteger {
-                        value: 20,
-                    },
-                },
-            ],
-            location: SourceLocation {
-                span: Range(19:16 - 19:40),
-                file: Some(
-                    "<internal>",
-                ),
-            },
-            name_location: SourceLocation {
-                span: Range(15:27 - 15:32),
-                file: Some(
-                    "<internal>",
-                ),
-            },
-            end_location: SourceLocation {
-                span: Range(20:12 - 20:30),
-                file: Some(
-                    "<internal>",
-                ),
-            },
-            overriding: false,
-            generic: false,
-            access: None,
-        }
-        "###);
-    }
-
-    #[test]
-    fn pointer_deref_in_grandparent() {
-        let src: SourceCode = r#"
-                FUNCTION_BLOCK grandparent
-                VAR
-                    a : REF_TO INT;
-                END_VAR
-                END_FUNCTION_BLOCK
-
-                FUNCTION_BLOCK parent extends grandparent
-                VAR
-                    b : REF_TO INT;
-                END_VAR
-                END_FUNCTION_BLOCK
-
-                FUNCTION_BLOCK child EXTENDS parent
-                VAR
-                    c : REF_TO INT;
-                END_VAR
-                END_FUNCTION_BLOCK
-
-                FUNCTION main
-                VAR
-                    fb: child;
-                END_VAR
-                    fb.c^ := 10;
-                    fb.b^ := 20;
-                    fb.a^ := 30;
-                END_FUNCTION
-            "#
-        .into();
-
-        let (_, project) = parse_and_annotate("test", vec![src]).unwrap();
-        let unit = &project.units[0].get_unit().implementations[3];
-        assert_debug_snapshot!(unit, @r###"
-        Implementation {
-            name: "main",
-            type_name: "main",
-            linkage: Internal,
-            pou_type: Function,
-            statements: [
-                CallStatement {
-                    operator: ReferenceExpr {
-                        kind: Member(
-                            Identifier {
-                                name: "__init_child",
-                            },
-                        ),
-                        base: None,
-                    },
-                    parameters: Some(
-                        ReferenceExpr {
-                            kind: Member(
-                                Identifier {
-                                    name: "fb",
-                                },
-                            ),
-                            base: None,
-                        },
-                    ),
-                },
-                Assignment {
-                    left: ReferenceExpr {
-                        kind: Deref,
-                        base: Some(
-                            ReferenceExpr {
-                                kind: Member(
-                                    Identifier {
-                                        name: "c",
-                                    },
-                                ),
-                                base: Some(
-                                    ReferenceExpr {
-                                        kind: Member(
-                                            Identifier {
-                                                name: "fb",
-                                            },
-                                        ),
-                                        base: None,
-                                    },
-                                ),
-                            },
-                        ),
-                    },
-                    right: LiteralInteger {
-                        value: 10,
-                    },
-                },
-                Assignment {
-                    left: ReferenceExpr {
-                        kind: Deref,
-                        base: Some(
-                            ReferenceExpr {
-                                kind: Member(
-                                    Identifier {
-                                        name: "b",
-                                    },
-                                ),
-                                base: Some(
-                                    ReferenceExpr {
-                                        kind: Member(
-                                            Identifier {
-                                                name: "__parent",
-                                            },
-                                        ),
-                                        base: Some(
-                                            ReferenceExpr {
-                                                kind: Member(
-                                                    Identifier {
-                                                        name: "fb",
-                                                    },
-                                                ),
-                                                base: None,
-                                            },
-                                        ),
-                                    },
-                                ),
-                            },
-                        ),
-                    },
-                    right: LiteralInteger {
-                        value: 20,
-                    },
-                },
-                Assignment {
-                    left: ReferenceExpr {
-                        kind: Deref,
-                        base: Some(
-                            ReferenceExpr {
-                                kind: Member(
-                                    Identifier {
-                                        name: "a",
-                                    },
-                                ),
-                                base: Some(
-                                    ReferenceExpr {
-                                        kind: Member(
-                                            Identifier {
-                                                name: "__grandparent",
-                                            },
-                                        ),
-                                        base: Some(
-                                            ReferenceExpr {
-                                                kind: Member(
-                                                    Identifier {
-                                                        name: "__parent",
-                                                    },
-                                                ),
-                                                base: Some(
-                                                    ReferenceExpr {
-                                                        kind: Member(
-                                                            Identifier {
-                                                                name: "fb",
-                                                            },
-                                                        ),
-                                                        base: None,
-                                                    },
-                                                ),
-                                            },
-                                        ),
-                                    },
-                                ),
-                            },
-                        ),
-                    },
-                    right: LiteralInteger {
-                        value: 30,
-                    },
-                },
-            ],
-            location: SourceLocation {
-                span: Range(23:20 - 25:32),
-                file: Some(
-                    "<internal>",
-                ),
-            },
-            name_location: SourceLocation {
-                span: Range(19:25 - 19:29),
-                file: Some(
-                    "<internal>",
-                ),
-            },
-            end_location: SourceLocation {
-                span: Range(26:16 - 26:28),
-                file: Some(
-                    "<internal>",
-                ),
-            },
-            overriding: false,
-            generic: false,
-            access: None,
-=======
+    }
+}
+
 impl AstVisitorMut for SuperKeywordLowerer<'_> {
     fn visit_pou(&mut self, pou: &mut Pou) {
         if self.index.is_some() {
@@ -1791,7 +306,6 @@
         }
         if !matches!(pou.kind, PouType::FunctionBlock | PouType::Class) {
             return;
->>>>>>> 4385631d
         }
 
         if pou.super_class.is_none() {
@@ -1818,71 +332,7 @@
             .and_then(|it| ctx.try_with_base(&implementation.type_name, it))
             .unwrap_or(ctx);
 
-<<<<<<< HEAD
-        let (_, project) = parse_and_annotate("test", vec![src]).unwrap();
-        let unit = &project.units[0].get_unit().implementations[1];
-        assert_debug_snapshot!(unit, @r###"
-        Implementation {
-            name: "bar.set0",
-            type_name: "bar.set0",
-            linkage: Internal,
-            pou_type: Method {
-                parent: "bar",
-                property: None,
-                declaration_kind: Concrete,
-            },
-            statements: [
-                Assignment {
-                    left: ReferenceExpr {
-                        kind: Member(
-                            Identifier {
-                                name: "x",
-                            },
-                        ),
-                        base: Some(
-                            ReferenceExpr {
-                                kind: Member(
-                                    Identifier {
-                                        name: "__foo",
-                                    },
-                                ),
-                                base: None,
-                            },
-                        ),
-                    },
-                    right: LiteralInteger {
-                        value: 25,
-                    },
-                },
-            ],
-            location: SourceLocation {
-                span: Range(9:12 - 9:20),
-                file: Some(
-                    "<internal>",
-                ),
-            },
-            name_location: SourceLocation {
-                span: Range(8:15 - 8:19),
-                file: Some(
-                    "<internal>",
-                ),
-            },
-            end_location: SourceLocation {
-                span: Range(10:8 - 10:18),
-                file: Some(
-                    "<internal>",
-                ),
-            },
-            overriding: false,
-            generic: false,
-            access: Some(
-                Protected,
-            ),
-        }
-        "###);
-=======
         self.walk_with_context(implementation, ctx);
->>>>>>> 4385631d
     }
 
     fn visit_reference_expr(&mut self, node: &mut AstNode) {
