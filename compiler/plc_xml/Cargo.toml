[package]
name = "plc_xml"
version = "0.1.0"
edition = "2021"

# See more keys and their definitions at https://doc.rust-lang.org/cargo/reference/manifest.html

[dependencies]
logos = "0.12"
quick-xml = { version = "0.28", features = ["serialize"] }
insta = "1.20"
indexmap = "1.9"
html-escape = "0.2"
plc = { path = "../..", package = "rusty" }
ast = { path = "../plc_ast/", package = "plc_ast" }
<<<<<<< HEAD
plc_diagnostics = { path = "../plc_diagnostics" }
=======
plc_diagnostics = { path = "../plc_diagnostics"}
plc_source = { path = "../plc_source"}
>>>>>>> fe3a9e26

[features]
default = []
debug = []<|MERGE_RESOLUTION|>--- conflicted
+++ resolved
@@ -13,12 +13,8 @@
 html-escape = "0.2"
 plc = { path = "../..", package = "rusty" }
 ast = { path = "../plc_ast/", package = "plc_ast" }
-<<<<<<< HEAD
 plc_diagnostics = { path = "../plc_diagnostics" }
-=======
-plc_diagnostics = { path = "../plc_diagnostics"}
-plc_source = { path = "../plc_source"}
->>>>>>> fe3a9e26
+plc_source = { path = "../plc_source" }
 
 [features]
 default = []
