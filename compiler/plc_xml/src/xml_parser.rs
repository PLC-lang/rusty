--- conflicted
+++ resolved
@@ -63,14 +63,9 @@
 ) -> (CompilationUnit, Vec<Diagnostic>) {
     // transform the xml file to a data model.
     // XXX: consecutive call-statements are nested in a single ast-statement. this will be broken up with temporary variables in the future
-<<<<<<< HEAD
     let project = match visit(source) {
         Ok(project) => project,
         Err(why) => todo!("cfc errors need to be transformed into diagnostics; {why:?}"),
-=======
-    let Ok(project) = visit(&source.source) else {
-        todo!("cfc errors need to be transformed into diagnostics")
->>>>>>> fe3a9e26
     };
 
     // create a new parse session
