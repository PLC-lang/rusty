use ast::ast::{AstFactory, AstNode, AstStatement};
use indexmap::IndexMap;
use plc_source::source_location::SourceLocation;

use crate::model::fbd::{FunctionBlockDiagram, Node, NodeId};

use super::ParseSession;

impl<'xml> FunctionBlockDiagram<'xml> {
    /// Transforms the body of a function block diagram to their AST-equivalent, in order of execution.
    /// Only statements that are necessary for execution logic will be selected.
    pub(crate) fn transform(&self, session: &mut ParseSession) -> Vec<AstNode> {
        let mut ast_association = IndexMap::new();

        // transform each node to an ast-statement. since we might see and transform a node multiple times, we use an
        // ast-association map to keep track of the latest statement for each id
        self.nodes.iter().for_each(|(id, _)| {
            let (insert, remove_id) = self.transform_node(*id, session, &ast_association);

            if let Some(id) = remove_id {
                ast_association.remove(&id);
            };

            ast_association.insert(*id, insert);
        });

        // filter the map for each statement belonging to a node with an execution id or a temp-var, discard the rest -> these have no impact
        ast_association
            .into_iter()
            .filter(|(key, _)| self.nodes.get(key).is_some_and(|node| node.get_exec_id().is_some()))
            .map(|(_, value)| value)
            .collect()
    }

    fn transform_node(
        &self,
        id: NodeId,
        session: &mut ParseSession,
        ast_association: &IndexMap<usize, AstNode>,
    ) -> (AstNode, Option<NodeId>) {
        let Some(current_node) = self.nodes.get(&id) else { unreachable!() };

        match current_node {
            Node::Block(block) => (block.transform(session, &self.nodes), None),
            Node::FunctionBlockVariable(var) => {
                let lhs = var.transform(session);

                // if we are not being assigned to, we can return here
                let Some(ref_id) = var.ref_local_id else {
                    return (lhs, None);
                };

                let (rhs, remove_id) = ast_association
                    .get(&ref_id)
                    .map(|stmt| {
                        if matches!(stmt.get_stmt(), AstStatement::CallStatement(..)) {
                            (stmt.clone(), Some(ref_id))
                        } else {
                            self.transform_node(ref_id, session, ast_association)
                        }
                    })
                    .expect("Expected AST statement, found None");

                (AstFactory::create_assignment(lhs, rhs, session.next_id()), remove_id)
            }

            Node::Control(control) => match control.transform(session, &self.nodes) {
                Ok(value) => (value, None),
                Err(why) => {
                    session.diagnostics.push(why);
                    (AstFactory::create_empty_statement(SourceLocation::undefined(), session.next_id()), None)
                }
            },
<<<<<<< HEAD
            Node::Connector(_) => {
                // connector nodes are removed after desugaring, this is just a fallback
                (AstFactory::create_empty_statement(SourceLocation::undefined(), session.next_id()), None)
            }
=======
            Node::Connector(_) => todo!(),
>>>>>>> 3690b1af
        }
    }
}<|MERGE_RESOLUTION|>--- conflicted
+++ resolved
@@ -71,14 +71,7 @@
                     (AstFactory::create_empty_statement(SourceLocation::undefined(), session.next_id()), None)
                 }
             },
-<<<<<<< HEAD
-            Node::Connector(_) => {
-                // connector nodes are removed after desugaring, this is just a fallback
-                (AstFactory::create_empty_statement(SourceLocation::undefined(), session.next_id()), None)
-            }
-=======
             Node::Connector(_) => todo!(),
->>>>>>> 3690b1af
         }
     }
 }