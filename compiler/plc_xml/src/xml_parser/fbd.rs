--- conflicted
+++ resolved
@@ -9,11 +9,7 @@
 impl FunctionBlockDiagram {
     /// Transforms the body of a function block diagram to their AST-equivalent, in order of execution.
     /// Only statements that are necessary for execution logic will be selected.
-<<<<<<< HEAD
-    pub(crate) fn transform(&self, session: &mut ParseSession) -> Vec<AstStatement> {
-=======
-    pub(crate) fn transform(&self, session: &ParseSession) -> Vec<AstNode> {
->>>>>>> a28506f8
+    pub(crate) fn transform(&self, session: &mut ParseSession) -> Vec<AstNode> {
         let mut ast_association = IndexMap::new();
         // transform each node to an ast-statement. since we might see and transform a node multiple times, we use an
         // ast-association map to keep track of the latest statement for each id
@@ -38,15 +34,9 @@
     fn transform_node(
         &self,
         id: NodeId,
-<<<<<<< HEAD
         session: &mut ParseSession,
-        ast_association: &IndexMap<usize, AstStatement>,
-    ) -> (AstStatement, Option<NodeId>) {
-=======
-        session: &ParseSession,
         ast_association: &IndexMap<usize, AstNode>,
     ) -> (AstNode, Option<NodeId>) {
->>>>>>> a28506f8
         let Some(current_node) = self.nodes.get(&id) else { unreachable!() };
 
         match current_node {
@@ -72,16 +62,12 @@
 
                 (AstFactory::create_assignment(lhs, rhs, session.next_id()), remove_id)
             }
+
             Node::Control(control) => match control.transform(session, &self.nodes) {
                 Ok(value) => (value, None),
                 Err(why) => {
                     session.diagnostics.push(why);
-
-                    let empty = AstStatement::EmptyStatement {
-                        location: SourceLocation::undefined(),
-                        id: session.next_id(),
-                    };
-                    (empty, None)
+                    (AstFactory::create_empty_statement(SourceLocation::undefined(), session.next_id()), None)
                 }
             },
             Node::Connector(_) => todo!(),
