use ast::ast::{AstStatement, SourceRange};
use indexmap::IndexMap;
use plc_source::source_location::SourceLocation;

use crate::model::fbd::{FunctionBlockDiagram, Node, NodeId};

use super::ParseSession;

impl<'xml> FunctionBlockDiagram<'xml> {
    /// Transforms the body of a function block diagram to their AST-equivalent, in order of execution.
    /// Only statements that are necessary for execution logic will be selected.
    pub(crate) fn transform(&self, session: &mut ParseSession) -> Vec<AstStatement> {
        let mut ast_association = IndexMap::new();

        // transform each node to an ast-statement. since we might see and transform a node multiple times, we use an
        // ast-association map to keep track of the latest statement for each id
        self.nodes.iter().for_each(|(id, _)| {
            let (insert, remove_id) = self.transform_node(*id, session, &ast_association);

            if let Some(id) = remove_id {
                ast_association.remove(&id);
            };

            ast_association.insert(*id, insert);
        });

        // filter the map for each statement belonging to a node with an execution id or a temp-var, discard the rest -> these have no impact
        ast_association
            .into_iter()
            .filter(|(key, _)| self.nodes.get(key).is_some_and(|node| node.get_exec_id().is_some()))
            .map(|(_, value)| value)
            .collect()
    }

    fn transform_node(
        &self,
        id: NodeId,
        session: &mut ParseSession,
        ast_association: &IndexMap<usize, AstStatement>,
    ) -> (AstStatement, Option<NodeId>) {
        let Some(current_node) = self.nodes.get(&id) else { unreachable!() };

        match current_node {
            Node::Block(block) => (block.transform(session, &self.nodes), None),
            Node::FunctionBlockVariable(var) => {
                let lhs = var.transform(session);

                // if we are not being assigned to, we can return here
                let Some(ref_id) = var.ref_local_id else {
                    return (lhs, None);
                };

                let (rhs, remove_id) = ast_association
                    .get(&ref_id)
                    .map(|stmt| {
                        if matches!(stmt, AstStatement::CallStatement { .. }) {
                            (stmt.clone(), Some(ref_id))
                        } else {
                            self.transform_node(ref_id, session, ast_association)
                        }
                    })
                    .expect("Expected AST statement, found None");

                (
                    AstStatement::Assignment {
                        left: Box::new(lhs),
                        right: Box::new(rhs),
                        id: session.next_id(),
                    },
                    remove_id,
                )
            }
<<<<<<< HEAD
            Node::Control(control) => {
                match control.transform(session, &self.nodes) {
                    Ok(value) => (value, None),
                    Err(_) => {
                        // TODO(volsa): Store diagnostic, return EmptyStatement
                        let empty = AstStatement::EmptyStatement {
                            location: SourceRange::undefined(),
                            id: session.next_id(),
                        };
                        (empty, None)
                    }
                }
            }
=======
            Node::Control(control) => match control.transform(session, &self.nodes) {
                Ok(value) => (value, None),
                Err(why) => {
                    session.diagnostics.push(why);

                    let empty = AstStatement::EmptyStatement {
                        location: SourceLocation::undefined(),
                        id: session.next_id(),
                    };
                    (empty, None)
                }
            },
>>>>>>> 36f8adb2
            Node::Connector(_) => todo!(),
        }
    }
}<|MERGE_RESOLUTION|>--- conflicted
+++ resolved
@@ -1,4 +1,4 @@
-use ast::ast::{AstStatement, SourceRange};
+use ast::ast::AstStatement;
 use indexmap::IndexMap;
 use plc_source::source_location::SourceLocation;
 
@@ -70,21 +70,6 @@
                     remove_id,
                 )
             }
-<<<<<<< HEAD
-            Node::Control(control) => {
-                match control.transform(session, &self.nodes) {
-                    Ok(value) => (value, None),
-                    Err(_) => {
-                        // TODO(volsa): Store diagnostic, return EmptyStatement
-                        let empty = AstStatement::EmptyStatement {
-                            location: SourceRange::undefined(),
-                            id: session.next_id(),
-                        };
-                        (empty, None)
-                    }
-                }
-            }
-=======
             Node::Control(control) => match control.transform(session, &self.nodes) {
                 Ok(value) => (value, None),
                 Err(why) => {
@@ -97,7 +82,6 @@
                     (empty, None)
                 }
             },
->>>>>>> 36f8adb2
             Node::Connector(_) => todo!(),
         }
     }
