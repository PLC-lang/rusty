use ast::ast::{AstStatement, SourceRange};
use indexmap::IndexMap;

use crate::model::fbd::{FunctionBlockDiagram, Node, NodeId};

use super::ParseSession;

impl<'xml> FunctionBlockDiagram<'xml> {
    /// Transforms the body of a function block diagram to their AST-equivalent, in order of execution.
    /// Only statements that are necessary for execution logic will be selected.
    pub(crate) fn transform(&self, session: &ParseSession) -> Vec<AstStatement> {
        let mut ast_association = IndexMap::new();

        // transform each node to an ast-statement. since we might see and transform a node multiple times, we use an
        // ast-association map to keep track of the latest statement for each id
        self.nodes.iter().for_each(|(id, _)| {
            let (insert, remove_id) = self.transform_node(*id, session, &ast_association);

            if let Some(id) = remove_id {
                ast_association.remove(&id);
            };

            ast_association.insert(*id, insert);
        });

        // filter the map for each statement belonging to a node with an execution id or a temp-var, discard the rest -> these have no impact
        ast_association
            .into_iter()
            .filter(|(key, _)| self.nodes.get(key).is_some_and(|node| node.get_exec_id().is_some()))
            .map(|(_, value)| value)
            .collect()
    }

    fn transform_node(
        &self,
        id: NodeId,
        session: &ParseSession,
        ast_association: &IndexMap<usize, AstStatement>,
    ) -> (AstStatement, Option<NodeId>) {
        let Some(current_node) = self.nodes.get(&id) else {
            unreachable!()
        };

        match current_node {
            Node::Block(block) => (block.transform(session, &self.nodes), None),
            Node::FunctionBlockVariable(var) => {
                let lhs = var.transform(session);

                // if we are not being assigned to, we can return here
                let Some(ref_id) = var.ref_local_id else {
                    return (lhs, None);
                };

                let (rhs, remove_id) = ast_association
                    .get(&ref_id)
                    .map(|stmt| {
                        if matches!(stmt, AstStatement::CallStatement { .. }) {
                            (stmt.clone(), Some(ref_id))
                        } else {
                            self.transform_node(ref_id, session, ast_association)
                        }
                    })
                    .expect("Expected AST statement, found None");

                (
                    AstStatement::Assignment {
                        left: Box::new(lhs),
                        right: Box::new(rhs),
                        id: session.next_id(),
                    },
                    remove_id,
                )
            }
<<<<<<< HEAD
            Node::Control(_) => todo!(),
            Node::Connector(_) => unreachable!(),
=======
            Node::Control(control) => {
                match control.transform(session, &self.nodes) {
                    Ok(value) => (value, None),
                    Err(_) => {
                        // TODO(volsa): Store diagnostic, return EmptyStatement
                        let empty = AstStatement::EmptyStatement {
                            location: SourceRange::undefined(),
                            id: session.next_id(),
                        };
                        (empty, None)
                    }
                }
            }
            Node::Connector(_) => todo!(),
>>>>>>> 13c3a7c2
        }
    }
}<|MERGE_RESOLUTION|>--- conflicted
+++ resolved
@@ -71,10 +71,6 @@
                     remove_id,
                 )
             }
-<<<<<<< HEAD
-            Node::Control(_) => todo!(),
-            Node::Connector(_) => unreachable!(),
-=======
             Node::Control(control) => {
                 match control.transform(session, &self.nodes) {
                     Ok(value) => (value, None),
@@ -89,7 +85,6 @@
                 }
             }
             Node::Connector(_) => todo!(),
->>>>>>> 13c3a7c2
         }
     }
 }