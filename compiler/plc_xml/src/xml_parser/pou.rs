use ast::ast::{AstNode, Implementation};

use crate::model::pou::Pou;

use super::ParseSession;

impl Pou {
<<<<<<< HEAD
    fn transform(&self, session: &mut ParseSession) -> Vec<AstStatement> {
=======
    fn transform(&self, session: &ParseSession) -> Vec<AstNode> {
>>>>>>> a28506f8
        let Some(fbd) = &self.body.function_block_diagram else {
            // empty body
            return vec![];
        };

        if cfg!(feature = "debug") {
            let statements = fbd.transform(session);
            println!("{statements:#?}");

            return statements;
        }

        fbd.transform(session)
    }

    pub fn build_implementation(&self, session: &mut ParseSession) -> Implementation {
        let statements = self.transform(session);

        Implementation {
            name: self.name.to_owned(),
            type_name: self.name.to_owned(),
            linkage: session.linkage,
            pou_type: self.pou_type.into(),
            statements,
            location: session.create_file_only_location(),
            name_location: session.create_file_only_location(),
            overriding: false,
            generic: false,
            access: None,
        }
    }
}<|MERGE_RESOLUTION|>--- conflicted
+++ resolved
@@ -5,11 +5,7 @@
 use super::ParseSession;
 
 impl Pou {
-<<<<<<< HEAD
-    fn transform(&self, session: &mut ParseSession) -> Vec<AstStatement> {
-=======
-    fn transform(&self, session: &ParseSession) -> Vec<AstNode> {
->>>>>>> a28506f8
+    fn transform(&self, session: &mut ParseSession) -> Vec<AstNode> {
         let Some(fbd) = &self.body.function_block_diagram else {
             // empty body
             return vec![];
