use ast::ast::{AstNode, Implementation};

use crate::model::pou::Pou;

use super::ParseSession;

<<<<<<< HEAD
impl<'xml> Pou<'xml> {
    fn transform(&self, session: &mut ParseSession) -> Vec<AstStatement> {
=======
impl Pou {
    fn transform(&self, session: &mut ParseSession) -> Vec<AstNode> {
>>>>>>> cb05639b
        let Some(fbd) = &self.body.function_block_diagram else {
            // empty body
            return vec![];
        };

        if cfg!(feature = "debug") {
            let statements = fbd.transform(session);
            println!("{statements:#?}");

            return statements;
        }

        fbd.transform(session)
    }

    pub fn build_implementation(&self, session: &mut ParseSession) -> Implementation {
        let statements = self.transform(session);

        Implementation {
            name: self.name.to_string(),
            type_name: self.name.to_string(),
            linkage: session.linkage,
            pou_type: self.pou_type.into(),
            statements,
            location: session.create_file_only_location(),
            name_location: session.create_file_only_location(),
            overriding: false,
            generic: false,
            access: None,
        }
    }
}<|MERGE_RESOLUTION|>--- conflicted
+++ resolved
@@ -4,13 +4,8 @@
 
 use super::ParseSession;
 
-<<<<<<< HEAD
-impl<'xml> Pou<'xml> {
-    fn transform(&self, session: &mut ParseSession) -> Vec<AstStatement> {
-=======
 impl Pou {
     fn transform(&self, session: &mut ParseSession) -> Vec<AstNode> {
->>>>>>> cb05639b
         let Some(fbd) = &self.body.function_block_diagram else {
             // empty body
             return vec![];
