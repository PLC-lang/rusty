use ast::ast::{AstFactory, AstNode, Operator};

use crate::model::{
    fbd::{Node, NodeIndex},
    variables::{BlockVariable, FunctionBlockVariable},
};

use super::ParseSession;

impl BlockVariable {
    pub(crate) fn transform(&self, session: &ParseSession, index: &NodeIndex) -> Option<AstNode> {
        let Some(ref_id) = &self.ref_local_id else {
            // param not provided/passed
            return None;
        };

        // XXX: data-recursion?
        match index.get(ref_id) {
            Some(Node::Block(block)) => Some(block.transform(session, index)),
            Some(Node::FunctionBlockVariable(var)) => Some(var.transform(session)),
            Some(Node::Control(_)) => todo!(),
            Some(Node::Connector(_)) => unreachable!(),
            None => unreachable!(),
        }
    }
}

// variables, parameters -> more readable names?
<<<<<<< HEAD
impl<'xml> FunctionBlockVariable<'xml> {
    pub(crate) fn transform(&self, session: &ParseSession) -> AstStatement {
=======
impl FunctionBlockVariable {
    pub(crate) fn transform(&self, session: &ParseSession) -> AstNode {
>>>>>>> cb05639b
        if self.negated {
            let ident = session.parse_expression(&self.expression, self.local_id, self.execution_order_id);

            AstFactory::create_unary_expression(
                Operator::Not,
                ident,
                session.create_block_location(self.local_id, self.execution_order_id),
                session.next_id(),
            )
        } else {
            session.parse_expression(&self.expression, self.local_id, self.execution_order_id)
        }
    }
}<|MERGE_RESOLUTION|>--- conflicted
+++ resolved
@@ -26,13 +26,8 @@
 }
 
 // variables, parameters -> more readable names?
-<<<<<<< HEAD
-impl<'xml> FunctionBlockVariable<'xml> {
-    pub(crate) fn transform(&self, session: &ParseSession) -> AstStatement {
-=======
 impl FunctionBlockVariable {
     pub(crate) fn transform(&self, session: &ParseSession) -> AstNode {
->>>>>>> cb05639b
         if self.negated {
             let ident = session.parse_expression(&self.expression, self.local_id, self.execution_order_id);
 
