use ast::ast::{AstNode, Implementation, PouType as AstPouType};

use crate::model::action::Action;

use super::ParseSession;

<<<<<<< HEAD
impl<'xml> Action<'xml> {
    pub(crate) fn transform(&self, _session: &ParseSession) -> Vec<AstStatement> {
=======
impl Action {
    pub(crate) fn transform(&self, _session: &ParseSession) -> Vec<AstNode> {
>>>>>>> cb05639b
        todo!()
    }

    pub(crate) fn build_implementation(&self, session: &ParseSession) -> Implementation {
        let statements = self.transform(session);

        Implementation {
            name: self.name.to_string(),
            type_name: self.type_name.to_string(),
            linkage: session.linkage,
            pou_type: AstPouType::Action,
            statements,
            location: session.create_file_only_location(),
            name_location: session.create_file_only_location(),
            overriding: false,
            generic: false,
            access: None,
        }
    }
}<|MERGE_RESOLUTION|>--- conflicted
+++ resolved
@@ -4,13 +4,8 @@
 
 use super::ParseSession;
 
-<<<<<<< HEAD
-impl<'xml> Action<'xml> {
-    pub(crate) fn transform(&self, _session: &ParseSession) -> Vec<AstStatement> {
-=======
 impl Action {
     pub(crate) fn transform(&self, _session: &ParseSession) -> Vec<AstNode> {
->>>>>>> cb05639b
         todo!()
     }
 
