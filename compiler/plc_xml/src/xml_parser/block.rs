use ast::ast::{AstFactory, AstNode};

use crate::model::{block::Block, fbd::NodeIndex};

use super::ParseSession;

<<<<<<< HEAD
impl<'xml> Block<'xml> {
    pub(crate) fn transform(&self, session: &ParseSession, index: &NodeIndex) -> AstStatement {
=======
impl Block {
    pub(crate) fn transform(&self, session: &ParseSession, index: &NodeIndex) -> AstNode {
>>>>>>> cb05639b
        let parameters = self
            .variables
            .iter()
            .filter_map(|var| {
                // try to transform the element this block variable points to
                var.transform(session, index)
            })
            .collect();

        AstFactory::create_call_to(
            self.type_name.to_string(),
            parameters,
            session.next_id(),
            session.next_id(),
            &session.create_block_location(self.local_id, self.execution_order_id),
        )
    }
}<|MERGE_RESOLUTION|>--- conflicted
+++ resolved
@@ -4,13 +4,8 @@
 
 use super::ParseSession;
 
-<<<<<<< HEAD
-impl<'xml> Block<'xml> {
-    pub(crate) fn transform(&self, session: &ParseSession, index: &NodeIndex) -> AstStatement {
-=======
 impl Block {
     pub(crate) fn transform(&self, session: &ParseSession, index: &NodeIndex) -> AstNode {
->>>>>>> cb05639b
         let parameters = self
             .variables
             .iter()
