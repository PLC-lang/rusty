---
source: compiler/plc_xml/src/xml_parser/control.rs
expression: "xml_parser::visit(&content.serialize())"
---
Ok(
    Project {
        pous: [
            Pou {
                name: "program_0",
                pou_type: Program,
                body: Body {
                    function_block_diagram: FunctionBlockDiagram {
                        nodes: {
                            0: FunctionBlockVariable(
                                FunctionBlockVariable {
                                    kind: Input,
                                    local_id: 0,
                                    negated: false,
                                    expression: "x",
                                    execution_order_id: None,
                                    ref_local_id: None,
                                },
                            ),
                            4: FunctionBlockVariable(
                                FunctionBlockVariable {
                                    kind: Input,
                                    local_id: 4,
                                    negated: false,
                                    expression: "FALSE",
                                    execution_order_id: None,
                                    ref_local_id: None,
                                },
                            ),
                            1: Control(
                                Control {
                                    kind: Label,
                                    name: Some(
                                        "lbl",
                                    ),
                                    local_id: 1,
                                    ref_local_id: None,
                                    execution_order_id: Some(
                                        0,
                                    ),
                                    negated: false,
                                },
                            ),
                            2: Control(
                                Control {
                                    kind: Jump,
                                    name: Some(
                                        "lbl",
                                    ),
                                    local_id: 2,
                                    ref_local_id: Some(
                                        0,
                                    ),
                                    execution_order_id: Some(
                                        1,
                                    ),
                                    negated: true,
                                },
                            ),
                            3: FunctionBlockVariable(
                                FunctionBlockVariable {
                                    kind: Output,
                                    local_id: 3,
                                    negated: false,
                                    expression: "x",
                                    execution_order_id: Some(
                                        2,
                                    ),
                                    ref_local_id: Some(
                                        4,
                                    ),
                                },
                            ),
                        },
                    },
                },
                actions: [],
                interface: Some(
                    Interface {
                        add_data: Some(
                            Data {
<<<<<<< HEAD
                                content: "PROGRAM program_0 VAR x : BOOL := 0; END_VAR\nEND_PROGRAM",
=======
                                content: "PROGRAM program_0\n                                    VAR\r\n                                        x: BOOL := 0;\r\n                                    END_VAR\nEND_PROGRAM",
>>>>>>> 48cccc91
                                handle: Implementation,
                            },
                        ),
                    },
                ),
            },
        ],
    },
)<|MERGE_RESOLUTION|>--- conflicted
+++ resolved
@@ -83,11 +83,7 @@
                     Interface {
                         add_data: Some(
                             Data {
-<<<<<<< HEAD
                                 content: "PROGRAM program_0 VAR x : BOOL := 0; END_VAR\nEND_PROGRAM",
-=======
-                                content: "PROGRAM program_0\n                                    VAR\r\n                                        x: BOOL := 0;\r\n                                    END_VAR\nEND_PROGRAM",
->>>>>>> 48cccc91
                                 handle: Implementation,
                             },
                         ),
