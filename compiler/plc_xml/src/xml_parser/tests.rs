--- conflicted
+++ resolved
@@ -21,12 +21,8 @@
 
     #[test]
     fn variable_assignment() {
-<<<<<<< HEAD
-        assert_debug_snapshot!(xml_parser::visit(content::ASSIGNMENT_A_B).unwrap());
-=======
         let pou = xml_parser::visit(content::ASSIGNMENT_A_B).unwrap();
         assert_debug_snapshot!(pou);
->>>>>>> 13c3a7c2
     }
 
     #[test]
@@ -59,7 +55,7 @@
 
     #[test]
     #[ignore = "block-to-block connections not yet implemented"]
-    fn connection_block_result_source_to_multiple_sinks_parses() {
+    fn connection_block_source_to_multiple_sinks_parses() {
         assert_debug_snapshot!(parse(content::BLOCK_SOURCE_TO_MULTI_SINK).0.implementations[0].statements);
     }
 
@@ -118,68 +114,6 @@
 
 mod content {
     pub(super) const ASSIGNMENT_A_B: &str = r#"
-<<<<<<< HEAD
-    <?xml version="1.0" encoding="UTF-8"?>
-    <pou xmlns="http://www.plcopen.org/xml/tc6_0201" name="thistimereallyeasy" pouType="program">
-    <interface>
-    <localVars/>
-    <addData>
-    <data name="www.bachmann.at/plc/plcopenxml" handleUnknown="implementation">
-    <textDeclaration>
-    <content>
-    PROGRAM thistimereallyeasy
-    VAR
-    a, b : DINT;
-    END_VAR
-    </content>
-    </textDeclaration>
-    </data>
-    </addData>
-    </interface>
-    <body>
-    <FBD>
-    <outVariable localId="2" height="20" width="80" executionOrderId="0" negated="false" storage="none">
-    <position x="550" y="130"/>
-    <connectionPointIn>
-    <relPosition x="0" y="10"/>
-    <connection refLocalId="1"/>
-    </connectionPointIn>
-    <expression>b</expression>
-    </outVariable>
-    <inVariable localId="1" height="20" width="80" negated="false">
-    <position x="410" y="130"/>
-    <connectionPointOut>
-    <relPosition x="80" y="10"/>
-    </connectionPointOut>
-    <expression>a</expression>
-    </inVariable>
-                </FBD>
-            </body>
-        </pou>
-        "#;
-
-    pub(super) const EXEC_SORTING: &str = r#"
-    <?xml version="1.0" encoding="UTF-8"?>
-    <pou xmlns="http://www.plcopen.org/xml/tc6_0201" name="thistimereallyeasy" pouType="program">
-        <interface>
-            <localVars/>
-            <addData>
-                <data name="www.bachmann.at/plc/plcopenxml" handleUnknown="implementation">
-                    <textDeclaration>
-                        <content>
-    PROGRAM thistimereallyeasy
-    VAR
-        a, b, c, d : DINT;
-    END_VAR
-                        </content>
-                    </textDeclaration>
-                </data>
-            </addData>
-        </interface>
-        <body>
-            <FBD>
-                <inVariable localId="1" height="20" width="80" negated="false">
-=======
         <?xml version="1.0" encoding="UTF-8"?>
         <pou xmlns="http://www.plcopen.org/xml/tc6_0201" name="thistimereallyeasy" pouType="program">
             <interface>
@@ -208,62 +142,149 @@
                         <expression>b</expression>
                     </outVariable>
                     <inVariable localId="1" height="20" width="80" negated="false">
->>>>>>> 13c3a7c2
                     <position x="410" y="130"/>
                     <connectionPointOut>
                         <relPosition x="80" y="10"/>
                     </connectionPointOut>
                     <expression>a</expression>
                 </inVariable>
-<<<<<<< HEAD
-                <outVariable localId="2" height="20" width="80" executionOrderId="2" negated="false" storage="none">
-                    <position x="550" y="70"/>
-                    <connectionPointIn>
-                        <relPosition x="0" y="10"/>
-                        <connection refLocalId="1"/>
-                    </connectionPointIn>
-                    <expression>b</expression>
-                </outVariable>
-                <outVariable localId="3" height="20" width="80" executionOrderId="0" negated="false" storage="none">
-                    <position x="550" y="130"/>
-                    <connectionPointIn>
-                        <relPosition x="0" y="10"/>
-                        <connection refLocalId="1"/>
-                    </connectionPointIn>
-                    <expression>c</expression>
-                </outVariable>
-                <outVariable localId="4" height="20" width="80" executionOrderId="1" negated="false" storage="none">
-                    <position x="550" y="190"/>
-                    <connectionPointIn>
-                        <relPosition x="0" y="10"/>
-                        <connection refLocalId="1"/>
-                    </connectionPointIn>
-                    <expression>d</expression>
-                </outVariable>
-            </FBD>
-        </body>
-    </pou>
-    "#;
-
-    pub(super) const VAR_SOURCE_TO_MULTI_SINK: &str = r#"<?xml version="1.0" encoding="UTF-8"?>
-    <pou xmlns="http://www.plcopen.org/xml/tc6_0201" name="myConnection" pouType="function">
-=======
                 </FBD>
             </body>
         </pou>
-    "#;
+            "#;
 
     pub(super) const CONDITIONAL_RETURN: &str = r#"
     <?xml version="1.0" encoding="UTF-8"?>
     <pou xmlns="http://www.plcopen.org/xml/tc6_0201" name="conditional_return" pouType="functionBlock">
->>>>>>> 13c3a7c2
         <interface>
             <localVars/>
             <addData>
                 <data name="www.bachmann.at/plc/plcopenxml" handleUnknown="implementation">
                     <textDeclaration>
                         <content>
-<<<<<<< HEAD
+    FUNCTION_BLOCK conditional_return
+    VAR_INPUT
+        val : DINT;
+    END_VAR</content>
+                    </textDeclaration>
+                </data>
+            </addData>
+        </interface>
+        <body>
+            <FBD>
+                <inVariable localId="1" height="20" width="82" negated="false">
+                    <position x="220" y="60"/>
+                    <connectionPointOut>
+                        <relPosition x="82" y="10"/>
+                    </connectionPointOut>
+                    <expression>val = 5</expression>
+                </inVariable>
+                <return localId="2" height="20" width="76" executionOrderId="0">
+                    <position x="330" y="60"/>
+                    <connectionPointIn>
+                        <relPosition x="0" y="10"/>
+                        <connection refLocalId="1"/>
+                    </connectionPointIn>
+                    <addData>
+                        <data name="www.bachmann.at/plc/plcopenxml" handleUnknown="implementation">
+                            <negated value="false"/>
+                        </data>
+                    </addData>
+                </return>
+                <inVariable localId="3" height="20" width="80" negated="false">
+                    <position x="220" y="100"/>
+                    <connectionPointOut>
+                        <relPosition x="80" y="10"/>
+                    </connectionPointOut>
+                    <expression>10</expression>
+                </inVariable>
+                <outVariable localId="4" height="20" width="80" executionOrderId="1" negated="false" storage="none">
+                    <position x="330" y="100"/>
+                    <connectionPointIn>
+                        <relPosition x="0" y="10"/>
+                        <connection refLocalId="3"/>
+                    </connectionPointIn>
+                    <expression>val</expression>
+                </outVariable>
+                <inOutVariable localId="5" height="20" width="80" negatedIn="false" storageIn="none" negatedOut="false">
+                    <position x="780" y="60"/>
+                    <connectionPointIn>
+                        <relPosition x="0" y="10"/>
+                    </connectionPointIn>
+                    <connectionPointOut>
+                        <relPosition x="80" y="10"/>
+                    </connectionPointOut>
+                    <expression>a</expression>
+                </inOutVariable>
+            </FBD>
+        </body>
+    </pou>
+    "#;
+
+    pub(super) const EXEC_SORTING: &str = r#"
+    <?xml version="1.0" encoding="UTF-8"?>
+    <pou xmlns="http://www.plcopen.org/xml/tc6_0201" name="thistimereallyeasy" pouType="program">
+        <interface>
+            <localVars/>
+            <addData>
+                <data name="www.bachmann.at/plc/plcopenxml" handleUnknown="implementation">
+                    <textDeclaration>
+                        <content>
+    PROGRAM thistimereallyeasy
+    VAR
+        a, b, c, d : DINT;
+    END_VAR
+                        </content>
+                    </textDeclaration>
+                </data>
+            </addData>
+        </interface>
+        <body>
+            <FBD>
+                <inVariable localId="1" height="20" width="80" negated="false">
+                    <position x="410" y="130"/>
+                    <connectionPointOut>
+                        <relPosition x="80" y="10"/>
+                    </connectionPointOut>
+                    <expression>a</expression>
+                </inVariable>
+                <outVariable localId="2" height="20" width="80" executionOrderId="2" negated="false" storage="none">
+                    <position x="550" y="70"/>
+                    <connectionPointIn>
+                        <relPosition x="0" y="10"/>
+                        <connection refLocalId="1"/>
+                    </connectionPointIn>
+                    <expression>b</expression>
+                </outVariable>
+                <outVariable localId="3" height="20" width="80" executionOrderId="0" negated="false" storage="none">
+                    <position x="550" y="130"/>
+                    <connectionPointIn>
+                        <relPosition x="0" y="10"/>
+                        <connection refLocalId="1"/>
+                    </connectionPointIn>
+                    <expression>c</expression>
+                </outVariable>
+                <outVariable localId="4" height="20" width="80" executionOrderId="1" negated="false" storage="none">
+                    <position x="550" y="190"/>
+                    <connectionPointIn>
+                        <relPosition x="0" y="10"/>
+                        <connection refLocalId="1"/>
+                    </connectionPointIn>
+                    <expression>d</expression>
+                </outVariable>
+            </FBD>
+        </body>
+    </pou>
+    "#;
+
+    pub(super) const VAR_SOURCE_TO_MULTI_SINK: &str = r#"<?xml version="1.0" encoding="UTF-8"?>
+    <pou xmlns="http://www.plcopen.org/xml/tc6_0201" name="myConnection" pouType="function">
+        <interface>
+            <localVars/>
+            <addData>
+                <data name="www.bachmann.at/plc/plcopenxml" handleUnknown="implementation">
+                    <textDeclaration>
+                        <content>
     FUNCTION myConnection : DINT
     VAR_INPUT
         x: DINT;
@@ -272,19 +293,12 @@
         y: DINT;
     END_VAR
                 </content>
-=======
-    FUNCTION_BLOCK conditional_return
-    VAR_INPUT
-        val : DINT;
-    END_VAR</content>
->>>>>>> 13c3a7c2
                     </textDeclaration>
                 </data>
             </addData>
         </interface>
         <body>
             <FBD>
-<<<<<<< HEAD
                 <connector name="s1" localId="1" height="20" width="54">
                     <position x="450" y="330"/>
                     <connectionPointIn>
@@ -327,41 +341,10 @@
                 </inVariable>
                 <outVariable localId="8" height="20" width="80" executionOrderId="0" negated="false" storage="none">
                     <position x="850" y="340"/>
-=======
-                <inVariable localId="1" height="20" width="82" negated="false">
-                    <position x="220" y="60"/>
-                    <connectionPointOut>
-                        <relPosition x="82" y="10"/>
-                    </connectionPointOut>
-                    <expression>val = 5</expression>
-                </inVariable>
-                <return localId="2" height="20" width="76" executionOrderId="0">
-                    <position x="330" y="60"/>
-                    <connectionPointIn>
-                        <relPosition x="0" y="10"/>
-                        <connection refLocalId="1"/>
-                    </connectionPointIn>
-                    <addData>
-                        <data name="www.bachmann.at/plc/plcopenxml" handleUnknown="implementation">
-                            <negated value="false"/>
-                        </data>
-                    </addData>
-                </return>
-                <inVariable localId="3" height="20" width="80" negated="false">
-                    <position x="220" y="100"/>
-                    <connectionPointOut>
-                        <relPosition x="80" y="10"/>
-                    </connectionPointOut>
-                    <expression>10</expression>
-                </inVariable>
-                <outVariable localId="4" height="20" width="80" executionOrderId="1" negated="false" storage="none">
-                    <position x="330" y="100"/>
->>>>>>> 13c3a7c2
                     <connectionPointIn>
                         <relPosition x="0" y="10"/>
                         <connection refLocalId="3"/>
                     </connectionPointIn>
-<<<<<<< HEAD
                     <expression>y</expression>
                 </outVariable>
                 <block localId="9" width="80" height="60" typeName="myAdd" executionOrderId="1">
@@ -598,25 +581,10 @@
                         <relPosition x="64" y="10"/>
                     </connectionPointOut>
                 </continuation>
-=======
-                    <expression>val</expression>
-                </outVariable>
-                <inOutVariable localId="5" height="20" width="80" negatedIn="false" storageIn="none" negatedOut="false">
-                    <position x="780" y="60"/>
-                    <connectionPointIn>
-                        <relPosition x="0" y="10"/>
-                    </connectionPointIn>
-                    <connectionPointOut>
-                        <relPosition x="80" y="10"/>
-                    </connectionPointOut>
-                    <expression>a</expression>
-                </inOutVariable>
->>>>>>> 13c3a7c2
             </FBD>
         </body>
     </pou>
     "#;
-<<<<<<< HEAD
 
     pub(super) const SINK_SOURCE_LOOP: &str = r#"<?xml version="1.0" encoding="UTF-8"?>
     <pou xmlns="http://www.plcopen.org/xml/tc6_0201" name="myConnection" pouType="function">
@@ -685,6 +653,4 @@
         </body>
     </pou>    
     "#;
-=======
->>>>>>> 13c3a7c2
 }