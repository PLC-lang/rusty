--- conflicted
+++ resolved
@@ -6,68 +6,46 @@
 use plc_diagnostics::diagnostics::Diagnostic;
 use plc_source::SourceCode;
 
-<<<<<<< HEAD
-    use crate::{
-        serializer::{
-            with_header, XBody, XConnection, XConnectionPointIn, XExpression, XFbd, XInVariable,
-            XOutVariable, XPou, XRelPosition,
-        },
-        xml_parser::{self, tests::content},
-    };
-=======
 use crate::{
     serializer::{
         with_header, XBody, XConnection, XConnectionPointIn, XExpression, XFbd, XInVariable, XOutVariable,
         XPou, XRelPosition,
     },
-    xml_parser,
+    xml_parser::{self, tests::content},
 };
->>>>>>> fe3a9e26
 
 fn parse(content: &str) -> (CompilationUnit, Vec<Diagnostic>) {
     let source_code = SourceCode::new(content, "test.cfc");
     xml_parser::parse(&source_code, LinkageType::Internal, IdProvider::default())
 }
 
-<<<<<<< HEAD
-    #[test]
-    fn variable_assignment() {
-        let pou = xml_parser::visit(content::ASSIGNMENT_A_B).unwrap();
-        assert_debug_snapshot!(pou);
-    }
-
-    #[test]
-    fn conditional_return() {
-        let statements = &parse(content::CONDITIONAL_RETURN).0.implementations[0].statements;
-        assert_eq!(statements.len(), 2);
-        assert_debug_snapshot!(statements[0]);
-    }
-
-    #[test]
-    fn conditional_return_negated() {
-        let content =
-            &content::CONDITIONAL_RETURN.replace(r#"<negated value="false"/>"#, r#"<negated value="true"/>"#);
-
-        let statements = &parse(content).0.implementations[0].statements;
-
-        assert_eq!(statements.len(), 2);
-        assert_debug_snapshot!(statements[0]);
-    }
-
-    #[test]
-    fn model_is_sorted_by_execution_order() {
-        let src = r#"
-=======
 #[test]
 fn variable_assignment() {
-    let pou = xml_parser::visit(ASSIGNMENT_A_B).unwrap();
+    let pou = xml_parser::visit(content::ASSIGNMENT_A_B).unwrap();
     assert_debug_snapshot!(pou);
+}
+
+#[test]
+fn conditional_return() {
+    let statements = &parse(content::CONDITIONAL_RETURN).0.implementations[0].statements;
+    assert_eq!(statements.len(), 2);
+    assert_debug_snapshot!(statements[0]);
+}
+
+#[test]
+fn conditional_return_negated() {
+    let content =
+        &content::CONDITIONAL_RETURN.replace(r#"<negated value="false"/>"#, r#"<negated value="true"/>"#);
+
+    let statements = &parse(content).0.implementations[0].statements;
+
+    assert_eq!(statements.len(), 2);
+    assert_debug_snapshot!(statements[0]);
 }
 
 #[test]
 fn model_is_sorted_by_execution_order() {
     let src = r#"
->>>>>>> fe3a9e26
         <?xml version="1.0" encoding="UTF-8"?>
         <pou xmlns="http://www.plcopen.org/xml/tc6_0201" name="thistimereallyeasy" pouType="program">
             <interface>
@@ -241,9 +219,140 @@
                 </FBD>
             </body>
         </pou>
+        "#;
+
+    const CALL_BLOCK: &str = r#"
+        <?xml version="1.0" encoding="UTF-8"?>
+        <pou xmlns="http://www.plcopen.org/xml/tc6_0201" name="program_0" pouType="program">
+            <interface>
+                <localVars/>
+                <addData>
+                    <data name="www.bachmann.at/plc/plcopenxml" handleUnknown="implementation">
+                        <textDeclaration>
+                            <content>
+        PROGRAM program_0
+        VAR
+        	x : DINT;
+        	a : DINT;
+        END_VAR
+        					</content>
+                        </textDeclaration>
+                    </data>
+                </addData>
+            </interface>
+            <body>
+                <FBD>
+                    <inVariable localId="1" height="20" width="80" negated="false">
+                        <position x="280" y="80"/>
+                        <connectionPointOut>
+                            <relPosition x="80" y="10"/>
+                        </connectionPointOut>
+                        <expression>x</expression>
+                    </inVariable>
+                    <outVariable localId="2" height="20" width="80" executionOrderId="0" negated="false" storage="none">
+                        <position x="520" y="170"/>
+                        <connectionPointIn>
+                            <relPosition x="0" y="10"/>
+                            <connection refLocalId="1">
+                                <position x="520" y="180"/>
+                                <position x="430" y="180"/>
+                                <position x="430" y="90"/>
+                                <position x="360" y="90"/>
+                            </connection>
+                        </connectionPointIn>
+                        <expression>a</expression>
+                    </outVariable>
+                    <block localId="3" width="60" height="60" typeName="ADD" executionOrderId="1">
+                        <position x="190" y="160"/>
+                        <inputVariables>
+                            <variable formalParameter="" negated="false">
+                                <connectionPointIn>
+                                    <relPosition x="0" y="30"/>
+                                    <connection refLocalId="4"/>
+                                </connectionPointIn>
+                            </variable>
+                            <variable formalParameter="" negated="false">
+                                <connectionPointIn>
+                                    <relPosition x="0" y="50"/>
+                                    <connection refLocalId="5"/>
+                                </connectionPointIn>
+                            </variable>
+                        </inputVariables>
+                        <inOutVariables/>
+                        <outputVariables>
+                            <variable formalParameter="" negated="false">
+                                <connectionPointOut>
+                                    <relPosition x="60" y="30"/>
+                                </connectionPointOut>
+                            </variable>
+                        </outputVariables>
+                    </block>
+                    <inVariable localId="4" height="20" width="80" negated="false">
+                        <position x="40" y="180"/>
+                        <connectionPointOut>
+                            <relPosition x="80" y="10"/>
+                        </connectionPointOut>
+                        <expression>a</expression>
+                    </inVariable>
+                    <inVariable localId="5" height="20" width="80" negated="false">
+                        <position x="40" y="200"/>
+                        <connectionPointOut>
+                            <relPosition x="80" y="10"/>
+                        </connectionPointOut>
+                        <expression>1</expression>
+                    </inVariable>
+                </FBD>
+            </body>
+        </pou>
+        
     "#;
 
-<<<<<<< HEAD
+    const ASSIGNMENT_TO_UNRESOLVED_REFERENCE: &str = r#"
+        <?xml version="1.0" encoding="UTF-8"?>
+        <pou xmlns="http://www.plcopen.org/xml/tc6_0201" name="program_0" pouType="program">
+            <interface>
+                <localVars/>
+                <addData>
+                    <data name="www.bachmann.at/plc/plcopenxml" handleUnknown="implementation">
+                        <textDeclaration>
+                            <content>
+        PROGRAM program_0
+        VAR
+        	x : DINT;
+        END_VAR
+        					</content>
+                        </textDeclaration>
+                    </data>
+                </addData>
+            </interface>
+            <body>
+                <FBD>
+                    <inVariable localId="1" height="20" width="80" negated="false">
+                        <position x="280" y="80"/>
+                        <connectionPointOut>
+                            <relPosition x="80" y="10"/>
+                        </connectionPointOut>
+                        <expression>x</expression>
+                    </inVariable>
+                    <outVariable localId="2" height="20" width="80" executionOrderId="0" negated="false" storage="none">
+                        <position x="520" y="170"/>
+                        <connectionPointIn>
+                            <relPosition x="0" y="10"/>
+                            <connection refLocalId="1">
+                                <position x="520" y="180"/>
+                                <position x="430" y="180"/>
+                                <position x="430" y="90"/>
+                                <position x="360" y="90"/>
+                            </connection>
+                        </connectionPointIn>
+                        <expression>a</expression>
+                    </outVariable>
+                </FBD>
+            </body>
+        </pou>
+        
+    "#;
+
     pub(super) const CONDITIONAL_RETURN: &str = r#"
     <?xml version="1.0" encoding="UTF-8"?>
     <pou xmlns="http://www.plcopen.org/xml/tc6_0201" name="conditional_return" pouType="functionBlock">
@@ -311,137 +420,4 @@
         </body>
     </pou>
     "#;
-}
-=======
-const CALL_BLOCK: &str = r#"
-        <?xml version="1.0" encoding="UTF-8"?>
-        <pou xmlns="http://www.plcopen.org/xml/tc6_0201" name="program_0" pouType="program">
-            <interface>
-                <localVars/>
-                <addData>
-                    <data name="www.bachmann.at/plc/plcopenxml" handleUnknown="implementation">
-                        <textDeclaration>
-                            <content>
-        PROGRAM program_0
-        VAR
-        	x : DINT;
-        	a : DINT;
-        END_VAR
-        					</content>
-                        </textDeclaration>
-                    </data>
-                </addData>
-            </interface>
-            <body>
-                <FBD>
-                    <inVariable localId="1" height="20" width="80" negated="false">
-                        <position x="280" y="80"/>
-                        <connectionPointOut>
-                            <relPosition x="80" y="10"/>
-                        </connectionPointOut>
-                        <expression>x</expression>
-                    </inVariable>
-                    <outVariable localId="2" height="20" width="80" executionOrderId="0" negated="false" storage="none">
-                        <position x="520" y="170"/>
-                        <connectionPointIn>
-                            <relPosition x="0" y="10"/>
-                            <connection refLocalId="1">
-                                <position x="520" y="180"/>
-                                <position x="430" y="180"/>
-                                <position x="430" y="90"/>
-                                <position x="360" y="90"/>
-                            </connection>
-                        </connectionPointIn>
-                        <expression>a</expression>
-                    </outVariable>
-                    <block localId="3" width="60" height="60" typeName="ADD" executionOrderId="1">
-                        <position x="190" y="160"/>
-                        <inputVariables>
-                            <variable formalParameter="" negated="false">
-                                <connectionPointIn>
-                                    <relPosition x="0" y="30"/>
-                                    <connection refLocalId="4"/>
-                                </connectionPointIn>
-                            </variable>
-                            <variable formalParameter="" negated="false">
-                                <connectionPointIn>
-                                    <relPosition x="0" y="50"/>
-                                    <connection refLocalId="5"/>
-                                </connectionPointIn>
-                            </variable>
-                        </inputVariables>
-                        <inOutVariables/>
-                        <outputVariables>
-                            <variable formalParameter="" negated="false">
-                                <connectionPointOut>
-                                    <relPosition x="60" y="30"/>
-                                </connectionPointOut>
-                            </variable>
-                        </outputVariables>
-                    </block>
-                    <inVariable localId="4" height="20" width="80" negated="false">
-                        <position x="40" y="180"/>
-                        <connectionPointOut>
-                            <relPosition x="80" y="10"/>
-                        </connectionPointOut>
-                        <expression>a</expression>
-                    </inVariable>
-                    <inVariable localId="5" height="20" width="80" negated="false">
-                        <position x="40" y="200"/>
-                        <connectionPointOut>
-                            <relPosition x="80" y="10"/>
-                        </connectionPointOut>
-                        <expression>1</expression>
-                    </inVariable>
-                </FBD>
-            </body>
-        </pou>
-        
-    "#;
-
-const ASSIGNMENT_TO_UNRESOLVED_REFERENCE: &str = r#"
-        <?xml version="1.0" encoding="UTF-8"?>
-        <pou xmlns="http://www.plcopen.org/xml/tc6_0201" name="program_0" pouType="program">
-            <interface>
-                <localVars/>
-                <addData>
-                    <data name="www.bachmann.at/plc/plcopenxml" handleUnknown="implementation">
-                        <textDeclaration>
-                            <content>
-        PROGRAM program_0
-        VAR
-        	x : DINT;
-        END_VAR
-        					</content>
-                        </textDeclaration>
-                    </data>
-                </addData>
-            </interface>
-            <body>
-                <FBD>
-                    <inVariable localId="1" height="20" width="80" negated="false">
-                        <position x="280" y="80"/>
-                        <connectionPointOut>
-                            <relPosition x="80" y="10"/>
-                        </connectionPointOut>
-                        <expression>x</expression>
-                    </inVariable>
-                    <outVariable localId="2" height="20" width="80" executionOrderId="0" negated="false" storage="none">
-                        <position x="520" y="170"/>
-                        <connectionPointIn>
-                            <relPosition x="0" y="10"/>
-                            <connection refLocalId="1">
-                                <position x="520" y="180"/>
-                                <position x="430" y="180"/>
-                                <position x="430" y="90"/>
-                                <position x="360" y="90"/>
-                            </connection>
-                        </connectionPointIn>
-                        <expression>a</expression>
-                    </outVariable>
-                </FBD>
-            </body>
-        </pou>
-        
-    "#;
->>>>>>> fe3a9e26
+}