--- conflicted
+++ resolved
@@ -11,13 +11,6 @@
 
 use crate::serializer::{
     SBlock, SConnector, SContinuation, SInOutVariable, SInVariable, SOutVariable, SPou, SReturn, SVariable,
-<<<<<<< HEAD
-};
-use crate::{
-    model::project::Project,
-    xml_parser::{self},
-=======
->>>>>>> 11ed6990
 };
 use crate::{model::project::Project, xml_parser};
 
@@ -39,10 +32,6 @@
 
 #[test]
 fn variable_assignment() {
-<<<<<<< HEAD
-    // Replaces the `ASSIGNMENT_A_B` XML file
-=======
->>>>>>> 11ed6990
     let content = SPou::init("foo", "program", "PROGRAM foo VAR a, b : DINT; END_VAR")
         .with_fbd(vec![
             &SInVariable::id(1).with_expression("a"),
@@ -63,10 +52,6 @@
         END_VAR
     "#;
 
-<<<<<<< HEAD
-    // Replaces the `CONDITIONAL_RETURN` XML file
-=======
->>>>>>> 11ed6990
     let content = SPou::init("conditional_return", "functionBlock", declaration).with_fbd(vec![
         &SInVariable::id(1).with_expression("val = 5"),
         &SReturn::id(2).with_execution_id(0).connect(1).negate(false),
@@ -88,9 +73,7 @@
             val : DINT;
         END_VAR
     "#;
-<<<<<<< HEAD
-
-    // Replaces the `CONDITIONAL_RETURN` XML file
+
     let content = SPou::init("conditional_return", "functionBlock", declaration).with_fbd(vec![
         &SInVariable::id(1).with_expression("val = 5"),
         &SReturn::id(2).with_execution_id(0).negate(true).connect(1),
@@ -99,17 +82,6 @@
         &SInOutVariable::id(5).with_expression("a"),
     ]);
 
-=======
-
-    let content = SPou::init("conditional_return", "functionBlock", declaration).with_fbd(vec![
-        &SInVariable::id(1).with_expression("val = 5"),
-        &SReturn::id(2).with_execution_id(0).negate(true).connect(1),
-        &SInVariable::id(3).with_expression("10"),
-        &SOutVariable::id(4).with_execution_id(1).connect(3).with_expression("val"),
-        &SInOutVariable::id(5).with_expression("a"),
-    ]);
-
->>>>>>> 11ed6990
     let statements = &parse(&content.serialize()).0.implementations[0].statements;
 
     assert_eq!(statements.len(), 2);
@@ -125,10 +97,6 @@
         END_VAR
     "#;
 
-<<<<<<< HEAD
-    // Replaces the `CONDITIONAL_RETURN_WITHOUT_CONNECTION` XML file
-=======
->>>>>>> 11ed6990
     let content = SPou::init("conditional_return", "functionBlock", declaration).with_fbd(vec![
         &SInVariable::id(1).with_expression("val = 5"),
         &SReturn::id(2).with_execution_id(0).negate(false), // This return isn't connected to any other node
@@ -151,10 +119,6 @@
         END_VAR
     "#;
 
-<<<<<<< HEAD
-    // Replaces the `CONDITIONAL_RETURN_CHAINED_TO_ANOTHER_CONDITIONAL_RETURN` XML file
-=======
->>>>>>> 11ed6990
     let content = SPou::init("conditional_return", "functionBlock", declaration).with_fbd(vec![
         &SReturn::id(1).with_execution_id(0),
         &SReturn::id(2).with_execution_id(1).connect(1),
@@ -167,10 +131,6 @@
 
 #[test]
 fn model_is_sorted_by_execution_order() {
-<<<<<<< HEAD
-    // Replaces the `EXEC_SORTING` XML file
-=======
->>>>>>> 11ed6990
     let content = SPou::init("foo", "program", "PROGRAM foo VAR a, b, c, d : DINT; END_VAR").with_fbd(vec![
         &SInVariable::id(1).with_expression("a"),
         &SOutVariable::id(2).with_execution_id(2).with_expression("b").connect(1),
@@ -193,10 +153,6 @@
         END_VAR
     "#;
 
-<<<<<<< HEAD
-    // Replaces the `VAR_SOURCE_TO_MULTI_SINK` XML file
-=======
->>>>>>> 11ed6990
     #[rustfmt::skip]
     let content = SPou::init("myConnection", "function", declaration).with_fbd(vec![
         &SConnector::id(1).with_name("s1").connect(2),
@@ -231,10 +187,6 @@
         END_VAR
     "#;
 
-<<<<<<< HEAD
-    // Replaces the `SINK_TO_SOURCE` XML file
-=======
->>>>>>> 11ed6990
     let content = SPou::init("myConnection", "function", declaration).with_fbd(vec![
         &SConnector::id(1).with_name("s1").connect(16),
         &SContinuation::id(3).with_name("s1"),
@@ -256,10 +208,6 @@
         END_VAR
     "#;
 
-<<<<<<< HEAD
-    // Replaces the `SINK_TO_SOURCE` XML file
-=======
->>>>>>> 11ed6990
     let content = SPou::init("myConnection", "function", declaration).with_fbd(vec![
         &SConnector::id(1).with_name("s1").connect(16),
         &SContinuation::id(3).with_name("s1"),
@@ -276,10 +224,6 @@
 fn return_connected_to_sink_parses() {
     let declaration = "FUNCTION positivOrZero : DINT VAR_INPUT x : DINT; END_VAR";
 
-<<<<<<< HEAD
-    // Replaces the `RETURN_TO_CONNECTION` XML file
-=======
->>>>>>> 11ed6990
     #[rustfmt::skip]
     let content = SPou::init("positiveOrZero", "function", declaration).with_fbd(vec![
         &SConnector::id(1).with_name("s1").connect(2),
@@ -299,10 +243,6 @@
 fn sink_source_data_recursion_does_not_overflow_the_stack() {
     let declaration = "FUNCTION myConnection : DINT VAR_INPUT x: DINT; END_VAR";
 
-<<<<<<< HEAD
-    // Replaces the `SINK_SOURCE_CYCLE` XML file
-=======
->>>>>>> 11ed6990
     let content = SPou::init("myConnection", "function", declaration).with_fbd(vec![
         &SConnector::id(22).with_name("s1").connect(23),
         &SContinuation::id(24).with_name("s1"),
@@ -322,10 +262,6 @@
 fn unconnected_connections() {
     let declaration = "FUNCTION unconnectedConnections : DINT VAR_INPUT x : DINT; END_VAR";
 
-<<<<<<< HEAD
-    // Replaces the `UNCONNECTED_CONNECTIONS` XML file
-=======
->>>>>>> 11ed6990
     let content = SPou::init("unconnectedConnections", "function", declaration).with_fbd(vec![
         &SConnector::id(1).with_name("s1"),
         &SContinuation::id(2).with_name("s1"),
@@ -343,10 +279,6 @@
 fn unassociated_connections() {
     let declaration = "FUNCTION unconnectedConnections : DINT VAR_INPUT x : DINT; END_VAR";
 
-<<<<<<< HEAD
-    // Replaces the `UNASSOCIATED_CONNECTIONS` XML file
-=======
->>>>>>> 11ed6990
     let content = SPou::init("unassociatedSink", "function", declaration).with_fbd(vec![
         &SConnector::id(1).with_name("s1").connect(2),
         &SContinuation::id(3).with_name("s2"),
@@ -373,10 +305,6 @@
 
 #[test]
 fn ast_generates_locations() {
-<<<<<<< HEAD
-    // Replaces the `CALL_BLOCK` XML file
-=======
->>>>>>> 11ed6990
     let content = SPou::init("foo", "program", "PROGRAM foo VAR a, x : DINT; END_VAR").with_fbd(vec![
         &SInVariable::id(1).with_expression("x"),
         &SOutVariable::id(2).with_expression("a").with_execution_id(0).connect(1),
@@ -433,10 +361,6 @@
 #[test]
 #[ignore = "Validation is not implemented on CFC tests yet, we need to be able to change parsers on the test utils level"]
 fn ast_diagnostic_locations() {
-<<<<<<< HEAD
-    // Replaces the `ASSIGNMENT_TO_UNRESOLVED_REFERENCE` XML file
-=======
->>>>>>> 11ed6990
     let content = SPou::init("foo", "program", "PROGRAM foo VAR x : DINT; END_VAR").with_fbd(vec![
         &SInVariable::id(1).with_expression("x"),
         &SOutVariable::id(2).with_execution_id(0).with_expression("a").connect(1), // "a" isn't declared anywhere, hence the error
