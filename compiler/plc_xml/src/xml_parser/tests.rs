<<<<<<< HEAD
#[cfg(test)]
mod tests {
    use ast::{
        ast::{CompilationUnit, LinkageType},
        provider::IdProvider,
    };
    use insta::assert_debug_snapshot;
    use plc_diagnostics::diagnostics::Diagnostic;

    use crate::{
        serializer::{
            with_header, XBody, XConnection, XConnectionPointIn, XExpression, XFbd, XInVariable,
            XOutVariable, XPou, XRelPosition,
        },
        xml_parser::{self, tests::content},
    };
=======
use ast::{
    ast::{flatten_expression_list, AstStatement, CompilationUnit, LinkageType},
    provider::IdProvider,
};
use insta::assert_debug_snapshot;
use plc_diagnostics::diagnostics::Diagnostic;
use plc_source::SourceCode;
>>>>>>> 36f8adb2

use crate::{
    serializer::{
        with_header, XBody, XConnection, XConnectionPointIn, XExpression, XFbd, XInVariable, XOutVariable,
        XPou, XRelPosition,
    },
    xml_parser::{self},
};

<<<<<<< HEAD
    #[test]
    fn variable_assignment() {
        let pou = xml_parser::visit(content::ASSIGNMENT_A_B).unwrap();
        assert_debug_snapshot!(pou);
    }

    #[test]
    fn conditional_return() {
        let statements = &parse(content::CONDITIONAL_RETURN).0.implementations[0].statements;
        assert_eq!(statements.len(), 2);
        assert_debug_snapshot!(statements[0]);
    }

    #[test]
    fn conditional_return_negated() {
        let content =
            &content::CONDITIONAL_RETURN.replace(r#"<negated value="false"/>"#, r#"<negated value="true"/>"#);

        let statements = &parse(content).0.implementations[0].statements;

        assert_eq!(statements.len(), 2);
        assert_debug_snapshot!(statements[0]);
    }

    #[test]
    fn model_is_sorted_by_execution_order() {
        assert_debug_snapshot!(xml_parser::visit(content::EXEC_SORTING).unwrap());
    }

    #[test]
    fn connection_variable_source_to_multiple_sinks_parses() {
        assert_debug_snapshot!(parse(content::VAR_SOURCE_TO_MULTI_SINK).0.implementations[0].statements);
    }

    #[test]
    #[ignore = "block-to-block connections not yet implemented"]
    fn connection_block_source_to_multiple_sinks_parses() {
        assert_debug_snapshot!(parse(content::BLOCK_SOURCE_TO_MULTI_SINK).0.implementations[0].statements);
    }

    #[test]
    fn direct_connection_of_sink_to_other_source_generates_correct_model() {
        assert_debug_snapshot!(xml_parser::visit(content::SINK_TO_SOURCE).unwrap());
    }

    #[test]
    fn direct_connection_of_sink_to_other_source_ast_parses() {
        assert_debug_snapshot!(parse(content::SINK_TO_SOURCE).0.implementations[0].statements);
    }

    #[test]
    fn sink_source_data_recursion_does_not_overflow_the_stack() {
        let Err(diagnostics) = xml_parser::visit(content::SINK_SOURCE_LOOP) else {
            panic!("Expected test to report data recursion!")
        };
        assert_debug_snapshot!(diagnostics);
    }
=======
fn parse(content: &str) -> (CompilationUnit, Vec<Diagnostic>) {
    let source_code = SourceCode::new(content, "test.cfc");
    xml_parser::parse(&source_code, LinkageType::Internal, IdProvider::default())
}

#[test]
fn variable_assignment() {
    let pou = xml_parser::visit(content::ASSIGNMENT_A_B).unwrap();
    assert_debug_snapshot!(pou);
}

#[test]
fn conditional_return() {
    let statements = &parse(content::CONDITIONAL_RETURN).0.implementations[0].statements;
    assert_eq!(statements.len(), 2);
    assert_debug_snapshot!(statements[0]);
}

#[test]
fn conditional_return_negated() {
    let content =
        &content::CONDITIONAL_RETURN.replace(r#"<negated value="false"/>"#, r#"<negated value="true"/>"#);

    let statements = &parse(content).0.implementations[0].statements;

    assert_eq!(statements.len(), 2);
    assert_debug_snapshot!(statements[0]);
}

#[test]
fn conditional_return_without_connection() {
    let (_, diagnostics) = parse(content::CONDITIONAL_RETURN_WITHOUT_CONNECTION);
    assert_eq!(diagnostics.len(), 1);
    assert_debug_snapshot!(diagnostics);
}

#[test]
fn conditional_return_chained_to_another_conditional_return() {
    let (_, diagnostics) = parse(content::CONDITIONAL_RETURN_CHAINED_TO_ANOTHER_CONDITIONAL_RETURN);
    assert_eq!(diagnostics.len(), 2);
    assert_debug_snapshot!(diagnostics);
}

#[test]
fn model_is_sorted_by_execution_order() {
    let src = r#"
        <?xml version="1.0" encoding="UTF-8"?>
        <pou xmlns="http://www.plcopen.org/xml/tc6_0201" name="thistimereallyeasy" pouType="program">
            <interface>
                <localVars/>
                <addData>
                    <data name="www.bachmann.at/plc/plcopenxml" handleUnknown="implementation">
                        <textDeclaration>
                            <content>
        PROGRAM thistimereallyeasy
        VAR
            a, b, c, d : DINT;
        END_VAR
                            </content>
                        </textDeclaration>
                    </data>
                </addData>
            </interface>
            <body>
                <FBD>
                    <inVariable localId="1" height="20" width="80" negated="false">
                        <position x="410" y="130"/>
                        <connectionPointOut>
                            <relPosition x="80" y="10"/>
                        </connectionPointOut>
                        <expression>a</expression>
                    </inVariable>
                    <outVariable localId="2" height="20" width="80" executionOrderId="2" negated="false" storage="none">
                        <position x="550" y="70"/>
                        <connectionPointIn>
                            <relPosition x="0" y="10"/>
                            <connection refLocalId="1"/>
                        </connectionPointIn>
                        <expression>b</expression>
                    </outVariable>
                    <outVariable localId="3" height="20" width="80" executionOrderId="0" negated="false" storage="none">
                        <position x="550" y="130"/>
                        <connectionPointIn>
                            <relPosition x="0" y="10"/>
                            <connection refLocalId="1"/>
                        </connectionPointIn>
                        <expression>c</expression>
                    </outVariable>
                    <outVariable localId="4" height="20" width="80" executionOrderId="1" negated="false" storage="none">
                        <position x="550" y="190"/>
                        <connectionPointIn>
                            <relPosition x="0" y="10"/>
                            <connection refLocalId="1"/>
                        </connectionPointIn>
                        <expression>d</expression>
                    </outVariable>
                </FBD>
            </body>
        </pou>
        "#;

    assert_debug_snapshot!(xml_parser::visit(src).unwrap());
}
>>>>>>> 36f8adb2

#[test]
fn function_returns() {
    let content = with_header(
        &XPou::init(
            "FuncyReturn",
            "function",
            "FUNCTION FuncyReturn : DINT
                        VAR_INPUT
                            a : DINT;
                        END_VAR",
        )
        .with_body(
            XBody::new().with_fbd(
                XFbd::new()
                    .with_in_variable(
                        XInVariable::init("1", false).with_expression(XExpression::new().with_data("a")),
                    )
                    .with_out_variable(
                        XOutVariable::init("2", false)
                            .with_attribute("executionOrderId", "0")
                            .with_expression(XExpression::new().with_data("FuncyReturn"))
                            .with_connection_point_in(
                                XConnectionPointIn::new()
                                    .with_rel_position(XRelPosition::init().close())
                                    .with_connection(
                                        XConnection::new().with_attribute("refLocalId", "1").close(),
                                    ),
                            ),
                    ),
            ),
        )
        .serialize(),
    );

    assert_debug_snapshot!(xml_parser::visit(&content).unwrap());
}

#[test]
fn ast_generates_locations() {
    let source_code = SourceCode::new(content::CALL_BLOCK, "<internal>.cfc");
    let (units, diagnostics) = xml_parser::parse(&source_code, LinkageType::Internal, IdProvider::default());
    let impl1 = &units.implementations[0];
    //Deconstruct assignment and get locations
    let AstStatement::Assignment { left, right, .. } = &impl1.statements[0] else {
        panic!("Not an assignment");
    };
    assert_debug_snapshot!(left.get_location());
    assert_debug_snapshot!(right.get_location());
    //Deconstruct call statement and get locations
    let AstStatement::CallStatement { operator, parameters, location, .. } = &impl1.statements[1] else {
        panic!("Not a call statement");
    };
    assert_debug_snapshot!(location);
    assert_debug_snapshot!(operator.get_location());
    let parameters = parameters.as_ref().as_ref().unwrap();
    let parameters = flatten_expression_list(parameters);
    for param in parameters {
        assert_debug_snapshot!(param.get_location());
    }

    assert_debug_snapshot!(impl1);
    assert!(diagnostics.is_empty());
}

#[test]
#[ignore = "Validation is not implemented on CFC tests yet, we need to be able to change parsers on the test utils level"]
fn ast_diagnostic_locations() {
    let source_code = SourceCode::new(content::ASSIGNMENT_TO_UNRESOLVED_REFERENCE, "<internal>.cfc");
    let (units, diagnostics) = xml_parser::parse(&source_code, LinkageType::Internal, IdProvider::default());
    let impl1 = &units.implementations[0];
    assert_debug_snapshot!(impl1);
    assert!(diagnostics.is_empty());
    //Run resolve and validate
    todo!("Validation in tests not yet done")
}

mod content {
    pub(super) const ASSIGNMENT_A_B: &str = r#"
        <?xml version="1.0" encoding="UTF-8"?>
        <pou xmlns="http://www.plcopen.org/xml/tc6_0201" name="thistimereallyeasy" pouType="program">
            <interface>
                <localVars/>
                <addData>
                    <data name="www.bachmann.at/plc/plcopenxml" handleUnknown="implementation">
                        <textDeclaration>
                            <content>
        PROGRAM thistimereallyeasy
        VAR
            a, b : DINT;
        END_VAR
                            </content>
                        </textDeclaration>
                    </data>
                </addData>
            </interface>
            <body>
                <FBD>
                    <outVariable localId="2" height="20" width="80" executionOrderId="0" negated="false" storage="none">
                        <position x="550" y="130"/>
                        <connectionPointIn>
                            <relPosition x="0" y="10"/>
                            <connection refLocalId="1"/>
                        </connectionPointIn>
                        <expression>b</expression>
                    </outVariable>
                    <inVariable localId="1" height="20" width="80" negated="false">
                    <position x="410" y="130"/>
                    <connectionPointOut>
                        <relPosition x="80" y="10"/>
                    </connectionPointOut>
                    <expression>a</expression>
                </inVariable>
                </FBD>
            </body>
        </pou>
<<<<<<< HEAD
            "#;
=======
        "#;

    pub(super) const CALL_BLOCK: &str = r#"
        <?xml version="1.0" encoding="UTF-8"?>
        <pou xmlns="http://www.plcopen.org/xml/tc6_0201" name="program_0" pouType="program">
            <interface>
                <localVars/>
                <addData>
                    <data name="www.bachmann.at/plc/plcopenxml" handleUnknown="implementation">
                        <textDeclaration>
                            <content>
        PROGRAM program_0
        VAR
        	x : DINT;
        	a : DINT;
        END_VAR
        					</content>
                        </textDeclaration>
                    </data>
                </addData>
            </interface>
            <body>
                <FBD>
                    <inVariable localId="1" height="20" width="80" negated="false">
                        <position x="280" y="80"/>
                        <connectionPointOut>
                            <relPosition x="80" y="10"/>
                        </connectionPointOut>
                        <expression>x</expression>
                    </inVariable>
                    <outVariable localId="2" height="20" width="80" executionOrderId="0" negated="false" storage="none">
                        <position x="520" y="170"/>
                        <connectionPointIn>
                            <relPosition x="0" y="10"/>
                            <connection refLocalId="1">
                                <position x="520" y="180"/>
                                <position x="430" y="180"/>
                                <position x="430" y="90"/>
                                <position x="360" y="90"/>
                            </connection>
                        </connectionPointIn>
                        <expression>a</expression>
                    </outVariable>
                    <block localId="3" width="60" height="60" typeName="ADD" executionOrderId="1">
                        <position x="190" y="160"/>
                        <inputVariables>
                            <variable formalParameter="" negated="false">
                                <connectionPointIn>
                                    <relPosition x="0" y="30"/>
                                    <connection refLocalId="4"/>
                                </connectionPointIn>
                            </variable>
                            <variable formalParameter="" negated="false">
                                <connectionPointIn>
                                    <relPosition x="0" y="50"/>
                                    <connection refLocalId="5"/>
                                </connectionPointIn>
                            </variable>
                        </inputVariables>
                        <inOutVariables/>
                        <outputVariables>
                            <variable formalParameter="" negated="false">
                                <connectionPointOut>
                                    <relPosition x="60" y="30"/>
                                </connectionPointOut>
                            </variable>
                        </outputVariables>
                    </block>
                    <inVariable localId="4" height="20" width="80" negated="false">
                        <position x="40" y="180"/>
                        <connectionPointOut>
                            <relPosition x="80" y="10"/>
                        </connectionPointOut>
                        <expression>a</expression>
                    </inVariable>
                    <inVariable localId="5" height="20" width="80" negated="false">
                        <position x="40" y="200"/>
                        <connectionPointOut>
                            <relPosition x="80" y="10"/>
                        </connectionPointOut>
                        <expression>1</expression>
                    </inVariable>
                </FBD>
            </body>
        </pou>
        
    "#;

    pub(super) const ASSIGNMENT_TO_UNRESOLVED_REFERENCE: &str = r#"
        <?xml version="1.0" encoding="UTF-8"?>
        <pou xmlns="http://www.plcopen.org/xml/tc6_0201" name="program_0" pouType="program">
            <interface>
                <localVars/>
                <addData>
                    <data name="www.bachmann.at/plc/plcopenxml" handleUnknown="implementation">
                        <textDeclaration>
                            <content>
        PROGRAM program_0
        VAR
        	x : DINT;
        END_VAR
        					</content>
                        </textDeclaration>
                    </data>
                </addData>
            </interface>
            <body>
                <FBD>
                    <inVariable localId="1" height="20" width="80" negated="false">
                        <position x="280" y="80"/>
                        <connectionPointOut>
                            <relPosition x="80" y="10"/>
                        </connectionPointOut>
                        <expression>x</expression>
                    </inVariable>
                    <outVariable localId="2" height="20" width="80" executionOrderId="0" negated="false" storage="none">
                        <position x="520" y="170"/>
                        <connectionPointIn>
                            <relPosition x="0" y="10"/>
                            <connection refLocalId="1">
                                <position x="520" y="180"/>
                                <position x="430" y="180"/>
                                <position x="430" y="90"/>
                                <position x="360" y="90"/>
                            </connection>
                        </connectionPointIn>
                        <expression>a</expression>
                    </outVariable>
                </FBD>
            </body>
        </pou>
        
    "#;
>>>>>>> 36f8adb2

    pub(super) const CONDITIONAL_RETURN: &str = r#"
    <?xml version="1.0" encoding="UTF-8"?>
    <pou xmlns="http://www.plcopen.org/xml/tc6_0201" name="conditional_return" pouType="functionBlock">
        <interface>
            <localVars/>
            <addData>
                <data name="www.bachmann.at/plc/plcopenxml" handleUnknown="implementation">
                    <textDeclaration>
                        <content>
    FUNCTION_BLOCK conditional_return
    VAR_INPUT
        val : DINT;
    END_VAR</content>
                    </textDeclaration>
                </data>
            </addData>
        </interface>
        <body>
            <FBD>
                <inVariable localId="1" height="20" width="82" negated="false">
                    <position x="220" y="60"/>
                    <connectionPointOut>
                        <relPosition x="82" y="10"/>
                    </connectionPointOut>
                    <expression>val = 5</expression>
                </inVariable>
                <return localId="2" height="20" width="76" executionOrderId="0">
                    <position x="330" y="60"/>
                    <connectionPointIn>
                        <relPosition x="0" y="10"/>
                        <connection refLocalId="1"/>
                    </connectionPointIn>
                    <addData>
                        <data name="www.bachmann.at/plc/plcopenxml" handleUnknown="implementation">
                            <negated value="false"/>
                        </data>
                    </addData>
                </return>
                <inVariable localId="3" height="20" width="80" negated="false">
                    <position x="220" y="100"/>
                    <connectionPointOut>
                        <relPosition x="80" y="10"/>
                    </connectionPointOut>
                    <expression>10</expression>
                </inVariable>
                <outVariable localId="4" height="20" width="80" executionOrderId="1" negated="false" storage="none">
                    <position x="330" y="100"/>
                    <connectionPointIn>
                        <relPosition x="0" y="10"/>
                        <connection refLocalId="3"/>
                    </connectionPointIn>
                    <expression>val</expression>
                </outVariable>
                <inOutVariable localId="5" height="20" width="80" negatedIn="false" storageIn="none" negatedOut="false">
                    <position x="780" y="60"/>
                    <connectionPointIn>
                        <relPosition x="0" y="10"/>
                    </connectionPointIn>
                    <connectionPointOut>
                        <relPosition x="80" y="10"/>
                    </connectionPointOut>
                    <expression>a</expression>
                </inOutVariable>
            </FBD>
        </body>
    </pou>
    "#;

<<<<<<< HEAD
    pub(super) const EXEC_SORTING: &str = r#"
    <?xml version="1.0" encoding="UTF-8"?>
    <pou xmlns="http://www.plcopen.org/xml/tc6_0201" name="thistimereallyeasy" pouType="program">
        <interface>
            <localVars/>
            <addData>
                <data name="www.bachmann.at/plc/plcopenxml" handleUnknown="implementation">
                    <textDeclaration>
                        <content>
    PROGRAM thistimereallyeasy
    VAR
        a, b, c, d : DINT;
    END_VAR
                        </content>
                    </textDeclaration>
                </data>
            </addData>
        </interface>
        <body>
            <FBD>
                <inVariable localId="1" height="20" width="80" negated="false">
                    <position x="410" y="130"/>
                    <connectionPointOut>
                        <relPosition x="80" y="10"/>
                    </connectionPointOut>
                    <expression>a</expression>
                </inVariable>
                <outVariable localId="2" height="20" width="80" executionOrderId="2" negated="false" storage="none">
                    <position x="550" y="70"/>
                    <connectionPointIn>
                        <relPosition x="0" y="10"/>
                        <connection refLocalId="1"/>
                    </connectionPointIn>
                    <expression>b</expression>
                </outVariable>
                <outVariable localId="3" height="20" width="80" executionOrderId="0" negated="false" storage="none">
                    <position x="550" y="130"/>
                    <connectionPointIn>
                        <relPosition x="0" y="10"/>
                        <connection refLocalId="1"/>
                    </connectionPointIn>
                    <expression>c</expression>
                </outVariable>
                <outVariable localId="4" height="20" width="80" executionOrderId="1" negated="false" storage="none">
                    <position x="550" y="190"/>
                    <connectionPointIn>
                        <relPosition x="0" y="10"/>
                        <connection refLocalId="1"/>
                    </connectionPointIn>
                    <expression>d</expression>
                </outVariable>
            </FBD>
        </body>
    </pou>
    "#;

    pub(super) const VAR_SOURCE_TO_MULTI_SINK: &str = r#"<?xml version="1.0" encoding="UTF-8"?>
    <pou xmlns="http://www.plcopen.org/xml/tc6_0201" name="myConnection" pouType="function">
=======
    pub(super) const CONDITIONAL_RETURN_WITHOUT_CONNECTION: &str = r#"
    <?xml version="1.0" encoding="UTF-8"?>
    <pou xmlns="http://www.plcopen.org/xml/tc6_0201" name="conditional_return" pouType="functionBlock">
>>>>>>> 36f8adb2
        <interface>
            <localVars/>
            <addData>
                <data name="www.bachmann.at/plc/plcopenxml" handleUnknown="implementation">
                    <textDeclaration>
                        <content>
<<<<<<< HEAD
    FUNCTION myConnection : DINT
    VAR_INPUT
        x: DINT;
    END_VAR
    VAR_TEMP
        y: DINT;
    END_VAR
                </content>
=======
    FUNCTION_BLOCK conditional_return
    VAR_INPUT
        val : DINT;
    END_VAR</content>
>>>>>>> 36f8adb2
                    </textDeclaration>
                </data>
            </addData>
        </interface>
        <body>
            <FBD>
<<<<<<< HEAD
                <connector name="s1" localId="1" height="20" width="54">
                    <position x="450" y="330"/>
                    <connectionPointIn>
                        <relPosition x="0" y="10"/>
                        <connection refLocalId="2"/>
                    </connectionPointIn>
                </connector>
                <continuation name="s1" localId="3" height="20" width="64">
                    <position x="710" y="340"/>
                    <connectionPointOut>
                        <relPosition x="64" y="10"/>
                    </connectionPointOut>
                </continuation>
                <inVariable localId="2" height="20" width="80" negated="false">
                    <position x="340" y="330"/>
                    <connectionPointOut>
                        <relPosition x="80" y="10"/>
                    </connectionPointOut>
                    <expression>x</expression>
                </inVariable>
                <outVariable localId="4" height="20" width="124" executionOrderId="2" negated="false" storage="none">
                    <position x="1100" y="180"/>
                    <connectionPointIn>
                        <relPosition x="0" y="10"/>
                        <connection refLocalId="9" formalParameter="myAdd">
                            <position x="1100" y="190"/>
                            <position x="1070" y="190"/>
                            <position x="1070" y="220"/>
                            <position x="1050" y="220"/>
                        </connection>
                    </connectionPointIn>
                    <expression>myConnection</expression>
                </outVariable>
                <inVariable localId="7" height="20" width="80" negated="false">
                    <position x="830" y="200"/>
                    <connectionPointOut>
                        <relPosition x="80" y="10"/>
                    </connectionPointOut>
                    <expression>y</expression>
                </inVariable>
                <outVariable localId="8" height="20" width="80" executionOrderId="0" negated="false" storage="none">
                    <position x="850" y="340"/>
=======
                <inVariable localId="1" height="20" width="82" negated="false">
                    <position x="220" y="60"/>
                    <connectionPointOut>
                        <relPosition x="82" y="10"/>
                    </connectionPointOut>
                    <expression>val = 5</expression>
                </inVariable>
                <return localId="2" height="20" width="76" executionOrderId="0">
                    <position x="330" y="60"/>
                    <addData>
                        <data name="www.bachmann.at/plc/plcopenxml" handleUnknown="implementation">
                            <negated value="false"/>
                        </data>
                    </addData>
                </return>
                <inVariable localId="3" height="20" width="80" negated="false">
                    <position x="220" y="100"/>
                    <connectionPointOut>
                        <relPosition x="80" y="10"/>
                    </connectionPointOut>
                    <expression>10</expression>
                </inVariable>
                <outVariable localId="4" height="20" width="80" executionOrderId="1" negated="false" storage="none">
                    <position x="330" y="100"/>
>>>>>>> 36f8adb2
                    <connectionPointIn>
                        <relPosition x="0" y="10"/>
                        <connection refLocalId="3"/>
                    </connectionPointIn>
<<<<<<< HEAD
                    <expression>y</expression>
                </outVariable>
                <block localId="9" width="80" height="60" typeName="myAdd" executionOrderId="1">
                    <position x="970" y="190"/>
                    <inputVariables>
                        <variable formalParameter="a" negated="false">
                            <connectionPointIn>
                                <relPosition x="0" y="30"/>
                                <connection refLocalId="7">
                                    <position x="970" y="220"/>
                                    <position x="940" y="220"/>
                                    <position x="940" y="210"/>
                                    <position x="910" y="210"/>
                                </connection>
                            </connectionPointIn>
                        </variable>
                        <variable formalParameter="b" negated="false">
                            <connectionPointIn>
                                <relPosition x="0" y="50"/>
                                <connection refLocalId="3">
                                    <position x="970" y="240"/>
                                    <position x="860" y="240"/>
                                    <position x="860" y="300"/>
                                    <position x="810" y="300"/>
                                    <position x="810" y="350"/>
                                    <position x="774" y="350"/>
                                </connection>
                            </connectionPointIn>
                        </variable>
                    </inputVariables>
                    <inOutVariables/>
                    <outputVariables>
                        <variable formalParameter="myAdd" negated="false">
                            <connectionPointOut>
                                <relPosition x="80" y="30"/>
                            </connectionPointOut>
                        </variable>
                    </outputVariables>
                </block>
            </FBD>
        </body>
    </pou>
    "#;

    pub(super) const BLOCK_SOURCE_TO_MULTI_SINK: &str = r#"<?xml version="1.0" encoding="UTF-8"?>
    <pou xmlns="http://www.plcopen.org/xml/tc6_0201" name="myConnection" pouType="function">
        <interface>
            <localVars/>
            <addData>
                <data name="www.bachmann.at/plc/plcopenxml" handleUnknown="implementation">
                    <textDeclaration>
                        <content>
    FUNCTION myConnection : DINT
    VAR_INPUT
        x: DINT;
    END_VAR
    VAR_TEMP
        y: DINT;
    END_VAR
                </content>
                    </textDeclaration>
                </data>
            </addData>
        </interface>
        <body>
            <FBD>
                <connector name="s1" localId="1" height="20" width="54">
                    <position x="500" y="190"/>
                    <connectionPointIn>
                        <relPosition x="0" y="10"/>
                        <connection refLocalId="14" formalParameter="myAdd"/>
                    </connectionPointIn>
                </connector>
                <continuation name="s1" localId="3" height="20" width="64">
                    <position x="620" y="210"/>
                    <connectionPointOut>
                        <relPosition x="64" y="10"/>
                    </connectionPointOut>
                </continuation>
                <outVariable localId="4" height="20" width="124" executionOrderId="3" negated="false" storage="none">
                    <position x="1030" y="190"/>
                    <connectionPointIn>
                        <relPosition x="0" y="10"/>
                        <connection refLocalId="15" formalParameter="myAdd"/>
                    </connectionPointIn>
                    <expression>myConnection</expression>
                </outVariable>
                <block localId="14" width="80" height="60" typeName="myAdd" executionOrderId="0">
                    <position x="300" y="170"/>
                    <inputVariables>
                        <variable formalParameter="a" negated="false">
                            <connectionPointIn>
                                <relPosition x="0" y="30"/>
                                <connection refLocalId="16"/>
                            </connectionPointIn>
                        </variable>
                        <variable formalParameter="b" negated="false">
                            <connectionPointIn>
                                <relPosition x="0" y="50"/>
                                <connection refLocalId="17"/>
                            </connectionPointIn>
                        </variable>
                    </inputVariables>
                    <inOutVariables/>
                    <outputVariables>
                        <variable formalParameter="myAdd" negated="false">
                            <connectionPointOut>
                                <relPosition x="80" y="30"/>
                            </connectionPointOut>
                        </variable>
                    </outputVariables>
                </block>
                <block localId="15" width="80" height="60" typeName="myAdd" executionOrderId="2">
                    <position x="900" y="170"/>
                    <inputVariables>
                        <variable formalParameter="a" negated="false">
                            <connectionPointIn>
                                <relPosition x="0" y="30"/>
                                <connection refLocalId="18"/>
                            </connectionPointIn>
                        </variable>
                        <variable formalParameter="b" negated="false">
                            <connectionPointIn>
                                <relPosition x="0" y="50"/>
                                <connection refLocalId="3"/>
                            </connectionPointIn>
                        </variable>
                    </inputVariables>
                    <inOutVariables/>
                    <outputVariables>
                        <variable formalParameter="myAdd" negated="false">
                            <connectionPointOut>
                                <relPosition x="80" y="30"/>
                            </connectionPointOut>
                        </variable>
                    </outputVariables>
                </block>
                <inVariable localId="16" height="20" width="80" negated="false">
                    <position x="150" y="190"/>
                    <connectionPointOut>
                        <relPosition x="80" y="10"/>
                    </connectionPointOut>
                    <expression>x</expression>
                </inVariable>
                <inVariable localId="17" height="20" width="80" negated="false">
                    <position x="150" y="210"/>
                    <connectionPointOut>
                        <relPosition x="80" y="10"/>
                    </connectionPointOut>
                    <expression>y</expression>
                </inVariable>
                <inVariable localId="18" height="20" width="80" negated="false">
                    <position x="810" y="190"/>
                    <connectionPointOut>
                        <relPosition x="80" y="10"/>
                    </connectionPointOut>
                    <expression>y</expression>
                </inVariable>
                <outVariable localId="19" height="20" width="80" executionOrderId="1" negated="false" storage="none">
                    <position x="700" y="190"/>
                    <connectionPointIn>
                        <relPosition x="0" y="10"/>
                        <connection refLocalId="3">
                            <position x="700" y="200"/>
                            <position x="690" y="200"/>
                            <position x="690" y="220"/>
                            <position x="684" y="220"/>
                        </connection>
                    </connectionPointIn>
                    <expression>y</expression>
                </outVariable>
=======
                    <expression>val</expression>
                </outVariable>
                <inOutVariable localId="5" height="20" width="80" negatedIn="false" storageIn="none" negatedOut="false">
                    <position x="780" y="60"/>
                    <connectionPointIn>
                        <relPosition x="0" y="10"/>
                    </connectionPointIn>
                    <connectionPointOut>
                        <relPosition x="80" y="10"/>
                    </connectionPointOut>
                    <expression>a</expression>
                </inOutVariable>
>>>>>>> 36f8adb2
            </FBD>
        </body>
    </pou>
    "#;

<<<<<<< HEAD
    pub(super) const SINK_TO_SOURCE: &str = r#"<?xml version="1.0" encoding="UTF-8"?>
    <pou xmlns="http://www.plcopen.org/xml/tc6_0201" name="myConnection" pouType="function">
=======
    pub(super) const CONDITIONAL_RETURN_CHAINED_TO_ANOTHER_CONDITIONAL_RETURN: &str = r#"
    <?xml version="1.0" encoding="UTF-8"?>
    <pou xmlns="http://www.plcopen.org/xml/tc6_0201" name="conditional_return" pouType="functionBlock">
>>>>>>> 36f8adb2
        <interface>
            <localVars/>
            <addData>
                <data name="www.bachmann.at/plc/plcopenxml" handleUnknown="implementation">
                    <textDeclaration>
                        <content>
<<<<<<< HEAD
    FUNCTION myConnection : DINT
    VAR_INPUT
        x: DINT;
    END_VAR
                </content>
=======
    FUNCTION_BLOCK conditional_return
    VAR_INPUT
        val : DINT;
    END_VAR</content>
>>>>>>> 36f8adb2
                    </textDeclaration>
                </data>
            </addData>
        </interface>
        <body>
            <FBD>
<<<<<<< HEAD
                <connector name="s1" localId="1" height="20" width="54">
                    <position x="330" y="190"/>
                    <connectionPointIn>
                        <relPosition x="0" y="10"/>
                        <connection refLocalId="16"/>
                    </connectionPointIn>
                </connector>
                <continuation name="s1" localId="3" height="20" width="64">
                    <position x="420" y="190"/>
                    <connectionPointOut>
                        <relPosition x="64" y="10"/>
                    </connectionPointOut>
                </continuation>
                <outVariable localId="4" height="20" width="124" executionOrderId="3" negated="false" storage="none">
                    <position x="720" y="190"/>
                    <connectionPointIn>
                        <relPosition x="0" y="10"/>
                        <connection refLocalId="20"/>
                    </connectionPointIn>
                    <expression>myConnection</expression>
                </outVariable>
                <inVariable localId="16" height="20" width="80" negated="false">
                    <position x="190" y="190"/>
                    <connectionPointOut>
                        <relPosition x="80" y="10"/>
                    </connectionPointOut>
                    <expression>x</expression>
                </inVariable>
                <connector name="s2" localId="21" height="20" width="54">
                    <position x="520" y="190"/>
                    <connectionPointIn>
                        <relPosition x="0" y="10"/>
                        <connection refLocalId="3"/>
                    </connectionPointIn>
                </connector>
                <continuation name="s2" localId="20" height="20" width="64">
                    <position x="600" y="190"/>
                    <connectionPointOut>
                        <relPosition x="64" y="10"/>
                    </connectionPointOut>
                </continuation>
=======
                <return localId="1" height="20" width="76" executionOrderId="0">
                    <position x="330" y="60"/>
                    <addData>
                        <data name="www.bachmann.at/plc/plcopenxml" handleUnknown="implementation">
                            <negated value="false"/>
                        </data>
                    </addData>
                </return>
                <return localId="2" height="20" width="76" executionOrderId="1">
                    <position x="330" y="60"/>
                    <connectionPointIn>
                        <relPosition x="0" y="10"/>
                        <connection refLocalId="1"/>
                    </connectionPointIn>
                    <addData>
                        <data name="www.bachmann.at/plc/plcopenxml" handleUnknown="implementation">
                            <negated value="false"/>
                        </data>
                    </addData>
                </return>
>>>>>>> 36f8adb2
            </FBD>
        </body>
    </pou>
    "#;
<<<<<<< HEAD

    pub(super) const SINK_SOURCE_LOOP: &str = r#"<?xml version="1.0" encoding="UTF-8"?>
    <pou xmlns="http://www.plcopen.org/xml/tc6_0201" name="myConnection" pouType="function">
        <interface>
            <localVars/>
            <addData>
                <data name="www.bachmann.at/plc/plcopenxml" handleUnknown="implementation">
                    <textDeclaration>
                        <content>
    FUNCTION myConnection : DINT
    VAR_INPUT
        x: DINT;
    END_VAR
                </content>
                    </textDeclaration>
                </data>
            </addData>
        </interface>
        <body>
            <FBD>
                <connector name="s1" localId="22" height="20" width="54">
                    <position x="550" y="160"/>
                    <connectionPointIn>
                        <relPosition x="0" y="10"/>
                        <connection refLocalId="23"/>
                    </connectionPointIn>
                </connector>
                <continuation name="s1" localId="24" height="20" width="64">
                    <position x="630" y="160"/>
                    <connectionPointOut>
                        <relPosition x="64" y="10"/>
                    </connectionPointOut>
                </continuation>
                <connector name="s2" localId="25" height="20" width="54">
                    <position x="740" y="120"/>
                    <connectionPointIn>
                        <relPosition x="0" y="10"/>
                        <connection refLocalId="24">
                            <position x="740" y="130"/>
                            <position x="710" y="130"/>
                            <position x="710" y="170"/>
                            <position x="694" y="170"/>
                        </connection>
                    </connectionPointIn>
                </connector>
                <continuation name="s2" localId="26" height="20" width="64">
                    <position x="750" y="70"/>
                    <connectionPointOut>
                        <relPosition x="64" y="10"/>
                    </connectionPointOut>
                </continuation>
                <connector name="s3" localId="27" height="20" width="54">
                    <position x="850" y="70"/>
                    <connectionPointIn>
                        <relPosition x="0" y="10"/>
                        <connection refLocalId="26"/>
                    </connectionPointIn>
                </connector>
                <continuation name="s3" localId="23" height="20" width="64">
                    <position x="450" y="160"/>
                    <connectionPointOut>
                        <relPosition x="64" y="10"/>
                    </connectionPointOut>
                </continuation>
            </FBD>
        </body>
    </pou>    
    "#;
=======
>>>>>>> 36f8adb2
}<|MERGE_RESOLUTION|>--- conflicted
+++ resolved
@@ -1,21 +1,3 @@
-<<<<<<< HEAD
-#[cfg(test)]
-mod tests {
-    use ast::{
-        ast::{CompilationUnit, LinkageType},
-        provider::IdProvider,
-    };
-    use insta::assert_debug_snapshot;
-    use plc_diagnostics::diagnostics::Diagnostic;
-
-    use crate::{
-        serializer::{
-            with_header, XBody, XConnection, XConnectionPointIn, XExpression, XFbd, XInVariable,
-            XOutVariable, XPou, XRelPosition,
-        },
-        xml_parser::{self, tests::content},
-    };
-=======
 use ast::{
     ast::{flatten_expression_list, AstStatement, CompilationUnit, LinkageType},
     provider::IdProvider,
@@ -23,7 +5,6 @@
 use insta::assert_debug_snapshot;
 use plc_diagnostics::diagnostics::Diagnostic;
 use plc_source::SourceCode;
->>>>>>> 36f8adb2
 
 use crate::{
     serializer::{
@@ -33,65 +14,6 @@
     xml_parser::{self},
 };
 
-<<<<<<< HEAD
-    #[test]
-    fn variable_assignment() {
-        let pou = xml_parser::visit(content::ASSIGNMENT_A_B).unwrap();
-        assert_debug_snapshot!(pou);
-    }
-
-    #[test]
-    fn conditional_return() {
-        let statements = &parse(content::CONDITIONAL_RETURN).0.implementations[0].statements;
-        assert_eq!(statements.len(), 2);
-        assert_debug_snapshot!(statements[0]);
-    }
-
-    #[test]
-    fn conditional_return_negated() {
-        let content =
-            &content::CONDITIONAL_RETURN.replace(r#"<negated value="false"/>"#, r#"<negated value="true"/>"#);
-
-        let statements = &parse(content).0.implementations[0].statements;
-
-        assert_eq!(statements.len(), 2);
-        assert_debug_snapshot!(statements[0]);
-    }
-
-    #[test]
-    fn model_is_sorted_by_execution_order() {
-        assert_debug_snapshot!(xml_parser::visit(content::EXEC_SORTING).unwrap());
-    }
-
-    #[test]
-    fn connection_variable_source_to_multiple_sinks_parses() {
-        assert_debug_snapshot!(parse(content::VAR_SOURCE_TO_MULTI_SINK).0.implementations[0].statements);
-    }
-
-    #[test]
-    #[ignore = "block-to-block connections not yet implemented"]
-    fn connection_block_source_to_multiple_sinks_parses() {
-        assert_debug_snapshot!(parse(content::BLOCK_SOURCE_TO_MULTI_SINK).0.implementations[0].statements);
-    }
-
-    #[test]
-    fn direct_connection_of_sink_to_other_source_generates_correct_model() {
-        assert_debug_snapshot!(xml_parser::visit(content::SINK_TO_SOURCE).unwrap());
-    }
-
-    #[test]
-    fn direct_connection_of_sink_to_other_source_ast_parses() {
-        assert_debug_snapshot!(parse(content::SINK_TO_SOURCE).0.implementations[0].statements);
-    }
-
-    #[test]
-    fn sink_source_data_recursion_does_not_overflow_the_stack() {
-        let Err(diagnostics) = xml_parser::visit(content::SINK_SOURCE_LOOP) else {
-            panic!("Expected test to report data recursion!")
-        };
-        assert_debug_snapshot!(diagnostics);
-    }
-=======
 fn parse(content: &str) -> (CompilationUnit, Vec<Diagnostic>) {
     let source_code = SourceCode::new(content, "test.cfc");
     xml_parser::parse(&source_code, LinkageType::Internal, IdProvider::default())
@@ -137,65 +59,37 @@
 
 #[test]
 fn model_is_sorted_by_execution_order() {
-    let src = r#"
-        <?xml version="1.0" encoding="UTF-8"?>
-        <pou xmlns="http://www.plcopen.org/xml/tc6_0201" name="thistimereallyeasy" pouType="program">
-            <interface>
-                <localVars/>
-                <addData>
-                    <data name="www.bachmann.at/plc/plcopenxml" handleUnknown="implementation">
-                        <textDeclaration>
-                            <content>
-        PROGRAM thistimereallyeasy
-        VAR
-            a, b, c, d : DINT;
-        END_VAR
-                            </content>
-                        </textDeclaration>
-                    </data>
-                </addData>
-            </interface>
-            <body>
-                <FBD>
-                    <inVariable localId="1" height="20" width="80" negated="false">
-                        <position x="410" y="130"/>
-                        <connectionPointOut>
-                            <relPosition x="80" y="10"/>
-                        </connectionPointOut>
-                        <expression>a</expression>
-                    </inVariable>
-                    <outVariable localId="2" height="20" width="80" executionOrderId="2" negated="false" storage="none">
-                        <position x="550" y="70"/>
-                        <connectionPointIn>
-                            <relPosition x="0" y="10"/>
-                            <connection refLocalId="1"/>
-                        </connectionPointIn>
-                        <expression>b</expression>
-                    </outVariable>
-                    <outVariable localId="3" height="20" width="80" executionOrderId="0" negated="false" storage="none">
-                        <position x="550" y="130"/>
-                        <connectionPointIn>
-                            <relPosition x="0" y="10"/>
-                            <connection refLocalId="1"/>
-                        </connectionPointIn>
-                        <expression>c</expression>
-                    </outVariable>
-                    <outVariable localId="4" height="20" width="80" executionOrderId="1" negated="false" storage="none">
-                        <position x="550" y="190"/>
-                        <connectionPointIn>
-                            <relPosition x="0" y="10"/>
-                            <connection refLocalId="1"/>
-                        </connectionPointIn>
-                        <expression>d</expression>
-                    </outVariable>
-                </FBD>
-            </body>
-        </pou>
-        "#;
-
-    assert_debug_snapshot!(xml_parser::visit(src).unwrap());
-}
->>>>>>> 36f8adb2
+    assert_debug_snapshot!(xml_parser::visit(content::EXEC_SORTING).unwrap());
+}
+
+#[test]
+fn connection_variable_source_to_multiple_sinks_parses() {
+    assert_debug_snapshot!(parse(content::VAR_SOURCE_TO_MULTI_SINK).0.implementations[0].statements);
+}
+
+#[test]
+#[ignore = "block-to-block connections not yet implemented"]
+fn connection_block_source_to_multiple_sinks_parses() {
+    assert_debug_snapshot!(parse(content::BLOCK_SOURCE_TO_MULTI_SINK).0.implementations[0].statements);
+}
+
+#[test]
+fn direct_connection_of_sink_to_other_source_generates_correct_model() {
+    assert_debug_snapshot!(xml_parser::visit(content::SINK_TO_SOURCE).unwrap());
+}
+
+#[test]
+fn direct_connection_of_sink_to_other_source_ast_parses() {
+    assert_debug_snapshot!(parse(content::SINK_TO_SOURCE).0.implementations[0].statements);
+}
+
+#[test]
+fn sink_source_data_recursion_does_not_overflow_the_stack() {
+    let Err(diagnostics) = xml_parser::visit(content::SINK_SOURCE_LOOP) else {
+            panic!("Expected test to report data recursion!")
+        };
+    assert_debug_snapshot!(diagnostics);
+}
 
 #[test]
 fn function_returns() {
@@ -312,10 +206,7 @@
                 </FBD>
             </body>
         </pou>
-<<<<<<< HEAD
-            "#;
-=======
-        "#;
+    "#;
 
     pub(super) const CALL_BLOCK: &str = r#"
         <?xml version="1.0" encoding="UTF-8"?>
@@ -448,7 +339,138 @@
         </pou>
         
     "#;
->>>>>>> 36f8adb2
+
+    pub(super) const CALL_BLOCK: &str = r#"
+        <?xml version="1.0" encoding="UTF-8"?>
+        <pou xmlns="http://www.plcopen.org/xml/tc6_0201" name="program_0" pouType="program">
+            <interface>
+                <localVars/>
+                <addData>
+                    <data name="www.bachmann.at/plc/plcopenxml" handleUnknown="implementation">
+                        <textDeclaration>
+                            <content>
+        PROGRAM program_0
+        VAR
+        	x : DINT;
+        	a : DINT;
+        END_VAR
+        					</content>
+                        </textDeclaration>
+                    </data>
+                </addData>
+            </interface>
+            <body>
+                <FBD>
+                    <inVariable localId="1" height="20" width="80" negated="false">
+                        <position x="280" y="80"/>
+                        <connectionPointOut>
+                            <relPosition x="80" y="10"/>
+                        </connectionPointOut>
+                        <expression>x</expression>
+                    </inVariable>
+                    <outVariable localId="2" height="20" width="80" executionOrderId="0" negated="false" storage="none">
+                        <position x="520" y="170"/>
+                        <connectionPointIn>
+                            <relPosition x="0" y="10"/>
+                            <connection refLocalId="1">
+                                <position x="520" y="180"/>
+                                <position x="430" y="180"/>
+                                <position x="430" y="90"/>
+                                <position x="360" y="90"/>
+                            </connection>
+                        </connectionPointIn>
+                        <expression>a</expression>
+                    </outVariable>
+                    <block localId="3" width="60" height="60" typeName="ADD" executionOrderId="1">
+                        <position x="190" y="160"/>
+                        <inputVariables>
+                            <variable formalParameter="" negated="false">
+                                <connectionPointIn>
+                                    <relPosition x="0" y="30"/>
+                                    <connection refLocalId="4"/>
+                                </connectionPointIn>
+                            </variable>
+                            <variable formalParameter="" negated="false">
+                                <connectionPointIn>
+                                    <relPosition x="0" y="50"/>
+                                    <connection refLocalId="5"/>
+                                </connectionPointIn>
+                            </variable>
+                        </inputVariables>
+                        <inOutVariables/>
+                        <outputVariables>
+                            <variable formalParameter="" negated="false">
+                                <connectionPointOut>
+                                    <relPosition x="60" y="30"/>
+                                </connectionPointOut>
+                            </variable>
+                        </outputVariables>
+                    </block>
+                    <inVariable localId="4" height="20" width="80" negated="false">
+                        <position x="40" y="180"/>
+                        <connectionPointOut>
+                            <relPosition x="80" y="10"/>
+                        </connectionPointOut>
+                        <expression>a</expression>
+                    </inVariable>
+                    <inVariable localId="5" height="20" width="80" negated="false">
+                        <position x="40" y="200"/>
+                        <connectionPointOut>
+                            <relPosition x="80" y="10"/>
+                        </connectionPointOut>
+                        <expression>1</expression>
+                    </inVariable>
+                </FBD>
+            </body>
+        </pou>
+        
+    "#;
+
+    pub(super) const ASSIGNMENT_TO_UNRESOLVED_REFERENCE: &str = r#"
+        <?xml version="1.0" encoding="UTF-8"?>
+        <pou xmlns="http://www.plcopen.org/xml/tc6_0201" name="program_0" pouType="program">
+            <interface>
+                <localVars/>
+                <addData>
+                    <data name="www.bachmann.at/plc/plcopenxml" handleUnknown="implementation">
+                        <textDeclaration>
+                            <content>
+        PROGRAM program_0
+        VAR
+        	x : DINT;
+        END_VAR
+        					</content>
+                        </textDeclaration>
+                    </data>
+                </addData>
+            </interface>
+            <body>
+                <FBD>
+                    <inVariable localId="1" height="20" width="80" negated="false">
+                        <position x="280" y="80"/>
+                        <connectionPointOut>
+                            <relPosition x="80" y="10"/>
+                        </connectionPointOut>
+                        <expression>x</expression>
+                    </inVariable>
+                    <outVariable localId="2" height="20" width="80" executionOrderId="0" negated="false" storage="none">
+                        <position x="520" y="170"/>
+                        <connectionPointIn>
+                            <relPosition x="0" y="10"/>
+                            <connection refLocalId="1">
+                                <position x="520" y="180"/>
+                                <position x="430" y="180"/>
+                                <position x="430" y="90"/>
+                                <position x="360" y="90"/>
+                            </connection>
+                        </connectionPointIn>
+                        <expression>a</expression>
+                    </outVariable>
+                </FBD>
+            </body>
+        </pou>
+        
+    "#;
 
     pub(super) const CONDITIONAL_RETURN: &str = r#"
     <?xml version="1.0" encoding="UTF-8"?>
@@ -518,7 +540,114 @@
     </pou>
     "#;
 
-<<<<<<< HEAD
+    pub(super) const CONDITIONAL_RETURN_WITHOUT_CONNECTION: &str = r#"
+    <?xml version="1.0" encoding="UTF-8"?>
+    <pou xmlns="http://www.plcopen.org/xml/tc6_0201" name="conditional_return" pouType="functionBlock">
+        <interface>
+            <localVars/>
+            <addData>
+                <data name="www.bachmann.at/plc/plcopenxml" handleUnknown="implementation">
+                    <textDeclaration>
+                        <content>
+    FUNCTION_BLOCK conditional_return
+    VAR_INPUT
+        val : DINT;
+    END_VAR</content>
+                    </textDeclaration>
+                </data>
+            </addData>
+        </interface>
+        <body>
+            <FBD>
+                <inVariable localId="1" height="20" width="82" negated="false">
+                    <position x="220" y="60"/>
+                    <connectionPointOut>
+                        <relPosition x="82" y="10"/>
+                    </connectionPointOut>
+                    <expression>val = 5</expression>
+                </inVariable>
+                <return localId="2" height="20" width="76" executionOrderId="0">
+                    <position x="330" y="60"/>
+                    <addData>
+                        <data name="www.bachmann.at/plc/plcopenxml" handleUnknown="implementation">
+                            <negated value="false"/>
+                        </data>
+                    </addData>
+                </return>
+                <inVariable localId="3" height="20" width="80" negated="false">
+                    <position x="220" y="100"/>
+                    <connectionPointOut>
+                        <relPosition x="80" y="10"/>
+                    </connectionPointOut>
+                    <expression>10</expression>
+                </inVariable>
+                <outVariable localId="4" height="20" width="80" executionOrderId="1" negated="false" storage="none">
+                    <position x="330" y="100"/>
+                    <connectionPointIn>
+                        <relPosition x="0" y="10"/>
+                        <connection refLocalId="3"/>
+                    </connectionPointIn>
+                    <expression>val</expression>
+                </outVariable>
+                <inOutVariable localId="5" height="20" width="80" negatedIn="false" storageIn="none" negatedOut="false">
+                    <position x="780" y="60"/>
+                    <connectionPointIn>
+                        <relPosition x="0" y="10"/>
+                    </connectionPointIn>
+                    <connectionPointOut>
+                        <relPosition x="80" y="10"/>
+                    </connectionPointOut>
+                    <expression>a</expression>
+                </inOutVariable>
+            </FBD>
+        </body>
+    </pou>
+    "#;
+
+    pub(super) const CONDITIONAL_RETURN_CHAINED_TO_ANOTHER_CONDITIONAL_RETURN: &str = r#"
+    <?xml version="1.0" encoding="UTF-8"?>
+    <pou xmlns="http://www.plcopen.org/xml/tc6_0201" name="conditional_return" pouType="functionBlock">
+        <interface>
+            <localVars/>
+            <addData>
+                <data name="www.bachmann.at/plc/plcopenxml" handleUnknown="implementation">
+                    <textDeclaration>
+                        <content>
+    FUNCTION_BLOCK conditional_return
+    VAR_INPUT
+        val : DINT;
+    END_VAR</content>
+                    </textDeclaration>
+                </data>
+            </addData>
+        </interface>
+        <body>
+            <FBD>
+                <return localId="1" height="20" width="76" executionOrderId="0">
+                    <position x="330" y="60"/>
+                    <addData>
+                        <data name="www.bachmann.at/plc/plcopenxml" handleUnknown="implementation">
+                            <negated value="false"/>
+                        </data>
+                    </addData>
+                </return>
+                <return localId="2" height="20" width="76" executionOrderId="1">
+                    <position x="330" y="60"/>
+                    <connectionPointIn>
+                        <relPosition x="0" y="10"/>
+                        <connection refLocalId="1"/>
+                    </connectionPointIn>
+                    <addData>
+                        <data name="www.bachmann.at/plc/plcopenxml" handleUnknown="implementation">
+                            <negated value="false"/>
+                        </data>
+                    </addData>
+                </return>
+            </FBD>
+        </body>
+    </pou>
+    "#;
+
     pub(super) const EXEC_SORTING: &str = r#"
     <?xml version="1.0" encoding="UTF-8"?>
     <pou xmlns="http://www.plcopen.org/xml/tc6_0201" name="thistimereallyeasy" pouType="program">
@@ -577,18 +706,12 @@
 
     pub(super) const VAR_SOURCE_TO_MULTI_SINK: &str = r#"<?xml version="1.0" encoding="UTF-8"?>
     <pou xmlns="http://www.plcopen.org/xml/tc6_0201" name="myConnection" pouType="function">
-=======
-    pub(super) const CONDITIONAL_RETURN_WITHOUT_CONNECTION: &str = r#"
-    <?xml version="1.0" encoding="UTF-8"?>
-    <pou xmlns="http://www.plcopen.org/xml/tc6_0201" name="conditional_return" pouType="functionBlock">
->>>>>>> 36f8adb2
         <interface>
             <localVars/>
             <addData>
                 <data name="www.bachmann.at/plc/plcopenxml" handleUnknown="implementation">
                     <textDeclaration>
                         <content>
-<<<<<<< HEAD
     FUNCTION myConnection : DINT
     VAR_INPUT
         x: DINT;
@@ -597,19 +720,12 @@
         y: DINT;
     END_VAR
                 </content>
-=======
-    FUNCTION_BLOCK conditional_return
-    VAR_INPUT
-        val : DINT;
-    END_VAR</content>
->>>>>>> 36f8adb2
                     </textDeclaration>
                 </data>
             </addData>
         </interface>
         <body>
             <FBD>
-<<<<<<< HEAD
                 <connector name="s1" localId="1" height="20" width="54">
                     <position x="450" y="330"/>
                     <connectionPointIn>
@@ -652,37 +768,10 @@
                 </inVariable>
                 <outVariable localId="8" height="20" width="80" executionOrderId="0" negated="false" storage="none">
                     <position x="850" y="340"/>
-=======
-                <inVariable localId="1" height="20" width="82" negated="false">
-                    <position x="220" y="60"/>
-                    <connectionPointOut>
-                        <relPosition x="82" y="10"/>
-                    </connectionPointOut>
-                    <expression>val = 5</expression>
-                </inVariable>
-                <return localId="2" height="20" width="76" executionOrderId="0">
-                    <position x="330" y="60"/>
-                    <addData>
-                        <data name="www.bachmann.at/plc/plcopenxml" handleUnknown="implementation">
-                            <negated value="false"/>
-                        </data>
-                    </addData>
-                </return>
-                <inVariable localId="3" height="20" width="80" negated="false">
-                    <position x="220" y="100"/>
-                    <connectionPointOut>
-                        <relPosition x="80" y="10"/>
-                    </connectionPointOut>
-                    <expression>10</expression>
-                </inVariable>
-                <outVariable localId="4" height="20" width="80" executionOrderId="1" negated="false" storage="none">
-                    <position x="330" y="100"/>
->>>>>>> 36f8adb2
                     <connectionPointIn>
                         <relPosition x="0" y="10"/>
                         <connection refLocalId="3"/>
                     </connectionPointIn>
-<<<<<<< HEAD
                     <expression>y</expression>
                 </outVariable>
                 <block localId="9" width="80" height="60" typeName="myAdd" executionOrderId="1">
@@ -854,58 +943,30 @@
                     </connectionPointIn>
                     <expression>y</expression>
                 </outVariable>
-=======
-                    <expression>val</expression>
-                </outVariable>
-                <inOutVariable localId="5" height="20" width="80" negatedIn="false" storageIn="none" negatedOut="false">
-                    <position x="780" y="60"/>
-                    <connectionPointIn>
-                        <relPosition x="0" y="10"/>
-                    </connectionPointIn>
-                    <connectionPointOut>
-                        <relPosition x="80" y="10"/>
-                    </connectionPointOut>
-                    <expression>a</expression>
-                </inOutVariable>
->>>>>>> 36f8adb2
             </FBD>
         </body>
     </pou>
     "#;
 
-<<<<<<< HEAD
     pub(super) const SINK_TO_SOURCE: &str = r#"<?xml version="1.0" encoding="UTF-8"?>
     <pou xmlns="http://www.plcopen.org/xml/tc6_0201" name="myConnection" pouType="function">
-=======
-    pub(super) const CONDITIONAL_RETURN_CHAINED_TO_ANOTHER_CONDITIONAL_RETURN: &str = r#"
-    <?xml version="1.0" encoding="UTF-8"?>
-    <pou xmlns="http://www.plcopen.org/xml/tc6_0201" name="conditional_return" pouType="functionBlock">
->>>>>>> 36f8adb2
         <interface>
             <localVars/>
             <addData>
                 <data name="www.bachmann.at/plc/plcopenxml" handleUnknown="implementation">
                     <textDeclaration>
                         <content>
-<<<<<<< HEAD
     FUNCTION myConnection : DINT
     VAR_INPUT
         x: DINT;
     END_VAR
                 </content>
-=======
-    FUNCTION_BLOCK conditional_return
-    VAR_INPUT
-        val : DINT;
-    END_VAR</content>
->>>>>>> 36f8adb2
                     </textDeclaration>
                 </data>
             </addData>
         </interface>
         <body>
             <FBD>
-<<<<<<< HEAD
                 <connector name="s1" localId="1" height="20" width="54">
                     <position x="330" y="190"/>
                     <connectionPointIn>
@@ -947,33 +1008,10 @@
                         <relPosition x="64" y="10"/>
                     </connectionPointOut>
                 </continuation>
-=======
-                <return localId="1" height="20" width="76" executionOrderId="0">
-                    <position x="330" y="60"/>
-                    <addData>
-                        <data name="www.bachmann.at/plc/plcopenxml" handleUnknown="implementation">
-                            <negated value="false"/>
-                        </data>
-                    </addData>
-                </return>
-                <return localId="2" height="20" width="76" executionOrderId="1">
-                    <position x="330" y="60"/>
-                    <connectionPointIn>
-                        <relPosition x="0" y="10"/>
-                        <connection refLocalId="1"/>
-                    </connectionPointIn>
-                    <addData>
-                        <data name="www.bachmann.at/plc/plcopenxml" handleUnknown="implementation">
-                            <negated value="false"/>
-                        </data>
-                    </addData>
-                </return>
->>>>>>> 36f8adb2
             </FBD>
         </body>
     </pou>
     "#;
-<<<<<<< HEAD
 
     pub(super) const SINK_SOURCE_LOOP: &str = r#"<?xml version="1.0" encoding="UTF-8"?>
     <pou xmlns="http://www.plcopen.org/xml/tc6_0201" name="myConnection" pouType="function">
@@ -1042,6 +1080,4 @@
         </body>
     </pou>    
     "#;
-=======
->>>>>>> 36f8adb2
 }