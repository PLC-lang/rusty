use ast::ast::{AstFactory, AstNode};
use plc_diagnostics::diagnostics::Diagnostic;

use crate::model::{
    control::{Control, ControlKind},
    fbd::{Node, NodeIndex},
};

use super::ParseSession;

impl<'xml> Control<'xml> {
    pub(crate) fn transform(&self, session: &ParseSession, index: &NodeIndex) -> Result<AstNode, Diagnostic> {
        match self.kind {
            ControlKind::Jump => transform_jump(self, session, index),
            ControlKind::Label => transform_label(self, session),
            ControlKind::Return => transform_return(self, session, index),
        }
    }
}

fn get_connection(
    control: &Control,
    session: &ParseSession,
    index: &NodeIndex,
) -> Result<AstNode, Diagnostic> {
    let Some(ref_local_id) = control.ref_local_id else {
        let location =
            session.range_factory.create_block_location(control.local_id, control.execution_order_id);
        return Err(Diagnostic::empty_control_statement(location));
    };

    let Some(node) = index.get(&ref_local_id) else {
        let location = session.range_factory.create_block_location(ref_local_id, None);
        return Err(Diagnostic::undefined_node(control.local_id, ref_local_id, location));
    };

    match node {
        Node::FunctionBlockVariable(variable) => Ok(variable.transform(session)),
        Node::Block(block) => Ok(block.transform(session, index)),

        _ => {
            let location_control =
                session.range_factory.create_block_location(control.local_id, control.execution_order_id);
            let location_other =
                session.range_factory.create_block_location(ref_local_id, node.get_exec_id());

            Err(Diagnostic::unexpected_nodes(location_control.span(&location_other)))
        }
    }
}

fn transform_jump(
    control: &Control,
    session: &ParseSession,
    index: &NodeIndex,
) -> Result<AstNode, Diagnostic> {
    let location = session.range_factory.create_block_location(control.local_id, control.execution_order_id);
    let condition = get_connection(control, session, index)?;
    let condition = if control.negated { condition.negate(session.id_provider.clone()) } else { condition };

    let target = control
        .name
        .as_ref()
        .filter(|it| !it.is_empty())
        .map(|it| session.parse_expression(it.as_ref(), control.local_id, control.execution_order_id))
        .ok_or_else(|| Diagnostic::unnamed_control(location.clone()))?;

    Ok(AstFactory::create_jump_statement(Box::new(condition), Box::new(target), location, session.next_id()))
}

fn transform_label(control: &Control, session: &ParseSession) -> Result<AstNode, Diagnostic> {
    let location = session.range_factory.create_block_location(control.local_id, control.execution_order_id);

    control
        .name
        .as_ref()
        .filter(|it| !it.is_empty())
        .map(|it| AstFactory::create_label_statement(it.to_string(), location.clone(), session.next_id()))
        .ok_or_else(|| Diagnostic::unnamed_control(location))
}

fn transform_return(
    control: &Control,
    session: &ParseSession,
    index: &NodeIndex,
) -> Result<AstNode, Diagnostic> {
    let condition = get_connection(control, session, index)?;
    let condition = if control.negated { condition.negate(session.id_provider.clone()) } else { condition };

    Ok(AstFactory::create_return_statement(
        Some(condition),
        session.create_block_location(control.local_id, control.execution_order_id),
        session.next_id(),
    ))
}

#[cfg(test)]
mod tests {
    use ast::provider::IdProvider;
    use insta::assert_debug_snapshot;

<<<<<<< HEAD
    use crate::serializer::SReturn;
    use crate::{model::control::Control, reader::PeekableReader, xml_parser::Parseable};
=======
    use crate::{
        model::control::Control,
        reader::PeekableReader,
        serializer::{XAddData, XConnectionPointIn, XJump, XLabel, XReturn},
        xml_parser::{self, Parseable},
    };
>>>>>>> ec4b34c7

    #[test]
    fn simple_return() {
        let content = SReturn::id(1).with_execution_id(2).connect(3).negate(false).serialize();
        let reader = &mut PeekableReader::new(&content);

        assert_debug_snapshot!(Control::visit(reader).unwrap());
    }

    #[test]
    fn simple_negated_return() {
        let content = SReturn::id(1).with_execution_id(2).connect(3).negate(true).serialize();
        let reader = &mut PeekableReader::new(&content);

        assert_debug_snapshot!(Control::visit(reader).unwrap());
    }

    #[test]
    fn jump_to_label() {
        let content = r###"
            <?xml version="1.0" encoding="UTF-8"?>
            <pou xmlns="http://www.plcopen.org/xml/tc6_0201" name="program_0" pouType="program">
                <interface>
                    <localVars/>
                    <addData>
                        <data name="www.bachmann.at/plc/plcopenxml" handleUnknown="implementation">
                            <textDeclaration>
                                <content>
                                    PROGRAM program_0
                                    VAR&#xd;
                                        x: BOOL := 0;&#xd;
                                    END_VAR
                                </content>
                            </textDeclaration>
                        </data>
                    </addData>
                </interface>
                <body>
                    <FBD>
                        <inVariable localId="0" height="20" width="80" negated="false">
                            <position x="160" y="110"/>
                            <connectionPointOut>
                                <relPosition x="80" y="10"/>
                            </connectionPointOut>
                            <expression>x</expression>
                        </inVariable>
                        <label localId="1" height="20" width="80" label="lbl" executionOrderId="0">
                            <position x="570" y="50"/>
                        </label>
                        <jump localId="2" height="20" width="80" label="lbl" executionOrderId="1">
                            <position x="320" y="110"/>
                            <connectionPointIn>
                                <relPosition x="0" y="10"/>
                                <connection refLocalId="0"/>
                            </connectionPointIn>
                            <addData>
                                <data name="www.bachmann.at/plc/plcopenxml" handleUnknown="implementation">
                                    <negated value="false"/>
                                </data>
                            </addData>
                        </jump>
                        <outVariable localId="3" height="20" width="80" executionOrderId="2" negated="false" storage="none">
                            <position x="790" y="110"/>
                            <connectionPointIn>
                                <relPosition x="0" y="10"/>
                                <connection refLocalId="4"/>
                            </connectionPointIn>
                            <expression>x</expression>
                        </outVariable>
                        <inVariable localId="4" height="20" width="80" negated="false">
                            <position x="640" y="110"/>
                            <connectionPointOut>
                                <relPosition x="80" y="10"/>
                            </connectionPointOut>
                            <expression>FALSE</expression>
                        </inVariable>
                    </FBD>
                </body>
            </pou>
        "###;

        assert_debug_snapshot!(xml_parser::visit(content));
    }

    #[test]
    fn unconnected_jump_to_label() {
        let content = XJump::new().with_local_id("1").with_execution_order_id("2").serialize();

        let reader = &mut PeekableReader::new(&content);
        assert_debug_snapshot!(Control::visit(reader).unwrap());
    }

    #[test]
    fn negated_jump() {
        let content = r###"
            <?xml version="1.0" encoding="UTF-8"?>
            <pou xmlns="http://www.plcopen.org/xml/tc6_0201" name="program_0" pouType="program">
                <interface>
                    <localVars/>
                    <addData>
                        <data name="www.bachmann.at/plc/plcopenxml" handleUnknown="implementation">
                            <textDeclaration>
                                <content>
                                    PROGRAM program_0
                                    VAR&#xd;
                                        x: BOOL := 0;&#xd;
                                    END_VAR
                                </content>
                            </textDeclaration>
                        </data>
                    </addData>
                </interface>
                <body>
                    <FBD>
                        <inVariable localId="0" height="20" width="80" negated="false">
                            <position x="160" y="110"/>
                            <connectionPointOut>
                                <relPosition x="80" y="10"/>
                            </connectionPointOut>
                            <expression>x</expression>
                        </inVariable>
                        <label localId="1" height="20" width="80" label="lbl" executionOrderId="0">
                            <position x="570" y="50"/>
                        </label>
                        <jump localId="2" height="20" width="80" label="lbl" executionOrderId="1">
                            <position x="320" y="110"/>
                            <connectionPointIn>
                                <relPosition x="0" y="10"/>
                                <connection refLocalId="0"/>
                            </connectionPointIn>
                            <addData>
                                <data name="www.bachmann.at/plc/plcopenxml" handleUnknown="implementation">
                                    <negated value="true"/>
                                </data>
                            </addData>
                        </jump>
                        <outVariable localId="3" height="20" width="80" executionOrderId="2" negated="false" storage="none">
                            <position x="790" y="110"/>
                            <connectionPointIn>
                                <relPosition x="0" y="10"/>
                                <connection refLocalId="4"/>
                            </connectionPointIn>
                            <expression>x</expression>
                        </outVariable>
                        <inVariable localId="4" height="20" width="80" negated="false">
                            <position x="640" y="110"/>
                            <connectionPointOut>
                                <relPosition x="80" y="10"/>
                            </connectionPointOut>
                            <expression>FALSE</expression>
                        </inVariable>
                    </FBD>
                </body>
            </pou>
        "###;

        assert_debug_snapshot!(xml_parser::visit(content));
    }

    #[test]
    fn label_parsed() {
        let content = XLabel::new().with_local_id("1").with_execution_order_id("2").serialize();

        let reader = &mut PeekableReader::new(&content);
        assert_debug_snapshot!(Control::visit(reader).unwrap());
    }

    #[test]
    fn jump_and_label_converted_to_ast() {
        let content = r###"
            <?xml version="1.0" encoding="UTF-8"?>
            <pou xmlns="http://www.plcopen.org/xml/tc6_0201" name="program_0" pouType="program">
                <interface>
                    <localVars/>
                    <addData>
                        <data name="www.bachmann.at/plc/plcopenxml" handleUnknown="implementation">
                            <textDeclaration>
                                <content>
                                    PROGRAM program_0
                                    VAR
                                        x: BOOL := 0;
                                    END_VAR
                                </content>
                            </textDeclaration>
                        </data>
                    </addData>
                </interface>
                <body>
                    <FBD>
                        <inVariable localId="0" height="20" width="80" negated="false">
                            <position x="160" y="110"/>
                            <connectionPointOut>
                                <relPosition x="80" y="10"/>
                            </connectionPointOut>
                            <expression>x</expression>
                        </inVariable>
                        <label localId="1" height="20" width="80" label="lbl" executionOrderId="0">
                            <position x="570" y="50"/>
                        </label>
                        <jump localId="2" height="20" width="80" label="lbl" executionOrderId="1">
                            <position x="320" y="110"/>
                            <connectionPointIn>
                                <relPosition x="0" y="10"/>
                                <connection refLocalId="0"/>
                            </connectionPointIn>
                            <addData>
                                <data name="www.bachmann.at/plc/plcopenxml" handleUnknown="implementation">
                                    <negated value="false"/>
                                </data>
                            </addData>
                        </jump>
                        <outVariable localId="3" height="20" width="80" executionOrderId="2" negated="false" storage="none">
                            <position x="790" y="110"/>
                            <connectionPointIn>
                                <relPosition x="0" y="10"/>
                                <connection refLocalId="4"/>
                            </connectionPointIn>
                            <expression>x</expression>
                        </outVariable>
                        <inVariable localId="4" height="20" width="80" negated="false">
                            <position x="640" y="110"/>
                            <connectionPointOut>
                                <relPosition x="80" y="10"/>
                            </connectionPointOut>
                            <expression>FALSE</expression>
                        </inVariable>
                    </FBD>
                </body>
            </pou>
        "###.to_string();

        let (ast, diagnostics) =
            xml_parser::parse(&content.into(), ast::ast::LinkageType::Internal, IdProvider::default());
        assert_debug_snapshot!(ast);
        assert!(diagnostics.is_empty());
    }

    #[test]
    fn unconnected_jump_generated_as_empty_statement() {
        let content = r###"
            <?xml version="1.0" encoding="UTF-8"?>
            <pou xmlns="http://www.plcopen.org/xml/tc6_0201" name="program_0" pouType="program">
                <interface>
                    <localVars/>
                    <addData>
                        <data name="www.bachmann.at/plc/plcopenxml" handleUnknown="implementation">
                            <textDeclaration>
                                <content>
                                    PROGRAM program_0
                                    VAR
                                        x: BOOL := 0;
                                    END_VAR
                                </content>
                            </textDeclaration>
                        </data>
                    </addData>
                </interface>
                <body>
                    <FBD>
                        <inVariable localId="0" height="20" width="80" negated="false">
                            <position x="160" y="110"/>
                            <connectionPointOut>
                                <relPosition x="80" y="10"/>
                            </connectionPointOut>
                            <expression>x</expression>
                        </inVariable>
                        <label localId="1" height="20" width="80" label="lbl" executionOrderId="0">
                            <position x="570" y="50"/>
                        </label>
                        <jump localId="2" height="20" width="80" label="lbl" executionOrderId="1">
                            <position x="320" y="110"/>
                            <addData>
                                <data name="www.bachmann.at/plc/plcopenxml" handleUnknown="implementation">
                                    <negated value="false"/>
                                </data>
                            </addData>
                        </jump>
                        <outVariable localId="3" height="20" width="80" executionOrderId="2" negated="false" storage="none">
                            <position x="790" y="110"/>
                            <connectionPointIn>
                                <relPosition x="0" y="10"/>
                                <connection refLocalId="4"/>
                            </connectionPointIn>
                            <expression>x</expression>
                        </outVariable>
                        <inVariable localId="4" height="20" width="80" negated="false">
                            <position x="640" y="110"/>
                            <connectionPointOut>
                                <relPosition x="80" y="10"/>
                            </connectionPointOut>
                            <expression>FALSE</expression>
                        </inVariable>
                    </FBD>
                </body>
            </pou>
        "###.to_string();

        let (ast, diagnostics) =
            xml_parser::parse(&content.into(), ast::ast::LinkageType::Internal, IdProvider::default());
        assert_debug_snapshot!(ast);
        assert_debug_snapshot!(diagnostics);
    }

    #[test]
    fn negated_jump_ast() {
        let content = r###"
            <?xml version="1.0" encoding="UTF-8"?>
            <pou xmlns="http://www.plcopen.org/xml/tc6_0201" name="program_0" pouType="program">
                <interface>
                    <localVars/>
                    <addData>
                        <data name="www.bachmann.at/plc/plcopenxml" handleUnknown="implementation">
                            <textDeclaration>
                                <content>
                                    PROGRAM program_0
                                    VAR
                                        x: BOOL := 0;
                                    END_VAR
                                </content>
                            </textDeclaration>
                        </data>
                    </addData>
                </interface>
                <body>
                    <FBD>
                        <inVariable localId="0" height="20" width="80" negated="false">
                            <position x="160" y="110"/>
                            <connectionPointOut>
                                <relPosition x="80" y="10"/>
                            </connectionPointOut>
                            <expression>x</expression>
                        </inVariable>
                        <label localId="1" height="20" width="80" label="lbl" executionOrderId="0">
                            <position x="570" y="50"/>
                        </label>
                        <jump localId="2" height="20" width="80" label="lbl" executionOrderId="1">
                            <position x="320" y="110"/>
                            <connectionPointIn>
                                <relPosition x="0" y="10"/>
                                <connection refLocalId="0"/>
                            </connectionPointIn>
                            <addData>
                                <data name="www.bachmann.at/plc/plcopenxml" handleUnknown="implementation">
                                    <negated value="true"/>
                                </data>
                            </addData>
                        </jump>
                        <outVariable localId="3" height="20" width="80" executionOrderId="2" negated="false" storage="none">
                            <position x="790" y="110"/>
                            <connectionPointIn>
                                <relPosition x="0" y="10"/>
                                <connection refLocalId="4"/>
                            </connectionPointIn>
                            <expression>x</expression>
                        </outVariable>
                        <inVariable localId="4" height="20" width="80" negated="false">
                            <position x="640" y="110"/>
                            <connectionPointOut>
                                <relPosition x="80" y="10"/>
                            </connectionPointOut>
                            <expression>FALSE</expression>
                        </inVariable>
                    </FBD>
                </body>
            </pou>
        "###.to_string();

        let (ast, diagnostics) =
            xml_parser::parse(&content.into(), ast::ast::LinkageType::Internal, IdProvider::default());
        assert_debug_snapshot!(ast);
        assert!(diagnostics.is_empty());
    }

    #[test]
    fn unnamed_controls() {
        let content = r###"
            <?xml version="1.0" encoding="UTF-8"?>
            <pou xmlns="http://www.plcopen.org/xml/tc6_0201" name="program_0" pouType="program">
                <interface>
                    <localVars/>
                    <addData>
                        <data name="www.bachmann.at/plc/plcopenxml" handleUnknown="implementation">
                            <textDeclaration>
                                <content>
                                    PROGRAM program_0
                                </content>
                            </textDeclaration>
                        </data>
                    </addData>
                </interface>
                <body>
                    <FBD>
                        <inVariable localId="0" height="20" width="80" negated="false">
                            <position x="160" y="110"/>
                            <connectionPointOut>
                                <relPosition x="80" y="10"/>
                            </connectionPointOut>
                            <expression>x</expression>
                        </inVariable>
                        <label localId="1" height="20" width="80" label="" executionOrderId="0">
                            <position x="570" y="50"/>
                        </label>
                        <jump localId="2" height="20" width="80" label="" executionOrderId="1">
                            <position x="320" y="110"/>
                            <connectionPointIn>
                                <relPosition x="0" y="10"/>
                                <connection refLocalId="0"/>
                            </connectionPointIn>
                            <addData>
                                <data name="www.bachmann.at/plc/plcopenxml" handleUnknown="implementation">
                                    <negated value="false"/>
                                </data>
                            </addData>
                        </jump>
                        <outVariable localId="3" height="20" width="80" executionOrderId="2" negated="false" storage="none">
                            <position x="790" y="110"/>
                            <connectionPointIn>
                                <relPosition x="0" y="10"/>
                                <connection refLocalId="4"/>
                            </connectionPointIn>
                            <expression>x</expression>
                        </outVariable>
                        <inVariable localId="4" height="20" width="80" negated="false">
                            <position x="640" y="110"/>
                            <connectionPointOut>
                                <relPosition x="80" y="10"/>
                            </connectionPointOut>
                            <expression>FALSE</expression>
                        </inVariable>
                    </FBD>
                </body>
            </pou>
        "###.to_string();

        let (ast, diagnostics) =
            xml_parser::parse(&content.into(), ast::ast::LinkageType::Internal, IdProvider::default());
        assert_debug_snapshot!(ast);
        assert_debug_snapshot!(diagnostics);
    }
}<|MERGE_RESOLUTION|>--- conflicted
+++ resolved
@@ -99,17 +99,12 @@
     use ast::provider::IdProvider;
     use insta::assert_debug_snapshot;
 
-<<<<<<< HEAD
     use crate::serializer::SReturn;
-    use crate::{model::control::Control, reader::PeekableReader, xml_parser::Parseable};
-=======
     use crate::{
         model::control::Control,
         reader::PeekableReader,
-        serializer::{XAddData, XConnectionPointIn, XJump, XLabel, XReturn},
         xml_parser::{self, Parseable},
     };
->>>>>>> ec4b34c7
 
     #[test]
     fn simple_return() {
