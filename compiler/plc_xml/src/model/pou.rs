--- conflicted
+++ resolved
@@ -115,95 +115,4 @@
             _ => Err(Error::UnexpectedElement(s.to_string())),
         }
     }
-<<<<<<< HEAD
-=======
-}
-
-#[cfg(test)]
-mod tests {
-    use insta::assert_debug_snapshot;
-
-    use crate::{
-        model::pou::Pou,
-        reader::{get_start_tag, Reader},
-        serializer::{
-            XAddData, XBody, XContent, XData, XFbd, XInterface, XLocalVars, XPou, XTextDeclaration,
-        },
-        xml_parser::{self, Parseable},
-    };
-
-    #[test]
-    fn empty() {
-        let content = XPou::new()
-            .with_attribute("xmlns", "http://www.plcopen.org/xml/tc6_0201")
-            .with_attribute("name", "foo")
-            .with_attribute("pouType", "program")
-            .with_interface(
-                XInterface::new().with_local_vars(XLocalVars::new().close()).with_add_data(
-                    XAddData::new().with_data_data(
-                        XData::new()
-                            .with_attribute("name", "www.bachmann.at/plc/plcopenxml")
-                            .with_attribute("handleUnknown", "implementation")
-                            .with_text_declaration(XTextDeclaration::new().with_content(
-                                XContent::new().with_data(
-                                    r#"
-PROGRAM foo
-VAR
-
-END_VAR
-                    "#,
-                                ),
-                            )),
-                    ),
-                ),
-            )
-            .with_body(XBody::new().with_fbd(XFbd::new().close()))
-            .serialize();
-
-        assert_debug_snapshot!(xml_parser::visit(&content));
-    }
-
-    #[test]
-    fn poutype_program() {
-        let content =
-            XPou::new().with_attribute("name", "foo").with_attribute("pouType", "program").serialize();
-
-        let mut reader = Reader::new(&content);
-        let tag = get_start_tag(reader.read_event().unwrap());
-        assert_debug_snapshot!(Pou::visit(&mut reader, tag));
-    }
-
-    #[test]
-    fn poutype_function() {
-        let content =
-            XPou::new().with_attribute("name", "foo").with_attribute("pouType", "function").serialize();
-
-        let mut reader = Reader::new(&content);
-        let tag = get_start_tag(reader.read_event().unwrap());
-        assert_debug_snapshot!(Pou::visit(&mut reader, tag));
-    }
-
-    #[test]
-    fn poutype_function_block() {
-        let content =
-            XPou::new().with_attribute("name", "foo").with_attribute("pouType", "functionBlock").serialize();
-
-        let mut reader = Reader::new(&content);
-        let tag = get_start_tag(reader.read_event().unwrap());
-        assert_debug_snapshot!(Pou::visit(&mut reader, tag));
-    }
-
-    #[test]
-    fn poutype_unknown() {
-        let content =
-            XPou::new().with_attribute("name", "foo").with_attribute("pouType", "asdasd").serialize();
-
-        let mut reader = Reader::new(&content);
-        let tag = get_start_tag(reader.read_event().unwrap());
-        assert_eq!(
-            Pou::visit(&mut reader, tag).unwrap_err().to_string(),
-            "Found an unexpected element 'asdasd'".to_string()
-        );
-    }
->>>>>>> 48cccc91
 }