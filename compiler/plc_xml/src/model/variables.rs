--- conflicted
+++ resolved
@@ -215,75 +215,6 @@
             }
         }
 
-<<<<<<< HEAD
-    Ok(attributes)
-=======
         BlockVariable::new(attributes, VariableKind::default())
     }
-}
-
-#[cfg(test)]
-mod tests {
-    use insta::assert_debug_snapshot;
-
-    use crate::{
-        model::variables::{BlockVariable, FunctionBlockVariable},
-        reader::{get_start_tag, Reader},
-        serializer::{
-            XExpression, XInOutVariables, XInVariable, XInputVariables, XOutVariable, XOutputVariables,
-            XVariable,
-        },
-        xml_parser::Parseable,
-    };
-
-    #[test]
-    fn block_input_variable() {
-        let content = XInputVariables::new().with_variable(XVariable::init("", false)).serialize();
-
-        let mut reader = Reader::new(&content);
-        let tag = get_start_tag(reader.read_event().unwrap());
-        let variables: Result<Vec<BlockVariable>, _> = Parseable::visit(&mut reader, tag);
-        assert_debug_snapshot!(variables);
-    }
-
-    #[test]
-    fn block_output_variable() {
-        let content = XOutputVariables::new().with_variable(XVariable::init("", false)).serialize();
-
-        let mut reader = Reader::new(&content);
-        let tag = get_start_tag(reader.read_event().unwrap());
-        let variables: Result<Vec<BlockVariable>, _> = Parseable::visit(&mut reader, tag);
-        assert_debug_snapshot!(variables);
-    }
-
-    #[test]
-    fn block_inout_variable() {
-        let content = XInOutVariables::new().with_variable(XVariable::init("", false)).serialize();
-
-        let mut reader = Reader::new(&content);
-        let tag = get_start_tag(reader.read_event().unwrap());
-        let variables: Result<Vec<BlockVariable>, _> = Parseable::visit(&mut reader, tag);
-        assert_debug_snapshot!(variables);
-    }
-
-    #[test]
-    fn fbd_in_variable() {
-        let content =
-            XInVariable::init("0", false).with_expression(XExpression::new().with_data("a")).serialize();
-
-        let mut reader = Reader::new(&content);
-        let tag = get_start_tag(reader.read_event().unwrap());
-        assert_debug_snapshot!(FunctionBlockVariable::visit(&mut reader, tag));
-    }
-
-    #[test]
-    fn fbd_out_variable() {
-        let content =
-            XOutVariable::init("0", false).with_expression(XExpression::new().with_data("a")).serialize();
-
-        let mut reader = Reader::new(&content);
-        let tag = get_start_tag(reader.read_event().unwrap());
-        assert_debug_snapshot!(FunctionBlockVariable::visit(&mut reader, tag));
-    }
->>>>>>> 48cccc91
 }