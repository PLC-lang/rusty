--- conflicted
+++ resolved
@@ -105,8 +105,6 @@
         // Ok(FunctionBlockDiagram { blocks, variables, controls, connectors })
         Ok(FunctionBlockDiagram { nodes })
     }
-<<<<<<< HEAD
-=======
 }
 
 #[cfg(test)]
@@ -172,5 +170,4 @@
         let mut reader = PeekableReader::new(&content);
         assert_debug_snapshot!(FunctionBlockDiagram::visit(&mut reader).unwrap());
     }
->>>>>>> 9c204fd0
 }