--- conflicted
+++ resolved
@@ -3,15 +3,7 @@
 expression: "Body::visit(&mut reader, None).unwrap()"
 ---
 Body {
-<<<<<<< HEAD
-    function_block_diagram: Some(
-        FunctionBlockDiagram {
-            nodes: {},
-        },
-    ),
-=======
     function_block_diagram: FunctionBlockDiagram {
         nodes: {},
     },
->>>>>>> 48cccc91
 }