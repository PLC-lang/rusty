use std::{
    collections::HashMap,
    env,
    ffi::OsStr,
    fs::{self, File},
    io::Write,
    path::{Path, PathBuf},
    sync::Mutex,
};

use crate::{
    cli::{self, CompileParameters, ConfigOption, SubCommands},
    get_project, CompileOptions, LinkOptions, LinkerScript,
};
use ast::{
    ast::{pre_process, CompilationUnit, LinkageType},
    provider::IdProvider,
};

use itertools::Itertools;
use log::debug;
use participant::{PipelineParticipant, PipelineParticipantMut};
use plc::{
    codegen::{CodegenContext, GeneratedModule},
    index::{indexer, FxIndexSet, Index},
    linker::LinkerType,
    lowering::{calls::AggregateTypeLowerer, InitVisitor},
    output::FormatOption,
    parser::parse_file,
    resolver::{
        const_evaluator::UnresolvableConstant, AnnotationMapImpl, AstAnnotations, Dependency, StringLiterals,
        TypeAnnotator,
    },
    validation::Validator,
    ConfigFormat, ErrorFormat, OnlineChange, Target, Threads,
};
use plc_diagnostics::{
    diagnostician::Diagnostician,
    diagnostics::{Diagnostic, Severity},
};
use plc_index::GlobalContext;
use plc_lowering::inheritance::InheritanceLowerer;
use project::{
    object::Object,
    project::{LibraryInformation, Project},
};
use rayon::prelude::*;
use source_code::{source_location::SourceLocation, SourceContainer};

use serde_json;
use tempfile::NamedTempFile;
use toml;
pub mod participant;

pub struct BuildPipeline<T: SourceContainer> {
    pub context: GlobalContext,
    pub project: Project<T>,
    pub diagnostician: Diagnostician,
    pub compile_parameters: Option<CompileParameters>,
    pub linker: LinkerType,
    pub mutable_participants: Vec<Box<dyn PipelineParticipantMut>>,
    pub participants: Vec<Box<dyn PipelineParticipant>>,
}

pub trait Pipeline {
    fn run(&mut self) -> Result<(), Diagnostic>;
    fn parse(&mut self) -> Result<ParsedProject, Diagnostic>;
    fn index(&mut self, project: ParsedProject) -> Result<IndexedProject, Diagnostic>;
    fn annotate(&mut self, project: IndexedProject) -> Result<AnnotatedProject, Diagnostic>;
    fn generate(&mut self, context: &CodegenContext, project: AnnotatedProject) -> Result<(), Diagnostic>;
}

impl TryFrom<CompileParameters> for BuildPipeline<PathBuf> {
    type Error = anyhow::Error;

    fn try_from(compile_parameters: CompileParameters) -> Result<Self, Self::Error> {
        //Create the project that will be compiled
        let project = get_project(&compile_parameters)?;
        let location = project.get_location().map(|it| it.to_path_buf());
        if let Some(location) = &location {
            log::debug!("PROJECT_ROOT={}", location.to_string_lossy());
            env::set_var("PROJECT_ROOT", location);
        }
        let build_location = compile_parameters.get_build_location();
        if let Some(location) = &build_location {
            log::debug!("BUILD_LOCATION={}", location.to_string_lossy());
            env::set_var("BUILD_LOCATION", location);
        }
        let lib_location = compile_parameters.get_lib_location();
        if let Some(location) = &lib_location {
            log::debug!("LIB_LOCATION={}", location.to_string_lossy());
            env::set_var("LIB_LOCATION", location);
        }
        //Create diagnostics registry
        //Create a diagnostican with the specified registry
        //Use diagnostican
        let diagnostician = match compile_parameters.error_format {
            ErrorFormat::Rich => Diagnostician::default(),
            ErrorFormat::Clang => Diagnostician::clang_format_diagnostician(),
            ErrorFormat::None => Diagnostician::null_diagnostician(),
        };
        let diagnostician = if let Some(configuration) = compile_parameters.get_error_configuration()? {
            diagnostician.with_configuration(configuration)
        } else {
            diagnostician
        };

        // TODO: This can be improved quite a bit, e.g. `GlobalContext::new(project);`, to do that see the
        //       commented `project` method in the GlobalContext implementation block
        let context = GlobalContext::new()
            .with_source(project.get_sources(), compile_parameters.encoding)?
            .with_source(project.get_includes(), compile_parameters.encoding)?
            .with_source(
                project
                    .get_libraries()
                    .iter()
                    .flat_map(LibraryInformation::get_includes)
                    .collect::<Vec<_>>()
                    .as_slice(),
                None,
            )?;

        let linker = compile_parameters.linker.as_deref().into();
        Ok(BuildPipeline {
            context,
            project,
            diagnostician,
            compile_parameters: Some(compile_parameters),
            linker,
            mutable_participants: vec![],
            participants: vec![],
        })
    }
}

impl BuildPipeline<PathBuf> {
    pub fn new<T>(args: &[T]) -> anyhow::Result<Self>
    where
        T: AsRef<str> + AsRef<OsStr> + std::fmt::Debug,
    {
        let compile_parameters = CompileParameters::parse(args)?;
        compile_parameters.try_into()
    }
}

impl<T: SourceContainer> BuildPipeline<T> {
    pub fn register_mut_participant(&mut self, participant: Box<dyn PipelineParticipantMut>) {
        self.mutable_participants.push(participant)
    }

    pub fn register_participant(&mut self, participant: Box<dyn PipelineParticipant>) {
        self.participants.push(participant)
    }
    pub fn get_compile_options(&self) -> Option<CompileOptions> {
        self.compile_parameters.as_ref().map(|params| {
            let location = &self.project.get_location().map(|it| it.to_path_buf());
            let output_format = params.output_format().unwrap_or_else(|| self.project.get_output_format());
            CompileOptions {
                root: location.to_owned(),
                build_location: params.get_build_location(),
                output: self.project.get_output_name(),
                output_format,
                optimization: params.optimization,
                error_format: params.error_format,
                debug_level: params.debug_level(),
                single_module: params.single_module,
                online_change: if params.online_change {
                    OnlineChange::Enabled {
                        file_name: params.got_layout_file.clone(),
                        format: params.got_layout_format(),
                    }
                } else {
                    OnlineChange::Disabled
                },
            }
        })
    }

    pub fn get_link_options(&self) -> Option<LinkOptions> {
        self.compile_parameters.as_ref().map(|params| {
            let output_format = params.output_format().unwrap_or_else(|| self.project.get_output_format());
            let libraries = self
                .project
                .get_libraries()
                .iter()
                .map(LibraryInformation::get_link_name)
                .map(str::to_string)
                .collect();
            let mut library_paths: Vec<PathBuf> = self
                .project
                .get_libraries()
                .iter()
                .filter_map(LibraryInformation::get_path)
                .map(Path::to_path_buf)
                .collect();

            library_paths.extend_from_slice(self.project.get_library_paths());
            //Get the specified linker script or load the default linker script in a temp file
            let linker_script = if params.no_linker_script {
                LinkerScript::None
            } else {
                params.linker_script.clone().map(LinkerScript::Path).unwrap_or_default()
            };

            LinkOptions {
                libraries,
                library_paths,
                format: output_format,
                linker: self.linker.clone(),
                lib_location: params.get_lib_location(),
                build_location: params.get_build_location(),
                linker_script,
            }
        })
    }

    fn print_config_options(&self, option: ConfigOption) -> Result<(), Diagnostic> {
        match option {
            cli::ConfigOption::Schema => {
                println!("{}", self.project.get_validation_schema().as_ref())
            }
            cli::ConfigOption::Diagnostics => {
                println!("{}", self.diagnostician.get_diagnostic_configuration())
            }
        };

        Ok(())
    }

    fn initialize_thread_pool(&self) {
        //Set the global thread count
        let thread_pool = rayon::ThreadPoolBuilder::new();
        let global_pool = if let Some(CompileParameters { threads: Some(Threads::Fix(threads)), .. }) =
            self.compile_parameters
        {
            log::info!("Using {threads} parallel threads");
            thread_pool.num_threads(threads)
        } else {
            thread_pool
        }
        .build_global();

        if let Err(err) = global_pool {
            // Ignore the error here as the global threadpool might have been initialized
            log::info!("{err}")
        }
    }
<<<<<<< HEAD
    /// Register all default participants (excluding codegen/linking)
    pub fn register_default_participants(&mut self) {
        use participant::InitParticipant;
        // XXX: should we use a static array of participants?
        let participants: Vec<Box<dyn PipelineParticipant>> = vec![];
        let mut_participants: Vec<Box<dyn PipelineParticipantMut>> = vec![
            Box::new(InitParticipant::new(&self.project.get_init_symbol_name(), self.context.provider())),
            Box::new(AggregateTypeLowerer::new(self.context.provider())),
            Box::new(InheritanceLowerer::new(self.context.provider())),
        ];

        for participant in participants {
            self.register_participant(participant)
        }
        for participant in mut_participants {
            self.register_mut_participant(participant)
        }
=======

    /// Register all default participants (excluding codegen/linking)
    pub fn register_default_participants(&mut self) {
        use participant::InitParticipant;
        use plc::lowering::calls::AggregateTypeLowerer;

        // XXX: should we use a static array of participants?
        let init_participant =
            InitParticipant::new(&self.project.get_init_symbol_name(), self.context.provider());
        self.register_mut_participant(Box::new(init_participant));

        let aggregate_return_participant = AggregateTypeLowerer::new(self.context.provider());
        self.register_mut_participant(Box::new(aggregate_return_participant));
>>>>>>> 63039381
    }
}

impl<T: SourceContainer> Pipeline for BuildPipeline<T> {
    fn run(&mut self) -> anyhow::Result<(), Diagnostic> {
        if let Some((options, _format)) =
            self.compile_parameters.as_ref().and_then(CompileParameters::get_config_options)
        {
            return self.print_config_options(options);
        }
        if let Some(CompileParameters { build_info: true, .. }) = self.compile_parameters {
            println!("{}", option_env!("RUSTY_BUILD_INFO").unwrap_or("version information unavailable"));
            return Ok(());
        }

        if let Some(CompileParameters { commands: Some(SubCommands::Explain { error }), .. }) =
            &self.compile_parameters
        {
            //Explain the given error
            println!("{}", self.diagnostician.explain(error));
            return Ok(());
        }

        self.initialize_thread_pool();

        let parsed_project = self.parse()?;
        // 1. Parse, 2. Index and 3. Resolve / Annotate
        let indexed_project = self.index(parsed_project)?;
        let annotated_project = self.annotate(indexed_project)?;
        //TODO : this is post lowering, we might want to control this
        if let Some(CompileParameters { output_ast: true, .. }) = self.compile_parameters {
            println!("{:#?}", annotated_project.units);
<<<<<<< HEAD
            println!("{:#?}", annotated_project.index);
            println!("{:#?}", annotated_project.annotations);
=======
>>>>>>> 63039381
            return Ok(());
        }

        // 5. Validate
        //TODO: this goes into a participant
        annotated_project.validate(&self.context, &mut self.diagnostician)?;

        //TODO: probably not needed, should be a participant anyway
        if let Some((location, format)) = self
            .compile_parameters
            .as_ref()
            .and_then(|it| it.hardware_config.as_ref())
            .zip(self.compile_parameters.as_ref().and_then(CompileParameters::config_format))
        {
            annotated_project.generate_hardware_information(format, location)?;
        }

        // 5 : Codegen
        if !self.compile_parameters.as_ref().map(CompileParameters::is_check).unwrap_or_default() {
            let context = CodegenContext::create();
            self.generate(&context, annotated_project)?;
        }

        Ok(())
    }

    fn parse(&mut self) -> Result<ParsedProject, Diagnostic> {
        let project = ParsedProject::parse(&self.context, &self.project, &mut self.diagnostician)?;
        Ok(project)
    }

    fn index(&mut self, project: ParsedProject) -> Result<IndexedProject, Diagnostic> {
        self.participants.iter().for_each(|p| {
            p.pre_index(&project);
        });
        let project = self.mutable_participants.iter_mut().fold(project, |project, p| p.pre_index(project));
        let indexed_project = project.index(self.context.provider());
        self.participants.iter().for_each(|p| {
            p.post_index(&indexed_project);
        });
        let project =
            self.mutable_participants.iter_mut().fold(indexed_project, |project, p| p.post_index(project));

        Ok(project)
    }

    fn annotate(&mut self, project: IndexedProject) -> Result<AnnotatedProject, Diagnostic> {
        self.participants.iter().for_each(|p| {
            p.pre_annotate(&project);
        });
        let project =
            self.mutable_participants.iter_mut().fold(project, |project, p| p.pre_annotate(project));
        let annotated_project = project.annotate(self.context.provider());
        self.participants.iter().for_each(|p| {
            p.post_annotate(&annotated_project);
        });
        let annotated_project = self
            .mutable_participants
            .iter_mut()
            .fold(annotated_project, |project, p| p.post_annotate(project));
        Ok(annotated_project)
    }

    fn generate(&mut self, _context: &CodegenContext, project: AnnotatedProject) -> Result<(), Diagnostic> {
        self.participants.iter_mut().try_fold((), |_, participant| participant.pre_generate(&project))?;
        let Some(compile_options) = self.get_compile_options() else {
            log::debug!("No compile options provided");
            return Ok(());
        };
        let got_layout = if let OnlineChange::Enabled { file_name, format } = &compile_options.online_change {
            read_got_layout(file_name, *format)?
        } else {
            HashMap::default()
        };
        let got_layout = Mutex::new(got_layout);
        if compile_options.single_module || matches!(compile_options.output_format, FormatOption::Object) {
            log::info!("Using single module mode");
            let context = CodegenContext::create();
            project
                .generate_single_module(&context, &compile_options)?
                .map(|module| {
                    self.participants.iter_mut().try_fold((), |_, participant| participant.generate(&module))
                })
                .unwrap_or(Ok(()))?;
        } else {
            let _ = project
                .units
                .par_iter()
                .map(|AnnotatedUnit { unit, dependencies, literals }| {
                    let context = CodegenContext::create();
                    let module = project.generate_module(
                        &context,
                        &compile_options,
                        unit,
                        dependencies,
                        literals,
                        &got_layout,
                    )?;
                    self.participants.iter().try_fold((), |_, participant| participant.generate(&module))
                })
                .collect::<Result<Vec<_>, Diagnostic>>()?;
        }
        if let OnlineChange::Enabled { file_name, format } = &compile_options.online_change {
            write_got_layout(got_layout.into_inner().unwrap(), file_name, *format)?;
        }
        self.participants
            .iter()
            .map(|participant| participant.post_generate())
            .reduce(|prev, curr| prev.and(curr))
            .unwrap_or(Ok(()))?;
        Ok(())
    }
}

pub fn read_got_layout(location: &str, format: ConfigFormat) -> Result<HashMap<String, u64>, Diagnostic> {
    if !Path::new(location).is_file() {
        // Assume if the file doesn't exist that there is no existing GOT layout yet. write_got_layout will handle
        // creating our file when we want to.
        return Ok(HashMap::new());
    }

    let s = fs::read_to_string(location)
        .map_err(|_| Diagnostic::new("GOT layout could not be read from file"))?;
    match format {
        ConfigFormat::JSON => serde_json::from_str(&s)
            .map_err(|_| Diagnostic::new("Could not deserialize GOT layout from JSON")),
        ConfigFormat::TOML => {
            toml::de::from_str(&s).map_err(|_| Diagnostic::new("Could not deserialize GOT layout from TOML"))
        }
    }
}

fn write_got_layout(
    got_entries: HashMap<String, u64>,
    location: &str,
    format: ConfigFormat,
) -> Result<(), Diagnostic> {
    let s = match format {
        ConfigFormat::JSON => serde_json::to_string(&got_entries)
            .map_err(|_| Diagnostic::new("Could not serialize GOT layout to JSON"))?,
        ConfigFormat::TOML => toml::ser::to_string(&got_entries)
            .map_err(|_| Diagnostic::new("Could not serialize GOT layout to TOML"))?,
    };

    fs::write(location, s).map_err(|_| Diagnostic::new("GOT layout could not be written to file"))
}

///Represents a parsed project
///For this struct to be built, the project would have been parsed correctly and an AST would have
///been generated
pub struct ParsedProject {
    units: Vec<CompilationUnit>,
}

impl ParsedProject {
    /// Parses a giving project, transforming it to a `ParsedProject`
    /// Reports parsing diagnostics such as Syntax error on the fly
    pub fn parse<T: SourceContainer + Sync>(
        ctxt: &GlobalContext,
        project: &Project<T>,
        diagnostician: &mut Diagnostician,
    ) -> Result<Self, Diagnostic> {
        //TODO in parallel
        //Parse the source files
        let mut units = vec![];

        let sources = project
            .get_sources()
            .iter()
            .map(|it| {
                let source = ctxt.get(it.get_location_str()).expect("All sources should've been read");

                let parse_func = match source.get_type() {
                    source_code::SourceType::Text => parse_file,
                    source_code::SourceType::Xml => cfc::xml_parser::parse_file,
                    source_code::SourceType::Unknown => unreachable!(),
                };

                parse_func(source, LinkageType::Internal, ctxt.provider(), diagnostician)
            })
            .collect::<Vec<_>>();

        units.extend(sources);

        //Parse the includes
        let includes = project
            .get_includes()
            .iter()
            .map(|it| {
                let source = ctxt.get(it.get_location_str()).expect("All sources should've been read");
                parse_file(source, LinkageType::External, ctxt.provider(), diagnostician)
            })
            .collect::<Vec<_>>();
        units.extend(includes);

        //For each lib, parse the includes
        let lib_includes = project
            .get_libraries()
            .iter()
            .flat_map(LibraryInformation::get_includes)
            .map(|it| {
                let source = ctxt.get(it.get_location_str()).expect("All sources should've been read");
                parse_file(source, LinkageType::External, ctxt.provider(), diagnostician)
            })
            .collect::<Vec<_>>();
        units.extend(lib_includes);

        let units = units.into_iter().collect::<Result<Vec<_>, Diagnostic>>()?;

        Ok(ParsedProject { units })
    }

    /// Creates an index out of a pased project. The index could then be used to query datatypes
    pub fn index(self, id_provider: IdProvider) -> IndexedProject {
        let indexed_units = self
            .units
            .into_par_iter()
            .map(|mut unit| {
                //Preprocess
                pre_process(&mut unit, id_provider.clone());
                //import to index
                let index = indexer::index(&unit);

                (index, unit)
            })
            .collect::<Vec<_>>();

        let mut global_index = Index::default();
        let mut units = vec![];
        for (index, unit) in indexed_units {
            units.push(unit);
            global_index.import(index);
        }

        // import built-in types like INT, BOOL, etc.
        for data_type in plc::typesystem::get_builtin_types() {
            global_index.register_type(data_type);
        }

        // import builtin functions
        let builtins = plc::builtins::parse_built_ins(id_provider);
        global_index.import(indexer::index(&builtins));

        //TODO: evaluate constants should probably be a participant
        let (index, unresolvables) = plc::resolver::const_evaluator::evaluate_constants(global_index);
        IndexedProject { project: ParsedProject { units }, index, unresolvables }
    }
}

///A project that has also been indexed
/// Units inside an index project are ready be resolved and annotated
pub struct IndexedProject {
    project: ParsedProject,
    index: Index,
    unresolvables: Vec<UnresolvableConstant>,
}

impl IndexedProject {
    /// Creates annotations on the project in order to facilitate codegen and validation
    pub fn annotate(self, mut id_provider: IdProvider) -> AnnotatedProject {
        //Create and call the annotator
        let mut annotated_units = Vec::new();
        let mut all_annotations = AnnotationMapImpl::default();
        let result = self
            .project
            .units
            .into_par_iter()
            .map(|unit| {
                let (annotation, dependencies, literals) =
                    TypeAnnotator::visit_unit(&self.index, &unit, id_provider.clone());
                (unit, annotation, dependencies, literals)
            })
            .collect::<Vec<_>>();

        for (unit, annotation, dependencies, literals) in result {
            annotated_units.push(AnnotatedUnit::new(unit, dependencies, literals));
            all_annotations.import(annotation);
        }

        let mut index = self.index;
        index.import(std::mem::take(&mut all_annotations.new_index));

        let annotations = AstAnnotations::new(all_annotations, id_provider.next_id());

        AnnotatedProject { units: annotated_units, index, annotations }
    }

    /// Adds additional, internally generated units to provide functions to be called by a runtime
    /// in order to initialize pointers before first cycle.
    ///
    /// This method will consume the provided indexed project, modify the AST and re-index each unit
    pub fn extend_with_init_units(self, symbol_name: &str, id_provider: IdProvider) -> IndexedProject {
        let units = self.project.units;
        let lowered =
            InitVisitor::visit(units, self.index, self.unresolvables, id_provider.clone(), symbol_name);
        ParsedProject { units: lowered }.index(id_provider.clone())
    }
}

#[derive(Debug)]
pub struct AnnotatedUnit {
    unit: CompilationUnit,
    dependencies: FxIndexSet<Dependency>,
    literals: StringLiterals,
}

impl AnnotatedUnit {
    pub fn new(
        unit: CompilationUnit,
        dependencies: FxIndexSet<Dependency>,
        literals: StringLiterals,
    ) -> Self {
        Self { unit, dependencies, literals }
    }

    pub fn get_unit(&self) -> &CompilationUnit {
        &self.unit
    }
}

/// A project that has been annotated with information about different types and used units
pub struct AnnotatedProject {
    pub units: Vec<AnnotatedUnit>,
    pub index: Index,
    pub annotations: AstAnnotations,
}

impl AnnotatedProject {
    /// Validates the project, reports any new diagnostics on the fly
    pub fn validate(
        &self,
        ctxt: &GlobalContext,
        diagnostician: &mut Diagnostician,
    ) -> Result<(), Diagnostic> {
        // perform global validation
        let mut validator = Validator::new(ctxt);
        validator.perform_global_validation(&self.index);
        let diagnostics = validator.diagnostics();
        let mut severity = diagnostician.handle(&diagnostics);

        //Perform per unit validation
        self.units.iter().for_each(|AnnotatedUnit { unit, .. }| {
            // validate unit
            validator.visit_unit(&self.annotations, &self.index, unit);
            // log errors
            let diagnostics = validator.diagnostics();
            severity = severity.max(diagnostician.handle(&diagnostics));
        });
        if severity == Severity::Error {
            Err(Diagnostic::new("Compilation aborted due to critical errors"))
        } else {
            Ok(())
        }
    }

    pub fn codegen_to_string(&self, compile_options: &CompileOptions) -> Result<Vec<String>, Diagnostic> {
        let got_layout = if let OnlineChange::Enabled { file_name, format } = &compile_options.online_change {
            read_got_layout(file_name, *format)?
        } else {
            HashMap::default()
        };
        let got_layout = Mutex::new(got_layout);

        self.units
            .iter()
            .map(|AnnotatedUnit { unit, dependencies, literals }| {
                let context = CodegenContext::create();
                self.generate_module(&context, compile_options, unit, dependencies, literals, &got_layout)
                    .map(|it| it.persist_to_string())
            })
            .collect()
    }

    pub fn generate_single_module<'ctx>(
        &self,
        context: &'ctx CodegenContext,
        compile_options: &CompileOptions,
    ) -> Result<Option<GeneratedModule<'ctx>>, Diagnostic> {
        let got_layout = if let OnlineChange::Enabled { file_name, format } = &compile_options.online_change {
            read_got_layout(file_name, *format)?
        } else {
            HashMap::default()
        };
        let got_layout = Mutex::new(got_layout);

        let Some(module) = self
            .units
            .iter()
            // TODO: this can be parallelized
            .map(|AnnotatedUnit { unit, dependencies, literals }| {
                self.generate_module(context, compile_options, unit, dependencies, literals, &got_layout)
            })
            .reduce(|a, b| {
                let a = a?;
                let b = b?;
                a.merge(b)
            })
        else {
            return Ok(None);
        };
        module.map(Some)
    }

    fn generate_module<'ctx>(
        &self,
        context: &'ctx CodegenContext,
        compile_options: &CompileOptions,
        unit: &CompilationUnit,
        dependencies: &FxIndexSet<Dependency>,
        literals: &StringLiterals,
        got_layout: &Mutex<HashMap<String, u64>>,
    ) -> Result<GeneratedModule<'ctx>, Diagnostic> {
        let mut code_generator = plc::codegen::CodeGen::new(
            context,
            compile_options.root.as_deref(),
            &unit.file_name,
            compile_options.optimization,
            compile_options.debug_level,
            //FIXME don't clone here
            compile_options.online_change.clone(),
        );
        //Create a types codegen, this contains all the type declarations
        //Associate the index type with LLVM types
        let llvm_index = code_generator.generate_llvm_index(
            context,
            &self.annotations,
            literals,
            dependencies,
            &self.index,
            got_layout,
        )?;
        code_generator.generate(context, unit, &self.annotations, &self.index, llvm_index)
    }

    pub fn codegen_single_module<'ctx>(
        &'ctx self,
        compile_options: &CompileOptions,
        targets: &'ctx [Target],
    ) -> Result<Vec<GeneratedProject>, Diagnostic> {
        let compile_directory = compile_options.build_location.clone().unwrap_or_else(|| {
            let tempdir = tempfile::tempdir().unwrap();
            tempdir.into_path()
        });
        ensure_compile_dirs(targets, &compile_directory)?;
        let context = CodegenContext::create(); //Create a build location for the generated object files
        let targets = if targets.is_empty() { &[Target::System] } else { targets };
        let module = self.generate_single_module(&context, compile_options)?.unwrap();
        let mut result = vec![];
        for target in targets {
            let obj: Object = module
                .persist(
                    Some(&compile_directory),
                    &compile_options.output,
                    compile_options.output_format,
                    target,
                    compile_options.optimization,
                )
                .map(Into::into)?;

            result.push(GeneratedProject { target: target.clone(), objects: vec![obj] });
        }

        Ok(result)
    }

    pub fn generate_modules<'ctx>(
        &self,
        context: &'ctx CodegenContext,
        compile_options: &CompileOptions,
    ) -> Result<Vec<GeneratedModule<'ctx>>, Diagnostic> {
        let got_layout = if let OnlineChange::Enabled { file_name, format } = &compile_options.online_change {
            read_got_layout(file_name, *format)?
        } else {
            HashMap::default()
        };
        let got_layout = Mutex::new(got_layout);
        self.units
            .iter()
            .map(|AnnotatedUnit { unit, dependencies, literals }| {
                self.generate_module(context, compile_options, unit, dependencies, literals, &got_layout)
            })
            .collect()
    }

    pub fn generate_hardware_information(
        &self,
        format: ConfigFormat,
        location: &str,
    ) -> Result<(), Diagnostic> {
        let hw_conf = plc::hardware_binding::collect_hardware_configuration(&self.index)?;
        let generated_conf = plc::hardware_binding::generate_hardware_configuration(&hw_conf, format)?;
        File::create(location).and_then(|mut it| it.write_all(generated_conf.as_bytes())).map_err(|it| {
            Diagnostic::new(it.to_string()).with_internal_error(it.into()).with_error_code("E002")
        })?;
        Ok(())
    }
}

/// Ensures the directores for the various targets have been created
fn ensure_compile_dirs(targets: &[Target], compile_directory: &Path) -> Result<(), Diagnostic> {
    for target in targets {
        if let Some(name) = target.try_get_name() {
            let dir = compile_directory.join(name);
            fs::create_dir_all(dir)?;
        }
    }
    Ok(())
}

/// A project that has been transformed into a binary representation
/// Can be linked to generate a usable application
#[derive(Debug)]
pub struct GeneratedProject {
    pub target: Target,
    pub objects: Vec<Object>,
}

impl GeneratedProject {
    pub fn link(
        &self,
        objects: &[Object],
        build_location: Option<&Path>,
        lib_location: Option<&Path>,
        output: &str,
        link_options: LinkOptions,
    ) -> Result<Object, Diagnostic> {
        let output_location = build_location
            .map(|it| self.target.append_to(it))
            .map(|it| it.join(output))
            .unwrap_or_else(|| PathBuf::from(output));

        let output_location = match link_options.format {
            FormatOption::Bitcode => {
                let context = CodegenContext::create();
                let codegen = self
                    .objects
                    .iter()
                    .sorted()
                    .map(|obj| GeneratedModule::try_from_bitcode(&context, obj.get_path()))
                    .reduce(|a, b| {
                        let a = a?;
                        let b = b?;
                        a.merge(b)
                    })
                    .ok_or_else(|| {
                        Diagnostic::codegen_error("Could not create bitcode", SourceLocation::undefined())
                    })??;
                codegen.persist_to_bitcode(output_location)
            }
            FormatOption::IR => {
                let context = CodegenContext::create();
                let codegen = self
                    .objects
                    .iter()
                    .sorted()
                    .map(|obj| GeneratedModule::try_from_ir(&context, obj.get_path()))
                    .reduce(|a, b| {
                        let a = a?;
                        let b = b?;
                        a.merge(b)
                    })
                    .ok_or_else(|| {
                        Diagnostic::codegen_error("Could not create ir", SourceLocation::undefined())
                    })??;
                codegen.persist_to_ir(output_location)
            }
            FormatOption::Object if objects.is_empty() => {
                //Just copy over the object file, no need for a linker
                if let [obj] = &self.objects[..] {
                    if obj.get_path() != output_location {
                        // If we already generated to the target path, don't copy
                        std::fs::copy(obj.get_path(), &output_location)?;
                    }
                }
                Ok(output_location)
            }
            _ => {
                // Only initialize a linker if we need to use it
                let target_triple = self.target.get_target_triple();
                let mut linker =
                    plc::linker::Linker::new(&target_triple.as_str().to_string_lossy(), link_options.linker)?;
                for obj in &self.objects {
                    linker.add_obj(&obj.get_path().to_string_lossy());
                }
                for obj in objects {
                    linker.add_obj(&obj.get_path().to_string_lossy());
                }
                for lib_path in &link_options.library_paths {
                    linker.add_lib_path(&lib_path.to_string_lossy());
                }
                for lib in &link_options.libraries {
                    linker.add_lib(lib);
                }
                if let Some(sysroot) = self.target.get_sysroot() {
                    linker.add_sysroot(sysroot);
                }
                //Include the current directory in lib search
                linker.add_lib_path(".");
                if let Some(loc) = build_location {
                    linker.add_lib_path(&loc.to_string_lossy());
                }
                if let Some(loc) = lib_location {
                    linker.add_lib_path(&loc.to_string_lossy());
                }

                //HACK: Create a temp file that would contain the bultin linker script
                //FIXME: This has to be done regardless if the file is used or not because it has
                //to be in scope by the time we call the linker
                let mut file = NamedTempFile::new()?;
                match link_options.linker_script {
                    LinkerScript::Builtin => {
                        let target = self.target.get_target_triple().to_string();
                        //Only do this on linux systems
                        if target.contains("linux") {
                            if target.contains("x86_64") {
                                let content = include_str!("../../../scripts/linker/x86_64.script");
                                writeln!(file, "{content}")?;
                                linker.set_linker_script(file.get_location_str().to_string());
                            } else if target.contains("aarch64") {
                                let content = include_str!("../../../scripts/linker/aarch64.script");
                                writeln!(file, "{content}")?;
                                linker.set_linker_script(file.get_location_str().to_string());
                            } else {
                                debug!("No script for target : {target}");
                            }
                        } else {
                            debug!("No script for target : {target}");
                        }
                    }
                    LinkerScript::Path(script) => linker.set_linker_script(script),
                    LinkerScript::None => {}
                };

                match link_options.format {
                    FormatOption::Static => linker.build_exectuable(output_location).map_err(Into::into),
                    FormatOption::Shared | FormatOption::PIC | FormatOption::NoPIC => {
                        linker.build_shared_obj(output_location).map_err(Into::into)
                    }
                    FormatOption::Object | FormatOption::Relocatable => {
                        linker.build_relocatable(output_location).map_err(Into::into)
                    }
                    _ => unreachable!("Already handled in previous match"),
                }
            }
        }?;

        let output: Object = Object::from(output_location).with_target(&self.target);
        Ok(output)
    }
}<|MERGE_RESOLUTION|>--- conflicted
+++ resolved
@@ -245,7 +245,6 @@
             log::info!("{err}")
         }
     }
-<<<<<<< HEAD
     /// Register all default participants (excluding codegen/linking)
     pub fn register_default_participants(&mut self) {
         use participant::InitParticipant;
@@ -263,21 +262,6 @@
         for participant in mut_participants {
             self.register_mut_participant(participant)
         }
-=======
-
-    /// Register all default participants (excluding codegen/linking)
-    pub fn register_default_participants(&mut self) {
-        use participant::InitParticipant;
-        use plc::lowering::calls::AggregateTypeLowerer;
-
-        // XXX: should we use a static array of participants?
-        let init_participant =
-            InitParticipant::new(&self.project.get_init_symbol_name(), self.context.provider());
-        self.register_mut_participant(Box::new(init_participant));
-
-        let aggregate_return_participant = AggregateTypeLowerer::new(self.context.provider());
-        self.register_mut_participant(Box::new(aggregate_return_participant));
->>>>>>> 63039381
     }
 }
 
@@ -310,11 +294,6 @@
         //TODO : this is post lowering, we might want to control this
         if let Some(CompileParameters { output_ast: true, .. }) = self.compile_parameters {
             println!("{:#?}", annotated_project.units);
-<<<<<<< HEAD
-            println!("{:#?}", annotated_project.index);
-            println!("{:#?}", annotated_project.annotations);
-=======
->>>>>>> 63039381
             return Ok(());
         }
 
