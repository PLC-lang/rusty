use std::{
    collections::HashMap,
    env,
    fs::{self, File},
    io::Write,
    path::{Path, PathBuf},
    sync::Mutex,
};

use crate::{CompileOptions, LinkOptions, LinkerScript};
use ast::{
    ast::{pre_process, CompilationUnit, LinkageType},
    provider::IdProvider,
};

use log::debug;
use plc::{
    codegen::{CodegenContext, GeneratedModule},
    index::{FxIndexSet, Index},
    lowering::AstLowerer,
    output::FormatOption,
    parser::parse_file,
    resolver::{
        const_evaluator::UnresolvableConstant, AnnotationMapImpl, AstAnnotations, Dependency, StringLiterals,
        TypeAnnotator,
    },
    validation::Validator,
    ConfigFormat, OnlineChange, Target,
};
use plc_diagnostics::{
    diagnostician::Diagnostician,
    diagnostics::{Diagnostic, Severity},
};
use plc_index::GlobalContext;
use project::{
    object::Object,
    project::{LibraryInformation, Project},
};
use rayon::prelude::*;
use source_code::{source_location::SourceLocation, SourceContainer};

use serde_json;
use tempfile::NamedTempFile;
use toml;

pub fn read_got_layout(location: &str, format: ConfigFormat) -> Result<HashMap<String, u64>, Diagnostic> {
    if !Path::new(location).is_file() {
        // Assume if the file doesn't exist that there is no existing GOT layout yet. write_got_layout will handle
        // creating our file when we want to.
        return Ok(HashMap::new());
    }

    let s = fs::read_to_string(location)
        .map_err(|_| Diagnostic::new("GOT layout could not be read from file"))?;
    match format {
        ConfigFormat::JSON => serde_json::from_str(&s)
            .map_err(|_| Diagnostic::new("Could not deserialize GOT layout from JSON")),
        ConfigFormat::TOML => {
            toml::de::from_str(&s).map_err(|_| Diagnostic::new("Could not deserialize GOT layout from TOML"))
        }
    }
}

fn write_got_layout(
    got_entries: HashMap<String, u64>,
    location: &str,
    format: ConfigFormat,
) -> Result<(), Diagnostic> {
    let s = match format {
        ConfigFormat::JSON => serde_json::to_string(&got_entries)
            .map_err(|_| Diagnostic::new("Could not serialize GOT layout to JSON"))?,
        ConfigFormat::TOML => toml::ser::to_string(&got_entries)
            .map_err(|_| Diagnostic::new("Could not serialize GOT layout to TOML"))?,
    };

    fs::write(location, s).map_err(|_| Diagnostic::new("GOT layout could not be written to file"))
}

///Represents a parsed project
///For this struct to be built, the project would have been parsed correctly and an AST would have
///been generated
pub struct ParsedProject<T: SourceContainer + Sync> {
    project: Project<T>,
    units: Vec<CompilationUnit>,
}

impl<T: SourceContainer + Sync> ParsedProject<T> {
    /// Parses a giving project, transforming it to a `ParsedProject`
    /// Reports parsing diagnostics such as Syntax error on the fly
    pub fn parse(
        ctxt: &GlobalContext,
        project: Project<T>,
        diagnostician: &mut Diagnostician,
    ) -> Result<Self, Diagnostic> {
        //TODO in parallel
        //Parse the source files
        let mut units = vec![];

        let sources = project
            .get_sources()
            .iter()
            .map(|it| {
                let source = ctxt.get(it.get_location_str()).expect("All sources should've been read");

                let parse_func = match source.get_type() {
                    source_code::SourceType::Text => parse_file,
                    source_code::SourceType::Xml => cfc::xml_parser::parse_file,
                    source_code::SourceType::Unknown => unreachable!(),
                };
                parse_func(source, LinkageType::Internal, ctxt.provider(), diagnostician)
            })
            .collect::<Vec<_>>();

        units.extend(sources);

        //Parse the includes
        let includes = project
            .get_includes()
            .iter()
            .map(|it| {
                let source = ctxt.get(it.get_location_str()).expect("All sources should've been read");
                parse_file(source, LinkageType::External, ctxt.provider(), diagnostician)
            })
            .collect::<Vec<_>>();
        units.extend(includes);

        //For each lib, parse the includes
        let lib_includes = project
            .get_libraries()
            .iter()
            .flat_map(LibraryInformation::get_includes)
            .map(|it| {
                let source = ctxt.get(it.get_location_str()).expect("All sources should've been read");
                parse_file(source, LinkageType::External, ctxt.provider(), diagnostician)
            })
            .collect::<Vec<_>>();
        units.extend(lib_includes);

        let units = units.into_iter().collect::<Result<Vec<_>, Diagnostic>>()?;

        Ok(ParsedProject { project, units })
    }

    /// Creates an index out of a pased project. The index could then be used to query datatypes
    pub fn index(self, id_provider: IdProvider) -> IndexedProject<T> {
        let indexed_units = self
            .units
            .into_par_iter()
            .map(|mut unit| {
                //Preprocess
                pre_process(&mut unit, id_provider.clone());
                //import to index
                let index = plc::index::indexer::index(&unit);

                (index, unit)
            })
            .collect::<Vec<_>>();

        let mut global_index = Index::default();
        let mut units = vec![];
        for (index, unit) in indexed_units {
            units.push(unit);
            global_index.import(index);
        }

        // import built-in types like INT, BOOL, etc.
        for data_type in plc::typesystem::get_builtin_types() {
            global_index.register_type(data_type);
        }

        // import builtin functions
<<<<<<< HEAD
        let builtins = plc::builtins::parse_built_ins(id_provider);
        global_index.import(plc::index::indexer::index(&builtins));
=======
        let builtins = plc::builtins::parse_built_ins(id_provider.clone());
        global_index.import(plc::index::visitor::visit(&builtins));
>>>>>>> 9b2b6ef1

        IndexedProject { project: ParsedProject { project: self.project, units }, index: global_index }
    }

    pub fn get_project(&self) -> &Project<T> {
        &self.project
    }
}

///A project that has also been indexed
/// Units inside an index project are ready be resolved and annotated
pub struct IndexedProject<T: SourceContainer + Sync> {
    project: ParsedProject<T>,
    index: Index,
}

impl<T: SourceContainer + Sync> IndexedProject<T> {
    /// Creates annotations on the project in order to facilitate codegen and validation
    pub fn annotate(self, mut id_provider: IdProvider) -> AnnotatedProject<T> {
        let (mut full_index, unresolvables) = plc::resolver::const_evaluator::evaluate_constants(self.index);
        //Create and call the annotator
        let mut annotated_units = Vec::new();
        let mut all_annotations = AnnotationMapImpl::default();
        let result = self
            .project
            .units
            .into_par_iter()
            .map(|unit| {
                let (annotation, dependencies, literals) =
                    TypeAnnotator::visit_unit(&full_index, &unit, id_provider.clone());
                (unit, annotation, dependencies, literals)
            })
            .collect::<Vec<_>>();

        for (unit, annotation, dependencies, literals) in result {
            annotated_units.push(AnnotatedUnit::new(unit, dependencies, literals));
            all_annotations.import(annotation);
        }

        full_index.import(std::mem::take(&mut all_annotations.new_index));

        let annotations = AstAnnotations::new(all_annotations, id_provider.next_id());

        AnnotatedProject {
            project: self.project.project,
            units: annotated_units,
            index: full_index,
            annotations,
            unresolvables,
        }
    }

    fn get_parsed_project(&self) -> &ParsedProject<T> {
        &self.project
    }

    pub fn get_project(&self) -> &Project<T> {
        self.get_parsed_project().get_project()
    }
}

#[derive(Debug)]
pub struct AnnotatedUnit {
    unit: CompilationUnit,
    dependencies: FxIndexSet<Dependency>,
    literals: StringLiterals,
}

impl AnnotatedUnit {
    pub fn new(
        unit: CompilationUnit,
        dependencies: FxIndexSet<Dependency>,
        literals: StringLiterals,
    ) -> Self {
        Self { unit, dependencies, literals }
    }

    pub fn get_unit(&self) -> &CompilationUnit {
        &self.unit
    }
}

/// A project that has been annotated with information about different types and used units
pub struct AnnotatedProject<T: SourceContainer + Sync> {
    pub project: Project<T>,
    pub units: Vec<AnnotatedUnit>,
    pub index: Index,
    pub annotations: AstAnnotations,
    pub unresolvables: Vec<UnresolvableConstant>,
}

impl<T: SourceContainer + Sync> AnnotatedProject<T> {
    pub fn get_project(&self) -> &Project<T> {
        &self.project
    }

    pub fn lower(self, id_provider: IdProvider) -> AnnotatedProject<T> {
        let init_symbol_name = &self.get_project().get_init_symbol_name();
        let project = self.project;
        let units = self.units.into_iter().map(|AnnotatedUnit { unit, .. }| unit).collect::<Vec<_>>();
        let lowered = AstLowerer::lower(
            units,
            self.index,
            self.annotations,
            self.unresolvables,
            id_provider.clone(),
            init_symbol_name,
        );
        // XXX: this step can be looped until there were no further lowering-changes, however at this time lowering once should suffice
        ParsedProject { project, units: lowered }.index(id_provider.clone()).annotate(id_provider)
    }

    /// Validates the project, reports any new diagnostics on the fly
    pub fn validate(
        &self,
        ctxt: &GlobalContext,
        diagnostician: &mut Diagnostician,
    ) -> Result<(), Diagnostic> {
        // perform global validation
        let mut validator = Validator::new(ctxt);
        validator.perform_global_validation(&self.index);
        let diagnostics = validator.diagnostics();
        let mut severity = diagnostician.handle(&diagnostics);

        //Perform per unit validation
        self.units.iter().for_each(|AnnotatedUnit { unit, .. }| {
            // validate unit
            validator.visit_unit(&self.annotations, &self.index, unit);
            // log errors
            let diagnostics = validator.diagnostics();
            severity = severity.max(diagnostician.handle(&diagnostics));
        });
        if severity == Severity::Error {
            Err(Diagnostic::new("Compilation aborted due to critical errors"))
        } else {
            Ok(())
        }
    }

    pub fn codegen_to_string(&self, compile_options: &CompileOptions) -> Result<Vec<String>, Diagnostic> {
        let got_layout = if let OnlineChange::Enabled { file_name, format } = &compile_options.online_change {
            read_got_layout(file_name, *format)?
        } else {
            HashMap::default()
        };
        let got_layout = Mutex::new(got_layout);

        self.units
            .iter()
            .map(|AnnotatedUnit { unit, dependencies, literals }| {
                let context = CodegenContext::create();
                self.generate_module(&context, compile_options, unit, dependencies, literals, &got_layout)
                    .map(|it| it.persist_to_string())
            })
            .collect()
    }

    pub fn generate_single_module<'ctx>(
        &self,
        context: &'ctx CodegenContext,
        compile_options: &CompileOptions,
    ) -> Result<Option<GeneratedModule<'ctx>>, Diagnostic> {
        let got_layout = if let OnlineChange::Enabled { file_name, format } = &compile_options.online_change {
            read_got_layout(file_name, *format)?
        } else {
            HashMap::default()
        };
        let got_layout = Mutex::new(got_layout);

        let Some(module) = self
            .units
            .iter()
            .map(|AnnotatedUnit { unit, dependencies, literals }| {
                self.generate_module(context, compile_options, unit, dependencies, literals, &got_layout)
            })
            .reduce(|a, b| {
                let a = a?;
                let b = b?;
                a.merge(b)
            })
        else {
            return Ok(None);
        };
        module.map(Some)
    }

    fn generate_module<'ctx>(
        &self,
        context: &'ctx CodegenContext,
        compile_options: &CompileOptions,
        unit: &CompilationUnit,
        dependencies: &FxIndexSet<Dependency>,
        literals: &StringLiterals,
        got_layout: &Mutex<HashMap<String, u64>>,
    ) -> Result<GeneratedModule<'ctx>, Diagnostic> {
        let mut code_generator = plc::codegen::CodeGen::new(
            context,
            compile_options.root.as_deref(),
            &unit.file_name,
            compile_options.optimization,
            compile_options.debug_level,
            //FIXME don't clone here
            compile_options.online_change.clone(),
        );
        //Create a types codegen, this contains all the type declarations
        //Associate the index type with LLVM types
        let llvm_index = code_generator.generate_llvm_index(
            context,
            &self.annotations,
            literals,
            dependencies,
            &self.index,
            got_layout,
        )?;
        code_generator.generate(context, unit, &self.annotations, &self.index, llvm_index)
    }

    pub fn codegen_single_module<'ctx>(
        &'ctx self,
        compile_options: &CompileOptions,
        targets: &'ctx [Target],
    ) -> Result<Vec<GeneratedProject>, Diagnostic> {
        let compile_directory = compile_options.build_location.clone().unwrap_or_else(|| {
            let tempdir = tempfile::tempdir().unwrap();
            tempdir.into_path()
        });
        ensure_compile_dirs(targets, &compile_directory)?;
        let context = CodegenContext::create(); //Create a build location for the generated object files
        let targets = if targets.is_empty() { &[Target::System] } else { targets };
        let module = self.generate_single_module(&context, compile_options)?.unwrap();
        let mut result = vec![];
        for target in targets {
            let obj: Object = module
                .persist(
                    Some(&compile_directory),
                    &compile_options.output,
                    compile_options.output_format,
                    target,
                    compile_options.optimization,
                )
                .map(Into::into)?;

            result.push(GeneratedProject { target: target.clone(), objects: vec![obj] });
        }

        Ok(result)
    }

    pub fn codegen<'ctx>(
        &'ctx self,
        compile_options: &CompileOptions,
        targets: &'ctx [Target],
    ) -> Result<Vec<GeneratedProject>, Diagnostic> {
        let compile_directory = compile_options.build_location.clone().unwrap_or_else(|| {
            let tempdir = tempfile::tempdir().unwrap();
            tempdir.into_path()
        });
        ensure_compile_dirs(targets, &compile_directory)?;
        let targets = if targets.is_empty() { &[Target::System] } else { targets };

        let got_layout = if let OnlineChange::Enabled { file_name, format } = &compile_options.online_change {
            read_got_layout(file_name, *format)?
        } else {
            HashMap::default()
        };
        let got_layout = Mutex::new(got_layout);

        let res = targets
            .par_iter()
            .map(|target| {
                let objects = self
                    .units
                    .par_iter()
                    .map(|AnnotatedUnit { unit, dependencies, literals }| {
                        let current_dir = env::current_dir()?;
                        let current_dir = compile_options.root.as_deref().unwrap_or(&current_dir);
                        let unit_location = PathBuf::from(&unit.file_name);
                        let unit_location = if unit_location.exists() {
                            fs::canonicalize(unit_location)?
                        } else {
                            unit_location
                        };
                        let output_name = if unit_location.starts_with(current_dir) {
                            unit_location.strip_prefix(current_dir).map_err(|it| {
                                Diagnostic::new(format!(
                                    "Could not strip prefix for {}",
                                    current_dir.to_string_lossy()
                                ))
                                .with_internal_error(it.into())
                            })?
                        } else if unit_location.has_root() {
                            let root = unit_location.ancestors().last().expect("Should exist?");
                            unit_location.strip_prefix(root).expect("The root directory should exist")
                        } else {
                            unit_location.as_path()
                        };

                        let output_name = match compile_options.output_format {
                            FormatOption::IR => format!("{}.ll", output_name.to_string_lossy()),
                            FormatOption::Bitcode => format!("{}.bc", output_name.to_string_lossy()),
                            _ => format!("{}.o", output_name.to_string_lossy()),
                        };

                        let context = CodegenContext::create(); //Create a build location for the generated object files
                        let module = self.generate_module(
                            &context,
                            compile_options,
                            unit,
                            dependencies,
                            literals,
                            &got_layout,
                        )?;

                        module
                            .persist(
                                Some(&compile_directory),
                                &output_name,
                                compile_options.output_format,
                                target,
                                compile_options.optimization,
                            )
                            .map(Into::into)
                            // Not needed here but might be a good idea for consistency
                            .map(|it: Object| it.with_target(target))
                    })
                    .collect::<Result<Vec<_>, Diagnostic>>()?;

                Ok(GeneratedProject { target: target.clone(), objects })
            })
            .collect::<Result<Vec<_>, Diagnostic>>()?;

        if let OnlineChange::Enabled { file_name, format } = &compile_options.online_change {
            write_got_layout(got_layout.into_inner().unwrap(), file_name, *format)?;
        }

        Ok(res)
    }

    pub fn generate_hardware_information(
        &self,
        format: ConfigFormat,
        location: &str,
    ) -> Result<(), Diagnostic> {
        let hw_conf = plc::hardware_binding::collect_hardware_configuration(&self.index)?;
        let generated_conf = plc::hardware_binding::generate_hardware_configuration(&hw_conf, format)?;
        File::create(location).and_then(|mut it| it.write_all(generated_conf.as_bytes())).map_err(|it| {
            Diagnostic::new(it.to_string()).with_internal_error(it.into()).with_error_code("E002")
        })?;
        Ok(())
    }
}

/// Ensures the directores for the various targets have been created
fn ensure_compile_dirs(targets: &[Target], compile_directory: &Path) -> Result<(), Diagnostic> {
    for target in targets {
        if let Some(name) = target.try_get_name() {
            let dir = compile_directory.join(name);
            fs::create_dir_all(dir)?;
        }
    }
    Ok(())
}

/// A project that has been transformed into a binary representation
/// Can be linked to generate a usable application
#[derive(Debug)]
pub struct GeneratedProject {
    target: Target,
    objects: Vec<Object>,
}

impl GeneratedProject {
    pub fn link(
        &self,
        objects: &[Object],
        build_location: Option<&Path>,
        lib_location: Option<&Path>,
        output: &str,
        link_options: LinkOptions,
    ) -> Result<Object, Diagnostic> {
        let output_location = build_location
            .map(|it| self.target.append_to(it))
            .map(|it| it.join(output))
            .unwrap_or_else(|| PathBuf::from(output));

        let output_location = match link_options.format {
            FormatOption::Bitcode => {
                let context = CodegenContext::create();
                let codegen = self
                    .objects
                    .iter()
                    .map(|obj| GeneratedModule::try_from_bitcode(&context, obj.get_path()))
                    .reduce(|a, b| {
                        let a = a?;
                        let b = b?;
                        a.merge(b)
                    })
                    .ok_or_else(|| {
                        Diagnostic::codegen_error("Could not create bitcode", SourceLocation::undefined())
                    })??;
                codegen.persist_to_bitcode(output_location)
            }
            FormatOption::IR => {
                let context = CodegenContext::create();
                let codegen = self
                    .objects
                    .iter()
                    .map(|obj| GeneratedModule::try_from_ir(&context, obj.get_path()))
                    .reduce(|a, b| {
                        let a = a?;
                        let b = b?;
                        a.merge(b)
                    })
                    .ok_or_else(|| {
                        Diagnostic::codegen_error("Could not create ir", SourceLocation::undefined())
                    })??;
                codegen.persist_to_ir(output_location)
            }
            FormatOption::Object if objects.is_empty() => {
                //Just copy over the object file, no need for a linker
                if let [obj] = &self.objects[..] {
                    if obj.get_path() != output_location {
                        // If we already generated to the target path, don't copy
                        std::fs::copy(obj.get_path(), &output_location)?;
                    }
                }
                Ok(output_location)
            }
            _ => {
                // Only initialize a linker if we need to use it
                let target_triple = self.target.get_target_triple();
                let mut linker =
                    plc::linker::Linker::new(&target_triple.as_str().to_string_lossy(), link_options.linker)?;
                for obj in &self.objects {
                    linker.add_obj(&obj.get_path().to_string_lossy());
                }
                for obj in objects {
                    linker.add_obj(&obj.get_path().to_string_lossy());
                }
                for lib_path in &link_options.library_paths {
                    linker.add_lib_path(&lib_path.to_string_lossy());
                }
                for lib in &link_options.libraries {
                    linker.add_lib(lib);
                }
                if let Some(sysroot) = self.target.get_sysroot() {
                    linker.add_sysroot(sysroot);
                }
                //Include the current directory in lib search
                linker.add_lib_path(".");
                if let Some(loc) = build_location {
                    linker.add_lib_path(&loc.to_string_lossy());
                }
                if let Some(loc) = lib_location {
                    linker.add_lib_path(&loc.to_string_lossy());
                }

                //HACK: Create a temp file that would contain the bultin linker script
                //FIXME: This has to be done regardless if the file is used or not because it has
                //to be in scope by the time we call the linker
                let mut file = NamedTempFile::new()?;
                match link_options.linker_script {
                    LinkerScript::Builtin => {
                        let target = self.target.get_target_triple().to_string();
                        //Only do this on linux systems
                        if target.contains("linux") {
                            if target.contains("x86_64") {
                                let content = include_str!("../../../scripts/linker/x86_64.script");
                                writeln!(file, "{content}")?;
                                linker.set_linker_script(file.get_location_str().to_string());
                            } else if target.contains("aarch64") {
                                let content = include_str!("../../../scripts/linker/aarch64.script");
                                writeln!(file, "{content}")?;
                                linker.set_linker_script(file.get_location_str().to_string());
                            } else {
                                debug!("No script for target : {target}");
                            }
                        } else {
                            debug!("No script for target : {target}");
                        }
                    }
                    LinkerScript::Path(script) => linker.set_linker_script(script),
                    LinkerScript::None => {}
                };

                match link_options.format {
                    FormatOption::Static => linker.build_exectuable(output_location).map_err(Into::into),
                    FormatOption::Shared | FormatOption::PIC | FormatOption::NoPIC => {
                        linker.build_shared_obj(output_location).map_err(Into::into)
                    }
                    FormatOption::Object | FormatOption::Relocatable => {
                        linker.build_relocatable(output_location).map_err(Into::into)
                    }
                    _ => unreachable!("Already handled in previous match"),
                }
            }
        }?;

        let output: Object = Object::from(output_location).with_target(&self.target);
        Ok(output)
    }
}<|MERGE_RESOLUTION|>--- conflicted
+++ resolved
@@ -169,13 +169,8 @@
         }
 
         // import builtin functions
-<<<<<<< HEAD
         let builtins = plc::builtins::parse_built_ins(id_provider);
         global_index.import(plc::index::indexer::index(&builtins));
-=======
-        let builtins = plc::builtins::parse_built_ins(id_provider.clone());
-        global_index.import(plc::index::visitor::visit(&builtins));
->>>>>>> 9b2b6ef1
 
         IndexedProject { project: ParsedProject { project: self.project, units }, index: global_index }
     }
