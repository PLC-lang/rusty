--- conflicted
+++ resolved
@@ -225,6 +225,31 @@
     }
 }
 
+impl PipelineParticipantMut for InheritanceLowerer {
+    fn pre_index(&mut self, parsed_project: ParsedProject) -> ParsedProject {
+        let ParsedProject { mut units } = parsed_project;
+        units.iter_mut().for_each(|unit| self.visit_unit(unit));
+        ParsedProject { units }
+    }
+
+    fn post_annotate(&mut self, annotated_project: AnnotatedProject) -> AnnotatedProject {
+        let AnnotatedProject { mut units, index, annotations } = annotated_project;
+        self.annotations = Some(Box::new(annotations));
+        self.index = Some(index);
+        units.iter_mut().for_each(|unit| self.visit_unit(&mut unit.unit));
+        let index = self.index.take().expect("Index should be present");
+        // re-resolve
+        IndexedProject {
+            project: ParsedProject {
+                units: units.into_iter().map(|AnnotatedUnit { unit, .. }| unit).collect(),
+            },
+            index,
+            unresolvables: vec![],
+        }
+        .annotate(self.provider())
+    }
+}
+
 impl PipelineParticipantMut for AggregateTypeLowerer {
     fn post_index(&mut self, indexed_project: IndexedProject) -> IndexedProject {
         let IndexedProject { mut project, index, .. } = indexed_project;
@@ -255,32 +280,4 @@
         };
         indexed_project.annotate(self.id_provider.clone())
     }
-<<<<<<< HEAD
-}
-
-impl PipelineParticipantMut for InheritanceLowerer {
-    fn pre_index(&mut self, parsed_project: ParsedProject) -> ParsedProject {
-        let ParsedProject { mut units } = parsed_project;
-        units.iter_mut().for_each(|unit| self.visit_unit(unit));
-        ParsedProject { units }
-    }
-
-    fn post_annotate(&mut self, annotated_project: AnnotatedProject) -> AnnotatedProject {
-        let AnnotatedProject { mut units, index, annotations } = annotated_project;
-        self.annotations = Some(Box::new(annotations));
-        self.index = Some(index);
-        units.iter_mut().for_each(|unit| self.visit_unit(&mut unit.unit));
-        let index = self.index.take().expect("Index should be present");
-        // re-resolve
-        IndexedProject {
-            project: ParsedProject {
-                units: units.into_iter().map(|AnnotatedUnit { unit, .. }| unit).collect(),
-            },
-            index,
-            unresolvables: vec![],
-        }
-        .annotate(self.provider())
-    }
-=======
->>>>>>> 63039381
 }