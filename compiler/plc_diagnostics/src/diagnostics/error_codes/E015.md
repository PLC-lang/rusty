--- conflicted
+++ resolved
@@ -11,12 +11,5 @@
 END_VAR
 ```
 
-<<<<<<< HEAD
-**For best practices, consider using `REF_TO` instead of `POINTER TO`, which is a type-safe and _should_ catch
-=======
-The reason for such behavior mostly stems from the fact that CodeSys behaves in that way and we want to
-be compatible with CodeSys to some extent.
-
 **For best practices, consider using `REF_TO` instead of `POINTER TO`, which is a type-safe alternative and _should_ catch
->>>>>>> c424a496
 type-mismatches early on**