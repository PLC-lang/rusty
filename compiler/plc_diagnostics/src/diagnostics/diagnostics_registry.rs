/// Returns a diagnostics map with the error code, default severity and a description
use lazy_static::lazy_static;
use rustc_hash::FxHashMap;
use serde::{Deserialize, Serialize};

use crate::diagnostician::DiagnosticAssessor;

use super::{
    Diagnostic,
    Severity::{self, Error, Info, Warning},
};

macro_rules! add_diagnostic {
    ($($number:ident, $severity:expr, $desc:expr,)*) => {
        { let mut m : FxHashMap<&str, DiagnosticEntry> = FxHashMap::default();
            $(
                {
                    let code = stringify!($number);
                    m.insert(code, DiagnosticEntry{ code, severity: $severity, description: $desc});
                }
            )*
            m
        }}
}

pub struct DiagnosticsRegistry(FxHashMap<&'static str, DiagnosticEntry>);

#[derive(Default, Clone, Copy, PartialEq, Eq, PartialOrd, Ord)]
pub struct DiagnosticEntry {
    code: &'static str,
    severity: Severity,
    description: &'static str,
}

impl Default for DiagnosticsRegistry {
    fn default() -> Self {
        Self::new(DIAGNOSTICS.clone())
    }
}

impl DiagnosticsRegistry {
    /// Creates an empty registry.
    fn new(map: FxHashMap<&'static str, DiagnosticEntry>) -> Self {
        DiagnosticsRegistry(map)
    }

    pub fn with_configuration(mut self, config: DiagnosticsConfiguration) -> Self {
        for (severity, codes) in config.0 {
            for code in &codes {
                if let Some(entry) = self.0.get_mut(code.as_str()) {
                    entry.severity = severity
                }
            }
        }
        self
    }
}

impl DiagnosticAssessor for DiagnosticsRegistry {
    /// Assesses the diagnostic based on the current registered map. If no entry is found, the
    /// default diagnostic is returned
    fn assess(&self, d: &Diagnostic) -> Severity {
        self.0.get(d.get_error_code()).map(|it| it.severity).unwrap_or_else(|| {
            log::warn!("Unrecognized error code {}. Using default severity", d.get_error_code());
            Severity::default()
        })
    }

    fn explain(&self, error: &str) -> String {
        let Some(info) = self.0.get(error) else {
            return format!("Unknown error {error}");
        };
        format!(
            r"Explanation for error {error}:
{}
",
            info.description
        )
    }

    fn get_diagnostic_configuration(&self) -> String {
        let config: DiagnosticsConfiguration = self.into();
        serde_json::ser::to_string(&config).expect("Cannot fail")
    }
}

#[derive(Serialize, Deserialize, PartialEq, Eq, Default)]
#[serde(transparent)]
pub struct DiagnosticsConfiguration(FxHashMap<Severity, Vec<String>>);

impl From<&DiagnosticsRegistry> for DiagnosticsConfiguration {
    fn from(registry: &DiagnosticsRegistry) -> Self {
        let mut res = DiagnosticsConfiguration::default();
        for val in registry.0.values() {
            let entry = res.0.entry(val.severity).or_default();
            entry.push(val.code.into());
        }
        res
    }
}

#[rustfmt::skip]
lazy_static! {
    pub static ref DIAGNOSTICS: FxHashMap<&'static str, DiagnosticEntry> = add_diagnostic!(
        E001,   Error,      include_str!("./error_codes/E001.md"), // General Error
        E002,   Error,      include_str!("./error_codes/E002.md"), // General IO Error
        E003,   Error,      include_str!("./error_codes/E003.md"), // Parameter Error
        E004,   Error,      include_str!("./error_codes/E004.md"), // Duplicate Symbol
        E005,   Error,      include_str!("./error_codes/E005.md"), // Generic LLVM Error
        E006,   Error,      include_str!("./error_codes/E006.md"), // Missing Token
        E007,   Error,      include_str!("./error_codes/E007.md"), // Unexpected Token
        E008,   Error,      include_str!("./error_codes/E008.md"), // Invalid Range
        E009,   Error,      include_str!("./error_codes/E009.md"), // Mismatched Parantheses
        E010,   Error,      include_str!("./error_codes/E010.md"), // Invalid Time Literal
        E011,   Error,      include_str!("./error_codes/E011.md"), // Invalid Number
        E012,   Error,      include_str!("./error_codes/E012.md"), // Missing Case Condition
        E013,   Warning,    include_str!("./error_codes/E013.md"), // Keywords shoud contain underscores
        E014,   Warning,    include_str!("./error_codes/E014.md"), // Wrong parantheses type
        E015,   Warning,    include_str!("./error_codes/E015.md"), // Pointer is not standard
        E016,   Warning,    include_str!("./error_codes/E016.md"), // Return types cannot have a default value
        E017,   Error,      include_str!("./error_codes/E017.md"), // Classes cannot contain implementations
        E018,   Error,      include_str!("./error_codes/E018.md"), // Duplicate Label
        E019,   Error,      include_str!("./error_codes/E019.md"), // Classes cannot contain IN_OUT variables
        E020,   Error,      include_str!("./error_codes/E020.md"), // Classes cannot contain a return type
        E021,   Error,      include_str!("./error_codes/E021.md"), // Re-declaration of variable
        E022,   Warning,    include_str!("./error_codes/E022.md"), // Missing action container
        E023,   Warning,    include_str!("./error_codes/E023.md"), // Statement with no effect
        E024,   Warning,    include_str!("./error_codes/E024.md"), // Invalid pragma location
        E025,   Error,      include_str!("./error_codes/E025.md"), // Missing return type
        E026,   Error,      include_str!("./error_codes/E026.md"),
        E027,   Error,      include_str!("./error_codes/E027.md"),
        E028,   Error,      include_str!("./error_codes/E028.md"),
        E029,   Error,      include_str!("./error_codes/E029.md"),
        E030,   Error,      include_str!("./error_codes/E030.md"),
        E031,   Error,      include_str!("./error_codes/E031.md"),
        E032,   Error,      include_str!("./error_codes/E032.md"),
        E033,   Error,      include_str!("./error_codes/E033.md"),
        E034,   Error,      include_str!("./error_codes/E034.md"),
        E035,   Error,      include_str!("./error_codes/E035.md"),
        E036,   Error,      include_str!("./error_codes/E036.md"),
        E037,   Error,      include_str!("./error_codes/E037.md"),
        E038,   Error,      include_str!("./error_codes/E038.md"), // Missing type
        E039,   Warning,    include_str!("./error_codes/E039.md"),
        E040,   Warning,    include_str!("./error_codes/E040.md"),
        E041,   Error,      include_str!("./error_codes/E041.md"),
        E042,   Warning,    include_str!("./error_codes/E042.md"), // Assignment to reference
        E043,   Error,      include_str!("./error_codes/E043.md"),
        E044,   Error,      include_str!("./error_codes/E044.md"),
        E045,   Error,      include_str!("./error_codes/E045.md"),
        E046,   Error,      include_str!("./error_codes/E046.md"),
        E047,   Warning,    include_str!("./error_codes/E047.md"), // VLAs are always by reference
        E048,   Error,      include_str!("./error_codes/E048.md"),
        E049,   Warning,    include_str!("./error_codes/E049.md"),
        E050,   Error,      include_str!("./error_codes/E050.md"),
        E051,   Error,      include_str!("./error_codes/E051.md"),
        E052,   Error,      include_str!("./error_codes/E052.md"),
        E053,   Error,      include_str!("./error_codes/E053.md"),
        E054,   Error,      include_str!("./error_codes/E054.md"),
        E055,   Error,      include_str!("./error_codes/E055.md"),
        E056,   Error,      include_str!("./error_codes/E056.md"),
        E057,   Error,      include_str!("./error_codes/E057.md"),
        E058,   Error,      include_str!("./error_codes/E058.md"),
        E059,   Error,      include_str!("./error_codes/E059.md"),
        E060,   Info,       include_str!("./error_codes/E060.md"), // Variable direct access with %
        E061,   Error,      include_str!("./error_codes/E061.md"),
        E062,   Error,      include_str!("./error_codes/E062.md"),
        E063,   Error,      include_str!("./error_codes/E063.md"),
        E064,   Error,      include_str!("./error_codes/E064.md"),
        E065,   Error,      include_str!("./error_codes/E065.md"),
        E066,   Error,      include_str!("./error_codes/E066.md"),
        E067,   Warning,    include_str!("./error_codes/E067.md"), // Implicit typecast
        E068,   Error,      include_str!("./error_codes/E068.md"),
        E069,   Error,      include_str!("./error_codes/E069.md"),
        E070,   Error,      include_str!("./error_codes/E070.md"),
        E071,   Error,      include_str!("./error_codes/E071.md"),
        E072,   Error,      include_str!("./error_codes/E072.md"),
        E073,   Error,      include_str!("./error_codes/E073.md"),
        E074,   Error,      include_str!("./error_codes/E074.md"),
        E075,   Error,      include_str!("./error_codes/E075.md"),
        E076,   Error,      include_str!("./error_codes/E076.md"),
        E077,   Error,      include_str!("./error_codes/E077.md"),
        E078,   Error,      include_str!("./error_codes/E078.md"),
        E079,   Error,      include_str!("./error_codes/E079.md"),
        E080,   Error,      include_str!("./error_codes/E080.md"),
        E081,   Error,      include_str!("./error_codes/E081.md"),
        E082,   Error,      include_str!("./error_codes/E082.md"),
        E083,   Error,      include_str!("./error_codes/E083.md"),
        E084,   Error,      include_str!("./error_codes/E084.md"),
        E085,   Error,      include_str!("./error_codes/E085.md"),
        E086,   Error,      include_str!("./error_codes/E086.md"),
        E087,   Error,      include_str!("./error_codes/E087.md"),
        E088,   Error,      include_str!("./error_codes/E088.md"),
        E089,   Error,      include_str!("./error_codes/E089.md"),
        E090,   Warning,    include_str!("./error_codes/E090.md"),  // Incompatible reference Assignment
        E091,   Warning,    include_str!("./error_codes/E091.md"),
        E092,   Info,       include_str!("./error_codes/E092.md"),
        E093,   Warning,    include_str!("./error_codes/E093.md"),
        E094,   Error,      include_str!("./error_codes/E094.md"),
        E095,   Error,      include_str!("./error_codes/E095.md"),  // Action call without `()`
        E096,   Warning,    include_str!("./error_codes/E096.md"),  // Integer Condition
        E097,   Error,      include_str!("./error_codes/E097.md"),  // Invalid Array Range
        E098,   Error,      include_str!("./error_codes/E098.md"),  // Invalid `REF=` assignment
        E099,   Error,      include_str!("./error_codes/E099.md"),  // Invalid `REFERENCE TO` declaration
        E100,   Error,      include_str!("./error_codes/E100.md"),  // Immutable variable address
        E101,   Error,      include_str!("./error_codes/E101.md"),  // Invalid VAR_CONFIG / Template Variable Declaration
        E102,   Error,      include_str!("./error_codes/E102.md"),  // Template variable without hardware binding
        E103,   Error,      include_str!("./error_codes/E103.md"),  // Immutable Hardware Binding
        E104,   Error,      include_str!("./error_codes/E104.md"),  // Config Variable With Incomplete Address
        E105,   Error,      include_str!("./error_codes/E105.md"),  // CONSTANT keyword in POU
        E106,   Warning,    include_str!("./error_codes/E106.md"),  // VAR_EXTERNAL have no effect
        E107,   Error,      include_str!("./error_codes/E107.md"),  // Missing configuration for template variable
        E108,   Error,      include_str!("./error_codes/E108.md"),  // Template variable is configured multiple times
        E109,   Error,      include_str!("./error_codes/E109.md"),  // Stateful pointer variable initialized with temporary value
        E110,   Error,      include_str!("./error_codes/E110.md"),  // Invalid POU Type for Interface Implementation
        E111,   Error,      include_str!("./error_codes/E111.md"),  // Duplicate interface methods with different signatures
        E112,   Error,      include_str!("./error_codes/E112.md"),  // Incomplete interface implementation
        E113,   Error,      include_str!("./error_codes/E113.md"),  // Interface default method implementation
        E114,   Error,      include_str!("./error_codes/E114.md"),  // Multiple extensions of same POU
        E115,   Error,      include_str!("./error_codes/E115.md"),  // Property in unsupported POU type
        E116,   Error,      include_str!("./error_codes/E116.md"),  // Property defined in unsupported variable block
        E117,   Error,      include_str!("./error_codes/E117.md"),  // Property with invalid number of GET and/or SET blocks
        E118,   Info,       include_str!("./error_codes/E118.md"),  // Follow-up error to 112
        E119,   Error,      include_str!("./error_codes/E119.md"),  // Invalid use of `SUPER` keyword
        E120,   Error,      include_str!("./error_codes/E120.md"),  // Invalid use of `THIS` keyword
        E121,   Error,      include_str!("./error_codes/E121.md"),  // Recursive type alias
<<<<<<< HEAD
        E123,   Error,      include_str!("./error_codes/E123.md"),  // Enum element initialization must use := not =
        E124,   Error,      include_str!("./error_codes/E124.md"),  // Invalid enum element expression
=======
        E122,   Error,      include_str!("./error_codes/E122.md"),  // Invalid enum base type
>>>>>>> e058ca58
    );
}

#[cfg(test)]
mod tests {
    use crate::{
        diagnostician::DiagnosticAssessor,
        diagnostics::{diagnostics_registry::DiagnosticsConfiguration, Diagnostic, Severity},
    };

    use super::DiagnosticsRegistry;

    #[test]
    fn deserialize_empty_json() {
        let error_config = "{}";

        let DiagnosticsConfiguration(configuration) = serde_json::de::from_str(error_config).unwrap();
        assert!(configuration.is_empty());
    }

    #[test]
    fn deserialize_json() {
        let error_config = r#"{
            "error": ["E001", "E002"],
            "warning": ["E003", "E004"],
            "info": ["E005"],
            "ignore": ["E010"]
        }"#;

        let DiagnosticsConfiguration(configuration) = serde_json::de::from_str(error_config).unwrap();
        assert_eq!(configuration.len(), 4);
        assert_eq!(configuration.get(&Severity::Error).unwrap(), &["E001", "E002"]);
        assert_eq!(configuration.get(&Severity::Warning).unwrap(), &["E003", "E004"]);
        assert_eq!(configuration.get(&Severity::Info).unwrap(), &["E005"]);
        assert_eq!(configuration.get(&Severity::Ignore).unwrap(), &["E010"]);
    }

    #[test]
    fn overridden_errors_are_assessed_correctly() {
        let error_config = r#"{
            "error": ["E090"],
            "warning": ["E001"],
            "info": ["E002"],
            "ignore": ["E003"]
        }"#;

        let configuration = serde_json::de::from_str(error_config).unwrap();
        let diagnostics_registry = DiagnosticsRegistry::default().with_configuration(configuration);

        let e090 = Diagnostic::new("Warning->Error").with_error_code("E090");
        let e001 = Diagnostic::new("Error->Warning").with_error_code("E001");
        let e002 = Diagnostic::new("Error->Info").with_error_code("E002");
        let e003 = Diagnostic::new("Error->Ignore").with_error_code("E003");

        assert_eq!(diagnostics_registry.assess(&e090), Severity::Error);
        assert_eq!(diagnostics_registry.assess(&e001), Severity::Warning);
        assert_eq!(diagnostics_registry.assess(&e002), Severity::Info);
        assert_eq!(diagnostics_registry.assess(&e003), Severity::Ignore);
    }
}<|MERGE_RESOLUTION|>--- conflicted
+++ resolved
@@ -223,12 +223,9 @@
         E119,   Error,      include_str!("./error_codes/E119.md"),  // Invalid use of `SUPER` keyword
         E120,   Error,      include_str!("./error_codes/E120.md"),  // Invalid use of `THIS` keyword
         E121,   Error,      include_str!("./error_codes/E121.md"),  // Recursive type alias
-<<<<<<< HEAD
+        E122,   Error,      include_str!("./error_codes/E122.md"),  // Invalid enum base type
         E123,   Error,      include_str!("./error_codes/E123.md"),  // Enum element initialization must use := not =
         E124,   Error,      include_str!("./error_codes/E124.md"),  // Invalid enum element expression
-=======
-        E122,   Error,      include_str!("./error_codes/E122.md"),  // Invalid enum base type
->>>>>>> e058ca58
     );
 }
 
