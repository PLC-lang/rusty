/// Returns a diagnostics map with the error code, default severity and a description
use lazy_static::lazy_static;
use rustc_hash::FxHashMap;
use serde::{Deserialize, Serialize};

use crate::diagnostician::DiagnosticAssessor;

use super::{
    Diagnostic,
    Severity::{self, Error, Info, Warning},
};

macro_rules! add_diagnostic {
    ($($number:ident, $severity:expr, $desc:expr,)*) => {
        { let mut m : FxHashMap<&str, DiagnosticEntry> = FxHashMap::default();
            $(
                {
                    let code = stringify!($number);
                    m.insert(code, DiagnosticEntry{ code, severity: $severity, description: $desc});
                }
            )*
            m
        }}
}

pub struct DiagnosticsRegistry(FxHashMap<&'static str, DiagnosticEntry>);

#[derive(Default, Clone, Copy, PartialEq, Eq, PartialOrd, Ord)]
pub struct DiagnosticEntry {
    code: &'static str,
    severity: Severity,
    description: &'static str,
}

impl Default for DiagnosticsRegistry {
    fn default() -> Self {
        Self::new(DIAGNOSTICS.clone())
    }
}

impl DiagnosticsRegistry {
    /// Creates an empty registry.
    fn new(map: FxHashMap<&'static str, DiagnosticEntry>) -> Self {
        DiagnosticsRegistry(map)
    }

    pub fn with_configuration(mut self, config: DiagnosticsConfiguration) -> Self {
        for (severity, codes) in config.0 {
            for code in &codes {
                if let Some(entry) = self.0.get_mut(code.as_str()) {
                    entry.severity = severity
                }
            }
        }
        self
    }
}

impl DiagnosticAssessor for DiagnosticsRegistry {
    /// Assesses the diagnostic based on the current registered map. If no entry is found, the
    /// default diagnostic is returned
    fn assess(&self, d: &Diagnostic) -> Severity {
        self.0.get(d.get_error_code()).map(|it| it.severity).unwrap_or_else(|| {
            log::warn!("Unrecognized error code {}. Using default severity", d.get_error_code());
            Severity::default()
        })
    }

    fn explain(&self, error: &str) -> String {
        let Some(info) = self.0.get(error) else {
            return format!("Unknown error {error}");
        };
        format!(
            r"Explanation for error {error}:
{}
",
            info.description
        )
    }

    fn get_diagnostic_configuration(&self) -> String {
        let config: DiagnosticsConfiguration = self.into();
        serde_json::ser::to_string(&config).expect("Cannot fail")
    }
}

#[derive(Serialize, Deserialize, PartialEq, Eq, Default)]
#[serde(transparent)]
pub struct DiagnosticsConfiguration(FxHashMap<Severity, Vec<String>>);

impl From<&DiagnosticsRegistry> for DiagnosticsConfiguration {
    fn from(registry: &DiagnosticsRegistry) -> Self {
        let mut res = DiagnosticsConfiguration::default();
        for val in registry.0.values() {
            let entry = res.0.entry(val.severity).or_default();
            entry.push(val.code.into());
        }
        res
    }
}

#[rustfmt::skip]
lazy_static! {
    pub static ref DIAGNOSTICS: FxHashMap<&'static str, DiagnosticEntry> = add_diagnostic!(
        E001,   Error,      include_str!("./error_codes/E001.md"), // General Error
        E002,   Error,      include_str!("./error_codes/E002.md"), // General IO Error
        E003,   Error,      include_str!("./error_codes/E003.md"), // Parameter Error
        E004,   Error,      include_str!("./error_codes/E004.md"), // Duplicate Symbol
        E005,   Error,      include_str!("./error_codes/E005.md"), // Generic LLVM Error
        E006,   Error,      include_str!("./error_codes/E006.md"), // Missing Token
        E007,   Error,      include_str!("./error_codes/E007.md"), // Unexpected Token
        E008,   Error,      include_str!("./error_codes/E008.md"), // Invalid Range
        E009,   Error,      include_str!("./error_codes/E009.md"), // Mismatched Parantheses
        E010,   Error,      include_str!("./error_codes/E010.md"), // Invalid Time Literal
        E011,   Error,      include_str!("./error_codes/E011.md"), // Invalid Number
        E012,   Error,      include_str!("./error_codes/E012.md"), // Missing Case Condition
        E013,   Warning,    include_str!("./error_codes/E013.md"), // Keywords shoud contain underscores
        E014,   Warning,    include_str!("./error_codes/E014.md"), // Wrong parantheses type
        E015,   Warning,    include_str!("./error_codes/E015.md"), // Pointer is not standard
        E016,   Warning,    include_str!("./error_codes/E016.md"), // Return types cannot have a default value
        E017,   Error,      include_str!("./error_codes/E017.md"), // Classes cannot contain implementations
        E018,   Error,      include_str!("./error_codes/E018.md"), // Duplicate Label
        E019,   Error,      include_str!("./error_codes/E019.md"), // Classes cannot contain IN_OUT variables
        E020,   Error,      include_str!("./error_codes/E020.md"), // Classes cannot contain a return type
        E021,   Error,      include_str!("./error_codes/E021.md"), // POUs cannot be extended
        E022,   Warning,    include_str!("./error_codes/E022.md"), // Missing action container
        E023,   Warning,    include_str!("./error_codes/E023.md"), // Statement with no effect
        E024,   Warning,    include_str!("./error_codes/E024.md"), // Invalid pragma location
        E025,   Error,      include_str!("./error_codes/E025.md"), // Missing return type
        E026,   Error,      include_str!("./error_codes/E026.md"),
        E027,   Error,      include_str!("./error_codes/E027.md"),
        E028,   Error,      include_str!("./error_codes/E028.md"),
        E029,   Error,      include_str!("./error_codes/E029.md"),
        E030,   Error,      include_str!("./error_codes/E030.md"),
        E031,   Error,      include_str!("./error_codes/E031.md"),
        E032,   Error,      include_str!("./error_codes/E032.md"),
        E033,   Error,      include_str!("./error_codes/E033.md"),
        E034,   Error,      include_str!("./error_codes/E034.md"),
        E035,   Error,      include_str!("./error_codes/E035.md"),
        E036,   Error,      include_str!("./error_codes/E036.md"),
        E037,   Error,      include_str!("./error_codes/E037.md"),
        E038,   Error,      include_str!("./error_codes/E038.md"), // Missing type
        E039,   Warning,    include_str!("./error_codes/E039.md"),
        E040,   Error,      include_str!("./error_codes/E040.md"),
        E041,   Error,      include_str!("./error_codes/E041.md"),
        E042,   Warning,    include_str!("./error_codes/E042.md"), // Assignment to reference
        E043,   Error,      include_str!("./error_codes/E043.md"),
        E044,   Error,      include_str!("./error_codes/E044.md"),
        E045,   Error,      include_str!("./error_codes/E045.md"),
        E046,   Error,      include_str!("./error_codes/E046.md"),
        E047,   Warning,    include_str!("./error_codes/E047.md"), // VLAs are always by reference
        E048,   Error,      include_str!("./error_codes/E048.md"),
        E049,   Error,      include_str!("./error_codes/E049.md"),
        E050,   Error,      include_str!("./error_codes/E050.md"),
        E051,   Error,      include_str!("./error_codes/E051.md"),
        E052,   Error,      include_str!("./error_codes/E052.md"),
        E053,   Error,      include_str!("./error_codes/E053.md"),
        E054,   Error,      include_str!("./error_codes/E054.md"),
        E055,   Error,      include_str!("./error_codes/E055.md"),
        E056,   Error,      include_str!("./error_codes/E056.md"),
        E057,   Error,      include_str!("./error_codes/E057.md"),
        E058,   Error,      include_str!("./error_codes/E058.md"),
        E059,   Error,      include_str!("./error_codes/E059.md"),
        E060,   Info,       include_str!("./error_codes/E060.md"), // Variable direct access with %
        E061,   Error,      include_str!("./error_codes/E061.md"),
        E062,   Error,      include_str!("./error_codes/E062.md"),
        E063,   Error,      include_str!("./error_codes/E063.md"),
        E064,   Error,      include_str!("./error_codes/E064.md"),
        E065,   Error,      include_str!("./error_codes/E065.md"),
        E066,   Error,      include_str!("./error_codes/E066.md"),
        E067,   Warning,    include_str!("./error_codes/E067.md"), // Implicit typecast
        E068,   Error,      include_str!("./error_codes/E068.md"),
        E069,   Error,      include_str!("./error_codes/E069.md"),
        E070,   Error,      include_str!("./error_codes/E070.md"),
        E071,   Error,      include_str!("./error_codes/E071.md"),
        E072,   Error,      include_str!("./error_codes/E072.md"),
        E073,   Error,      include_str!("./error_codes/E073.md"),
        E074,   Error,      include_str!("./error_codes/E074.md"),
        E075,   Error,      include_str!("./error_codes/E075.md"),
        E076,   Error,      include_str!("./error_codes/E076.md"),
        E077,   Error,      include_str!("./error_codes/E077.md"),
        E078,   Error,      include_str!("./error_codes/E078.md"),
        E079,   Error,      include_str!("./error_codes/E079.md"),
        E080,   Error,      include_str!("./error_codes/E080.md"),
        E081,   Error,      include_str!("./error_codes/E081.md"),
        E082,   Error,      include_str!("./error_codes/E082.md"),
        E083,   Error,      include_str!("./error_codes/E083.md"),
        E084,   Error,      include_str!("./error_codes/E084.md"),
        E085,   Error,      include_str!("./error_codes/E085.md"),
        E086,   Error,      include_str!("./error_codes/E086.md"),
        E087,   Error,      include_str!("./error_codes/E087.md"),
        E088,   Error,      include_str!("./error_codes/E088.md"),
        E089,   Error,      include_str!("./error_codes/E089.md"),
        E090,   Warning,    include_str!("./error_codes/E090.md"), // Incompatible reference Assignment
        E091,   Warning,    include_str!("./error_codes/E091.md"),
        E092,   Info,       include_str!("./error_codes/E092.md"),
        E093,   Warning,    include_str!("./error_codes/E093.md"),
        E094,   Error,      include_str!("./error_codes/E094.md"),
        E095,   Error,      include_str!("./error_codes/E095.md"),  // Action call without `()`
        E096,   Warning,    include_str!("./error_codes/E096.md"),  // Integer Condition
        E097,   Error,      include_str!("./error_codes/E097.md"),  // Invalid Array Range
        E098,   Error,      include_str!("./error_codes/E098.md"),  // Invalid `REF=` assignment
        E099,   Error,      include_str!("./error_codes/E099.md"),  // Invalid `REFERENCE TO` declaration
        E100,   Error,      include_str!("./error_codes/E100.md"),  // Immutable variable address
        E101,   Error,      include_str!("./error_codes/E101.md"),  // Invalid VAR_CONFIG / Template Variable Declaration
        E102,   Error,      include_str!("./error_codes/E102.md"),  // Template variable without hardware binding
        E103,   Error,      include_str!("./error_codes/E103.md"),  // Immutable Hardware Binding
        E104,   Error,      include_str!("./error_codes/E104.md"),  // Config Variable With Incomplete Address
        E105,   Error,      include_str!("./error_codes/E105.md"),  // CONSTANT keyword in POU
<<<<<<< HEAD
        E106,   Warning,    include_str!("./error_codes/E106.md"),  // VAR_EXTERNAL have no effect
=======
        E107,   Error,      include_str!("./error_codes/E107.md"),  // Missing configuration for template variable
        E108,   Error,      include_str!("./error_codes/E108.md"),  // Template variable is configured multiple times
>>>>>>> 223a9e00
    );
}

#[cfg(test)]
mod tests {
    use crate::{
        diagnostician::DiagnosticAssessor,
        diagnostics::{diagnostics_registry::DiagnosticsConfiguration, Diagnostic, Severity},
    };

    use super::DiagnosticsRegistry;

    #[test]
    fn deserialize_empty_json() {
        let error_config = "{}";

        let DiagnosticsConfiguration(configuration) = serde_json::de::from_str(error_config).unwrap();
        assert!(configuration.is_empty());
    }

    #[test]
    fn deserialize_json() {
        let error_config = r#"{
            "error": ["E001", "E002"],
            "warning": ["E003", "E004"],
            "info": ["E005"],
            "ignore": ["E010"]
        }"#;

        let DiagnosticsConfiguration(configuration) = serde_json::de::from_str(error_config).unwrap();
        assert_eq!(configuration.len(), 4);
        assert_eq!(configuration.get(&Severity::Error).unwrap(), &["E001", "E002"]);
        assert_eq!(configuration.get(&Severity::Warning).unwrap(), &["E003", "E004"]);
        assert_eq!(configuration.get(&Severity::Info).unwrap(), &["E005"]);
        assert_eq!(configuration.get(&Severity::Ignore).unwrap(), &["E010"]);
    }

    #[test]
    fn overridden_errors_are_assessed_correctly() {
        let error_config = r#"{
            "error": ["E090"],
            "warning": ["E001"],
            "info": ["E002"],
            "ignore": ["E003"]
        }"#;

        let configuration = serde_json::de::from_str(error_config).unwrap();
        let diagnostics_registry = DiagnosticsRegistry::default().with_configuration(configuration);

        let e090 = Diagnostic::new("Warning->Error").with_error_code("E090");
        let e001 = Diagnostic::new("Error->Warning").with_error_code("E001");
        let e002 = Diagnostic::new("Error->Info").with_error_code("E002");
        let e003 = Diagnostic::new("Error->Ignore").with_error_code("E003");

        assert_eq!(diagnostics_registry.assess(&e090), Severity::Error);
        assert_eq!(diagnostics_registry.assess(&e001), Severity::Warning);
        assert_eq!(diagnostics_registry.assess(&e002), Severity::Info);
        assert_eq!(diagnostics_registry.assess(&e003), Severity::Ignore);
    }
}<|MERGE_RESOLUTION|>--- conflicted
+++ resolved
@@ -207,12 +207,9 @@
         E103,   Error,      include_str!("./error_codes/E103.md"),  // Immutable Hardware Binding
         E104,   Error,      include_str!("./error_codes/E104.md"),  // Config Variable With Incomplete Address
         E105,   Error,      include_str!("./error_codes/E105.md"),  // CONSTANT keyword in POU
-<<<<<<< HEAD
         E106,   Warning,    include_str!("./error_codes/E106.md"),  // VAR_EXTERNAL have no effect
-=======
         E107,   Error,      include_str!("./error_codes/E107.md"),  // Missing configuration for template variable
         E108,   Error,      include_str!("./error_codes/E108.md"),  // Template variable is configured multiple times
->>>>>>> 223a9e00
     );
 }
 
