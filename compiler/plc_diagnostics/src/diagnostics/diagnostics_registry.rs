--- conflicted
+++ resolved
@@ -196,7 +196,6 @@
         E092,   Info,       include_str!("./error_codes/E092.md"),
         E093,   Warning,    include_str!("./error_codes/E093.md"),
         E094,   Error,      include_str!("./error_codes/E094.md"),
-<<<<<<< HEAD
         E095,   Error,      include_str!("./error_codes/E095.md"),  // Action call without `()`
         E096,   Warning,    include_str!("./error_codes/E096.md"),  // Integer Condition
         E097,   Error,      include_str!("./error_codes/E097.md"),  // Invalid Array Range
@@ -204,14 +203,6 @@
         E099,   Error,      include_str!("./error_codes/E099.md"),  // Invalid `REFERENCE TO` declaration
         E100,   Error,      include_str!("./error_codes/E100.md"),  // Immutable variable address
         E101,   Error,      include_str!("./error_codes/E101.md"),  // Invalid VAR_CONFIG / Template Variable Declaration
-=======
-        E095,   Error,      include_str!("./error_codes/E095.md"), // Action call without `()`
-        E096,   Warning,    include_str!("./error_codes/E096.md"), // Integer Condition
-        E097,   Error,      include_str!("./error_codes/E097.md"), // Invalid Array Range
-        E098,   Error,      include_str!("./error_codes/E098.md"), // Invalid `REF=` assignment
-        E099,   Error,      include_str!("./error_codes/E099.md"), // Invalid `REFERENCE TO` declaration
-        E100,   Error,      include_str!("./error_codes/E100.md"), // Immutable variable address
->>>>>>> 9a06f03e
     );
 }
 
