use std::{error::Error, fmt::Display, ops::Range};

use plc_ast::ast::{AstNode, DataTypeDeclaration, DiagnosticInfo, PouType};
use plc_source::source_location::SourceLocation;

use crate::errno::ErrNo;

pub const INTERNAL_LLVM_ERROR: &str = "internal llvm codegen error";

#[derive(PartialEq, Eq, Debug, Clone)]
pub enum Diagnostic {
    SyntaxError { message: String, range: Vec<SourceLocation>, err_no: ErrNo },
    SemanticError { message: String, range: Vec<SourceLocation>, err_no: ErrNo },
    GeneralError { message: String, err_no: ErrNo },
    ImprovementSuggestion { message: String, range: Vec<SourceLocation> },
    CombinedDiagnostic { message: String, inner_diagnostics: Vec<Diagnostic>, err_no: ErrNo },
}

impl Display for Diagnostic {
    fn fmt(&self, f: &mut std::fmt::Formatter<'_>) -> std::fmt::Result {
        write!(f, "{}: {}", self.get_type(), self.get_message())?;
        let location = self.get_location();
        if !location.is_undefined() {
            write!(f, " at: {location}")
        } else {
            Ok(())
        }
    }
}

impl<T: Error> From<T> for Diagnostic {
    fn from(e: T) -> Self {
        Diagnostic::GeneralError { message: e.to_string(), err_no: ErrNo::general__io_err }
    }
}

impl Diagnostic {
    /// Creates a new diagnostic with additional ranges
    pub fn with_extra_ranges(self, ranges: &[SourceLocation]) -> Diagnostic {
        match self {
            Diagnostic::SyntaxError { message, mut range, err_no } => {
                range.extend_from_slice(ranges);
                Diagnostic::SyntaxError { message, range, err_no }
            }
            Diagnostic::SemanticError { message, mut range, err_no } => {
                range.extend_from_slice(ranges);
                Diagnostic::SyntaxError { message, range, err_no }
            }
            Diagnostic::ImprovementSuggestion { message, mut range } => {
                range.extend_from_slice(ranges);
                Diagnostic::ImprovementSuggestion { message, range }
            }
            _ => self,
        }
    }

    pub fn syntax_error(message: &str, range: SourceLocation) -> Diagnostic {
        Diagnostic::SyntaxError {
            message: message.to_string(),
            range: vec![range],
            err_no: ErrNo::syntax__generic_error,
        }
    }

    pub fn unexpected_token_found(expected: &str, found: &str, range: SourceLocation) -> Diagnostic {
        Diagnostic::SyntaxError {
            message: format!("Unexpected token: expected {expected} but found {found}"),
            range: vec![range],
            err_no: ErrNo::syntax__unexpected_token,
        }
    }

    pub fn unexpected_initializer_on_function_return(range: SourceLocation) -> Diagnostic {
        Diagnostic::SyntaxError {
            message: "Return types cannot have a default value".into(),
            range: vec![range],
            err_no: ErrNo::syntax__unexpected_token,
        }
    }

    pub fn return_type_not_supported(pou_type: &PouType, range: SourceLocation) -> Diagnostic {
        Diagnostic::SyntaxError {
            message: format!("POU Type {pou_type:?} does not support a return type. Did you mean Function?"),
            range: vec![range],
            err_no: ErrNo::pou__unexpected_return_type,
        }
    }

    //TODO: This prints a debug version of the datatype, it should have a user readable version instead
    pub fn function_unsupported_return_type(data_type: &DataTypeDeclaration) -> Diagnostic {
        Diagnostic::SyntaxError {
            message: format!("Data Type {data_type:?} not supported as a function return type!"),
            range: vec![data_type.get_location()],
            err_no: ErrNo::pou__unsupported_return_type,
        }
    }

    pub fn function_return_missing(range: SourceLocation) -> Diagnostic {
        Diagnostic::SyntaxError {
            message: "Function Return type missing".into(),
            range: vec![range],
            err_no: ErrNo::pou__missing_return_type,
        }
    }

    pub fn missing_function(location: SourceLocation) -> Diagnostic {
        Diagnostic::SyntaxError {
            message: "Cannot generate code outside of function context.".into(),
            range: vec![location],
            err_no: ErrNo::codegen__missing_function,
        }
    }

    pub fn missing_compare_function(
        function_name: &str,
        data_type: &str,
        location: SourceLocation,
    ) -> Diagnostic {
        Diagnostic::SyntaxError {
            message: format!(
                "Missing compare function 'FUNCTION {function_name} : BOOL VAR_INPUT a,b : {data_type}; END_VAR ...'."
            ),
            range: vec![location],
            err_no: ErrNo::codegen__missing_compare_function,
        }
    }

    pub fn missing_token(expected_token: &str, range: SourceLocation) -> Diagnostic {
        Diagnostic::SyntaxError {
            message: format!("Missing expected Token {expected_token}"),
            range: vec![range],
            err_no: ErrNo::syntax__missing_token,
        }
    }

    pub fn missing_action_container(range: SourceLocation) -> Diagnostic {
        Diagnostic::ImprovementSuggestion {
            message: "Missing Actions Container Name".to_string(),
            range: vec![range],
        }
    }

    pub fn unresolved_reference(reference: &str, location: SourceLocation) -> Diagnostic {
        Diagnostic::SyntaxError {
            message: format!("Could not resolve reference to {reference:}"),
            range: vec![location],
            err_no: ErrNo::reference__unresolved,
        }
    }

    pub fn illegal_access(reference: &str, location: SourceLocation) -> Diagnostic {
        Diagnostic::SyntaxError {
            message: format!("Illegal access to private member {reference:}"),
            range: vec![location],
            err_no: ErrNo::reference__illegal_access,
        }
    }

    pub fn unresolved_generic_type(symbol: &str, nature: &str, location: SourceLocation) -> Diagnostic {
        Diagnostic::SyntaxError {
            message: format!("Could not resolve generic type {symbol} with nature {nature}"),
            range: vec![location],
            err_no: ErrNo::type__unresolved_generic,
        }
    }

    pub fn unknown_type(type_name: &str, location: SourceLocation) -> Diagnostic {
        Diagnostic::SyntaxError {
            message: format!("Unknown type: {type_name:}"),
            range: vec![location],
            err_no: ErrNo::type__unknown_type,
        }
    }

    pub fn casting_error(type_name: &str, target_type: &str, location: SourceLocation) -> Diagnostic {
        Diagnostic::SyntaxError {
            message: format!("Cannot cast from {type_name:} to {target_type:}"),
            range: vec![location],
            err_no: ErrNo::type__cast_error,
        }
    }

    pub fn incompatible_directaccess(
        access_type: &str,
        access_size: u64,
        location: SourceLocation,
    ) -> Diagnostic {
        Diagnostic::SyntaxError {
            message: format!(
                "{access_type}-Wise access requires a Numerical type larger than {access_size} bits"
            ),
            range: vec![location],
            err_no: ErrNo::type__incompatible_directaccess,
        }
    }

    pub fn incompatible_directaccess_range(
        access_type: &str,
        target_type: &str,
        access_range: Range<u64>,
        location: SourceLocation,
    ) -> Diagnostic {
        Diagnostic::SyntaxError {
            message: format!(
                "{access_type}-Wise access for type {target_type} must be in the range {}..{}",
                access_range.start, access_range.end
            ),
            range: vec![location],
            err_no: ErrNo::type__incompatible_directaccess_range,
        }
    }

    pub fn incompatible_directaccess_variable(access_type: &str, location: SourceLocation) -> Diagnostic {
        Diagnostic::SyntaxError {
            message: format!(
                "Invalid type {access_type} for direct variable access. Only variables of Integer types are allowed",
            ),
            range: vec![location],
            err_no: ErrNo::type__incompatible_directaccess_variable,
        }
    }

    pub fn incompatible_array_access_range(range: Range<i64>, location: SourceLocation) -> Diagnostic {
        Diagnostic::SyntaxError {
            message: format!("Array access must be in the range {}..{}", range.start, range.end),
            range: vec![location],
            err_no: ErrNo::type__incompatible_arrayaccess_range,
        }
    }

    pub fn incompatible_array_access_variable(access_type: &str, location: SourceLocation) -> Diagnostic {
        Diagnostic::SyntaxError {
            message: format!(
                "Invalid type {access_type} for array access. Only variables of Array types are allowed",
            ),
            range: vec![location],
            err_no: ErrNo::type__incompatible_arrayaccess_variable,
        }
    }

    pub fn incompatible_array_access_type(access_type: &str, location: SourceLocation) -> Diagnostic {
        Diagnostic::SyntaxError {
            message: format!(
                "Invalid type {access_type} for array access. Only variables of Integer types are allowed to access an array",
            ),
            range: vec![location],
            err_no: ErrNo::type__incompatible_arrayaccess_variable,
        }
    }

    pub fn incompatible_literal_cast(
        cast_type: &str,
        literal_type: &str,
        location: SourceLocation,
    ) -> Diagnostic {
        Diagnostic::SyntaxError {
            message: format!("Literal {literal_type} is not compatible to {cast_type}"),
            range: vec![location],
            err_no: ErrNo::type__incompatible_literal_cast,
        }
    }

    pub fn literal_expected(location: SourceLocation) -> Diagnostic {
        Diagnostic::SyntaxError {
            message: "Expected literal".into(),
            range: vec![location],
            err_no: ErrNo::type__expected_literal,
        }
    }

    pub fn literal_out_of_range(literal: &str, range_hint: &str, location: SourceLocation) -> Diagnostic {
        Diagnostic::SyntaxError {
            message: format!("Literal {literal} out of range ({range_hint})"),
            range: vec![location],
            err_no: ErrNo::type__literal_out_of_range,
        }
    }

    pub fn reference_expected(location: SourceLocation) -> Diagnostic {
        Diagnostic::SyntaxError {
            message: "Expression is not assignable".into(),
            range: vec![location],
            err_no: ErrNo::reference__expected,
        }
    }

    pub fn empty_variable_block(location: SourceLocation) -> Diagnostic {
        Diagnostic::SyntaxError {
            message: "Variable block is empty".into(),
            range: vec![location],
            err_no: ErrNo::pou__empty_variable_block,
        }
    }

    pub fn unresolved_constant(
        constant_name: &str,
        reason: Option<&str>,
        location: SourceLocation,
    ) -> Diagnostic {
        Diagnostic::SyntaxError {
            message: format!(
                "Unresolved constant '{constant_name:}' variable{:}",
                reason.map(|it| format!(": {it}",)).unwrap_or_else(|| "".into()),
            ),
            range: vec![location],
            err_no: ErrNo::var__unresolved_constant,
        }
    }

    pub fn invalid_constant_block(location: SourceLocation) -> Diagnostic {
        Diagnostic::SyntaxError {
            message: "This variable block does not support the CONSTANT modifier".to_string(),
            range: vec![location],
            err_no: ErrNo::var__invalid_constant_block,
        }
    }

    pub fn invalid_constant(constant_name: &str, location: SourceLocation) -> Diagnostic {
        Diagnostic::SyntaxError {
            message: format!(
                "Invalid constant {constant_name} - Functionblock- and Class-instances cannot be delcared constant",
            ),
            range: vec![location],
            err_no: ErrNo::var__invalid_constant,
        }
    }

    pub fn cannot_assign_to_constant(qualified_name: &str, location: SourceLocation) -> Diagnostic {
        Diagnostic::SyntaxError {
            message: format!("Cannot assign to CONSTANT '{qualified_name}'"),
            range: vec![location],
            err_no: ErrNo::var__cannot_assign_to_const,
        }
    }

    pub fn cannot_generate_initializer(variable_name: &str, location: SourceLocation) -> Diagnostic {
        Self::codegen_error(
            &format!("Cannot generate literal initializer for '{variable_name}': Value cannot be derived"),
            location,
        )
    }

    pub fn codegen_error(message: &str, location: SourceLocation) -> Diagnostic {
        Diagnostic::SyntaxError {
            message: message.into(),
            range: vec![location],
            err_no: ErrNo::codegen__general,
        }
    }

    pub fn debug_error<T: Into<String>>(message: T) -> Diagnostic {
        Diagnostic::GeneralError { message: message.into(), err_no: ErrNo::debug_general }
    }

    pub fn cannot_generate_call_statement<T: DiagnosticInfo>(operator: &T) -> Diagnostic {
        Diagnostic::codegen_error(
            &format!("cannot generate call statement for {:?}", operator.get_description()),
            operator.get_location(),
        )
    }

    pub fn io_read_error(file: &str, reason: &str) -> Diagnostic {
        Diagnostic::GeneralError {
            message: format!("Cannot read file '{file}': {reason}'"),
            err_no: ErrNo::general__io_err,
        }
    }

    pub fn io_write_error(file: &str, reason: &str) -> Diagnostic {
        Diagnostic::GeneralError {
            message: format!("Cannot write file {file} {reason}'"),
            err_no: ErrNo::general__io_err,
        }
    }

    pub fn param_error(reason: &str) -> Diagnostic {
        Diagnostic::GeneralError { message: reason.to_string(), err_no: ErrNo::general__param_err }
    }

    pub fn llvm_error(file: &str, llvm_error: &str) -> Diagnostic {
        Diagnostic::GeneralError {
            message: format!("{file}: Internal llvm error: {:}", llvm_error),
            err_no: ErrNo::general__io_err,
        }
    }

    pub fn cannot_generate_from_empty_literal(type_name: &str, location: SourceLocation) -> Diagnostic {
        Diagnostic::codegen_error(
            format!("Cannot generate {type_name} from empty literal").as_str(),
            location,
        )
    }

    pub fn cannot_generate_string_literal(type_name: &str, location: SourceLocation) -> Diagnostic {
        Diagnostic::codegen_error(
            format!("Cannot generate String-Literal for type {type_name}").as_str(),
            location,
        )
    }

    pub fn invalid_assignment(right_type: &str, left_type: &str, location: SourceLocation) -> Diagnostic {
        Diagnostic::SyntaxError {
            message: format!("Invalid assignment: cannot assign '{right_type}' to '{left_type}'"),
            range: vec![location],
            err_no: ErrNo::var__invalid_assignment,
        }
    }

    pub fn invalid_type_nature(actual: &str, expected: &str, location: SourceLocation) -> Diagnostic {
        Diagnostic::SyntaxError {
            message: format!("Invalid type nature for generic argument. {actual} is no {expected}."),
            range: vec![location],
            err_no: ErrNo::type__invalid_nature,
        }
    }

    pub fn unknown_type_nature(nature: &str, location: SourceLocation) -> Diagnostic {
        Diagnostic::SyntaxError {
            message: format!("Unknown type nature {nature}."),
            range: vec![location],
            err_no: ErrNo::type__unknown_nature,
        }
    }

    pub fn missing_datatype(reason: Option<&str>, location: SourceLocation) -> Diagnostic {
        Diagnostic::SyntaxError {
            message: format!("Missing datatype {}", reason.unwrap_or("")),
            range: vec![location],
            err_no: ErrNo::var__missing_type,
        }
    }

    pub fn incompatible_type_size(
        nature: &str,
        size: u32,
        error: &str,
        location: SourceLocation,
    ) -> Diagnostic {
        Diagnostic::SyntaxError {
            message: format!("The type {nature} {size} is too small to {error} Pointer"),
            range: vec![location],
            err_no: ErrNo::type__incompatible_size,
        }
    }

    pub fn link_error(error: &str) -> Diagnostic {
        Diagnostic::GeneralError { err_no: ErrNo::linker__generic_error, message: error.to_string() }
    }

    pub fn get_message(&self) -> &str {
        match self {
            Diagnostic::SyntaxError { message, .. }
            | Diagnostic::SemanticError { message, .. }
            | Diagnostic::ImprovementSuggestion { message, .. }
            | Diagnostic::GeneralError { message, .. }
            | Diagnostic::CombinedDiagnostic { message, .. } => message.as_str(),
        }
    }

    pub fn get_location(&self) -> SourceLocation {
        match self {
            Diagnostic::SyntaxError { range, .. }
            | Diagnostic::SemanticError { range, .. }
            | Diagnostic::ImprovementSuggestion { range, .. } => {
                range.get(0).cloned().unwrap_or_else(SourceLocation::undefined)
            }
            _ => SourceLocation::undefined(),
        }
    }

    pub fn get_secondary_locations(&self) -> Option<&[SourceLocation]> {
        match self {
            Diagnostic::SyntaxError { range, .. }
            | Diagnostic::SemanticError { range, .. }
            | Diagnostic::ImprovementSuggestion { range, .. }
                if range.len() > 1 =>
            {
                Some(&range[1..])
            }
            _ => None,
        }
    }

    pub fn get_type(&self) -> &ErrNo {
        match self {
            Diagnostic::SyntaxError { err_no, .. }
            | Diagnostic::SemanticError { err_no, .. }
            | Diagnostic::GeneralError { err_no, .. }
            | Diagnostic::CombinedDiagnostic { err_no, .. } => err_no,
            Diagnostic::ImprovementSuggestion { .. } => &ErrNo::undefined,
        }
    }

    /**
     * relocates the given diagnostic to the given location if possible and returns it back
     */
    pub fn relocate(it: Diagnostic, new_location: SourceLocation) -> Diagnostic {
        match it {
            Diagnostic::SyntaxError { message, err_no, .. } => {
                Diagnostic::SyntaxError { message, range: vec![new_location], err_no }
            }
            Diagnostic::ImprovementSuggestion { message, .. } => {
                Diagnostic::ImprovementSuggestion { message, range: vec![new_location] }
            }
            _ => it,
        }
    }

    pub fn invalid_pragma_location(message: &str, range: SourceLocation) -> Diagnostic {
        Diagnostic::ImprovementSuggestion {
            message: format!("Invalid pragma location: {message}"),
            range: vec![range],
        }
    }

    pub fn non_constant_case_condition(case: &str, range: SourceLocation) -> Diagnostic {
        Diagnostic::SyntaxError {
            message: format!("{case}. Non constant variables are not supported in case conditions"),
            range: vec![range],
            err_no: ErrNo::type__invalid_type,
        }
    }

    pub fn duplicate_case_condition(value: &i128, range: SourceLocation) -> Diagnostic {
        Diagnostic::SyntaxError {
            message: format!("Duplicate condition value: {value}. Occurred more than once!"),
            range: vec![range],
            err_no: ErrNo::case__duplicate_condition,
        }
    }

    pub fn case_condition_used_outside_case_statement(range: SourceLocation) -> Diagnostic {
        Diagnostic::SyntaxError {
            message: "Case condition used outside of case statement! Did you mean to use ';'?".into(),
            range: vec![range],
            err_no: ErrNo::case__case_condition_outside_case_statement,
        }
    }

    pub fn invalid_case_condition(range: SourceLocation) -> Diagnostic {
        Diagnostic::SyntaxError {
            message: "Invalid case condition!".into(),
            range: vec![range],
            err_no: ErrNo::case__case_condition_outside_case_statement,
        }
    }

    pub fn missing_inout_parameter(parameter: &str, range: SourceLocation) -> Diagnostic {
        Diagnostic::SyntaxError {
            message: format!("Missing inout parameter: {parameter}"),
            range: vec![range],
            err_no: ErrNo::pou__missing_action_container,
        }
    }

    pub fn invalid_parameter_type(range: SourceLocation) -> Diagnostic {
        Diagnostic::SyntaxError {
            message: "Cannot mix implicit and explicit call parameters!".into(),
            range: vec![range],
            err_no: ErrNo::call__invalid_parameter_type,
        }
    }

    pub fn invalid_parameter_count(expected: usize, received: usize, range: SourceLocation) -> Diagnostic {
        Diagnostic::SyntaxError {
            message: format!(
                "Invalid parameter count. Received {received} parameters while {expected} parameters were expected.",
            ),
            range: vec![range],
            err_no: ErrNo::call__invalid_parameter_count,
        }
    }

    pub fn implicit_downcast(
        actual_type_name: &str,
        assigned_type_name: &str,
        range: SourceLocation,
    ) -> Diagnostic {
        Diagnostic::ImprovementSuggestion {
            message: format!(
                "Potential loss of information due to assigning '{assigned_type_name}' to variable of type '{actual_type_name}'."
            ),
            range: vec![range],
        }
    }

    pub fn invalid_argument_type(
        parameter_name: &str,
        parameter_type: &str,
        range: SourceLocation,
    ) -> Diagnostic {
        Diagnostic::SyntaxError {
            message: format!(
                "Expected a reference for parameter {parameter_name} because their type is {parameter_type}"
            ),
            range: vec![range],
            err_no: ErrNo::call__invalid_parameter_type,
        }
    }

    pub fn invalid_type_name(name: &str, range: Vec<SourceLocation>) -> Diagnostic {
        Diagnostic::SyntaxError {
            message: format!("{name} can not be used as a name because it is a built-in datatype"),
            range,
            err_no: ErrNo::type__invalid_name,
        }
    }

    pub fn global_name_conflict(
        name: &str,
        location: SourceLocation,
        conflicts: Vec<SourceLocation>,
    ) -> Diagnostic {
        Diagnostic::global_name_conflict_with_text(name, location, conflicts, "Duplicate symbol.")
    }

    pub fn duplicate_label(
        name: &str,
        location: SourceLocation,
        conflicts: Vec<SourceLocation>,
    ) -> Diagnostic {
        Diagnostic::global_name_conflict_with_text(name, location, conflicts, "Duplicate label.")
    }

    pub fn global_name_conflict_with_text(
        name: &str,
        location: SourceLocation,
        conflicts: Vec<SourceLocation>,
        additional_text: &str,
    ) -> Diagnostic {
        let mut locations = vec![location];
        locations.extend(conflicts);
        Diagnostic::SyntaxError {
            message: format!("{name}: {additional_text}"),
            range: locations,
            err_no: ErrNo::duplicate_symbol,
        }
    }

    pub fn invalid_operation(message: &str, range: SourceLocation) -> Diagnostic {
        Diagnostic::SyntaxError {
            message: message.to_string(),
            range: vec![range],
            err_no: ErrNo::type__invalid_operation,
        }
    }

    pub fn array_assignment(range: SourceLocation) -> Diagnostic {
        Diagnostic::SyntaxError {
            message: "Array assignments must be surrounded with `[]`".to_string(),
            range: vec![range],
            err_no: ErrNo::arr__invalid_array_assignment,
        }
    }

    pub fn array_size(name: &str, len_lhs: usize, len_rhs: usize, range: SourceLocation) -> Diagnostic {
        Diagnostic::SemanticError {
            message: format!("Array {name} has a size of {len_lhs}, but {len_rhs} elements were provided"),
            range: vec![range],
            err_no: ErrNo::arr__invalid_array_assignment,
        }
    }

    pub fn recursive_datastructure(path: &str, range: Vec<SourceLocation>) -> Diagnostic {
        Diagnostic::SemanticError {
            message: format!("Recursive data structure `{path}` has infinite size"),
            range,
            err_no: ErrNo::pou__recursive_data_structure,
        }
    }

    pub fn vla_by_val_warning(range: SourceLocation) -> Diagnostic {
        Diagnostic::ImprovementSuggestion {
            message: "Variable Length Arrays are always by-ref, even when declared in a by-value block"
                .to_string(),
            range: vec![range],
        }
    }

    pub fn invalid_vla_container(message: String, range: SourceLocation) -> Diagnostic {
        Diagnostic::SemanticError { message, range: vec![range], err_no: ErrNo::vla__invalid_container }
    }

    pub fn invalid_array_access(expected: usize, actual: usize, range: SourceLocation) -> Diagnostic {
        Diagnostic::SemanticError {
            message: format!("Expected array access with {expected} dimensions, found {actual}"),
            range: vec![range],
            err_no: ErrNo::vla__invalid_array_access,
        }
    }

    pub fn invalid_range_statement(entity: &AstNode, range: SourceLocation) -> Diagnostic {
        Diagnostic::SyntaxError {
            message: format!("Expected a range statement, got {entity:?} instead"),
            range: vec![range],
            err_no: ErrNo::syntax__unexpected_token,
        }
    }

    pub fn var_input_ref_assignment(location: SourceLocation) -> Diagnostic {
        Diagnostic::ImprovementSuggestion {
            message:
                "VAR_INPUT {ref} variables are mutable and changes to them will also affect the referenced variable. For increased clarity use VAR_IN_OUT instead."
                    .into(),
            range: vec![location],
        }
    }

    pub fn overflow(message: String, location: SourceLocation) -> Diagnostic {
        Diagnostic::SemanticError { message, range: vec![location], err_no: ErrNo::var__overflow }
    }

    pub fn index_out_of_bounds(range: SourceLocation) -> Diagnostic {
        Diagnostic::SemanticError {
            message: "Index out of bounds.".into(),
            range: vec![range],
            err_no: ErrNo::vla__dimension_idx_out_of_bounds,
        }
    }

    pub fn enum_variant_mismatch(enum_type: &str, range: SourceLocation) -> Diagnostic {
        Diagnostic::SemanticError {
            message: format!("Assigned value is not a variant of {enum_type}"),
            range: vec![range],
            err_no: ErrNo::var__invalid_enum_variant,
        }
    }
}

// CFC related diagnostics
impl Diagnostic {
    pub fn empty_control_statement(range: SourceLocation) -> Diagnostic {
        Diagnostic::SemanticError {
            message: "Control statement has no connection".to_string(),
            range: vec![range],
            err_no: ErrNo::cfc__empty_control_statement,
        }
    }

    pub fn undefined_node(local_id: usize, ref_local_id: usize, range: SourceLocation) -> Diagnostic {
        Diagnostic::SemanticError {
            message: format!("Node {local_id} is referencing a non-existing element with ID {ref_local_id}"),
            range: vec![range],
            err_no: ErrNo::cfc__undefined_node,
        }
    }

    pub fn unexpected_nodes(range: SourceLocation) -> Diagnostic {
        Diagnostic::SemanticError {
            message: "Unexpected relationship between nodes".to_string(),
            range: vec![range],
            err_no: ErrNo::cfc__unexpected_node,
        }
    }

    pub fn unconnected_source(connector_name: &str, range: SourceLocation) -> Diagnostic {
        Diagnostic::SemanticError {
            message: format!("Source '{connector_name}' is not connected."),
            range: vec![range],
            err_no: ErrNo::cfc__unconnected_source,
        }
    }

    pub fn sink_without_associated_source(connector_name: &str, range: SourceLocation) -> Diagnostic {
        Diagnostic::SemanticError {
            message: format!("Expected a corresponding source-connection mark for sink '{connector_name}', but could not find one."),
            range: vec![range],
            err_no: ErrNo::cfc__no_associated_connector,
        }
    }

    pub fn cyclic_connection(message: String, range: SourceLocation) -> Diagnostic {
        Diagnostic::SemanticError {
            message: format!("Sink is connected to itself. Found the following recursion: {message}"),
            range: vec![range],
            err_no: ErrNo::cfc__cyclic_connection,
        }
    }

<<<<<<< HEAD
    pub fn invalid_build_description_file(message: String) -> Diagnostic {
        Diagnostic::SemanticError {
            message,
            range: vec![SourceLocation::internal()],
            err_no: ErrNo::plc_json__invalid,
=======
    pub fn unnamed_control(range: SourceLocation) -> Diagnostic {
        Diagnostic::SemanticError {
            message: "Unnamed control".into(),
            range: vec![range],
            err_no: ErrNo::cfc__unnamed_control,
>>>>>>> 48cccc91
        }
    }
}

#[cfg(test)]
mod tests {
    use codespan_reporting::files::{Location, SimpleFile};

    use crate::{diagnostician::Severity, reporter::clang::ClangFormatDiagnosticReporter};

    #[test]
    fn test_build_diagnostic_msg() {
        let reporter = ClangFormatDiagnosticReporter::default();
        let file = SimpleFile::new("test.st".to_string(), "source".to_string());
        let start = Location { line_number: 4, column_number: 1 };
        let end = Location { line_number: 4, column_number: 4 };
        let res = reporter.build_diagnostic_msg(
            Some(&file),
            Some(&start),
            Some(&end),
            &Severity::Error,
            "This is an error",
        );

        assert_eq!(res, "test.st:4:1:{4:1-4:4}: error: This is an error");
    }

    #[test]
    fn test_build_diagnostic_msg_equal_start_end() {
        let reporter = ClangFormatDiagnosticReporter::default();
        let file = SimpleFile::new("test.st".to_string(), "source".to_string());
        let start = Location { line_number: 4, column_number: 1 };
        let end = Location { line_number: 4, column_number: 1 };
        let res = reporter.build_diagnostic_msg(
            Some(&file),
            Some(&start),
            Some(&end),
            &Severity::Error,
            "This is an error",
        );

        assert_eq!(res, "test.st:4:1: error: This is an error");
    }

    #[test]
    fn test_build_diagnostic_msg_no_location() {
        let reporter = ClangFormatDiagnosticReporter::default();
        let file = SimpleFile::new("test.st".to_string(), "source".to_string());
        let res =
            reporter.build_diagnostic_msg(Some(&file), None, None, &Severity::Error, "This is an error");

        assert_eq!(res, "test.st: error: This is an error");
    }

    #[test]
    fn test_build_diagnostic_msg_no_file() {
        let reporter = ClangFormatDiagnosticReporter::default();
        let start = Location { line_number: 4, column_number: 1 };
        let end = Location { line_number: 4, column_number: 4 };
        let res = reporter.build_diagnostic_msg(
            None,
            Some(&start),
            Some(&end),
            &Severity::Error,
            "This is an error",
        );

        assert_eq!(res, "error: This is an error");
    }

    #[test]
    fn test_build_diagnostic_msg_no_file_no_location() {
        let reporter = ClangFormatDiagnosticReporter::default();
        let res = reporter.build_diagnostic_msg(None, None, None, &Severity::Error, "This is an error");

        assert_eq!(res, "error: This is an error");
    }
}<|MERGE_RESOLUTION|>--- conflicted
+++ resolved
@@ -777,19 +777,19 @@
         }
     }
 
-<<<<<<< HEAD
+    pub fn unnamed_control(range: SourceLocation) -> Diagnostic {
+        Diagnostic::SemanticError {
+            message: "Unnamed control".into(),
+            range: vec![range],
+            err_no: ErrNo::cfc__unnamed_control,
+        }
+    }
+
     pub fn invalid_build_description_file(message: String) -> Diagnostic {
         Diagnostic::SemanticError {
             message,
             range: vec![SourceLocation::internal()],
             err_no: ErrNo::plc_json__invalid,
-=======
-    pub fn unnamed_control(range: SourceLocation) -> Diagnostic {
-        Diagnostic::SemanticError {
-            message: "Unnamed control".into(),
-            range: vec![range],
-            err_no: ErrNo::cfc__unnamed_control,
->>>>>>> 48cccc91
         }
     }
 }
