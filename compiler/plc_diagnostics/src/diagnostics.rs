--- conflicted
+++ resolved
@@ -729,15 +729,9 @@
         }
     }
 
-<<<<<<< HEAD
-    pub fn undefined_node(id: usize, range: SourceLocation) -> Diagnostic {
-        Diagnostic::SemanticError {
-            message: format!("Node {id} does not exist"),
-=======
     pub fn undefined_node(local_id: usize, ref_local_id: usize, range: SourceLocation) -> Diagnostic {
         Diagnostic::SemanticError {
             message: format!("Node {local_id} is referencing a non-existing element with ID {ref_local_id}"),
->>>>>>> 3690b1af
             range: vec![range],
             err_no: ErrNo::cfc__undefined_node,
         }
@@ -750,7 +744,6 @@
             err_no: ErrNo::cfc__unexpected_node,
         }
     }
-<<<<<<< HEAD
 
     pub fn unconnected_source(connector_name: &str, range: SourceLocation) -> Diagnostic {
         Diagnostic::SemanticError {
@@ -775,8 +768,6 @@
             err_no: ErrNo::cfc__cyclic_connection,
         }
     }
-=======
->>>>>>> 3690b1af
 }
 
 #[cfg(test)]
