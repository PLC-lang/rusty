--- conflicted
+++ resolved
@@ -87,7 +87,6 @@
     case__duplicate_condition,
     case__case_condition_outside_case_statement,
     case__invalid_case_condition,
-<<<<<<< HEAD
 
     // CFC related
     cfc__empty_control_statement,
@@ -96,7 +95,6 @@
     cfc__unconnected_source,
     cfc__cyclic_connection,
     cfc__no_associated_connector,
-=======
 }
 
 impl Display for ErrNo {
@@ -111,5 +109,4 @@
 
         write!(f, "{desc}")
     }
->>>>>>> b0c9db42
 }