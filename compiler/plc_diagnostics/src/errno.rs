--- conflicted
+++ resolved
@@ -95,13 +95,10 @@
     cfc__unconnected_source,
     cfc__cyclic_connection,
     cfc__no_associated_connector,
-<<<<<<< HEAD
+    cfc__unnamed_control,
 
     // Project description file
     plc_json__invalid,
-=======
-    cfc__unnamed_control,
->>>>>>> 48cccc91
 }
 
 impl Display for ErrNo {
