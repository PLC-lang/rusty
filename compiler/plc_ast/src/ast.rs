// Copyright (c) 2020 Ghaith Hachem and Mathias Rieder

use std::{
    fmt::{Debug, Display, Formatter},
    ops::Range,
};

use serde::{Deserialize, Serialize};

use crate::{
    control_statements::{
        AstControlStatement, CaseStatement, ConditionalBlock, ForLoopStatement, IfStatement, LoopStatement,
    },
    literals::{AstLiteral, StringValue},
    pre_processor,
    provider::IdProvider,
};

use plc_source::source_location::*;

pub type AstId = usize;

#[derive(Clone, Debug, PartialEq, Eq)]
pub struct GenericBinding {
    pub name: String,
    pub nature: TypeNature,
}

#[derive(PartialEq)]
pub struct Pou {
    pub name: String,
    pub variable_blocks: Vec<VariableBlock>,
    pub pou_type: PouType,
    pub return_type: Option<DataTypeDeclaration>,
    /// the SourceLocation of the whole POU
    pub location: SourceLocation,
    /// the SourceLocation of the POU's name
    pub name_location: SourceLocation,
    pub poly_mode: Option<PolymorphismMode>,
    pub generics: Vec<GenericBinding>,
    pub linkage: LinkageType,
    pub super_class: Option<String>,
}

#[derive(Debug, PartialEq, Eq)]
pub enum PolymorphismMode {
    None,
    Abstract,
    Final,
}

#[derive(Copy, Clone, Debug, Serialize, Deserialize, PartialEq, Eq, Hash)]
#[serde(tag = "direction")]
pub enum HardwareAccessType {
    Input,
    Output,
    Memory,
    Global,
}

#[derive(Copy, Clone, Debug, Serialize, Deserialize, PartialEq, Eq, Hash)]
#[serde(tag = "type")]
pub enum DirectAccessType {
    Bit,
    Byte,
    Word,
    DWord,
    LWord,
    Template,
}

#[derive(Debug, PartialEq, Eq, Clone, Copy, Hash)]
pub enum TypeNature {
    Any,
    Derived,
    Elementary,
    Magnitude,
    Num,
    Real,
    Int,
    Signed,
    Unsigned,
    Duration,
    Bit,
    Chars,
    String,
    Char,
    Date,
    __VLA,
}

impl TypeNature {
    pub fn derives_from(self, other: TypeNature) -> bool {
        if other == self {
            true
        } else {
            match self {
                TypeNature::Any => true,
                TypeNature::Derived => matches!(other, TypeNature::Any),
                TypeNature::__VLA => matches!(other, TypeNature::Any),
                TypeNature::Elementary => matches!(other, TypeNature::Any),
                TypeNature::Magnitude => matches!(other, TypeNature::Elementary | TypeNature::Any),
                TypeNature::Num => {
                    matches!(other, TypeNature::Magnitude | TypeNature::Elementary | TypeNature::Any)
                }
                TypeNature::Real => matches!(
                    other,
                    TypeNature::Num | TypeNature::Magnitude | TypeNature::Elementary | TypeNature::Any
                ),
                TypeNature::Int => matches!(
                    other,
                    TypeNature::Num | TypeNature::Magnitude | TypeNature::Elementary | TypeNature::Any
                ),
                TypeNature::Signed => matches!(
                    other,
                    TypeNature::Int
                        | TypeNature::Num
                        | TypeNature::Magnitude
                        | TypeNature::Elementary
                        | TypeNature::Any
                ),
                TypeNature::Unsigned => matches!(
                    other,
                    TypeNature::Int
                        | TypeNature::Num
                        | TypeNature::Magnitude
                        | TypeNature::Elementary
                        | TypeNature::Any
                ),
                TypeNature::Duration => {
                    matches!(other, TypeNature::Magnitude | TypeNature::Elementary | TypeNature::Any)
                }
                TypeNature::Bit => matches!(other, TypeNature::Elementary | TypeNature::Any),
                TypeNature::Chars => matches!(other, TypeNature::Elementary | TypeNature::Any),
                TypeNature::String => {
                    matches!(other, TypeNature::Chars | TypeNature::Elementary | TypeNature::Any)
                }
                TypeNature::Char => {
                    matches!(other, TypeNature::Chars | TypeNature::Elementary | TypeNature::Any)
                }
                TypeNature::Date => matches!(other, TypeNature::Elementary | TypeNature::Any),
            }
        }
    }

    pub fn is_numerical(&self) -> bool {
        self.derives_from(TypeNature::Num)
    }

    pub fn is_real(&self) -> bool {
        self.derives_from(TypeNature::Real)
    }

    pub fn is_bit(&self) -> bool {
        self.derives_from(TypeNature::Bit)
    }
}

impl DirectAccessType {
    /// Returns the size of the bitaccess result
    pub fn get_bit_width(&self) -> u64 {
        match self {
            DirectAccessType::Bit => 1,
            DirectAccessType::Byte => 8,
            DirectAccessType::Word => 16,
            DirectAccessType::DWord => 32,
            DirectAccessType::LWord => 64,
            DirectAccessType::Template => unimplemented!("Should not test for template width"),
        }
    }
}

impl Debug for Pou {
    fn fmt(&self, f: &mut Formatter<'_>) -> std::fmt::Result {
        let mut str = f.debug_struct("POU");
        str.field("name", &self.name)
            .field("variable_blocks", &self.variable_blocks)
            .field("pou_type", &self.pou_type)
            .field("return_type", &self.return_type);
        if !self.generics.is_empty() {
            str.field("generics", &self.generics);
        }
        str.finish()
    }
}

impl Pou {
    pub fn get_return_name(&self) -> &str {
        Pou::calc_return_name(&self.name)
    }

    pub fn calc_return_name(pou_name: &str) -> &str {
        pou_name.split('.').last().unwrap_or_default()
    }
}

#[derive(Debug, PartialEq)]
pub struct Implementation {
    pub name: String,
    pub type_name: String,
    pub linkage: LinkageType,
    pub pou_type: PouType,
    pub statements: Vec<AstStatement>,
    pub location: SourceLocation,
    pub name_location: SourceLocation,
    pub overriding: bool,
    pub generic: bool,
    pub access: Option<AccessModifier>,
}

#[derive(Debug, Copy, PartialEq, Eq, Clone, Hash)]
pub enum LinkageType {
    Internal,
    External,
    BuiltIn,
}

#[derive(Debug, PartialEq, Eq)]
pub enum AccessModifier {
    Private,
    Public,
    Protected, // default
    Internal,
}

#[derive(Debug, PartialEq, Eq, Clone, Hash)]
pub enum PouType {
    Program,
    Function,
    FunctionBlock,
    Action,
    Class,
    Method { owner_class: String },
}

impl Display for PouType {
    fn fmt(&self, f: &mut Formatter<'_>) -> std::fmt::Result {
        match self {
            PouType::Program => write!(f, "Program"),
            PouType::Function => write!(f, "Function"),
            PouType::FunctionBlock => write!(f, "FunctionBlock"),
            PouType::Action => write!(f, "Action"),
            PouType::Class => write!(f, "Class"),
            PouType::Method { .. } => write!(f, "Method"),
        }
    }
}

impl PouType {
    /// returns Some(owner_class) if this is a `Method` or otherwhise `None`
    pub fn get_optional_owner_class(&self) -> Option<String> {
        if let PouType::Method { owner_class } = self {
            Some(owner_class.clone())
        } else {
            None
        }
    }
}

#[derive(Debug, PartialEq)]
pub struct CompilationUnit {
    pub global_vars: Vec<VariableBlock>,
    pub units: Vec<Pou>,
    pub implementations: Vec<Implementation>,
    pub user_types: Vec<UserTypeDeclaration>,
    pub file_name: String,
}

impl CompilationUnit {
    pub fn new(file_name: &str) -> Self {
        CompilationUnit {
            global_vars: Vec::new(),
            units: Vec::new(),
            implementations: Vec::new(),
            user_types: Vec::new(),
            file_name: file_name.to_string(),
        }
    }

    pub fn with_implementations(mut self, implementations: Vec<Implementation>) -> Self {
        self.implementations = implementations;
        self
    }

    /// imports all elements of the other CompilationUnit into this CompilationUnit
    ///
    /// this will import all global_vars, units, implementations and types. The imported
    /// structs are moved from the other unit into this unit
    /// # Arguments
    /// `other` the other CompilationUnit to import the elements from.
    pub fn import(&mut self, other: CompilationUnit) {
        self.global_vars.extend(other.global_vars);
        self.units.extend(other.units);
        self.implementations.extend(other.implementations);
        self.user_types.extend(other.user_types);
    }
}

#[derive(Debug, Copy, PartialEq, Eq, Clone)]
pub enum VariableBlockType {
    Local,
    Temp,
    Input(ArgumentProperty),
    Output,
    Global,
    InOut,
}

impl Display for VariableBlockType {
    fn fmt(&self, f: &mut Formatter<'_>) -> std::fmt::Result {
        match self {
            VariableBlockType::Local => write!(f, "Local"),
            VariableBlockType::Temp => write!(f, "Temp"),
            VariableBlockType::Input(_) => write!(f, "Input"),
            VariableBlockType::Output => write!(f, "Output"),
            VariableBlockType::Global => write!(f, "Global"),
            VariableBlockType::InOut => write!(f, "InOut"),
        }
    }
}

#[derive(Debug, Copy, PartialEq, Eq, Clone)]
pub enum ArgumentProperty {
    ByVal,
    ByRef,
}

#[derive(PartialEq)]
pub struct VariableBlock {
    pub access: AccessModifier,
    pub constant: bool,
    pub retain: bool,
    pub variables: Vec<Variable>,
    pub variable_block_type: VariableBlockType,
    pub linkage: LinkageType,
    pub location: SourceLocation,
}

impl Debug for VariableBlock {
    fn fmt(&self, f: &mut Formatter<'_>) -> std::fmt::Result {
        f.debug_struct("VariableBlock")
            .field("variables", &self.variables)
            .field("variable_block_type", &self.variable_block_type)
            .finish()
    }
}

#[derive(Clone, PartialEq)]
pub struct Variable {
    pub name: String,
    pub data_type_declaration: DataTypeDeclaration,
    pub initializer: Option<AstStatement>,
    pub address: Option<AstStatement>,
    pub location: SourceLocation,
}

impl Debug for Variable {
    fn fmt(&self, f: &mut Formatter<'_>) -> std::fmt::Result {
        let mut var = f.debug_struct("Variable");
        var.field("name", &self.name).field("data_type", &self.data_type_declaration);
        if self.initializer.is_some() {
            var.field("initializer", &self.initializer);
        }
        if self.address.is_some() {
            var.field("address", &self.address);
        }
        var.finish()
    }
}

impl Variable {
    pub fn replace_data_type_with_reference_to(&mut self, type_name: String) -> DataTypeDeclaration {
        let new_data_type = DataTypeDeclaration::DataTypeReference {
            referenced_type: type_name,
            location: self.data_type_declaration.get_location(),
        };
        std::mem::replace(&mut self.data_type_declaration, new_data_type)
    }
}

pub trait DiagnosticInfo {
    fn get_description(&self) -> String;
    fn get_location(&self) -> SourceLocation;
}

impl DiagnosticInfo for AstStatement {
    fn get_description(&self) -> String {
        format!("{self:?}")
    }

    fn get_location(&self) -> SourceLocation {
        self.get_location()
    }
}

#[derive(Clone, PartialEq)]
pub enum DataTypeDeclaration {
    DataTypeReference { referenced_type: String, location: SourceLocation },
    DataTypeDefinition { data_type: DataType, location: SourceLocation, scope: Option<String> },
}

impl Debug for DataTypeDeclaration {
    fn fmt(&self, f: &mut Formatter<'_>) -> std::fmt::Result {
        match self {
            DataTypeDeclaration::DataTypeReference { referenced_type, .. } => {
                f.debug_struct("DataTypeReference").field("referenced_type", referenced_type).finish()
            }
            DataTypeDeclaration::DataTypeDefinition { data_type, .. } => {
                f.debug_struct("DataTypeDefinition").field("data_type", data_type).finish()
            }
        }
    }
}

impl DataTypeDeclaration {
    pub fn get_name(&self) -> Option<&str> {
        match self {
            DataTypeDeclaration::DataTypeReference { referenced_type, .. } => Some(referenced_type.as_str()),
            DataTypeDeclaration::DataTypeDefinition { data_type, .. } => data_type.get_name(),
        }
    }

    pub fn get_location(&self) -> SourceLocation {
        match self {
            DataTypeDeclaration::DataTypeReference { location, .. } => location.clone(),
            DataTypeDeclaration::DataTypeDefinition { location, .. } => location.clone(),
        }
    }

    pub fn get_referenced_type(&self) -> Option<String> {
        let DataTypeDeclaration::DataTypeReference {referenced_type, ..} = self else { return None };
        Some(referenced_type.to_owned())
    }
}

#[derive(PartialEq)]
pub struct UserTypeDeclaration {
    pub data_type: DataType,
    pub initializer: Option<AstStatement>,
    pub location: SourceLocation,
    /// stores the original scope for compiler-generated types
    pub scope: Option<String>,
}

impl Debug for UserTypeDeclaration {
    fn fmt(&self, f: &mut Formatter<'_>) -> std::fmt::Result {
        f.debug_struct("UserTypeDeclaration")
            .field("data_type", &self.data_type)
            .field("initializer", &self.initializer)
            .field("scope", &self.scope)
            .finish()
    }
}

#[derive(Debug, Clone, PartialEq)]
pub enum DataType {
    StructType {
        name: Option<String>, //maybe None for inline structs
        variables: Vec<Variable>,
    },
    EnumType {
        name: Option<String>, //maybe empty for inline enums
        numeric_type: String,
        elements: AstStatement, //a single Ref, or an ExpressionList with Refs
    },
    SubRangeType {
        name: Option<String>,
        referenced_type: String,
        bounds: Option<AstStatement>,
    },
    ArrayType {
        name: Option<String>,
        bounds: AstStatement,
        referenced_type: Box<DataTypeDeclaration>,
        is_variable_length: bool,
    },
    PointerType {
        name: Option<String>,
        referenced_type: Box<DataTypeDeclaration>,
    },
    StringType {
        name: Option<String>,
        is_wide: bool, //WSTRING
        size: Option<AstStatement>,
    },
    VarArgs {
        referenced_type: Option<Box<DataTypeDeclaration>>,
        sized: bool, //If the variadic has the sized property
    },
    GenericType {
        name: String,
        generic_symbol: String,
        nature: TypeNature,
    },
}

impl DataType {
    pub fn set_name(&mut self, new_name: String) {
        match self {
            DataType::StructType { name, .. }
            | DataType::EnumType { name, .. }
            | DataType::SubRangeType { name, .. }
            | DataType::ArrayType { name, .. }
            | DataType::PointerType { name, .. }
            | DataType::StringType { name, .. } => *name = Some(new_name),
            DataType::GenericType { name, .. } => *name = new_name,
            DataType::VarArgs { .. } => {} //No names on varargs
        }
    }

    pub fn get_name(&self) -> Option<&str> {
        match &self {
            DataType::StructType { name, .. }
            | DataType::EnumType { name, .. }
            | DataType::ArrayType { name, .. }
            | DataType::PointerType { name, .. }
            | DataType::StringType { name, .. }
            | DataType::SubRangeType { name, .. } => name.as_ref().map(|x| x.as_str()),
            DataType::GenericType { name, .. } => Some(name.as_str()),
            DataType::VarArgs { referenced_type, .. } => {
                referenced_type.as_ref().and_then(|it| DataTypeDeclaration::get_name(it.as_ref()))
            }
        }
    }

    //Attempts to replace the inner type with a reference. Returns the old type if replaceable
    pub fn replace_data_type_with_reference_to(
        &mut self,
        type_name: String,
        location: &SourceLocation,
    ) -> Option<DataTypeDeclaration> {
        match self {
            DataType::ArrayType { referenced_type, .. } | DataType::PointerType { referenced_type, .. } => {
                replace_reference(referenced_type, type_name, location)
            }
            _ => None,
        }
    }
}

fn replace_reference(
    referenced_type: &mut Box<DataTypeDeclaration>,
    type_name: String,
    location: &SourceLocation,
) -> Option<DataTypeDeclaration> {
    if let DataTypeDeclaration::DataTypeReference { .. } = **referenced_type {
        return None;
    }
    let new_data_type =
        DataTypeDeclaration::DataTypeReference { referenced_type: type_name, location: location.clone() };
    let old_data_type = std::mem::replace(referenced_type, Box::new(new_data_type));
    Some(*old_data_type)
}

#[derive(Clone, PartialEq, Debug)]
pub enum ReferenceAccess {
    /**
     * a, a.b
     */
    Member(Box<AstStatement>),
    /**
     * a[3]
     */
    Index(Box<AstStatement>),
    /**
     * Color#Red
     */
    Cast(Box<AstStatement>),
    /**
     * a^
     */
    Deref,
    /**
     * &a
     */
    Address,
}

#[derive(Clone, PartialEq)]
<<<<<<< HEAD
pub struct AstStatement {
    pub stmt: AstStatementKind,
    pub id: AstId,
    pub location: SourceRange,
}

#[derive(Clone, PartialEq)]
pub enum AstStatementKind {
    EmptyStatement(EmptyStatement),
    // a placeholder that indicates a default value of a datatype
    DefaultValue(DefaultValue),
    // Literals
    Literal(AstLiteral),
    CastStatement(CastStatement),
    MultipliedStatement(MultipliedStatement),
    // Expressions
    ReferenceExpr(ReferenceExpr),
    Identifier(String),
    DirectAccess(DirectAccess),
    HardwareAccess(HardwareAccess),
    BinaryExpression(BinaryExpression),
    UnaryExpression(UnaryExpression),
    ExpressionList(Vec<AstStatement>),
    RangeStatement(RangeStatement),
    VlaRangeStatement,
=======
pub enum AstStatement {
    EmptyStatement {
        location: SourceLocation,
        id: AstId,
    },
    // a placeholder that indicates a default value of a datatype
    DefaultValue {
        location: SourceLocation,
        id: AstId,
    },
    // Literals
    Literal {
        kind: AstLiteral,
        location: SourceLocation,
        id: AstId,
    },

    CastStatement {
        target: Box<AstStatement>,
        type_name: String,
        location: SourceLocation,
        id: AstId,
    },
    MultipliedStatement {
        multiplier: u32,
        element: Box<AstStatement>,
        location: SourceLocation,
        id: AstId,
    },
    // Expressions
    ReferenceExpr {
        access: ReferenceAccess,
        base: Option<Box<AstStatement>>,
        id: AstId,
        location: SourceLocation,
    },
    Identifier {
        name: String,
        location: SourceLocation,
        id: AstId,
    },
    DirectAccess {
        access: DirectAccessType,
        index: Box<AstStatement>,
        location: SourceLocation,
        id: AstId,
    },
    HardwareAccess {
        direction: HardwareAccessType,
        access: DirectAccessType,
        address: Vec<AstStatement>,
        location: SourceLocation,
        id: AstId,
    },
    BinaryExpression {
        operator: Operator,
        left: Box<AstStatement>,
        right: Box<AstStatement>,
        id: AstId,
    },
    UnaryExpression {
        operator: Operator,
        value: Box<AstStatement>,
        location: SourceLocation,
        id: AstId,
    },
    ExpressionList {
        expressions: Vec<AstStatement>,
        id: AstId,
    },
    RangeStatement {
        id: AstId,
        start: Box<AstStatement>,
        end: Box<AstStatement>,
    },
    VlaRangeStatement {
        id: AstId,
    },
>>>>>>> 98e9a0f9
    // Assignment
    Assignment(Assignment),
    // OutputAssignment
    OutputAssignment(Assignment),
    //Call Statement
<<<<<<< HEAD
    CallStatement(CallStatement),
    // Control Statements
    ControlStatement(AstControlStatement),

    CaseCondition(Box<AstStatement>),
    ExitStatement(()),
    ContinueStatement(()),
    ReturnStatement(()),
=======
    CallStatement {
        operator: Box<AstStatement>,
        parameters: Box<Option<AstStatement>>,
        location: SourceLocation,
        id: AstId,
    },
    // Control Statements
    ControlStatement {
        kind: AstControlStatement,
        location: SourceLocation,
        id: AstId,
    },

    CaseCondition {
        condition: Box<AstStatement>,
        id: AstId,
    },
    ExitStatement {
        location: SourceLocation,
        id: AstId,
    },
    ContinueStatement {
        location: SourceLocation,
        id: AstId,
    },
    ReturnStatement {
        location: SourceLocation,
        id: AstId,
    },
>>>>>>> 98e9a0f9
}

impl Debug for AstStatement {
    fn fmt(&self, f: &mut Formatter<'_>) -> std::fmt::Result {
        match &self.stmt {
            AstStatementKind::EmptyStatement(..) => f.debug_struct("EmptyStatement").finish(),
            AstStatementKind::DefaultValue(..) => f.debug_struct("DefaultValue").finish(),
            AstStatementKind::Literal(literal) => literal.fmt(f),
            AstStatementKind::Identifier(name) => f.debug_struct("Identifier").field("name", name).finish(),
            AstStatementKind::BinaryExpression(BinaryExpression { operator, left, right }) => f
                .debug_struct("BinaryExpression")
                .field("operator", operator)
                .field("left", left)
                .field("right", right)
                .finish(),
            AstStatementKind::UnaryExpression(UnaryExpression { operator, value }) => {
                f.debug_struct("UnaryExpression").field("operator", operator).field("value", value).finish()
            }
            AstStatementKind::ExpressionList(expressions) => {
                f.debug_struct("ExpressionList").field("expressions", expressions).finish()
            }
            AstStatementKind::RangeStatement(RangeStatement { start, end }) => {
                f.debug_struct("RangeStatement").field("start", start).field("end", end).finish()
            }
            AstStatementKind::VlaRangeStatement => f.debug_struct("VlaRangeStatement").finish(),
            AstStatementKind::Assignment(Assignment { left, right }) => {
                f.debug_struct("Assignment").field("left", left).field("right", right).finish()
            }
            AstStatementKind::OutputAssignment(Assignment { left, right }) => {
                f.debug_struct("OutputAssignment").field("left", left).field("right", right).finish()
            }
            AstStatementKind::CallStatement(CallStatement { operator, parameters }) => f
                .debug_struct("CallStatement")
                .field("operator", operator)
                .field("parameters", parameters)
                .finish(),
            AstStatementKind::ControlStatement(
                AstControlStatement::If(IfStatement { blocks, else_block, .. }),
                ..,
            ) => {
                f.debug_struct("IfStatement").field("blocks", blocks).field("else_block", else_block).finish()
            }
            AstStatementKind::ControlStatement(
                AstControlStatement::ForLoop(ForLoopStatement { counter, start, end, by_step, body, .. }),
                ..,
            ) => f
                .debug_struct("ForLoopStatement")
                .field("counter", counter)
                .field("start", start)
                .field("end", end)
                .field("by_step", by_step)
                .field("body", body)
                .finish(),
            AstStatementKind::ControlStatement(
                AstControlStatement::WhileLoop(LoopStatement { condition, body, .. }),
                ..,
            ) => f
                .debug_struct("WhileLoopStatement")
                .field("condition", condition)
                .field("body", body)
                .finish(),
            AstStatementKind::ControlStatement(AstControlStatement::RepeatLoop(LoopStatement {
                condition,
                body,
                ..
            })) => f
                .debug_struct("RepeatLoopStatement")
                .field("condition", condition)
                .field("body", body)
                .finish(),
            AstStatementKind::ControlStatement(AstControlStatement::Case(CaseStatement {
                selector,
                case_blocks,
                else_block,
                ..
            })) => f
                .debug_struct("CaseStatement")
                .field("selector", selector)
                .field("case_blocks", case_blocks)
                .field("else_block", else_block)
                .finish(),
            AstStatementKind::DirectAccess(DirectAccess { access, index }) => {
                f.debug_struct("DirectAccess").field("access", access).field("index", index).finish()
            }
            AstStatementKind::HardwareAccess(HardwareAccess { direction, access, address }) => f
                .debug_struct("HardwareAccess")
                .field("direction", direction)
                .field("access", access)
                .field("address", address)
                .field("location", &self.location)
                .finish(),
            AstStatementKind::MultipliedStatement(MultipliedStatement { multiplier, element }, ..) => f
                .debug_struct("MultipliedStatement")
                .field("multiplier", multiplier)
                .field("element", element)
                .finish(),
            AstStatementKind::CaseCondition(condition) => {
                f.debug_struct("CaseCondition").field("condition", condition).finish()
            }
            AstStatementKind::ReturnStatement(..) => f.debug_struct("ReturnStatement").finish(),
            AstStatementKind::ContinueStatement(..) => f.debug_struct("ContinueStatement").finish(),
            AstStatementKind::ExitStatement(..) => f.debug_struct("ExitStatement").finish(),
            AstStatementKind::CastStatement(CastStatement { target, type_name }) => {
                f.debug_struct("CastStatement").field("type_name", type_name).field("target", target).finish()
            }
            AstStatementKind::ReferenceExpr(ReferenceExpr { access, base }) => {
                f.debug_struct("ReferenceExpr").field("kind", access).field("base", base).finish()
            }
        }
    }
}

impl AstStatement {
    ///Returns the statement in a singleton list, or the contained statements if the statement is already a list
    pub fn get_as_list(&self) -> Vec<&AstStatement> {
        if let AstStatementKind::ExpressionList(expressions) = &self.stmt {
            expressions.iter().collect::<Vec<&AstStatement>>()
        } else {
            vec![self]
        }
    }
<<<<<<< HEAD
    pub fn get_location(&self) -> SourceRange {
        self.location.clone()
=======
    pub fn get_location(&self) -> SourceLocation {
        match self {
            AstStatement::EmptyStatement { location, .. } => location.clone(),
            AstStatement::DefaultValue { location, .. } => location.clone(),
            AstStatement::Literal { location, .. } => location.clone(),
            AstStatement::Identifier { location, .. } => location.clone(),
            AstStatement::BinaryExpression { left, right, .. } => {
                let left_loc = left.get_location();
                let right_loc = right.get_location();
                left_loc.span(&right_loc)
            }
            AstStatement::UnaryExpression { location, .. } => location.clone(),
            AstStatement::ExpressionList { expressions, .. } => {
                let first =
                    expressions.first().map_or_else(SourceLocation::undefined, |it| it.get_location());
                let last = expressions.last().map_or_else(SourceLocation::undefined, |it| it.get_location());
                first.span(&last)
            }
            AstStatement::RangeStatement { start, end, .. } => {
                let start_loc = start.get_location();
                let end_loc = end.get_location();
                start_loc.span(&end_loc)
            }
            AstStatement::VlaRangeStatement { .. } => SourceLocation::undefined(), // internal type only
            AstStatement::Assignment { left, right, .. } => {
                let left_loc = left.get_location();
                let right_loc = right.get_location();
                left_loc.span(&right_loc)
            }
            AstStatement::OutputAssignment { left, right, .. } => {
                let left_loc = left.get_location();
                let right_loc = right.get_location();
                left_loc.span(&right_loc)
            }
            AstStatement::CallStatement { location, .. } => location.clone(),
            AstStatement::ControlStatement { location, .. } => location.clone(),
            AstStatement::DirectAccess { location, .. } => location.clone(),
            AstStatement::HardwareAccess { location, .. } => location.clone(),
            AstStatement::MultipliedStatement { location, .. } => location.clone(),
            AstStatement::CaseCondition { condition, .. } => condition.get_location(),
            AstStatement::ReturnStatement { location, .. } => location.clone(),
            AstStatement::ContinueStatement { location, .. } => location.clone(),
            AstStatement::ExitStatement { location, .. } => location.clone(),
            AstStatement::CastStatement { location, .. } => location.clone(),
            AstStatement::ReferenceExpr { location, .. } => location.clone(),
        }
>>>>>>> 98e9a0f9
    }

    pub fn get_id(&self) -> AstId {
        self.id
    }

    pub fn get_stmt(&self) -> &AstStatementKind {
        &self.stmt
    }

    /// Returns true if the current statement has a direct access.
    pub fn has_direct_access(&self) -> bool {
        match &self.stmt {
            AstStatementKind::ReferenceExpr(
                ReferenceExpr { access: ReferenceAccess::Member(reference), base },
                ..,
            )
            | AstStatementKind::ReferenceExpr(
                ReferenceExpr { access: ReferenceAccess::Cast(reference), base },
                ..,
            ) => {
                reference.has_direct_access()
                    || base.as_ref().map(|it| it.has_direct_access()).unwrap_or(false)
            }
            AstStatementKind::DirectAccess(..) => true,
            _ => false,
        }
    }

    /// returns true if this AST Statement is a literal or reference that can be
    /// prefixed with a type-cast (e.g. INT#23)
    pub fn is_cast_prefix_eligible(&self) -> bool {
        // TODO: figure out a better name for this...
        match &self.stmt {
            AstStatementKind::Literal(kind, ..) => kind.is_cast_prefix_eligible(),
            AstStatementKind::Identifier(..) => true,
            _ => false,
        }
    }

    /// Returns true if the current statement is a flat reference (e.g. `a`)
    pub fn is_flat_reference(&self) -> bool {
        matches!(self.stmt, AstStatementKind::Identifier(..)) || {
            if let AstStatementKind::ReferenceExpr(
                ReferenceExpr { access: ReferenceAccess::Member(reference), base: None },
                ..,
            ) = &self.stmt
            {
                matches!(reference.as_ref().stmt, AstStatementKind::Identifier(..))
            } else {
                false
            }
        }
    }

    /// Returns the reference-name if this is a flat reference like `a`, or None if this is no flat reference
    pub fn get_flat_reference_name(&self) -> Option<&str> {
        match &self.stmt {
            AstStatementKind::ReferenceExpr(
                ReferenceExpr { access: ReferenceAccess::Member(reference), .. },
                ..,
            ) => {
                if let AstStatementKind::Identifier(name, ..) = &reference.as_ref().stmt {
                    Some(name)
                } else {
                    None
                }
            }
            AstStatementKind::Identifier(name, ..) => Some(name),
            _ => None,
        }
    }

    pub fn is_empty_statement(&self) -> bool {
        matches!(self.stmt, AstStatementKind::EmptyStatement(..))
    }

    pub fn is_reference(&self) -> bool {
        matches!(self.stmt, AstStatementKind::ReferenceExpr(..))
    }

    pub fn is_hardware_access(&self) -> bool {
        matches!(self.stmt, AstStatementKind::HardwareAccess(..))
    }

    pub fn is_array_access(&self) -> bool {
        matches!(
            self.stmt,
            AstStatementKind::ReferenceExpr(ReferenceExpr { access: ReferenceAccess::Index(_), .. }, ..)
        )
    }

    pub fn is_pointer_access(&self) -> bool {
        matches!(
            self.stmt,
            AstStatementKind::ReferenceExpr(ReferenceExpr { access: ReferenceAccess::Deref, .. }, ..)
        )
    }

    pub fn can_be_assigned_to(&self) -> bool {
        self.has_direct_access()
            || self.is_flat_reference()
            || self.is_reference()
            || self.is_array_access()
            || self.is_pointer_access()
            || self.is_hardware_access()
    }

<<<<<<< HEAD
    pub fn new(stmt: AstStatementKind, id: AstId, location: SourceRange) -> AstStatement {
        AstStatement { stmt, id, location }
    }

    pub fn new_literal(kind: AstLiteral, id: AstId, location: SourceRange) -> AstStatement {
        AstStatement::new(AstStatementKind::Literal(kind), id, location)
    }

    pub fn new_integer(value: i128, id: AstId, location: SourceRange) -> AstStatement {
        AstStatement::new(AstStatementKind::Literal(AstLiteral::Integer(value)), id, location)
    }

    pub fn new_real(value: String, id: AstId, location: SourceRange) -> AstStatement {
        AstStatement::new(AstStatementKind::Literal(AstLiteral::Real(value)), id, location)
    }

    pub fn new_string(
        value: impl Into<String>,
        is_wide: bool,
        id: AstId,
        location: SourceRange,
    ) -> AstStatement {
        AstStatement::new(
            AstStatementKind::Literal(AstLiteral::String(StringValue { value: value.into(), is_wide })),
=======
    pub fn new_literal(kind: AstLiteral, id: AstId, location: SourceLocation) -> Self {
        AstStatement::Literal { kind, id, location }
    }

    pub fn new_integer(value: i128, id: AstId, location: SourceLocation) -> Self {
        AstStatement::Literal { kind: AstLiteral::Integer(value), location, id }
    }

    pub fn new_real(value: String, id: AstId, location: SourceLocation) -> Self {
        AstStatement::Literal { kind: AstLiteral::Real(value), location, id }
    }

    pub fn new_string(value: impl Into<String>, is_wide: bool, id: AstId, location: SourceLocation) -> Self {
        AstStatement::Literal {
            kind: AstLiteral::String(StringValue { value: value.into(), is_wide }),
            location,
>>>>>>> 98e9a0f9
            id,
            location,
        )
    }

    /// Returns true if the given token is an integer or float and zero.
    pub fn is_zero(&self) -> bool {
        match &self.stmt {
            AstStatementKind::Literal(kind, ..) => match kind {
                AstLiteral::Integer(0) => true,
                AstLiteral::Real(val) => val == "0" || val == "0.0",
                _ => false,
            },

            _ => false,
        }
    }

    pub fn is_binary_expression(&self) -> bool {
        matches!(self.stmt, AstStatementKind::BinaryExpression(..))
    }

    pub fn is_literal_array(&self) -> bool {
        matches!(self.stmt, AstStatementKind::Literal(AstLiteral::Array(..), ..))
    }

    pub fn is_literal(&self) -> bool {
        matches!(self.stmt, AstStatementKind::Literal(..))
    }

    pub fn is_identifier(&self) -> bool {
        matches!(self.stmt, AstStatementKind::Identifier(..))
    }

    pub fn is_default_value(&self) -> bool {
        matches!(self.stmt, AstStatementKind::DefaultValue { .. })
    }
    pub fn set_location(self, new_location: SourceLocation) -> Self {
        match self {
            AstStatement::EmptyStatement { location: _, id } => {
                AstStatement::EmptyStatement { location: new_location, id }
            }
            AstStatement::DefaultValue { location: _, id } => {
                AstStatement::DefaultValue { location: new_location, id }
            }
            AstStatement::Literal { kind, location: _, id } => {
                AstStatement::Literal { kind, location: new_location, id }
            }
            AstStatement::CastStatement { target, type_name, location: _, id } => {
                AstStatement::CastStatement { target, type_name, location: new_location, id }
            }
            AstStatement::MultipliedStatement { multiplier, element, location: _, id } => {
                AstStatement::MultipliedStatement { multiplier, element, location: new_location, id }
            }
            AstStatement::DirectAccess { access, index, location: _, id } => {
                AstStatement::DirectAccess { access, index, location: new_location, id }
            }
            AstStatement::HardwareAccess { direction, access, address, location: _, id } => {
                AstStatement::HardwareAccess { direction, access, address, location: new_location, id }
            }
            AstStatement::UnaryExpression { operator, value, location: _, id } => {
                AstStatement::UnaryExpression { operator, value, location: new_location, id }
            }
            AstStatement::CallStatement { operator, parameters, location: _, id } => {
                AstStatement::CallStatement { operator, parameters, location: new_location, id }
            }
            AstStatement::ControlStatement { kind, location: _, id } => {
                AstStatement::ControlStatement { kind, location: new_location, id }
            }
            AstStatement::ExitStatement { location: _, id } => {
                AstStatement::ExitStatement { location: new_location, id }
            }
            AstStatement::ContinueStatement { location: _, id } => {
                AstStatement::ContinueStatement { location: new_location, id }
            }
            AstStatement::ReturnStatement { location: _, id } => {
                AstStatement::ReturnStatement { location: new_location, id }
            }
            AstStatement::ReferenceExpr { access, base, id, location: _ } => {
                Self::ReferenceExpr { access, base, id, location: new_location }
            }
            AstStatement::Identifier { name, location: _, id } => {
                AstStatement::Identifier { name, location: new_location, id }
            }
            _ => self,
        }
    }
}

#[derive(Clone, Copy, Debug, PartialEq, Eq)]
pub enum Operator {
    Plus,
    Minus,
    Multiplication,
    Exponentiation,
    Division,
    Equal,
    NotEqual,
    Modulo,
    Less,
    Greater,
    LessOrEqual,
    GreaterOrEqual,
    Not,
    And,
    Or,
    Xor,
}

impl Display for Operator {
    fn fmt(&self, f: &mut Formatter<'_>) -> std::fmt::Result {
        let symbol = match self {
            Operator::Plus => "+",
            Operator::Minus => "-",
            Operator::Multiplication => "*",
            Operator::Division => "/",
            Operator::Equal => "=",
            Operator::Modulo => "MOD",
            Operator::Exponentiation => "**",
            _ => unimplemented!(),
        };
        f.write_str(symbol)
    }
}

/// enum_elements should be the statement between then enum's brackets ( )
/// e.g. x : ( this, that, etc)
pub fn get_enum_element_names(enum_elements: &AstStatement) -> Vec<String> {
    flatten_expression_list(enum_elements)
        .into_iter()
        .filter(|it| matches!(it.stmt, AstStatementKind::Identifier(..) | AstStatementKind::Assignment(..)))
        .map(get_enum_element_name)
        .collect()
}

/// expects a Reference or an Assignment
pub fn get_enum_element_name(enum_element: &AstStatement) -> String {
    match &enum_element.stmt {
        AstStatementKind::Identifier(name, ..) => name.to_string(),
        AstStatementKind::Assignment(Assignment { left, .. }, ..) => left
            .get_flat_reference_name()
            .map(|it| it.to_string())
            .expect("left of assignment not a reference"),
        _ => {
            unreachable!("expected {:?} to be a Reference or Assignment", enum_element);
        }
    }
}

/// flattens expression-lists and MultipliedStatements into a vec of statements.
/// It can also handle nested structures like 2(3(4,5))
pub fn flatten_expression_list(list: &AstStatement) -> Vec<&AstStatement> {
    match &list.stmt {
        AstStatementKind::ExpressionList(expressions, ..) => {
            expressions.iter().by_ref().flat_map(flatten_expression_list).collect()
        }
        AstStatementKind::MultipliedStatement(MultipliedStatement { multiplier, element }, ..) => {
            std::iter::repeat(flatten_expression_list(element)).take(*multiplier as usize).flatten().collect()
        }
        _ => vec![list],
    }
}

pub fn pre_process(unit: &mut CompilationUnit, id_provider: IdProvider) {
    pre_processor::pre_process(unit, id_provider)
}
impl Operator {
    /// returns true, if this operator results in a bool value
    pub fn is_bool_type(&self) -> bool {
        matches!(
            self,
            Operator::Equal
                | Operator::NotEqual
                | Operator::Less
                | Operator::Greater
                | Operator::LessOrEqual
                | Operator::GreaterOrEqual
        )
    }

    /// returns true, if this operator is a comparison operator
    /// (=, <>, >, <, >=, <=)
    pub fn is_comparison_operator(&self) -> bool {
        matches!(
            self,
            Operator::Equal
                | Operator::NotEqual
                | Operator::Less
                | Operator::Greater
                | Operator::LessOrEqual
                | Operator::GreaterOrEqual
        )
    }
}

#[cfg(test)]
mod tests {
    use crate::ast::{ArgumentProperty, PouType, VariableBlockType};

    #[test]
    fn display_pou() {
        assert_eq!(PouType::Program.to_string(), "Program");
        assert_eq!(PouType::Function.to_string(), "Function");
        assert_eq!(PouType::FunctionBlock.to_string(), "FunctionBlock");
        assert_eq!(PouType::Action.to_string(), "Action");
        assert_eq!(PouType::Class.to_string(), "Class");
        assert_eq!(PouType::Method { owner_class: "...".to_string() }.to_string(), "Method");
    }

    #[test]
    fn display_variable_block_type() {
        assert_eq!(VariableBlockType::Local.to_string(), "Local");
        assert_eq!(VariableBlockType::Temp.to_string(), "Temp");
        assert_eq!(VariableBlockType::Input(ArgumentProperty::ByVal).to_string(), "Input");
        assert_eq!(VariableBlockType::Input(ArgumentProperty::ByRef).to_string(), "Input");
        assert_eq!(VariableBlockType::Output.to_string(), "Output");
        assert_eq!(VariableBlockType::Global.to_string(), "Global");
        assert_eq!(VariableBlockType::InOut.to_string(), "InOut");
    }
}

pub struct AstFactory {}

impl AstFactory {
<<<<<<< HEAD
    pub fn create_empty_statement(location: SourceRange, id: AstId) -> AstStatement {
        AstStatement { stmt: AstStatementKind::EmptyStatement(EmptyStatement {}), location, id }
        // AstStatementKind::EmptyStatement (  EmptyStatement {}, location, id }
    }

    pub fn create_return_statement(location: SourceRange, id: AstId) -> AstStatement {
        AstStatement { stmt: AstStatementKind::ReturnStatement(()), location, id }
    }

    pub fn create_exit_statement(location: SourceRange, id: AstId) -> AstStatement {
        AstStatement { stmt: AstStatementKind::ExitStatement(()), location, id }
    }

    pub fn create_continue_statement(location: SourceRange, id: AstId) -> AstStatement {
        AstStatement { stmt: AstStatementKind::ContinueStatement(()), location, id }
    }

    pub fn create_case_condition(result: AstStatement, location: SourceRange, id: AstId) -> AstStatement {
        AstStatement { stmt: AstStatementKind::CaseCondition (Box::new(result)), id, location }
     }

    pub fn create_vla_range_statement(location: SourceRange, id: AstId) -> AstStatement {
        AstStatement { stmt: AstStatementKind::VlaRangeStatement, id, location }
    }

    pub fn create_literal(kind: AstLiteral, location: SourceRange, id: AstId) -> AstStatement {
        AstStatement { stmt: AstStatementKind::Literal(kind), id, location }
    }

    pub fn create_hardware_access(
        access: DirectAccessType,
        direction: HardwareAccessType,
        address: Vec<AstStatement>,
        location: SourceRange,
        id: usize,
    ) -> AstStatement {
        AstStatement {
            stmt: AstStatementKind::HardwareAccess(HardwareAccess { access, direction, address }),
            location,
            id,
        }
    }

    pub fn create_default_value(location: SourceRange, id: AstId) -> AstStatement {
        AstStatement { stmt: AstStatementKind::DefaultValue(DefaultValue {}), location, id }
    }

    pub fn create_expression_list(
        expressions: Vec<AstStatement>,
        location: SourceRange,
        id: AstId,
    ) -> AstStatement {
        AstStatement { stmt: AstStatementKind::ExpressionList(expressions), location, id }
=======
    pub fn empty_statement(location: SourceLocation, id: AstId) -> AstStatement {
        AstStatement::EmptyStatement { location, id }
>>>>>>> 98e9a0f9
    }

    /// creates a new if-statement
    pub fn create_if_statement(
        blocks: Vec<ConditionalBlock>,
        else_block: Vec<AstStatement>,
        location: SourceLocation,
        id: AstId,
    ) -> AstStatement {
        AstStatement {
            stmt: AstStatementKind::ControlStatement(AstControlStatement::If(IfStatement {
                blocks,
                else_block,
            })),
            location,
            id,
        }
    }

    ///  creates a new for loop statement
    pub fn create_for_loop(
        counter: AstStatement,
        start: AstStatement,
        end: AstStatement,
        by_step: Option<AstStatement>,
        body: Vec<AstStatement>,
        location: SourceLocation,
        id: AstId,
    ) -> AstStatement {
        AstStatement {
            stmt: AstStatementKind::ControlStatement(AstControlStatement::ForLoop(ForLoopStatement {
                counter: Box::new(counter),
                start: Box::new(start),
                end: Box::new(end),
                by_step: by_step.map(Box::new),
                body,
            })),
            location,
            id,
        }
    }

    /// creates a new while statement
    pub fn create_while_statement(
        condition: AstStatement,
        body: Vec<AstStatement>,
        location: SourceLocation,
        id: AstId,
    ) -> AstStatement {
        AstStatement {
            stmt: AstStatementKind::ControlStatement(AstControlStatement::WhileLoop(LoopStatement {
                condition: Box::new(condition),
                body,
            })),
            id,
            location,
        }
    }

    /// creates a new repeat-statement
    pub fn create_repeat_statement(
        condition: AstStatement,
        body: Vec<AstStatement>,
        location: SourceLocation,
        id: AstId,
    ) -> AstStatement {
        AstStatement {
            stmt: AstStatementKind::ControlStatement(AstControlStatement::RepeatLoop(LoopStatement {
                condition: Box::new(condition),
                body,
            })),
            id,
            location,
        }
    }

    /// creates a new case-statement
    pub fn create_case_statement(
        selector: AstStatement,
        case_blocks: Vec<ConditionalBlock>,
        else_block: Vec<AstStatement>,
        location: SourceLocation,
        id: AstId,
    ) -> AstStatement {
        AstStatement {
            stmt: AstStatementKind::ControlStatement(AstControlStatement::Case(CaseStatement {
                selector: Box::new(selector),
                case_blocks,
                else_block,
            })),
            id,
            location,
        }
    }

    /// creates an or-expression
    pub fn create_or_expression(left: AstStatement, right: AstStatement) -> AstStatement {
        let id = left.get_id();
        let location = left.get_location().span(&right.get_location());
        AstStatement {
            stmt: AstStatementKind::BinaryExpression(BinaryExpression {
                left: Box::new(left),
                right: Box::new(right),
                operator: Operator::Or,
            }),
            id,
            location,
        }
    }

    /// creates a not-expression
<<<<<<< HEAD
    pub fn create_not_expression(operator: AstStatement, location: SourceRange) -> AstStatement {
        let id = operator.get_id();
        AstStatement {
            stmt: AstStatementKind::UnaryExpression(UnaryExpression {
                value: Box::new(operator),
                operator: Operator::Not,
            }),
            id,
=======
    pub fn create_not_expression(operator: AstStatement, location: SourceLocation) -> AstStatement {
        AstStatement::UnaryExpression {
            id: operator.get_id(),
            value: Box::new(operator),
>>>>>>> 98e9a0f9
            location,
        }
    }

    /// creates a new Identifier
<<<<<<< HEAD
    pub fn create_identifier(name: &str, location: &SourceRange, id: AstId) -> AstStatement {
        AstStatement::new(AstStatementKind::Identifier(name.to_string()), id, location.clone())
    }

    pub fn create_unary_expression(
        operator: Operator,
        value: AstStatement,
        location: SourceRange,
        id: AstId,
    ) -> AstStatement {
        AstStatement {
            stmt: AstStatementKind::UnaryExpression(UnaryExpression { operator, value: Box::new(value) }),
            location,
            id,
        }
    }

    pub fn create_assignment(left: AstStatement, right: AstStatement, id: AstId) -> AstStatement {
        let location = left.location.span(&right.location);
        AstStatement {
            stmt: AstStatementKind::Assignment(Assignment { left: Box::new(left), right: Box::new(right) }),
            id,
            location,
        }
    }

    pub fn create_output_assignment(left: AstStatement, right: AstStatement, id: AstId) -> AstStatement {
        let location = left.location.span(&right.location);
        AstStatement::new(
            AstStatementKind::OutputAssignment(Assignment { left: Box::new(left), right: Box::new(right) }),
            id,
            location,
        )
=======
    pub fn create_identifier(name: &str, location: &SourceLocation, id: AstId) -> AstStatement {
        AstStatement::Identifier { id, location: location.clone(), name: name.to_string() }
>>>>>>> 98e9a0f9
    }

    pub fn create_member_reference(
        member: AstStatement,
        base: Option<AstStatement>,
        id: AstId,
    ) -> AstStatement {
        let location = base
            .as_ref()
            .map(|it| it.get_location().span(&member.get_location()))
            .unwrap_or_else(|| member.get_location());
        AstStatement {
            stmt: AstStatementKind::ReferenceExpr(ReferenceExpr {
                access: ReferenceAccess::Member(Box::new(member)),
                base: base.map(Box::new),
            }),
            id,
            location,
        }
    }

    pub fn create_index_reference(
        index: AstStatement,
        base: Option<AstStatement>,
        id: AstId,
        location: SourceLocation,
    ) -> AstStatement {
        AstStatement {
            stmt: AstStatementKind::ReferenceExpr(ReferenceExpr {
                access: ReferenceAccess::Index(Box::new(index)),
                base: base.map(Box::new),
            }),
            id,
            location,
        }
    }

<<<<<<< HEAD
    pub fn create_address_of_reference(base: AstStatement, id: AstId, location: SourceRange) -> AstStatement {
        AstStatement {
            stmt: AstStatementKind::ReferenceExpr(ReferenceExpr {
                access: ReferenceAccess::Address,
                base: Some(Box::new(base)),
            }),
=======
    pub fn create_address_of_reference(
        base: AstStatement,
        id: AstId,
        location: SourceLocation,
    ) -> AstStatement {
        AstStatement::ReferenceExpr {
            access: ReferenceAccess::Address,
            base: Some(Box::new(base)),
>>>>>>> 98e9a0f9
            id,
            location,
        }
    }

<<<<<<< HEAD
    pub fn create_deref_reference(base: AstStatement, id: AstId, location: SourceRange) -> AstStatement {
        AstStatement {
            stmt: AstStatementKind::ReferenceExpr(ReferenceExpr {
                access: ReferenceAccess::Deref,
                base: Some(Box::new(base)),
            }),
=======
    pub fn create_deref_reference(base: AstStatement, id: AstId, location: SourceLocation) -> AstStatement {
        AstStatement::ReferenceExpr {
            access: ReferenceAccess::Deref,
            base: Some(Box::new(base)),
>>>>>>> 98e9a0f9
            id,
            location,
        }
    }

    pub fn create_direct_access(
        access: DirectAccessType,
        index: AstStatement,
        id: AstId,
        location: SourceLocation,
    ) -> AstStatement {
        AstStatement {
            stmt: AstStatementKind::DirectAccess(DirectAccess { access, index: Box::new(index) }),
            location,
            id,
        }
    }

    /// creates a new binary statement
    pub fn create_binary_expression(
        left: AstStatement,
        operator: Operator,
        right: AstStatement,
        id: AstId,
    ) -> AstStatement {
        let location = left.location.span(&right.location);
        AstStatement {
            stmt: AstStatementKind::BinaryExpression(BinaryExpression {
                left: Box::new(left),
                operator,
                right: Box::new(right),
            }),
            id,
            location,
        }
    }

    /// creates a new cast statement
    pub fn create_cast_statement(
        type_name: AstStatement,
        stmt: AstStatement,
        location: &SourceLocation,
        id: AstId,
    ) -> AstStatement {
<<<<<<< HEAD
        let new_location = (location.get_start()..stmt.get_location().get_end()).into();
        AstStatement {
            stmt: AstStatementKind::ReferenceExpr(ReferenceExpr {
                access: ReferenceAccess::Cast(Box::new(stmt)),
                base: Some(Box::new(type_name)),
            }),
=======
        let new_location = location.span(&stmt.get_location());
        AstStatement::ReferenceExpr {
            access: ReferenceAccess::Cast(Box::new(stmt)),
            base: Some(Box::new(type_name)),
>>>>>>> 98e9a0f9
            id,
            location: new_location,
        }
    }

    pub fn create_call_statement(
        operator: AstStatement,
        parameters: Option<AstStatement>,
        id: usize,
        location: SourceRange,
    ) -> AstStatement {
        AstStatement {
            stmt: AstStatementKind::CallStatement(CallStatement {
                operator: Box::new(operator),
                parameters: Box::new(parameters),
            }),
            location,
            id,
        }
    }

    /// creates a new call statement to the given function and parameters
    pub fn create_call_to(
        function_name: String,
        parameters: Vec<AstStatement>,
        id: usize,
        parameter_list_id: usize,
        location: &SourceLocation,
    ) -> AstStatement {
        AstStatement {
            stmt: AstStatementKind::CallStatement(CallStatement {
                operator: Box::new(AstFactory::create_member_reference(
                    AstFactory::create_identifier(&function_name, location, id),
                    None,
                    id,
                )),
                parameters: Box::new(Some(AstStatement::new(
                    AstStatementKind::ExpressionList(parameters),
                    parameter_list_id,
                    SourceRange::undefined(), //TODO: get real location
                ))),
            }),
            location: location.clone(),
            id,
        }
    }

    pub fn create_multiplied_statement(
        multiplier: u32,
        element: AstStatement,
        location: SourceRange,
        id: AstId,
    ) -> AstStatement {
        AstStatement {
            stmt: AstStatementKind::MultipliedStatement(MultipliedStatement {
                multiplier,
                element: Box::new(element),
            }),
            location,
            id,
        }
    }

    pub fn create_range_statement(start: AstStatement, end: AstStatement, id: AstId) -> AstStatement {
        let location = start.location.span(&end.location);
        let data = RangeStatement { start: Box::new(start), end: Box::new(end) };
        AstStatement {
            stmt: AstStatementKind::RangeStatement(data),
            id,
            location,
        }
    }

    pub fn create_call_to_with_ids(
        function_name: &str,
        parameters: Vec<AstStatement>,
        location: &SourceLocation,
        mut id_provider: IdProvider,
    ) -> AstStatement {
        AstStatement {
            stmt: AstStatementKind::CallStatement(CallStatement {
                operator: Box::new(AstFactory::create_member_reference(
                    AstFactory::create_identifier(function_name, location, id_provider.next_id()),
                    None,
                    id_provider.next_id(),
                )),
                parameters: Box::new(Some(AstFactory::create_expression_list(
                    parameters,
                    SourceRange::undefined(),
                    id_provider.next_id(),
                ))),
            }),
            location: location.clone(),
            id: id_provider.next_id(),
        }
    }

    pub fn create_call_to_check_function_ast(
        check_function_name: &str,
        parameter: AstStatement,
        sub_range: Range<AstStatement>,
        location: &SourceLocation,
        id_provider: IdProvider,
    ) -> AstStatement {
        AstFactory::create_call_to_with_ids(
            check_function_name,
            vec![parameter, sub_range.start, sub_range.end],
            location,
            id_provider,
        )
    }
}
#[derive(Clone, PartialEq)]
pub struct EmptyStatement {}

#[derive(Clone, PartialEq)]
pub struct DefaultValue {}

#[derive(Clone, PartialEq)]
pub struct CastStatement {
    pub target: Box<AstStatement>,
    pub type_name: String,
}

#[derive(Clone, PartialEq)]
pub struct MultipliedStatement {
    pub multiplier: u32,
    pub element: Box<AstStatement>,
}
#[derive(Clone, PartialEq)]
pub struct ReferenceExpr {
    pub access: ReferenceAccess,
    pub base: Option<Box<AstStatement>>,
}

#[derive(Clone, PartialEq)]
pub struct DirectAccess {
    pub access: DirectAccessType,
    pub index: Box<AstStatement>,
}

#[derive(Clone, PartialEq)]
pub struct HardwareAccess {
    pub direction: HardwareAccessType,
    pub access: DirectAccessType,
    pub address: Vec<AstStatement>,
}

#[derive(Clone, PartialEq)]
pub struct BinaryExpression {
    pub operator: Operator,
    pub left: Box<AstStatement>,
    pub right: Box<AstStatement>,
}

#[derive(Clone, PartialEq)]
pub struct UnaryExpression {
    pub operator: Operator,
    pub value: Box<AstStatement>,
}

#[derive(Clone, PartialEq)]
pub struct RangeStatement {
    pub start: Box<AstStatement>,
    pub end: Box<AstStatement>,
}

#[derive(Clone, PartialEq)]
pub struct Assignment {
    pub left: Box<AstStatement>,
    pub right: Box<AstStatement>,
}

#[derive(Clone, PartialEq)]
pub struct CallStatement {
    pub operator: Box<AstStatement>,
    pub parameters: Box<Option<AstStatement>>,
}<|MERGE_RESOLUTION|>--- conflicted
+++ resolved
@@ -577,11 +577,10 @@
 }
 
 #[derive(Clone, PartialEq)]
-<<<<<<< HEAD
 pub struct AstStatement {
     pub stmt: AstStatementKind,
     pub id: AstId,
-    pub location: SourceRange,
+    pub location: SourceLocation,
 }
 
 #[derive(Clone, PartialEq)]
@@ -603,92 +602,11 @@
     ExpressionList(Vec<AstStatement>),
     RangeStatement(RangeStatement),
     VlaRangeStatement,
-=======
-pub enum AstStatement {
-    EmptyStatement {
-        location: SourceLocation,
-        id: AstId,
-    },
-    // a placeholder that indicates a default value of a datatype
-    DefaultValue {
-        location: SourceLocation,
-        id: AstId,
-    },
-    // Literals
-    Literal {
-        kind: AstLiteral,
-        location: SourceLocation,
-        id: AstId,
-    },
-
-    CastStatement {
-        target: Box<AstStatement>,
-        type_name: String,
-        location: SourceLocation,
-        id: AstId,
-    },
-    MultipliedStatement {
-        multiplier: u32,
-        element: Box<AstStatement>,
-        location: SourceLocation,
-        id: AstId,
-    },
-    // Expressions
-    ReferenceExpr {
-        access: ReferenceAccess,
-        base: Option<Box<AstStatement>>,
-        id: AstId,
-        location: SourceLocation,
-    },
-    Identifier {
-        name: String,
-        location: SourceLocation,
-        id: AstId,
-    },
-    DirectAccess {
-        access: DirectAccessType,
-        index: Box<AstStatement>,
-        location: SourceLocation,
-        id: AstId,
-    },
-    HardwareAccess {
-        direction: HardwareAccessType,
-        access: DirectAccessType,
-        address: Vec<AstStatement>,
-        location: SourceLocation,
-        id: AstId,
-    },
-    BinaryExpression {
-        operator: Operator,
-        left: Box<AstStatement>,
-        right: Box<AstStatement>,
-        id: AstId,
-    },
-    UnaryExpression {
-        operator: Operator,
-        value: Box<AstStatement>,
-        location: SourceLocation,
-        id: AstId,
-    },
-    ExpressionList {
-        expressions: Vec<AstStatement>,
-        id: AstId,
-    },
-    RangeStatement {
-        id: AstId,
-        start: Box<AstStatement>,
-        end: Box<AstStatement>,
-    },
-    VlaRangeStatement {
-        id: AstId,
-    },
->>>>>>> 98e9a0f9
     // Assignment
     Assignment(Assignment),
     // OutputAssignment
     OutputAssignment(Assignment),
     //Call Statement
-<<<<<<< HEAD
     CallStatement(CallStatement),
     // Control Statements
     ControlStatement(AstControlStatement),
@@ -697,37 +615,6 @@
     ExitStatement(()),
     ContinueStatement(()),
     ReturnStatement(()),
-=======
-    CallStatement {
-        operator: Box<AstStatement>,
-        parameters: Box<Option<AstStatement>>,
-        location: SourceLocation,
-        id: AstId,
-    },
-    // Control Statements
-    ControlStatement {
-        kind: AstControlStatement,
-        location: SourceLocation,
-        id: AstId,
-    },
-
-    CaseCondition {
-        condition: Box<AstStatement>,
-        id: AstId,
-    },
-    ExitStatement {
-        location: SourceLocation,
-        id: AstId,
-    },
-    ContinueStatement {
-        location: SourceLocation,
-        id: AstId,
-    },
-    ReturnStatement {
-        location: SourceLocation,
-        id: AstId,
-    },
->>>>>>> 98e9a0f9
 }
 
 impl Debug for AstStatement {
@@ -849,57 +736,13 @@
             vec![self]
         }
     }
-<<<<<<< HEAD
-    pub fn get_location(&self) -> SourceRange {
+   
+    pub fn get_location(&self) -> SourceLocation {
         self.location.clone()
-=======
-    pub fn get_location(&self) -> SourceLocation {
-        match self {
-            AstStatement::EmptyStatement { location, .. } => location.clone(),
-            AstStatement::DefaultValue { location, .. } => location.clone(),
-            AstStatement::Literal { location, .. } => location.clone(),
-            AstStatement::Identifier { location, .. } => location.clone(),
-            AstStatement::BinaryExpression { left, right, .. } => {
-                let left_loc = left.get_location();
-                let right_loc = right.get_location();
-                left_loc.span(&right_loc)
-            }
-            AstStatement::UnaryExpression { location, .. } => location.clone(),
-            AstStatement::ExpressionList { expressions, .. } => {
-                let first =
-                    expressions.first().map_or_else(SourceLocation::undefined, |it| it.get_location());
-                let last = expressions.last().map_or_else(SourceLocation::undefined, |it| it.get_location());
-                first.span(&last)
-            }
-            AstStatement::RangeStatement { start, end, .. } => {
-                let start_loc = start.get_location();
-                let end_loc = end.get_location();
-                start_loc.span(&end_loc)
-            }
-            AstStatement::VlaRangeStatement { .. } => SourceLocation::undefined(), // internal type only
-            AstStatement::Assignment { left, right, .. } => {
-                let left_loc = left.get_location();
-                let right_loc = right.get_location();
-                left_loc.span(&right_loc)
-            }
-            AstStatement::OutputAssignment { left, right, .. } => {
-                let left_loc = left.get_location();
-                let right_loc = right.get_location();
-                left_loc.span(&right_loc)
-            }
-            AstStatement::CallStatement { location, .. } => location.clone(),
-            AstStatement::ControlStatement { location, .. } => location.clone(),
-            AstStatement::DirectAccess { location, .. } => location.clone(),
-            AstStatement::HardwareAccess { location, .. } => location.clone(),
-            AstStatement::MultipliedStatement { location, .. } => location.clone(),
-            AstStatement::CaseCondition { condition, .. } => condition.get_location(),
-            AstStatement::ReturnStatement { location, .. } => location.clone(),
-            AstStatement::ContinueStatement { location, .. } => location.clone(),
-            AstStatement::ExitStatement { location, .. } => location.clone(),
-            AstStatement::CastStatement { location, .. } => location.clone(),
-            AstStatement::ReferenceExpr { location, .. } => location.clone(),
-        }
->>>>>>> 98e9a0f9
+    }
+
+    pub fn set_location(&mut self, location: SourceLocation) {
+        self.location = location;
     }
 
     pub fn get_id(&self) -> AstId {
@@ -1008,20 +851,19 @@
             || self.is_hardware_access()
     }
 
-<<<<<<< HEAD
-    pub fn new(stmt: AstStatementKind, id: AstId, location: SourceRange) -> AstStatement {
+    pub fn new(stmt: AstStatementKind, id: AstId, location: SourceLocation) -> AstStatement {
         AstStatement { stmt, id, location }
     }
 
-    pub fn new_literal(kind: AstLiteral, id: AstId, location: SourceRange) -> AstStatement {
+    pub fn new_literal(kind: AstLiteral, id: AstId, location: SourceLocation) -> AstStatement {
         AstStatement::new(AstStatementKind::Literal(kind), id, location)
     }
 
-    pub fn new_integer(value: i128, id: AstId, location: SourceRange) -> AstStatement {
+    pub fn new_integer(value: i128, id: AstId, location: SourceLocation) -> AstStatement {
         AstStatement::new(AstStatementKind::Literal(AstLiteral::Integer(value)), id, location)
     }
 
-    pub fn new_real(value: String, id: AstId, location: SourceRange) -> AstStatement {
+    pub fn new_real(value: String, id: AstId, location: SourceLocation) -> AstStatement {
         AstStatement::new(AstStatementKind::Literal(AstLiteral::Real(value)), id, location)
     }
 
@@ -1029,28 +871,10 @@
         value: impl Into<String>,
         is_wide: bool,
         id: AstId,
-        location: SourceRange,
+        location: SourceLocation,
     ) -> AstStatement {
         AstStatement::new(
             AstStatementKind::Literal(AstLiteral::String(StringValue { value: value.into(), is_wide })),
-=======
-    pub fn new_literal(kind: AstLiteral, id: AstId, location: SourceLocation) -> Self {
-        AstStatement::Literal { kind, id, location }
-    }
-
-    pub fn new_integer(value: i128, id: AstId, location: SourceLocation) -> Self {
-        AstStatement::Literal { kind: AstLiteral::Integer(value), location, id }
-    }
-
-    pub fn new_real(value: String, id: AstId, location: SourceLocation) -> Self {
-        AstStatement::Literal { kind: AstLiteral::Real(value), location, id }
-    }
-
-    pub fn new_string(value: impl Into<String>, is_wide: bool, id: AstId, location: SourceLocation) -> Self {
-        AstStatement::Literal {
-            kind: AstLiteral::String(StringValue { value: value.into(), is_wide }),
-            location,
->>>>>>> 98e9a0f9
             id,
             location,
         )
@@ -1087,56 +911,6 @@
 
     pub fn is_default_value(&self) -> bool {
         matches!(self.stmt, AstStatementKind::DefaultValue { .. })
-    }
-    pub fn set_location(self, new_location: SourceLocation) -> Self {
-        match self {
-            AstStatement::EmptyStatement { location: _, id } => {
-                AstStatement::EmptyStatement { location: new_location, id }
-            }
-            AstStatement::DefaultValue { location: _, id } => {
-                AstStatement::DefaultValue { location: new_location, id }
-            }
-            AstStatement::Literal { kind, location: _, id } => {
-                AstStatement::Literal { kind, location: new_location, id }
-            }
-            AstStatement::CastStatement { target, type_name, location: _, id } => {
-                AstStatement::CastStatement { target, type_name, location: new_location, id }
-            }
-            AstStatement::MultipliedStatement { multiplier, element, location: _, id } => {
-                AstStatement::MultipliedStatement { multiplier, element, location: new_location, id }
-            }
-            AstStatement::DirectAccess { access, index, location: _, id } => {
-                AstStatement::DirectAccess { access, index, location: new_location, id }
-            }
-            AstStatement::HardwareAccess { direction, access, address, location: _, id } => {
-                AstStatement::HardwareAccess { direction, access, address, location: new_location, id }
-            }
-            AstStatement::UnaryExpression { operator, value, location: _, id } => {
-                AstStatement::UnaryExpression { operator, value, location: new_location, id }
-            }
-            AstStatement::CallStatement { operator, parameters, location: _, id } => {
-                AstStatement::CallStatement { operator, parameters, location: new_location, id }
-            }
-            AstStatement::ControlStatement { kind, location: _, id } => {
-                AstStatement::ControlStatement { kind, location: new_location, id }
-            }
-            AstStatement::ExitStatement { location: _, id } => {
-                AstStatement::ExitStatement { location: new_location, id }
-            }
-            AstStatement::ContinueStatement { location: _, id } => {
-                AstStatement::ContinueStatement { location: new_location, id }
-            }
-            AstStatement::ReturnStatement { location: _, id } => {
-                AstStatement::ReturnStatement { location: new_location, id }
-            }
-            AstStatement::ReferenceExpr { access, base, id, location: _ } => {
-                Self::ReferenceExpr { access, base, id, location: new_location }
-            }
-            AstStatement::Identifier { name, location: _, id } => {
-                AstStatement::Identifier { name, location: new_location, id }
-            }
-            _ => self,
-        }
     }
 }
 
@@ -1275,33 +1049,32 @@
 pub struct AstFactory {}
 
 impl AstFactory {
-<<<<<<< HEAD
-    pub fn create_empty_statement(location: SourceRange, id: AstId) -> AstStatement {
+    pub fn create_empty_statement(location: SourceLocation, id: AstId) -> AstStatement {
         AstStatement { stmt: AstStatementKind::EmptyStatement(EmptyStatement {}), location, id }
         // AstStatementKind::EmptyStatement (  EmptyStatement {}, location, id }
     }
 
-    pub fn create_return_statement(location: SourceRange, id: AstId) -> AstStatement {
+    pub fn create_return_statement(location: SourceLocation, id: AstId) -> AstStatement {
         AstStatement { stmt: AstStatementKind::ReturnStatement(()), location, id }
     }
 
-    pub fn create_exit_statement(location: SourceRange, id: AstId) -> AstStatement {
+    pub fn create_exit_statement(location: SourceLocation, id: AstId) -> AstStatement {
         AstStatement { stmt: AstStatementKind::ExitStatement(()), location, id }
     }
 
-    pub fn create_continue_statement(location: SourceRange, id: AstId) -> AstStatement {
+    pub fn create_continue_statement(location: SourceLocation, id: AstId) -> AstStatement {
         AstStatement { stmt: AstStatementKind::ContinueStatement(()), location, id }
     }
 
-    pub fn create_case_condition(result: AstStatement, location: SourceRange, id: AstId) -> AstStatement {
+    pub fn create_case_condition(result: AstStatement, location: SourceLocation, id: AstId) -> AstStatement {
         AstStatement { stmt: AstStatementKind::CaseCondition (Box::new(result)), id, location }
      }
 
-    pub fn create_vla_range_statement(location: SourceRange, id: AstId) -> AstStatement {
+    pub fn create_vla_range_statement(location: SourceLocation, id: AstId) -> AstStatement {
         AstStatement { stmt: AstStatementKind::VlaRangeStatement, id, location }
     }
 
-    pub fn create_literal(kind: AstLiteral, location: SourceRange, id: AstId) -> AstStatement {
+    pub fn create_literal(kind: AstLiteral, location: SourceLocation, id: AstId) -> AstStatement {
         AstStatement { stmt: AstStatementKind::Literal(kind), id, location }
     }
 
@@ -1309,7 +1082,7 @@
         access: DirectAccessType,
         direction: HardwareAccessType,
         address: Vec<AstStatement>,
-        location: SourceRange,
+        location: SourceLocation,
         id: usize,
     ) -> AstStatement {
         AstStatement {
@@ -1319,20 +1092,16 @@
         }
     }
 
-    pub fn create_default_value(location: SourceRange, id: AstId) -> AstStatement {
+    pub fn create_default_value(location: SourceLocation, id: AstId) -> AstStatement {
         AstStatement { stmt: AstStatementKind::DefaultValue(DefaultValue {}), location, id }
     }
 
     pub fn create_expression_list(
         expressions: Vec<AstStatement>,
-        location: SourceRange,
+        location: SourceLocation,
         id: AstId,
     ) -> AstStatement {
         AstStatement { stmt: AstStatementKind::ExpressionList(expressions), location, id }
-=======
-    pub fn empty_statement(location: SourceLocation, id: AstId) -> AstStatement {
-        AstStatement::EmptyStatement { location, id }
->>>>>>> 98e9a0f9
     }
 
     /// creates a new if-statement
@@ -1444,8 +1213,7 @@
     }
 
     /// creates a not-expression
-<<<<<<< HEAD
-    pub fn create_not_expression(operator: AstStatement, location: SourceRange) -> AstStatement {
+    pub fn create_not_expression(operator: AstStatement, location: SourceLocation) -> AstStatement {
         let id = operator.get_id();
         AstStatement {
             stmt: AstStatementKind::UnaryExpression(UnaryExpression {
@@ -1453,26 +1221,19 @@
                 operator: Operator::Not,
             }),
             id,
-=======
-    pub fn create_not_expression(operator: AstStatement, location: SourceLocation) -> AstStatement {
-        AstStatement::UnaryExpression {
-            id: operator.get_id(),
-            value: Box::new(operator),
->>>>>>> 98e9a0f9
             location,
         }
     }
 
     /// creates a new Identifier
-<<<<<<< HEAD
-    pub fn create_identifier(name: &str, location: &SourceRange, id: AstId) -> AstStatement {
+    pub fn create_identifier(name: &str, location: &SourceLocation, id: AstId) -> AstStatement {
         AstStatement::new(AstStatementKind::Identifier(name.to_string()), id, location.clone())
     }
 
     pub fn create_unary_expression(
         operator: Operator,
         value: AstStatement,
-        location: SourceRange,
+        location: SourceLocation,
         id: AstId,
     ) -> AstStatement {
         AstStatement {
@@ -1498,10 +1259,6 @@
             id,
             location,
         )
-=======
-    pub fn create_identifier(name: &str, location: &SourceLocation, id: AstId) -> AstStatement {
-        AstStatement::Identifier { id, location: location.clone(), name: name.to_string() }
->>>>>>> 98e9a0f9
     }
 
     pub fn create_member_reference(
@@ -1539,41 +1296,23 @@
         }
     }
 
-<<<<<<< HEAD
-    pub fn create_address_of_reference(base: AstStatement, id: AstId, location: SourceRange) -> AstStatement {
+    pub fn create_address_of_reference(base: AstStatement, id: AstId, location: SourceLocation) -> AstStatement {
         AstStatement {
             stmt: AstStatementKind::ReferenceExpr(ReferenceExpr {
                 access: ReferenceAccess::Address,
                 base: Some(Box::new(base)),
             }),
-=======
-    pub fn create_address_of_reference(
-        base: AstStatement,
-        id: AstId,
-        location: SourceLocation,
-    ) -> AstStatement {
-        AstStatement::ReferenceExpr {
-            access: ReferenceAccess::Address,
-            base: Some(Box::new(base)),
->>>>>>> 98e9a0f9
-            id,
-            location,
-        }
-    }
-
-<<<<<<< HEAD
-    pub fn create_deref_reference(base: AstStatement, id: AstId, location: SourceRange) -> AstStatement {
+            id,
+            location,
+        }
+    }
+
+    pub fn create_deref_reference(base: AstStatement, id: AstId, location: SourceLocation) -> AstStatement {
         AstStatement {
             stmt: AstStatementKind::ReferenceExpr(ReferenceExpr {
                 access: ReferenceAccess::Deref,
                 base: Some(Box::new(base)),
             }),
-=======
-    pub fn create_deref_reference(base: AstStatement, id: AstId, location: SourceLocation) -> AstStatement {
-        AstStatement::ReferenceExpr {
-            access: ReferenceAccess::Deref,
-            base: Some(Box::new(base)),
->>>>>>> 98e9a0f9
             id,
             location,
         }
@@ -1618,19 +1357,12 @@
         location: &SourceLocation,
         id: AstId,
     ) -> AstStatement {
-<<<<<<< HEAD
-        let new_location = (location.get_start()..stmt.get_location().get_end()).into();
+        let new_location = location.span(&stmt.get_location());
         AstStatement {
             stmt: AstStatementKind::ReferenceExpr(ReferenceExpr {
                 access: ReferenceAccess::Cast(Box::new(stmt)),
                 base: Some(Box::new(type_name)),
             }),
-=======
-        let new_location = location.span(&stmt.get_location());
-        AstStatement::ReferenceExpr {
-            access: ReferenceAccess::Cast(Box::new(stmt)),
-            base: Some(Box::new(type_name)),
->>>>>>> 98e9a0f9
             id,
             location: new_location,
         }
@@ -1640,7 +1372,7 @@
         operator: AstStatement,
         parameters: Option<AstStatement>,
         id: usize,
-        location: SourceRange,
+        location: SourceLocation,
     ) -> AstStatement {
         AstStatement {
             stmt: AstStatementKind::CallStatement(CallStatement {
@@ -1670,7 +1402,7 @@
                 parameters: Box::new(Some(AstStatement::new(
                     AstStatementKind::ExpressionList(parameters),
                     parameter_list_id,
-                    SourceRange::undefined(), //TODO: get real location
+                    SourceLocation::undefined(), //TODO: get real location
                 ))),
             }),
             location: location.clone(),
@@ -1681,7 +1413,7 @@
     pub fn create_multiplied_statement(
         multiplier: u32,
         element: AstStatement,
-        location: SourceRange,
+        location: SourceLocation,
         id: AstId,
     ) -> AstStatement {
         AstStatement {
@@ -1719,7 +1451,7 @@
                 )),
                 parameters: Box::new(Some(AstFactory::create_expression_list(
                     parameters,
-                    SourceRange::undefined(),
+                    SourceLocation::undefined(),
                     id_provider.next_id(),
                 ))),
             }),
