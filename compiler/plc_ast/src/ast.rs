// Copyright (c) 2020 Ghaith Hachem and Mathias Rieder

use std::{
    fmt::{Debug, Display, Formatter},
    ops::Range,
};

use derive_more::TryInto;
use serde::{Deserialize, Serialize};

use crate::{
    control_statements::{
        AstControlStatement, CaseStatement, ConditionalBlock, ForLoopStatement, IfStatement, LoopStatement,
        ReturnStatement,
    },
    literals::{AstLiteral, StringValue},
    pre_processor,
    provider::IdProvider,
};

use plc_source::source_location::*;

pub type AstId = usize;

#[derive(Clone, Debug, PartialEq, Eq, Hash)]
pub struct GenericBinding {
    pub name: String,
    pub nature: TypeNature,
}

#[derive(PartialEq)]
pub struct Pou {
    pub id: AstId,
    pub name: String,
    pub kind: PouType,
    pub variable_blocks: Vec<VariableBlock>,
    pub return_type: Option<DataTypeDeclaration>,
    /// The SourceLocation of the whole POU
    pub location: SourceLocation,
    /// The SourceLocation of the POUs name
    pub name_location: SourceLocation,
    pub poly_mode: Option<PolymorphismMode>,
    pub generics: Vec<GenericBinding>,
    pub linkage: LinkageType,
    pub super_class: Option<Identifier>,
    pub is_const: bool,

    /// A list of interfaces this POU implements
    pub interfaces: Vec<Identifier>,

    /// A list of properties this POU contains
    pub properties: Vec<PropertyBlock>,
}

#[derive(Debug, PartialEq)]
pub struct Interface {
    pub id: AstId,
    pub identifier: Identifier,
    pub methods: Vec<Pou>,
    pub location: SourceLocation,
    pub extensions: Vec<Identifier>,
}

#[derive(Debug, PartialEq, Eq, Clone, Hash)]
pub struct Identifier {
    pub name: String,
    pub location: SourceLocation,
}

/// The property container as a whole, which contains [`PropertyImplementation`]s
#[derive(Debug, PartialEq, Clone)]
pub struct PropertyBlock {
    pub name: Identifier,
    pub return_type: DataTypeDeclaration,
    pub implementations: Vec<PropertyImplementation>,
}

/// The declaration and implementation of a properties accessor (GET or SET)
#[derive(Debug, PartialEq, Clone)]
pub struct PropertyImplementation {
    pub kind: PropertyKind,
    pub location: SourceLocation,
    pub variable_blocks: Vec<VariableBlock>,
    pub body: Vec<AstNode>,
}

#[derive(Debug, PartialEq, Clone, Copy)]
pub enum PropertyKind {
    Get,
    Set,
}

impl std::fmt::Display for PropertyKind {
    fn fmt(&self, f: &mut Formatter<'_>) -> std::fmt::Result {
        match self {
            PropertyKind::Get => write!(f, "get"),
            PropertyKind::Set => write!(f, "set"),
        }
    }
}

#[derive(Debug, PartialEq, Eq)]
pub enum PolymorphismMode {
    None,
    Abstract,
    Final,
}

#[derive(Copy, Clone, Debug, Serialize, Deserialize, PartialEq, Eq, Hash)]
#[serde(tag = "direction")]
pub enum HardwareAccessType {
    Input,
    Output,
    Memory,
    Global,
}

#[derive(Copy, Clone, Debug, Serialize, Deserialize, PartialEq, Eq, Hash)]
#[serde(tag = "type")]
pub enum DirectAccessType {
    Bit,
    Byte,
    Word,
    DWord,
    LWord,
    Template,
}

#[derive(Debug, PartialEq, Eq, Clone, Copy, Hash)]
pub enum TypeNature {
    Any,
    Derived,
    Elementary,
    Magnitude,
    Num,
    Real,
    Int,
    Signed,
    Unsigned,
    Duration,
    Bit,
    Chars,
    String,
    Char,
    Date,
    __VLA,
}

impl TypeNature {
    pub fn derives_from(self, other: TypeNature) -> bool {
        if other == self {
            true
        } else {
            match self {
                TypeNature::Any => true,
                TypeNature::Derived => matches!(other, TypeNature::Any),
                TypeNature::__VLA => matches!(other, TypeNature::Any),
                TypeNature::Elementary => matches!(other, TypeNature::Any),
                TypeNature::Magnitude => matches!(other, TypeNature::Elementary | TypeNature::Any),
                TypeNature::Num => {
                    matches!(other, TypeNature::Magnitude | TypeNature::Elementary | TypeNature::Any)
                }
                TypeNature::Real => matches!(
                    other,
                    TypeNature::Num | TypeNature::Magnitude | TypeNature::Elementary | TypeNature::Any
                ),
                TypeNature::Int => matches!(
                    other,
                    TypeNature::Num | TypeNature::Magnitude | TypeNature::Elementary | TypeNature::Any
                ),
                TypeNature::Signed => matches!(
                    other,
                    TypeNature::Int
                        | TypeNature::Num
                        | TypeNature::Magnitude
                        | TypeNature::Elementary
                        | TypeNature::Any
                ),
                TypeNature::Unsigned => matches!(
                    other,
                    TypeNature::Int
                        | TypeNature::Num
                        | TypeNature::Magnitude
                        | TypeNature::Elementary
                        | TypeNature::Any
                ),
                TypeNature::Duration => {
                    matches!(other, TypeNature::Magnitude | TypeNature::Elementary | TypeNature::Any)
                }
                TypeNature::Bit => matches!(other, TypeNature::Elementary | TypeNature::Any),
                TypeNature::Chars => matches!(other, TypeNature::Elementary | TypeNature::Any),
                TypeNature::String => {
                    matches!(other, TypeNature::Chars | TypeNature::Elementary | TypeNature::Any)
                }
                TypeNature::Char => {
                    matches!(other, TypeNature::Chars | TypeNature::Elementary | TypeNature::Any)
                }
                TypeNature::Date => matches!(other, TypeNature::Elementary | TypeNature::Any),
            }
        }
    }

    pub fn is_numerical(&self) -> bool {
        self.derives_from(TypeNature::Num)
    }

    pub fn is_real(&self) -> bool {
        self.derives_from(TypeNature::Real)
    }

    pub fn is_bit(&self) -> bool {
        self.derives_from(TypeNature::Bit)
    }
}

impl Display for TypeNature {
    fn fmt(&self, f: &mut Formatter<'_>) -> std::fmt::Result {
        let name = match self {
            TypeNature::Any => "ANY",
            TypeNature::Derived => "ANY_DERIVED",
            TypeNature::Elementary => "ANY_ELEMENTARY",
            TypeNature::Magnitude => "ANY_MAGNITUDE",
            TypeNature::Num => "ANY_NUMBER",
            TypeNature::Real => "ANY_REAL",
            TypeNature::Int => "ANY_INT",
            TypeNature::Signed => "ANY_SIGNED",
            TypeNature::Unsigned => "ANY_UNSIGNED",
            TypeNature::Duration => "ANY_DURATION",
            TypeNature::Bit => "ANY_BIT",
            TypeNature::Chars => "ANY_CHARS",
            TypeNature::String => "ANY_STRING",
            TypeNature::Char => "ANY_CHAR",
            TypeNature::Date => "ANY_DATE",
            TypeNature::__VLA => "__ANY_VLA",
        };
        write!(f, "{name}")
    }
}

impl DirectAccessType {
    /// Returns the size of the bitaccess result
    pub fn get_bit_width(&self) -> u64 {
        match self {
            DirectAccessType::Bit => 1,
            DirectAccessType::Byte => 8,
            DirectAccessType::Word => 16,
            DirectAccessType::DWord => 32,
            DirectAccessType::LWord => 64,
            DirectAccessType::Template => unimplemented!("Should not test for template width"),
        }
    }
}

impl Debug for Pou {
    fn fmt(&self, f: &mut Formatter<'_>) -> std::fmt::Result {
        let mut str = f.debug_struct("POU");
        str.field("name", &self.name)
            .field("variable_blocks", &self.variable_blocks)
            .field("pou_type", &self.kind)
            .field("return_type", &self.return_type)
            .field("interfaces", &self.interfaces);
        if !self.generics.is_empty() {
            str.field("generics", &self.generics);
        }
        str.finish()
    }
}

impl Pou {
    pub fn get_return_name(&self) -> &str {
        Pou::calc_return_name(&self.name)
    }

    pub fn calc_return_name(pou_name: &str) -> &str {
        pou_name.rsplit_once('.').map(|(_, return_name)| return_name).unwrap_or(pou_name)
    }

    pub fn is_aggregate(&self) -> bool {
        matches!(self.return_type, Some(DataTypeDeclaration::Aggregate { .. }))
    }

    pub fn is_generic(&self) -> bool {
        !self.generics.is_empty()
    }
}

#[derive(Debug, PartialEq)]
pub struct Implementation {
    pub name: String,
    pub type_name: String,
    pub linkage: LinkageType,
    pub pou_type: PouType,
    pub statements: Vec<AstNode>,
    pub location: SourceLocation,
    pub name_location: SourceLocation,
    pub overriding: bool,
    pub generic: bool,
    pub access: Option<AccessModifier>,
}

#[derive(Debug, Copy, PartialEq, Eq, Clone, Hash)]
pub enum LinkageType {
    Internal,
    External,
    BuiltIn,
}

#[derive(Debug, PartialEq, Eq, Clone, Copy)]
pub enum AccessModifier {
    Private,
    Public,
    Protected, // default
    Internal,
}

#[derive(Debug, PartialEq, Eq, Copy, Clone, Hash)]
pub enum DeclarationKind {
    Abstract,
    Concrete,
}

impl DeclarationKind {
    pub fn is_abstract(&self) -> bool {
        matches!(self, DeclarationKind::Abstract)
    }

    pub fn is_concrete(&self) -> bool {
        matches!(self, DeclarationKind::Concrete)
    }
}

#[derive(Debug, PartialEq, Eq, Clone, Hash)]
pub enum PouType {
    Program,
    Function,
    FunctionBlock,
    Action,
    Class,
    Method {
        /// The parent of this method, i.e. a function block, class or an interface
        parent: String,
<<<<<<< HEAD
=======

        /// The fully qualified name of the property this GET or SET method represents
        property: Option<String>,

        declaration_kind: DeclarationKind,
>>>>>>> da17446a
    },
    Init,
    ProjectInit,
}

impl Display for PouType {
    fn fmt(&self, f: &mut Formatter<'_>) -> std::fmt::Result {
        match self {
            PouType::Program => write!(f, "Program"),
            PouType::Function => write!(f, "Function"),
            PouType::FunctionBlock => write!(f, "FunctionBlock"),
            PouType::Action => write!(f, "Action"),
            PouType::Class => write!(f, "Class"),
            PouType::Method { .. } => write!(f, "Method"),
            PouType::Init => write!(f, "Init"),
            PouType::ProjectInit => write!(f, "ProjectInit"),
        }
    }
}

impl PouType {
    /// returns Some(owner_class) if this is a `Method` or otherwhise `None`
    pub fn get_optional_owner_class(&self) -> Option<String> {
        if let PouType::Method { parent, .. } = self {
            Some(parent.clone())
        } else {
            None
        }
    }

    pub fn is_function_method_or_init(&self) -> bool {
        matches!(self, PouType::Function | PouType::Init | PouType::ProjectInit | PouType::Method { .. })
    }

    pub fn is_stateful(&self) -> bool {
        matches!(self, PouType::FunctionBlock | PouType::Program | PouType::Class)
    }
}

#[derive(Debug, PartialEq, Clone)]
pub struct ConfigVariable {
    pub reference: AstNode,
    pub data_type: DataTypeDeclaration,
    pub address: AstNode,
    pub location: SourceLocation,
}

impl ConfigVariable {
    pub fn new(
        reference: AstNode,
        data_type: DataTypeDeclaration,
        address: AstNode,
        location: SourceLocation,
    ) -> Self {
        Self { reference, data_type, address, location }
    }
}

#[derive(Debug, PartialEq)]
pub struct CompilationUnit {
    pub global_vars: Vec<VariableBlock>,
    pub var_config: Vec<ConfigVariable>,
    /// List of POU definitions (signature and some additional metadata)
    pub units: Vec<Pou>,
    /// List of statements within a POU body
    pub implementations: Vec<Implementation>,
    pub interfaces: Vec<Interface>,
    pub user_types: Vec<UserTypeDeclaration>,
    pub file: FileMarker,
}

impl CompilationUnit {
    pub fn new(file_name: &'static str) -> Self {
        CompilationUnit {
            global_vars: Vec::new(),
            var_config: Vec::new(),
            units: Vec::new(),
            implementations: Vec::new(),
            interfaces: Vec::new(),
            user_types: Vec::new(),
            file: FileMarker::File(file_name),
        }
    }

    pub fn with_implementations(mut self, implementations: Vec<Implementation>) -> Self {
        self.implementations = implementations;
        self
    }

    /// imports all elements of the other CompilationUnit into this CompilationUnit
    ///
    /// this will import all global_vars, units, implementations and types. The imported
    /// structs are moved from the other unit into this unit
    /// # Arguments
    /// `other` the other CompilationUnit to import the elements from.
    pub fn import(&mut self, other: CompilationUnit) {
        self.global_vars.extend(other.global_vars);
        self.units.extend(other.units);
        self.implementations.extend(other.implementations);
        self.user_types.extend(other.user_types);
    }
}

#[derive(Debug, Copy, PartialEq, Eq, Clone)]
pub enum VariableBlockType {
    Local,
    Temp,
    Input(ArgumentProperty),
    Output,
    Global,
    InOut,
    External,
}

impl Display for VariableBlockType {
    fn fmt(&self, f: &mut Formatter<'_>) -> std::fmt::Result {
        match self {
            VariableBlockType::Local => write!(f, "Local"),
            VariableBlockType::Temp => write!(f, "Temp"),
            VariableBlockType::Input(_) => write!(f, "Input"),
            VariableBlockType::Output => write!(f, "Output"),
            VariableBlockType::Global => write!(f, "Global"),
            VariableBlockType::InOut => write!(f, "InOut"),
            VariableBlockType::External => write!(f, "External"),
        }
    }
}

#[derive(Debug, Copy, PartialEq, Eq, Clone)]
pub enum ArgumentProperty {
    ByVal,
    ByRef,
}

#[derive(PartialEq, Clone)]
pub struct VariableBlock {
    pub access: AccessModifier,
    pub constant: bool,
    pub retain: bool,
    pub variables: Vec<Variable>,
    pub variable_block_type: VariableBlockType,
    pub linkage: LinkageType,
    pub location: SourceLocation,
}

impl VariableBlock {
    pub fn with_block_type(mut self, block_type: VariableBlockType) -> Self {
        self.variable_block_type = block_type;
        self
    }

    pub fn with_variables(mut self, variables: Vec<Variable>) -> Self {
        self.variables = variables;
        self
    }
}

impl Default for VariableBlock {
    fn default() -> Self {
        VariableBlock {
            access: AccessModifier::Internal,
            constant: false,
            retain: false,
            variables: vec![],
            variable_block_type: VariableBlockType::Local,
            linkage: LinkageType::Internal,
            location: SourceLocation::internal(),
        }
    }
}

impl Debug for VariableBlock {
    fn fmt(&self, f: &mut Formatter<'_>) -> std::fmt::Result {
        f.debug_struct("VariableBlock")
            .field("variables", &self.variables)
            .field("variable_block_type", &self.variable_block_type)
            .finish()
    }
}

#[derive(Clone)]
pub struct Variable {
    pub name: String,
    pub data_type_declaration: DataTypeDeclaration,
    pub initializer: Option<AstNode>,
    pub address: Option<AstNode>,
    pub location: SourceLocation,
}

impl PartialEq for Variable {
    fn eq(&self, other: &Self) -> bool {
        self.name == other.name && self.location == other.location
    }
}

impl Debug for Variable {
    fn fmt(&self, f: &mut Formatter<'_>) -> std::fmt::Result {
        let mut var = f.debug_struct("Variable");
        var.field("name", &self.name).field("data_type", &self.data_type_declaration);
        if self.initializer.is_some() {
            var.field("initializer", &self.initializer);
        }
        if self.address.is_some() {
            var.field("address", &self.address);
        }
        var.finish()
    }
}

impl Variable {
    pub fn replace_data_type_with_reference_to(&mut self, type_name: String) -> DataTypeDeclaration {
        let new_data_type = DataTypeDeclaration::Reference {
            referenced_type: type_name,
            location: self.data_type_declaration.get_location(),
        };
        std::mem::replace(&mut self.data_type_declaration, new_data_type)
    }

    pub fn get_name(&self) -> &str {
        &self.name
    }
}

#[derive(Clone, PartialEq)]
pub enum DataTypeDeclaration {
    Reference { referenced_type: String, location: SourceLocation },
    Definition { data_type: DataType, location: SourceLocation, scope: Option<String> },
    Aggregate { referenced_type: String, location: SourceLocation },
}

impl Debug for DataTypeDeclaration {
    fn fmt(&self, f: &mut Formatter<'_>) -> std::fmt::Result {
        match self {
            DataTypeDeclaration::Reference { referenced_type, .. } => {
                f.debug_struct("DataTypeReference").field("referenced_type", referenced_type).finish()
            }
            DataTypeDeclaration::Definition { data_type, .. } => {
                f.debug_struct("DataTypeDefinition").field("data_type", data_type).finish()
            }
            DataTypeDeclaration::Aggregate { referenced_type, .. } => {
                f.debug_struct("Aggregate").field("referenced_type", referenced_type).finish()
            }
        }
    }
}

impl From<&DataTypeDeclaration> for SourceLocation {
    fn from(value: &DataTypeDeclaration) -> Self {
        value.get_location()
    }
}

impl DataTypeDeclaration {
    pub fn get_name(&self) -> Option<&str> {
        match self {
            Self::Aggregate { referenced_type, .. }
            | DataTypeDeclaration::Reference { referenced_type, .. } => Some(referenced_type.as_str()),
            DataTypeDeclaration::Definition { data_type, .. } => data_type.get_name(),
        }
    }

    pub fn get_location(&self) -> SourceLocation {
        match self {
            DataTypeDeclaration::Reference { location, .. } => location.clone(),
            DataTypeDeclaration::Definition { location, .. } => location.clone(),
            Self::Aggregate { location, .. } => location.clone(),
        }
    }

    pub fn get_referenced_type(&self) -> Option<String> {
        let DataTypeDeclaration::Reference { referenced_type, .. } = self else { return None };
        Some(referenced_type.to_owned())
    }

    pub fn get_inner_pointer_ty(&self) -> Option<DataTypeDeclaration> {
        match self {
            DataTypeDeclaration::Reference { .. } => Some(self.clone()),

            DataTypeDeclaration::Definition { data_type, .. } => {
                if let DataType::PointerType { referenced_type, .. } = data_type {
                    return referenced_type.get_inner_pointer_ty();
                }

                None
            }
            DataTypeDeclaration::Aggregate { .. } => None,
        }
    }

    pub fn is_aggregate(&self) -> bool {
        matches!(self, DataTypeDeclaration::Aggregate { .. })
    }
}

#[derive(PartialEq)]
pub struct UserTypeDeclaration {
    pub data_type: DataType,
    pub initializer: Option<AstNode>,
    pub location: SourceLocation,
    /// stores the original scope for compiler-generated types
    pub scope: Option<String>,
}

impl Debug for UserTypeDeclaration {
    fn fmt(&self, f: &mut Formatter<'_>) -> std::fmt::Result {
        f.debug_struct("UserTypeDeclaration")
            .field("data_type", &self.data_type)
            .field("initializer", &self.initializer)
            .field("scope", &self.scope)
            .finish()
    }
}

#[derive(Debug, Clone, PartialEq)]
pub enum DataType {
    StructType {
        name: Option<String>, //maybe None for inline structs
        variables: Vec<Variable>,
    },
    EnumType {
        name: Option<String>, //maybe empty for inline enums
        numeric_type: String,
        elements: AstNode, //a single Ref, or an ExpressionList with Refs
    },
    SubRangeType {
        name: Option<String>,
        referenced_type: String,
        bounds: Option<AstNode>,
    },
    ArrayType {
        name: Option<String>,
        bounds: AstNode,
        referenced_type: Box<DataTypeDeclaration>,
        is_variable_length: bool,
    },
    PointerType {
        name: Option<String>,
        referenced_type: Box<DataTypeDeclaration>,
        auto_deref: Option<AutoDerefType>,
    },
    StringType {
        name: Option<String>,
        is_wide: bool, //WSTRING
        size: Option<AstNode>,
    },
    VarArgs {
        referenced_type: Option<Box<DataTypeDeclaration>>,
        sized: bool, //If the variadic has the sized property
    },
    GenericType {
        name: String,
        generic_symbol: String,
        nature: TypeNature,
    },
}

#[derive(Debug, Clone, Copy, PartialEq)]
pub enum AutoDerefType {
    /// A plain pointer variable with the auto-deref trait, e.g. VAR_IN_OUT or VAR_INPUT{ref} variables
    Default,

    /// An alias pointer variable, e.g. `foo AT bar : DINT`
    Alias,

    /// A reference pointer variable, e.g. `foo : REFERENCE TO DINT;`
    Reference,
}

impl DataType {
    pub fn set_name(&mut self, new_name: String) {
        match self {
            DataType::StructType { name, .. }
            | DataType::EnumType { name, .. }
            | DataType::SubRangeType { name, .. }
            | DataType::ArrayType { name, .. }
            | DataType::PointerType { name, .. }
            | DataType::StringType { name, .. } => *name = Some(new_name),
            DataType::GenericType { name, .. } => *name = new_name,
            DataType::VarArgs { .. } => {} //No names on varargs
        }
    }

    pub fn get_name(&self) -> Option<&str> {
        match &self {
            DataType::StructType { name, .. }
            | DataType::EnumType { name, .. }
            | DataType::ArrayType { name, .. }
            | DataType::PointerType { name, .. }
            | DataType::StringType { name, .. }
            | DataType::SubRangeType { name, .. } => name.as_ref().map(|x| x.as_str()),
            DataType::GenericType { name, .. } => Some(name.as_str()),
            DataType::VarArgs { referenced_type, .. } => {
                referenced_type.as_ref().and_then(|it| DataTypeDeclaration::get_name(it.as_ref()))
            }
        }
    }

    //Attempts to replace the inner type with a reference. Returns the old type if replaceable
    pub fn replace_data_type_with_reference_to(
        &mut self,
        type_name: String,
        location: &SourceLocation,
    ) -> Option<DataTypeDeclaration> {
        match self {
            DataType::ArrayType { referenced_type, .. } | DataType::PointerType { referenced_type, .. } => {
                replace_reference(referenced_type, type_name, location)
            }
            _ => None,
        }
    }
}

fn replace_reference(
    referenced_type: &mut Box<DataTypeDeclaration>,
    type_name: String,
    location: &SourceLocation,
) -> Option<DataTypeDeclaration> {
    if let DataTypeDeclaration::Reference { .. } = **referenced_type {
        return None;
    }
    let new_data_type =
        DataTypeDeclaration::Reference { referenced_type: type_name, location: location.clone() };
    let old_data_type = std::mem::replace(referenced_type, Box::new(new_data_type));
    Some(*old_data_type)
}

#[derive(Debug, Clone, PartialEq)]
pub enum ReferenceAccess {
    /**
     * a, a.b
     */
    Member(Box<AstNode>),
    /**
     * a[3]
     */
    Index(Box<AstNode>),
    /**
     * Color#Red
     */
    Cast(Box<AstNode>),
    /**
     * a^
     */
    Deref,
    /**
     * &a
     */
    Address,
}

#[derive(Clone, PartialEq)]
pub struct AstNode {
    pub stmt: AstStatement,
    pub id: AstId,
    pub location: SourceLocation,
}

impl Default for AstNode {
    fn default() -> Self {
        AstFactory::create_empty_statement(SourceLocation::internal(), usize::MAX)
    }
}

#[derive(Debug, Clone, PartialEq, TryInto)]
#[try_into(ref, ref_mut, owned)]
pub enum AstStatement {
    EmptyStatement(EmptyStatement),

    // A placeholder which indicates a default value of a datatype
    DefaultValue(DefaultValue),

    // Literals
    Literal(AstLiteral),
    MultipliedStatement(MultipliedStatement),

    // Expressions
    ReferenceExpr(ReferenceExpr),
    Identifier(String),
    DirectAccess(DirectAccess),
    HardwareAccess(HardwareAccess),
    BinaryExpression(BinaryExpression),
    UnaryExpression(UnaryExpression),
    ExpressionList(Vec<AstNode>),
    ParenExpression(Box<AstNode>),
    RangeStatement(RangeStatement),
    VlaRangeStatement,

    // TODO: Merge these variants with a `kind` field?
    //       Update: Tried that, pattern matching becomes a pain in the ass; will probably be easier if we
    //               introduce a `get_inner` method to extract the enum variants or potentially wait for
    //               https://github.com/PLC-lang/rusty/pull/1221 to get merged
    // Assignments
    Assignment(Assignment),
    OutputAssignment(Assignment),
    RefAssignment(Assignment),

    CallStatement(CallStatement),

    // Control Statements
    ControlStatement(AstControlStatement),
    CaseCondition(Box<AstNode>),
    #[try_into(ignore)]
    ExitStatement(()),
    #[try_into(ignore)]
    ContinueStatement(()),
    ReturnStatement(ReturnStatement),
    JumpStatement(JumpStatement),
    LabelStatement(LabelStatement),
    AllocationStatement(Allocation),
}

#[macro_export]
/// A `try_from` convenience wrapper for `AstNode`, passed as the `ex:expr` argument.
/// Will try to return a reference to the variants inner type, specified via the `t:ty` parameter.
/// Converts the `try_from`-`Result` into an `Option`
macro_rules! try_from {
    () => { None };
    ($ex:expr, $t:ty) => {
        <&$t>::try_from($ex.get_stmt()).ok()
    };
    ($($ex:tt)*, $t:ty) => {
        try_from!($($ex)*, $t).ok()
    };
}

#[macro_export]
/// A `try_from` convenience wrapper for `AstNode`, passed as the `ex:expr` argument.
/// Will try to return a reference to the variants inner type, specified via the `t:ty` parameter.
/// Converts the `try_from`-`Result` into an `Option`
macro_rules! try_from_mut {
    () => { None };
    ($ex:expr, $t:ty) => {
        <&mut $t>::try_from($ex.get_stmt_mut()).ok()
    };
    ($($ex:tt)*, $t:ty) => {
        try_from_mut!($($ex)*, $t).ok()
    };
}

impl Debug for AstNode {
    fn fmt(&self, f: &mut Formatter<'_>) -> std::fmt::Result {
        match &self.stmt {
            AstStatement::EmptyStatement(..) => f.debug_struct("EmptyStatement").finish(),
            AstStatement::DefaultValue(..) => f.debug_struct("DefaultValue").finish(),
            AstStatement::Literal(literal) => literal.fmt(f),
            AstStatement::Identifier(name) => f.debug_struct("Identifier").field("name", name).finish(),
            AstStatement::BinaryExpression(BinaryExpression { operator, left, right }) => f
                .debug_struct("BinaryExpression")
                .field("operator", operator)
                .field("left", left)
                .field("right", right)
                .finish(),
            AstStatement::UnaryExpression(UnaryExpression { operator, value }) => {
                f.debug_struct("UnaryExpression").field("operator", operator).field("value", value).finish()
            }
            AstStatement::ExpressionList(expressions) => {
                f.debug_struct("ExpressionList").field("expressions", expressions).finish()
            }
            AstStatement::ParenExpression(expression) => {
                f.debug_struct("ParenExpression").field("expression", expression).finish()
            }
            AstStatement::RangeStatement(RangeStatement { start, end }) => {
                f.debug_struct("RangeStatement").field("start", start).field("end", end).finish()
            }
            AstStatement::VlaRangeStatement => f.debug_struct("VlaRangeStatement").finish(),
            AstStatement::Assignment(Assignment { left, right }) => {
                f.debug_struct("Assignment").field("left", left).field("right", right).finish()
            }
            AstStatement::OutputAssignment(Assignment { left, right }) => {
                f.debug_struct("OutputAssignment").field("left", left).field("right", right).finish()
            }
            AstStatement::RefAssignment(Assignment { left, right }) => {
                f.debug_struct("ReferenceAssignment").field("left", left).field("right", right).finish()
            }
            AstStatement::CallStatement(CallStatement { operator, parameters }) => f
                .debug_struct("CallStatement")
                .field("operator", operator)
                .field("parameters", parameters)
                .finish(),
            AstStatement::ControlStatement(
                AstControlStatement::If(IfStatement { blocks, else_block, .. }),
                ..,
            ) => {
                f.debug_struct("IfStatement").field("blocks", blocks).field("else_block", else_block).finish()
            }
            AstStatement::ControlStatement(
                AstControlStatement::ForLoop(ForLoopStatement { counter, start, end, by_step, body, .. }),
                ..,
            ) => f
                .debug_struct("ForLoopStatement")
                .field("counter", counter)
                .field("start", start)
                .field("end", end)
                .field("by_step", by_step)
                .field("body", body)
                .finish(),
            AstStatement::ControlStatement(
                AstControlStatement::WhileLoop(LoopStatement { condition, body, .. }),
                ..,
            ) => f
                .debug_struct("WhileLoopStatement")
                .field("condition", condition)
                .field("body", body)
                .finish(),
            AstStatement::ControlStatement(AstControlStatement::RepeatLoop(LoopStatement {
                condition,
                body,
                ..
            })) => f
                .debug_struct("RepeatLoopStatement")
                .field("condition", condition)
                .field("body", body)
                .finish(),
            AstStatement::ControlStatement(AstControlStatement::Case(CaseStatement {
                selector,
                case_blocks,
                else_block,
                ..
            })) => f
                .debug_struct("CaseStatement")
                .field("selector", selector)
                .field("case_blocks", case_blocks)
                .field("else_block", else_block)
                .finish(),
            AstStatement::DirectAccess(DirectAccess { access, index }) => {
                f.debug_struct("DirectAccess").field("access", access).field("index", index).finish()
            }
            AstStatement::HardwareAccess(HardwareAccess { direction, access, address }) => f
                .debug_struct("HardwareAccess")
                .field("direction", direction)
                .field("access", access)
                .field("address", address)
                .field("location", &self.location)
                .finish(),
            AstStatement::MultipliedStatement(MultipliedStatement { multiplier, element }, ..) => f
                .debug_struct("MultipliedStatement")
                .field("multiplier", multiplier)
                .field("element", element)
                .finish(),
            AstStatement::CaseCondition(condition) => {
                f.debug_struct("CaseCondition").field("condition", condition).finish()
            }
            AstStatement::ReturnStatement(ReturnStatement { condition }) => {
                f.debug_struct("ReturnStatement").field("condition", condition).finish()
            }
            AstStatement::ContinueStatement(..) => f.debug_struct("ContinueStatement").finish(),
            AstStatement::ExitStatement(..) => f.debug_struct("ExitStatement").finish(),
            AstStatement::ReferenceExpr(ReferenceExpr { access, base }) => {
                f.debug_struct("ReferenceExpr").field("kind", access).field("base", base).finish()
            }
            AstStatement::JumpStatement(JumpStatement { condition, target, .. }) => {
                f.debug_struct("JumpStatement").field("condition", condition).field("target", target).finish()
            }
            AstStatement::LabelStatement(LabelStatement { name, .. }) => {
                f.debug_struct("LabelStatement").field("name", name).finish()
            }
            AstStatement::AllocationStatement(Allocation { name, reference_type }) => f
                .debug_struct("Allocation")
                .field("name", name)
                .field("reference_type", reference_type)
                .finish(),
        }
    }
}

impl From<&AstNode> for SourceLocation {
    fn from(value: &AstNode) -> Self {
        value.get_location()
    }
}

impl AstNode {
    ///Returns the statement in a singleton list, or the contained statements if the statement is already a list
    pub fn get_as_list(&self) -> Vec<&AstNode> {
        try_from!(self, Vec<AstNode>).map(|it| it.iter().collect()).unwrap_or(vec![self])
    }

    pub fn get_location(&self) -> SourceLocation {
        self.location.clone()
    }

    pub fn set_location(&mut self, location: SourceLocation) {
        self.location = location;
    }

    pub fn get_id(&self) -> AstId {
        self.id
    }

    pub fn get_stmt(&self) -> &AstStatement {
        &self.stmt
    }

    pub fn get_stmt_mut(&mut self) -> &mut AstStatement {
        &mut self.stmt
    }

    /// Similar to [`AstNode::get_stmt`] with the exception of peeling parenthesized expressions.
    /// For example if called on `((1))` this function would return a [`AstStatement::Literal`] ignoring the
    /// parenthesized expressions altogether.
    pub fn get_stmt_peeled(&self) -> &AstStatement {
        match &self.stmt {
            AstStatement::ParenExpression(expr) => expr.get_stmt_peeled(),
            _ => &self.stmt,
        }
    }

    /// Returns true if the current statement has a direct access.
    pub fn has_direct_access(&self) -> bool {
        match &self.stmt {
            AstStatement::ReferenceExpr(
                ReferenceExpr { access: ReferenceAccess::Member(reference), base },
                ..,
            )
            | AstStatement::ReferenceExpr(
                ReferenceExpr { access: ReferenceAccess::Cast(reference), base },
                ..,
            ) => {
                reference.has_direct_access()
                    || base.as_ref().map(|it| it.has_direct_access()).unwrap_or(false)
            }
            AstStatement::DirectAccess(..) => true,
            _ => false,
        }
    }

    /// returns true if this AST Statement is a literal or reference that can be
    /// prefixed with a type-cast (e.g. INT#23)
    pub fn is_cast_prefix_eligible(&self) -> bool {
        // TODO: figure out a better name for this...
        match &self.stmt {
            AstStatement::Literal(kind, ..) => kind.is_cast_prefix_eligible(),
            AstStatement::Identifier(..) => true,
            _ => false,
        }
    }

    /// Returns true if the current statement is a flat reference (e.g. `a`)
    pub fn is_flat_reference(&self) -> bool {
        self.get_flat_reference_name().is_some()
    }

    /// Returns the reference-name if this is a flat reference like `a`, or None if this is no flat reference
    pub fn get_flat_reference_name(&self) -> Option<&str> {
        match &self.stmt {
            AstStatement::ReferenceExpr(
                ReferenceExpr { access: ReferenceAccess::Member(reference), .. },
                ..,
            ) => reference.as_ref().get_flat_reference_name(),
            AstStatement::Identifier(name, ..) => Some(name),
            _ => None,
        }
    }

    pub fn get_parent_name_of_reference(&self) -> Option<&str> {
        if let AstStatement::ReferenceExpr(ReferenceExpr { base: Some(base), .. }, ..) = &self.stmt {
            base.as_ref().get_flat_reference_name()
        } else {
            None
        }
    }

    pub fn get_label_name(&self) -> Option<&str> {
        match &self.stmt {
            AstStatement::LabelStatement(LabelStatement { name, .. }) => Some(name.as_str()),
            _ => None,
        }
    }

    pub fn is_empty_statement(&self) -> bool {
        matches!(self.stmt, AstStatement::EmptyStatement(..))
    }

    pub fn is_assignment(&self) -> bool {
        matches!(self.stmt, AstStatement::Assignment(..))
    }

    pub fn is_output_assignment(&self) -> bool {
        matches!(self.stmt, AstStatement::OutputAssignment(..))
    }

    pub fn is_reference(&self) -> bool {
        matches!(self.stmt, AstStatement::ReferenceExpr(..))
    }

    pub fn is_member_access(&self) -> bool {
        matches!(
            self.stmt,
            AstStatement::ReferenceExpr(ReferenceExpr { access: ReferenceAccess::Member(..), .. }, ..)
        )
    }

    pub fn is_call(&self) -> bool {
        matches!(self.stmt, AstStatement::CallStatement(..))
    }

    pub fn is_hardware_access(&self) -> bool {
        matches!(self.stmt, AstStatement::HardwareAccess(..))
    }

    pub fn is_array_access(&self) -> bool {
        matches!(
            self.stmt,
            AstStatement::ReferenceExpr(ReferenceExpr { access: ReferenceAccess::Index(_), .. }, ..)
        )
    }

    pub fn is_pointer_access(&self) -> bool {
        matches!(
            self.stmt,
            AstStatement::ReferenceExpr(ReferenceExpr { access: ReferenceAccess::Deref, .. }, ..)
        )
    }

    pub fn is_paren(&self) -> bool {
        matches!(self.stmt, AstStatement::ParenExpression { .. })
    }

    pub fn is_expression_list(&self) -> bool {
        matches!(self.stmt, AstStatement::ExpressionList { .. })
    }

    pub fn can_be_assigned_to(&self) -> bool {
        self.has_direct_access()
            || self.is_flat_reference()
            || self.is_reference()
            || self.is_array_access()
            || self.is_pointer_access()
            || self.is_hardware_access()
    }

    pub fn new(stmt: AstStatement, id: AstId, location: SourceLocation) -> AstNode {
        AstNode { stmt, id, location }
    }

    pub fn new_literal(kind: AstLiteral, id: AstId, location: SourceLocation) -> AstNode {
        AstNode::new(AstStatement::Literal(kind), id, location)
    }

    pub fn new_integer(value: i128, id: AstId, location: SourceLocation) -> AstNode {
        AstNode::new(AstStatement::Literal(AstLiteral::Integer(value)), id, location)
    }

    pub fn new_real(value: String, id: AstId, location: SourceLocation) -> AstNode {
        AstNode::new(AstStatement::Literal(AstLiteral::Real(value)), id, location)
    }

    pub fn new_string(
        value: impl Into<String>,
        is_wide: bool,
        id: AstId,
        location: SourceLocation,
    ) -> AstNode {
        AstNode::new(
            AstStatement::Literal(AstLiteral::String(StringValue { value: value.into(), is_wide })),
            id,
            location,
        )
    }

    /// Returns true if the given token is an integer or float and zero.
    pub fn is_zero(&self) -> bool {
        try_from!(self, AstLiteral).is_some_and(|it| it.is_zero())
    }

    pub fn is_binary_expression(&self) -> bool {
        matches!(self.stmt, AstStatement::BinaryExpression(..))
    }

    pub fn is_literal_array(&self) -> bool {
        matches!(self.stmt, AstStatement::Literal(AstLiteral::Array(..), ..))
    }

    pub fn is_literal(&self) -> bool {
        matches!(self.stmt, AstStatement::Literal(..))
    }

    pub fn is_literal_integer(&self) -> bool {
        matches!(self.stmt, AstStatement::Literal(AstLiteral::Integer(..), ..))
    }

    pub fn get_literal_integer_value(&self) -> Option<i128> {
        try_from!(self, AstLiteral).map(|it| it.get_literal_integer_value()).unwrap_or_default()
    }

    pub fn is_identifier(&self) -> bool {
        matches!(self.stmt, AstStatement::Identifier(..))
    }

    pub fn is_default_value(&self) -> bool {
        matches!(self.stmt, AstStatement::DefaultValue { .. })
    }

    /// Negates the given element by adding it to a not expression
    pub fn negate(self: AstNode, mut id_provider: IdProvider) -> AstNode {
        let location = self.get_location();
        AstFactory::create_not_expression(self, location, id_provider.next_id())
    }

    pub fn is_template(&self) -> bool {
        matches!(
            self.stmt,
            AstStatement::HardwareAccess(HardwareAccess { access: DirectAccessType::Template, .. })
        )
    }
}

#[derive(Clone, Copy, Debug, PartialEq, Eq)]
pub enum Operator {
    Plus,
    Minus,
    Multiplication,
    Exponentiation,
    Division,
    Equal,
    NotEqual,
    Modulo,
    Less,
    Greater,
    LessOrEqual,
    GreaterOrEqual,
    Not,
    And,
    Or,
    Xor,
}

impl Display for Operator {
    fn fmt(&self, f: &mut Formatter<'_>) -> std::fmt::Result {
        let symbol = match self {
            Operator::Plus => "+",
            Operator::Minus => "-",
            Operator::Multiplication => "*",
            Operator::Division => "/",
            Operator::Equal => "=",
            Operator::Modulo => "MOD",
            Operator::Exponentiation => "**",
            _ => unimplemented!(),
        };
        f.write_str(symbol)
    }
}

/// enum_elements should be the statement between then enum's brackets ( )
/// e.g. x : ( this, that, etc)
pub fn get_enum_element_names(enum_elements: &AstNode) -> Vec<String> {
    flatten_expression_list(enum_elements)
        .into_iter()
        .filter(|it| matches!(it.stmt, AstStatement::Identifier(..) | AstStatement::Assignment(..)))
        .map(get_enum_element_name)
        .collect()
}

/// expects a Reference or an Assignment
pub fn get_enum_element_name(enum_element: &AstNode) -> String {
    match &enum_element.stmt {
        AstStatement::Identifier(name, ..) => name.to_string(),
        AstStatement::Assignment(Assignment { left, .. }, ..) => left
            .get_flat_reference_name()
            .map(|it| it.to_string())
            .expect("left of assignment not a reference"),
        _ => {
            unreachable!("expected {:?} to be a Reference or Assignment", enum_element);
        }
    }
}

/// flattens expression-lists and MultipliedStatements into a vec of statements.
/// It can also handle nested structures like 2(3(4,5))
pub fn flatten_expression_list(list: &AstNode) -> Vec<&AstNode> {
    match &list.stmt {
        AstStatement::ExpressionList(expressions, ..) => {
            expressions.iter().by_ref().flat_map(flatten_expression_list).collect()
        }
        AstStatement::MultipliedStatement(MultipliedStatement { multiplier, element }, ..) => {
            std::iter::repeat(flatten_expression_list(element)).take(*multiplier as usize).flatten().collect()
        }
        AstStatement::ParenExpression(expression) => flatten_expression_list(expression),
        _ => vec![list],
    }
}

pub fn steal_expression_list(list: &mut AstNode) -> Vec<AstNode> {
    match &mut list.stmt {
        AstStatement::ExpressionList(expressions, ..) => std::mem::take(expressions),
        AstStatement::ParenExpression(expression) => steal_expression_list(expression),
        _ => {
            let node = std::mem::take(list);
            vec![node]
        }
    }
}

pub fn pre_process(unit: &mut CompilationUnit, id_provider: IdProvider) {
    pre_processor::pre_process(unit, id_provider)
}
impl Operator {
    /// returns true, if this operator is a comparison operator,
    /// resulting in a bool value
    /// (=, <>, >, <, >=, <=)
    pub fn is_comparison_operator(&self) -> bool {
        matches!(
            self,
            Operator::Equal
                | Operator::NotEqual
                | Operator::Less
                | Operator::Greater
                | Operator::LessOrEqual
                | Operator::GreaterOrEqual
        )
    }
}

#[cfg(test)]
mod tests {
    use crate::ast::{ArgumentProperty, DeclarationKind, PouType, VariableBlockType};

    #[test]
    fn display_pou() {
        assert_eq!(PouType::Program.to_string(), "Program");
        assert_eq!(PouType::Function.to_string(), "Function");
        assert_eq!(PouType::FunctionBlock.to_string(), "FunctionBlock");
        assert_eq!(PouType::Action.to_string(), "Action");
        assert_eq!(PouType::Class.to_string(), "Class");
<<<<<<< HEAD
        assert_eq!(PouType::Method { parent: String::new() }.to_string(), "Method");
=======
        assert_eq!(
            PouType::Method {
                parent: String::new(),
                property: None,
                declaration_kind: DeclarationKind::Concrete
            }
            .to_string(),
            "Method"
        );
>>>>>>> da17446a
    }

    #[test]
    fn display_variable_block_type() {
        assert_eq!(VariableBlockType::Local.to_string(), "Local");
        assert_eq!(VariableBlockType::Temp.to_string(), "Temp");
        assert_eq!(VariableBlockType::Input(ArgumentProperty::ByVal).to_string(), "Input");
        assert_eq!(VariableBlockType::Input(ArgumentProperty::ByRef).to_string(), "Input");
        assert_eq!(VariableBlockType::Output.to_string(), "Output");
        assert_eq!(VariableBlockType::Global.to_string(), "Global");
        assert_eq!(VariableBlockType::InOut.to_string(), "InOut");
    }
}

pub struct AstFactory {}

impl AstFactory {
    pub fn create_empty_statement(location: SourceLocation, id: AstId) -> AstNode {
        AstNode { stmt: AstStatement::EmptyStatement(EmptyStatement {}), location, id }
        // AstStatement::EmptyStatement (  EmptyStatement {}, location, id }
    }

    pub fn create_return_statement(
        condition: Option<AstNode>,
        location: SourceLocation,
        id: AstId,
    ) -> AstNode {
        let condition = condition.map(Box::new);
        AstNode { stmt: AstStatement::ReturnStatement(ReturnStatement { condition }), location, id }
    }

    pub fn create_exit_statement(location: SourceLocation, id: AstId) -> AstNode {
        AstNode { stmt: AstStatement::ExitStatement(()), location, id }
    }

    pub fn create_continue_statement(location: SourceLocation, id: AstId) -> AstNode {
        AstNode { stmt: AstStatement::ContinueStatement(()), location, id }
    }

    pub fn create_case_condition(result: AstNode, location: SourceLocation, id: AstId) -> AstNode {
        AstNode { stmt: AstStatement::CaseCondition(Box::new(result)), id, location }
    }

    pub fn create_vla_range_statement(location: SourceLocation, id: AstId) -> AstNode {
        AstNode { stmt: AstStatement::VlaRangeStatement, id, location }
    }

    pub fn create_literal(kind: AstLiteral, location: SourceLocation, id: AstId) -> AstNode {
        AstNode { stmt: AstStatement::Literal(kind), id, location }
    }

    pub fn create_hardware_access(
        access: DirectAccessType,
        direction: HardwareAccessType,
        address: Vec<AstNode>,
        location: SourceLocation,
        id: usize,
    ) -> AstNode {
        AstNode {
            stmt: AstStatement::HardwareAccess(HardwareAccess { access, direction, address }),
            location,
            id,
        }
    }

    pub fn create_default_value(location: SourceLocation, id: AstId) -> AstNode {
        AstNode { stmt: AstStatement::DefaultValue(DefaultValue {}), location, id }
    }

    pub fn create_expression_list(expressions: Vec<AstNode>, location: SourceLocation, id: AstId) -> AstNode {
        AstNode { stmt: AstStatement::ExpressionList(expressions), location, id }
    }

    pub fn create_paren_expression(expression: AstNode, location: SourceLocation, id: AstId) -> AstNode {
        AstNode { stmt: AstStatement::ParenExpression(Box::new(expression)), location, id }
    }

    /// creates a new if-statement
    pub fn create_if_statement(
        blocks: Vec<ConditionalBlock>,
        else_block: Vec<AstNode>,
        location: SourceLocation,
        id: AstId,
    ) -> AstNode {
        AstNode {
            stmt: AstStatement::ControlStatement(AstControlStatement::If(IfStatement { blocks, else_block })),
            location,
            id,
        }
    }

    ///  creates a new for loop statement
    pub fn create_for_loop(
        counter: AstNode,
        start: AstNode,
        end: AstNode,
        by_step: Option<AstNode>,
        body: Vec<AstNode>,
        location: SourceLocation,
        id: AstId,
    ) -> AstNode {
        AstNode {
            stmt: AstStatement::ControlStatement(AstControlStatement::ForLoop(ForLoopStatement {
                counter: Box::new(counter),
                start: Box::new(start),
                end: Box::new(end),
                by_step: by_step.map(Box::new),
                body,
            })),
            location,
            id,
        }
    }

    /// creates a new while statement
    pub fn create_while_statement(
        condition: AstNode,
        body: Vec<AstNode>,
        location: SourceLocation,
        id: AstId,
    ) -> AstNode {
        AstNode {
            stmt: AstStatement::ControlStatement(AstControlStatement::WhileLoop(LoopStatement {
                condition: Box::new(condition),
                body,
            })),
            id,
            location,
        }
    }

    /// creates a new repeat-statement
    pub fn create_repeat_statement(
        condition: AstNode,
        body: Vec<AstNode>,
        location: SourceLocation,
        id: AstId,
    ) -> AstNode {
        AstNode {
            stmt: AstStatement::ControlStatement(AstControlStatement::RepeatLoop(LoopStatement {
                condition: Box::new(condition),
                body,
            })),
            id,
            location,
        }
    }

    /// creates a new case-statement
    pub fn create_case_statement(
        selector: AstNode,
        case_blocks: Vec<ConditionalBlock>,
        else_block: Vec<AstNode>,
        location: SourceLocation,
        id: AstId,
    ) -> AstNode {
        AstNode {
            stmt: AstStatement::ControlStatement(AstControlStatement::Case(CaseStatement {
                selector: Box::new(selector),
                case_blocks,
                else_block,
            })),
            id,
            location,
        }
    }

    /// creates an or-expression
    pub fn create_or_expression(left: AstNode, right: AstNode) -> AstNode {
        let id = left.get_id();
        let location = left.get_location().span(&right.get_location());
        AstNode {
            stmt: AstStatement::BinaryExpression(BinaryExpression {
                left: Box::new(left),
                right: Box::new(right),
                operator: Operator::Or,
            }),
            id,
            location,
        }
    }

    /// creates a not-expression
    pub fn create_not_expression(operator: AstNode, location: SourceLocation, id: usize) -> AstNode {
        AstNode {
            stmt: AstStatement::UnaryExpression(UnaryExpression {
                value: Box::new(operator),
                operator: Operator::Not,
            }),
            id,
            location,
        }
    }

    /// creates a new Identifier
    pub fn create_identifier<T, U>(name: T, location: U, id: AstId) -> AstNode
    where
        T: Into<String>,
        U: Into<SourceLocation>,
    {
        AstNode::new(AstStatement::Identifier(name.into()), id, location.into())
    }

    pub fn create_unary_expression(
        operator: Operator,
        value: AstNode,
        location: SourceLocation,
        id: AstId,
    ) -> AstNode {
        AstNode {
            stmt: AstStatement::UnaryExpression(UnaryExpression { operator, value: Box::new(value) }),
            location,
            id,
        }
    }

    pub fn create_assignment(left: AstNode, right: AstNode, id: AstId) -> AstNode {
        let location = left.location.span(&right.location);
        AstNode {
            stmt: AstStatement::Assignment(Assignment { left: Box::new(left), right: Box::new(right) }),
            id,
            location,
        }
    }

    pub fn create_output_assignment(left: AstNode, right: AstNode, id: AstId) -> AstNode {
        let location = left.location.span(&right.location);
        AstNode::new(
            AstStatement::OutputAssignment(Assignment { left: Box::new(left), right: Box::new(right) }),
            id,
            location,
        )
    }

    // TODO: Merge `create_assignment`, `create_output_assignment` and `create_ref_assignment`
    //       once the the Assignment AstStatements have been merged and a `kind` field is available
    //       I.e. something like `AstStatement::Assignment { data, kind: AssignmentKind { Normal, Output, Reference } }
    //       and then fn create_assignment(kind: AssignmentKind, ...)
    pub fn create_ref_assignment(left: AstNode, right: AstNode, id: AstId) -> AstNode {
        let location = left.location.span(&right.location);
        AstNode::new(
            AstStatement::RefAssignment(Assignment { left: Box::new(left), right: Box::new(right) }),
            id,
            location,
        )
    }

    pub fn create_member_reference(member: AstNode, base: Option<AstNode>, id: AstId) -> AstNode {
        let location = base
            .as_ref()
            .map(|it| it.get_location().span(&member.get_location()))
            .unwrap_or_else(|| member.get_location());
        AstNode {
            stmt: AstStatement::ReferenceExpr(ReferenceExpr {
                access: ReferenceAccess::Member(Box::new(member)),
                base: base.map(Box::new),
            }),
            id,
            location,
        }
    }

    pub fn create_index_reference(
        index: AstNode,
        base: Option<AstNode>,
        id: AstId,
        location: SourceLocation,
    ) -> AstNode {
        AstNode {
            stmt: AstStatement::ReferenceExpr(ReferenceExpr {
                access: ReferenceAccess::Index(Box::new(index)),
                base: base.map(Box::new),
            }),
            id,
            location,
        }
    }

    pub fn create_address_of_reference(base: AstNode, id: AstId, location: SourceLocation) -> AstNode {
        AstNode {
            stmt: AstStatement::ReferenceExpr(ReferenceExpr {
                access: ReferenceAccess::Address,
                base: Some(Box::new(base)),
            }),
            id,
            location,
        }
    }

    pub fn create_deref_reference(base: AstNode, id: AstId, location: SourceLocation) -> AstNode {
        AstNode {
            stmt: AstStatement::ReferenceExpr(ReferenceExpr {
                access: ReferenceAccess::Deref,
                base: Some(Box::new(base)),
            }),
            id,
            location,
        }
    }

    pub fn create_direct_access(
        access: DirectAccessType,
        index: AstNode,
        id: AstId,
        location: SourceLocation,
    ) -> AstNode {
        AstNode {
            stmt: AstStatement::DirectAccess(DirectAccess { access, index: Box::new(index) }),
            location,
            id,
        }
    }

    /// creates a new binary statement
    pub fn create_binary_expression(left: AstNode, operator: Operator, right: AstNode, id: AstId) -> AstNode {
        let location = left.location.span(&right.location);
        AstNode {
            stmt: AstStatement::BinaryExpression(BinaryExpression {
                left: Box::new(left),
                operator,
                right: Box::new(right),
            }),
            id,
            location,
        }
    }

    /// creates a new cast statement
    pub fn create_cast_statement(
        type_name: AstNode,
        stmt: AstNode,
        location: &SourceLocation,
        id: AstId,
    ) -> AstNode {
        let new_location = location.span(&stmt.get_location());
        AstNode {
            stmt: AstStatement::ReferenceExpr(ReferenceExpr {
                access: ReferenceAccess::Cast(Box::new(stmt)),
                base: Some(Box::new(type_name)),
            }),
            id,
            location: new_location,
        }
    }

    pub fn create_call_statement<T>(
        operator: AstNode,
        parameters: Option<AstNode>,
        id: usize,
        location: T,
    ) -> AstNode
    where
        T: Into<SourceLocation>,
    {
        AstNode {
            stmt: AstStatement::CallStatement(CallStatement {
                operator: Box::new(operator),
                parameters: parameters.map(Box::new),
            }),
            location: location.into(),
            id,
        }
    }

    /// creates a new call statement to the given function and parameters
    pub fn create_call_to(
        function_name: String,
        parameters: Vec<AstNode>,
        id: usize,
        parameter_list_id: usize,
        location: &SourceLocation,
    ) -> AstNode {
        AstNode {
            stmt: AstStatement::CallStatement(CallStatement {
                operator: Box::new(AstFactory::create_member_reference(
                    AstFactory::create_identifier(&function_name, location, id),
                    None,
                    id,
                )),
                parameters: Some(Box::new(AstNode::new(
                    AstStatement::ExpressionList(parameters),
                    parameter_list_id,
                    SourceLocation::internal(), //TODO: get real location
                ))),
            }),
            location: location.clone(),
            id,
        }
    }

    pub fn create_multiplied_statement(
        multiplier: u32,
        element: AstNode,
        location: SourceLocation,
        id: AstId,
    ) -> AstNode {
        AstNode {
            stmt: AstStatement::MultipliedStatement(MultipliedStatement {
                multiplier,
                element: Box::new(element),
            }),
            location,
            id,
        }
    }

    pub fn create_range_statement(start: AstNode, end: AstNode, id: AstId) -> AstNode {
        let location = start.location.span(&end.location);
        let data = RangeStatement { start: Box::new(start), end: Box::new(end) };
        AstNode { stmt: AstStatement::RangeStatement(data), id, location }
    }

    pub fn create_call_to_with_ids(
        function_name: &str,
        parameters: Vec<AstNode>,
        location: &SourceLocation,
        mut id_provider: IdProvider,
    ) -> AstNode {
        AstNode {
            stmt: AstStatement::CallStatement(CallStatement {
                operator: Box::new(AstFactory::create_member_reference(
                    AstFactory::create_identifier(function_name, location, id_provider.next_id()),
                    None,
                    id_provider.next_id(),
                )),
                parameters: Some(Box::new(AstFactory::create_expression_list(
                    parameters,
                    SourceLocation::internal(),
                    id_provider.next_id(),
                ))),
            }),
            location: location.clone(),
            id: id_provider.next_id(),
        }
    }

    pub fn create_call_to_check_function_ast(
        check_function_name: &str,
        parameter: AstNode,
        sub_range: Range<AstNode>,
        location: &SourceLocation,
        id_provider: IdProvider,
    ) -> AstNode {
        AstFactory::create_call_to_with_ids(
            check_function_name,
            vec![parameter, sub_range.start, sub_range.end],
            location,
            id_provider,
        )
    }

    pub fn create_jump_statement(
        condition: Box<AstNode>,
        target: Box<AstNode>,
        location: SourceLocation,
        id: AstId,
    ) -> AstNode {
        AstNode { stmt: AstStatement::JumpStatement(JumpStatement { condition, target }), location, id }
    }

    pub fn create_label_statement(name: String, location: SourceLocation, id: AstId) -> AstNode {
        AstNode { stmt: AstStatement::LabelStatement(LabelStatement { name }), location, id }
    }

    pub fn create_plus_one_expression(value: AstNode, location: SourceLocation, id: AstId) -> AstNode {
        let one = AstFactory::create_literal(AstLiteral::Integer(1), location.clone(), id);
        AstFactory::create_binary_expression(value, Operator::Plus, one, id)
    }
}
#[derive(Debug, Clone, PartialEq)]
pub struct EmptyStatement {}

#[derive(Debug, Clone, PartialEq)]
pub struct DefaultValue {}

#[derive(Debug, Clone, PartialEq)]
pub struct CastStatement {
    pub target: Box<AstNode>,
    pub type_name: String,
}

#[derive(Debug, Clone, PartialEq)]
pub struct MultipliedStatement {
    pub multiplier: u32,
    pub element: Box<AstNode>,
}
#[derive(Debug, Clone, PartialEq)]
pub struct ReferenceExpr {
    pub access: ReferenceAccess,
    pub base: Option<Box<AstNode>>,
}

#[derive(Debug, Clone, PartialEq)]
pub struct DirectAccess {
    pub access: DirectAccessType,
    pub index: Box<AstNode>,
}

#[derive(Debug, Clone, PartialEq)]
pub struct HardwareAccess {
    pub direction: HardwareAccessType,
    pub access: DirectAccessType,
    pub address: Vec<AstNode>,
}

#[derive(Debug, Clone, PartialEq)]
pub struct BinaryExpression {
    pub operator: Operator,
    pub left: Box<AstNode>,
    pub right: Box<AstNode>,
}

#[derive(Debug, Clone, PartialEq)]
pub struct UnaryExpression {
    pub operator: Operator,
    pub value: Box<AstNode>,
}

#[derive(Debug, Clone, PartialEq)]
pub struct RangeStatement {
    pub start: Box<AstNode>,
    pub end: Box<AstNode>,
}

#[derive(Debug, Clone, PartialEq)]
pub struct Assignment {
    pub left: Box<AstNode>,
    pub right: Box<AstNode>,
}

#[derive(Debug, Clone, PartialEq)]
pub struct CallStatement {
    pub operator: Box<AstNode>,
    pub parameters: Option<Box<AstNode>>,
}

/// Represents a conditional jump from current location to a specified label
#[derive(Debug, Clone, PartialEq)]
pub struct JumpStatement {
    /// The condition based on which the current statement will perform a jump
    pub condition: Box<AstNode>,
    /// The target location (Label) the statement will jump to
    pub target: Box<AstNode>,
}

/// Represents a location in code that could be jumbed to
#[derive(Debug, Clone, PartialEq)]
pub struct LabelStatement {
    pub name: String,
}

#[derive(Debug, Clone, PartialEq)]
pub struct Allocation {
    pub name: String,
    pub reference_type: String,
}

impl HardwareAccess {
    pub fn get_mangled_variable_name(&self) -> String {
        let HardwareAccess { direction, address, .. } = self;
        let direction = match direction {
            HardwareAccessType::Input | HardwareAccessType::Output => "PI",
            HardwareAccessType::Memory => "M",
            HardwareAccessType::Global => "G",
        };
        format!(
            "__{direction}_{}",
            address
                .iter()
                .flat_map(|node| node.get_literal_integer_value())
                .map(|val| val.to_string())
                .collect::<Vec<_>>()
                .join("_")
        )
    }

    pub fn is_template(&self) -> bool {
        matches!(self.access, DirectAccessType::Template)
    }
}<|MERGE_RESOLUTION|>--- conflicted
+++ resolved
@@ -339,14 +339,8 @@
     Method {
         /// The parent of this method, i.e. a function block, class or an interface
         parent: String,
-<<<<<<< HEAD
-=======
-
-        /// The fully qualified name of the property this GET or SET method represents
-        property: Option<String>,
 
         declaration_kind: DeclarationKind,
->>>>>>> da17446a
     },
     Init,
     ProjectInit,
@@ -1371,19 +1365,11 @@
         assert_eq!(PouType::FunctionBlock.to_string(), "FunctionBlock");
         assert_eq!(PouType::Action.to_string(), "Action");
         assert_eq!(PouType::Class.to_string(), "Class");
-<<<<<<< HEAD
-        assert_eq!(PouType::Method { parent: String::new() }.to_string(), "Method");
-=======
         assert_eq!(
-            PouType::Method {
-                parent: String::new(),
-                property: None,
-                declaration_kind: DeclarationKind::Concrete
-            }
-            .to_string(),
+            PouType::Method { parent: String::new(), declaration_kind: DeclarationKind::Concrete }
+                .to_string(),
             "Method"
         );
->>>>>>> da17446a
     }
 
     #[test]
