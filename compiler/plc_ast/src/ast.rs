--- conflicted
+++ resolved
@@ -1157,17 +1157,16 @@
         matches!(self, AstStatement::Literal { kind: AstLiteral::Array(..), .. })
     }
 
-<<<<<<< HEAD
+    pub fn is_literal(&self) -> bool {
+        matches!(self, AstStatement::Literal { .. })
+    }
+
     pub fn get_literal_array(&self) -> Option<&Array> {
         if let AstStatement::Literal { kind: AstLiteral::Array(array), .. } = self {
             return Some(array);
         }
 
         None
-=======
-    pub fn is_literal(&self) -> bool {
-        matches!(self, AstStatement::Literal { .. })
->>>>>>> 7d17dc62
     }
 }
 
