--- conflicted
+++ resolved
@@ -75,7 +75,6 @@
     pub implementations: Vec<PropertyImplementation>,
 }
 
-/// The declaration and implementation of a properties accessor (GET or SET)
 #[derive(Debug, PartialEq, Clone)]
 pub struct PropertyImplementation {
     pub kind: PropertyKind,
@@ -354,12 +353,9 @@
         /// The parent of this method, i.e. a function block, class or an interface
         parent: String,
 
-<<<<<<< HEAD
         /// The property name (pre-mangled) and its type, if the method originated from a property
         property: Option<(String, PropertyKind)>,
 
-=======
->>>>>>> c74f3b51
         declaration_kind: DeclarationKind,
     },
     Init,
@@ -1386,8 +1382,12 @@
         assert_eq!(PouType::Action.to_string(), "Action");
         assert_eq!(PouType::Class.to_string(), "Class");
         assert_eq!(
-            PouType::Method { parent: String::new(), declaration_kind: DeclarationKind::Concrete }
-                .to_string(),
+            PouType::Method {
+                parent: String::new(),
+                property: None,
+                declaration_kind: DeclarationKind::Concrete
+            }
+            .to_string(),
             "Method"
         );
     }
