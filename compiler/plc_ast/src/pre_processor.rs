--- conflicted
+++ resolved
@@ -6,12 +6,9 @@
 
 use crate::{
     ast::{
-<<<<<<< HEAD
-        flatten_expression_list, Assignment, AstFactory, AstNode, AstStatement, CompilationUnit, ConfigVariable, DataType, DataTypeDeclaration, DirectAccessType, HardwareAccess, HardwareAccessType, Operator, Pou, UserTypeDeclaration, Variable, VariableBlock, VariableBlockType
-=======
-        flatten_expression_list, Assignment, AstFactory, AstNode, AstStatement, CompilationUnit, DataType,
-        DataTypeDeclaration, Operator, Pou, UserTypeDeclaration, Variable, VariableBlock, VariableBlockType,
->>>>>>> c2b77126
+        flatten_expression_list, Assignment, AstFactory, AstNode, AstStatement, CompilationUnit,
+        ConfigVariable, DataType, DataTypeDeclaration, Operator, Pou, UserTypeDeclaration, Variable,
+        VariableBlock, VariableBlockType,
     },
     literals::AstLiteral,
     provider::IdProvider,
@@ -159,13 +156,8 @@
 
         // In any case, we have to inject initializers into aliased hardware access variables
         if let Some(ref node) = global_var.address {
-<<<<<<< HEAD
-            if let AstStatement::HardwareAccess(HardwareAccess { direction, access, address }) = &node.stmt {
-                let name = mangle_hardware_access_variable_name(direction, address);
-=======
             if let AstStatement::HardwareAccess(hardware) = &node.stmt {
                 let name = hardware.get_mangled_variable_name();
->>>>>>> c2b77126
 
                 // %I*: DWORD; should not be declared at this stage, it is just skipped
                 if hardware.is_template() {
@@ -192,6 +184,10 @@
         }
     }
 
+    update_generated_globals(unit, mangled_globals);
+}
+
+fn update_generated_globals(unit: &mut CompilationUnit, mangled_globals: Vec<Variable>) {
     let mut block = if let Some(index) = unit.global_vars.iter().position(|block| {
         block.variable_block_type == VariableBlockType::Global && block.location.is_internal()
     }) {
@@ -207,36 +203,18 @@
     unit.global_vars.push(block);
 }
 
-fn mangle_hardware_access_variable_name(direction: &HardwareAccessType, address: &Vec<AstNode>) -> String {
-    let direction = match direction {
-        HardwareAccessType::Input | HardwareAccessType::Output => "PI",
-        HardwareAccessType::Memory => "M",
-        HardwareAccessType::Global => "G",
-    };
-    format!(
-        "__{direction}_{}",
-        address
-            .iter()
-            .flat_map(|node| node.get_literal_integer_value())
-            .map(|val| val.to_string())
-            .collect::<Vec<_>>()
-            .join("_")
-    )
-}
-
 fn process_var_config_variables(unit: &mut CompilationUnit) {
     let variables =
         unit.var_config.iter().filter_map(|ConfigVariable { data_type, address, location, .. }| {
-            let AstStatement::HardwareAccess(HardwareAccess { direction, access, address }) = &address.stmt
-            else {
+            let AstStatement::HardwareAccess(hardware) = &address.stmt else {
                 unreachable!("Must be parsed as hardware access")
             };
 
-            if matches!(access, DirectAccessType::Template) {
+            if hardware.is_template() {
                 return None;
             }
 
-            let name = mangle_hardware_access_variable_name(direction, address);
+            let name = hardware.get_mangled_variable_name();
 
             Some(Variable {
                 name,
@@ -247,15 +225,7 @@
             })
         });
 
-    unit.global_vars.push(VariableBlock {
-        access: crate::ast::AccessModifier::Protected,
-        constant: false,
-        retain: false,
-        variables: variables.collect(),
-        variable_block_type: VariableBlockType::Global,
-        linkage: crate::ast::LinkageType::Internal,
-        location: SourceLocation::internal(),
-    });
+    update_generated_globals(unit, variables.collect())
 }
 
 fn build_enum_initializer(
