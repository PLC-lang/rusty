--- conflicted
+++ resolved
@@ -6,13 +6,8 @@
 
 use crate::{
     ast::{
-<<<<<<< HEAD
         flatten_expression_list, Assignment, AstFactory, AstStatement, AstStatementKind, CompilationUnit,
-        DataType, DataTypeDeclaration, Operator, Pou, SourceRange, UserTypeDeclaration, Variable,
-=======
-        flatten_expression_list, AstFactory, AstStatement, CompilationUnit, DataType, DataTypeDeclaration,
-        Operator, Pou, UserTypeDeclaration, Variable,
->>>>>>> 98e9a0f9
+        DataType, DataTypeDeclaration, Operator, Pou, UserTypeDeclaration, Variable,
     },
     literals::AstLiteral,
     provider::IdProvider,
@@ -134,10 +129,13 @@
                         .collect::<Vec<AstStatement>>();
                     // if the enum is empty, we dont change anything
                     if !initialized_enum_elements.is_empty() {
+                        // we can safely unwrap because we checked the vec
+                        let start_loc = initialized_enum_elements.iter().next().expect("non empty vec").get_location();
+                        let end_loc = initialized_enum_elements.iter().last().expect("non empty vec").get_location();
                         //swap the expression list with our new Assignments
                         let expression = AstFactory::create_expression_list(
                             initialized_enum_elements,
-                            SourceRange::undefined(),
+                            start_loc.span(&end_loc),
                             id_provider.next_id(),
                         );
                         let _ = std::mem::replace(original_elements, expression);
