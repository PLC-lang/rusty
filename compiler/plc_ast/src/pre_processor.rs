// Copyright (c) 2020 Ghaith Hachem and Mathias Rieder

use rustc_hash::FxHashMap;

use plc_util::convention::internal_type_name;

use crate::{
    ast::{
        flatten_expression_list, Assignment, AstFactory, AstNode, AstStatement, CompilationUnit, DataType,
<<<<<<< HEAD
        DataTypeDeclaration, Operator, Pou, UserTypeDeclaration, Variable, VariableBlockType,
=======
        DataTypeDeclaration, DirectAccessType, HardwareAccess, HardwareAccessType, Operator, Pou,
        UserTypeDeclaration, Variable, VariableBlock, VariableBlockType,
>>>>>>> 801c98f3
    },
    literals::AstLiteral,
    provider::IdProvider,
};
use plc_source::source_location::SourceLocation;

pub fn pre_process(unit: &mut CompilationUnit, mut id_provider: IdProvider) {
    //process all local variables from POUs
    for pou in unit.units.iter_mut() {
        //Find all generic types in that pou
        let generic_types = preprocess_generic_structs(pou);
        unit.user_types.extend(generic_types);

        let local_variables = pou
            .variable_blocks
            .iter_mut()
            .flat_map(|it| it.variables.iter_mut())
            .filter(|it| should_generate_implicit_type(it));

        for var in local_variables {
            pre_process_variable_data_type(pou.name.as_str(), var, &mut unit.user_types)
        }

        //Generate implicit type for returns
        preprocess_return_type(pou, &mut unit.user_types);
    }

    //process all variables from GVLs
    process_global_variables(unit, &mut id_provider);

    //process all variables in dataTypes
    let mut new_types = vec![];
    for dt in unit.user_types.iter_mut() {
        {
            match &mut dt.data_type {
                DataType::StructType { name, variables, .. } => {
                    let name: &str = name.as_ref().map(|it| it.as_str()).unwrap_or("undefined");
                    variables
                        .iter_mut()
                        .filter(|it| should_generate_implicit_type(it))
                        .for_each(|var| pre_process_variable_data_type(name, var, &mut new_types));
                }
                DataType::ArrayType { name, referenced_type, .. }
                | DataType::PointerType { name, referenced_type, .. }
                    if should_generate_implicit(referenced_type) =>
                {
                    let name: &str = name.as_ref().map(|it| it.as_str()).unwrap_or("undefined");

                    let type_name = internal_type_name("", name);
                    let type_ref = DataTypeDeclaration::DataTypeReference {
                        referenced_type: type_name.clone(),
                        location: SourceLocation::internal(), //return_type.get_location(),
                    };
                    let datatype = std::mem::replace(referenced_type, Box::new(type_ref));
                    if let DataTypeDeclaration::DataTypeDefinition { mut data_type, location, scope } =
                        *datatype
                    {
                        data_type.set_name(type_name);
                        add_nested_datatypes(name, &mut data_type, &mut new_types, &location);
                        let data_type = UserTypeDeclaration { data_type, initializer: None, location, scope };
                        new_types.push(data_type);
                    }
                }
                DataType::EnumType { elements, .. }
                    if matches!(elements.stmt, AstStatement::EmptyStatement { .. }) =>
                {
                    //avoid empty statements, just use an empty expression list to make it easier to work with
                    let _ = std::mem::replace(&mut elements.stmt, AstStatement::ExpressionList(vec![]));
                }
                DataType::EnumType { elements: original_elements, name: Some(enum_name), .. }
                    if !matches!(original_elements.stmt, AstStatement::EmptyStatement { .. }) =>
                {
                    let mut last_name: Option<String> = None;

                    fn extract_flat_ref_name(statement: &AstNode) -> &str {
                        statement.get_flat_reference_name().expect("expected assignment")
                    }

                    let initialized_enum_elements = flatten_expression_list(original_elements)
                        .iter()
                        .map(|it| match &it.stmt {
                            AstStatement::Assignment(Assignment { left, right }) => {
                                //<element-name, initializer, location>
                                (
                                    extract_flat_ref_name(left.as_ref()),
                                    Some(*right.clone()),
                                    it.get_location(),
                                )
                            }
                            _ => (extract_flat_ref_name(it), None, it.get_location()),
                        })
                        .map(|(element_name, initializer, location)| {
                            let enum_literal = initializer.unwrap_or_else(|| {
                                build_enum_initializer(&last_name, &location, &mut id_provider, enum_name)
                            });
                            last_name = Some(element_name.to_string());
                            AstFactory::create_assignment(
                                AstFactory::create_member_reference(
                                    AstFactory::create_identifier(
                                        element_name,
                                        &location,
                                        id_provider.next_id(),
                                    ),
                                    None,
                                    id_provider.next_id(),
                                ),
                                enum_literal,
                                id_provider.next_id(),
                            )
                        })
                        .collect::<Vec<AstNode>>();
                    // if the enum is empty, we dont change anything
                    if !initialized_enum_elements.is_empty() {
                        // we can safely unwrap because we checked the vec
                        let start_loc =
                            initialized_enum_elements.first().expect("non empty vec").get_location();
                        let end_loc =
                            initialized_enum_elements.iter().last().expect("non empty vec").get_location();
                        //swap the expression list with our new Assignments
                        let expression = AstFactory::create_expression_list(
                            initialized_enum_elements,
                            start_loc.span(&end_loc),
                            id_provider.next_id(),
                        );
                        let _ = std::mem::replace(original_elements, expression);
                    }
                }
                _ => {}
            }
        }
    }
    unit.user_types.append(&mut new_types);
}

fn process_global_variables(unit: &mut CompilationUnit, id_provider: &mut IdProvider) {
    let mut mangled_globals = Vec::new();

    for global_var in unit.global_vars.iter_mut().flat_map(|block| block.variables.iter_mut()) {
        let ref_ty = global_var.data_type_declaration.get_inner_pointer_ty();

        if should_generate_implicit_type(global_var) {
            pre_process_variable_data_type("global", global_var, &mut unit.user_types)
        }

        // In any case, we have to inject initializers into aliased hardware access variables
        if let Some(ref node) = global_var.address {
            if let AstStatement::HardwareAccess(hardware) = &node.stmt {
                let name = hardware.get_mangled_variable_name();

                // %I*: DWORD; should not be declared at this stage, it is just skipped
                if hardware.is_template() {
                    continue;
                }

                let mangled_initializer = AstFactory::create_member_reference(
                    AstFactory::create_identifier(&name, SourceLocation::internal(), id_provider.next_id()),
                    None,
                    id_provider.next_id(),
                );

                global_var.initializer = Some(mangled_initializer);

                let internal_mangled_var = Variable {
                    name,
                    data_type_declaration: ref_ty.unwrap_or(global_var.data_type_declaration.clone()),
                    initializer: None,
                    address: None,
                    location: node.location.clone(),
                };
                mangled_globals.push(internal_mangled_var);
            }
        }
    }

    let mut block = if let Some(index) = unit.global_vars.iter().position(|block| {
        block.variable_block_type == VariableBlockType::Global && block.location.is_internal()
    }) {
        unit.global_vars.remove(index)
    } else {
        VariableBlock::default().with_block_type(VariableBlockType::Global)
    };
    for var in mangled_globals {
        if !block.variables.contains(&var) {
            block.variables.push(var);
        }
    }
    unit.global_vars.push(block);
}

fn build_enum_initializer(
    last_name: &Option<String>,
    location: &SourceLocation,
    id_provider: &mut IdProvider,
    enum_name: &mut str,
) -> AstNode {
    if let Some(last_element) = last_name.as_ref() {
        // generate a `enum#last + 1` statement
        let enum_ref = AstFactory::create_identifier(last_element, location, id_provider.next_id());
        let type_element = AstFactory::create_member_reference(
            AstFactory::create_identifier(enum_name, location, id_provider.next_id()),
            None,
            id_provider.next_id(),
        );
        AstFactory::create_binary_expression(
            AstFactory::create_cast_statement(type_element, enum_ref, location, id_provider.next_id()),
            Operator::Plus,
            AstNode::new_literal(AstLiteral::new_integer(1), id_provider.next_id(), location.clone()),
            id_provider.next_id(),
        )
    } else {
        AstNode::new_literal(AstLiteral::new_integer(0), id_provider.next_id(), location.clone())
    }
}

fn preprocess_generic_structs(pou: &mut Pou) -> Vec<UserTypeDeclaration> {
    let mut generic_types = FxHashMap::default();
    let mut types = vec![];
    for binding in &pou.generics {
        let new_name = format!("__{}__{}", pou.name, binding.name); // TODO: Naming convention (see plc_util/src/convention.rs)

        //Generate a type for the generic
        let data_type = UserTypeDeclaration {
            data_type: DataType::GenericType {
                name: new_name.clone(),
                generic_symbol: binding.name.clone(),
                nature: binding.nature,
            },
            initializer: None,
            scope: Some(pou.name.clone()),
            location: pou.location.clone(),
        };
        types.push(data_type);
        generic_types.insert(binding.name.clone(), new_name);
    }
    for var in pou.variable_blocks.iter_mut().flat_map(|it| it.variables.iter_mut()) {
        replace_generic_type_name(&mut var.data_type_declaration, &generic_types);
    }
    if let Some(datatype) = pou.return_type.as_mut() {
        replace_generic_type_name(datatype, &generic_types);
    };
    types
}

fn preprocess_return_type(pou: &mut Pou, types: &mut Vec<UserTypeDeclaration>) {
    if let Some(return_type) = &pou.return_type {
        if should_generate_implicit(return_type) {
            let type_name = format!("__{}_return", &pou.name); // TODO: Naming convention (see plc_util/src/convention.rs)
            let type_ref = DataTypeDeclaration::DataTypeReference {
                referenced_type: type_name.clone(),
                location: return_type.get_location(),
            };
            let datatype = std::mem::replace(&mut pou.return_type, Some(type_ref));
            if let Some(DataTypeDeclaration::DataTypeDefinition { mut data_type, location, scope }) = datatype
            {
                data_type.set_name(type_name);
                add_nested_datatypes(pou.name.as_str(), &mut data_type, types, &location);
                let data_type = UserTypeDeclaration { data_type, initializer: None, location, scope };
                types.push(data_type);
            }
        }
    }
}

fn should_generate_implicit(datatype: &DataTypeDeclaration) -> bool {
    match datatype {
        DataTypeDeclaration::DataTypeReference { .. } => false,
        DataTypeDeclaration::DataTypeDefinition { data_type: DataType::VarArgs { .. }, .. } => false,
        DataTypeDeclaration::DataTypeDefinition { .. } => true,
    }
}

fn should_generate_implicit_type(variable: &Variable) -> bool {
    should_generate_implicit(&variable.data_type_declaration)
}

fn pre_process_variable_data_type(
    container_name: &str,
    variable: &mut Variable,
    types: &mut Vec<UserTypeDeclaration>,
) {
    let new_type_name = internal_type_name(&format!("{container_name}_"), &variable.name);
    if let DataTypeDeclaration::DataTypeDefinition { mut data_type, location, scope } =
        variable.replace_data_type_with_reference_to(new_type_name.clone())
    {
        // create index entry
        add_nested_datatypes(new_type_name.as_str(), &mut data_type, types, &location);
        data_type.set_name(new_type_name);
        types.push(UserTypeDeclaration { data_type, initializer: None, location, scope });
    }
    //make sure it gets generated
}

fn add_nested_datatypes(
    container_name: &str,
    datatype: &mut DataType,
    types: &mut Vec<UserTypeDeclaration>,
    location: &SourceLocation,
) {
    let new_type_name = format!("{container_name}_"); // TODO: Naming convention (see plc_util/src/convention.rs)
    if let Some(DataTypeDeclaration::DataTypeDefinition { mut data_type, location: inner_location, scope }) =
        datatype.replace_data_type_with_reference_to(new_type_name.clone(), location)
    {
        data_type.set_name(new_type_name.clone());
        add_nested_datatypes(new_type_name.as_str(), &mut data_type, types, &inner_location);
        types.push(UserTypeDeclaration { data_type, initializer: None, location: location.clone(), scope });
    }
}

fn replace_generic_type_name(dt: &mut DataTypeDeclaration, generics: &FxHashMap<String, String>) {
    match dt {
        DataTypeDeclaration::DataTypeDefinition { data_type, .. } => match data_type {
            DataType::ArrayType { referenced_type, .. }
            | DataType::PointerType { referenced_type, .. }
            | DataType::VarArgs { referenced_type: Some(referenced_type), .. } => {
                replace_generic_type_name(referenced_type.as_mut(), generics)
            }
            _ => {}
        },
        DataTypeDeclaration::DataTypeReference { referenced_type, .. } => {
            if let Some(type_name) = generics.get(referenced_type) {
                referenced_type.clone_from(type_name);
            }
        }
    }
}<|MERGE_RESOLUTION|>--- conflicted
+++ resolved
@@ -7,12 +7,7 @@
 use crate::{
     ast::{
         flatten_expression_list, Assignment, AstFactory, AstNode, AstStatement, CompilationUnit, DataType,
-<<<<<<< HEAD
-        DataTypeDeclaration, Operator, Pou, UserTypeDeclaration, Variable, VariableBlockType,
-=======
-        DataTypeDeclaration, DirectAccessType, HardwareAccess, HardwareAccessType, Operator, Pou,
-        UserTypeDeclaration, Variable, VariableBlock, VariableBlockType,
->>>>>>> 801c98f3
+        DataTypeDeclaration, Operator, Pou, UserTypeDeclaration, Variable, VariableBlock, VariableBlockType,
     },
     literals::AstLiteral,
     provider::IdProvider,
