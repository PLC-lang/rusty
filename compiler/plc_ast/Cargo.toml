[package]
name = "plc_ast"
version = "0.1.0"
edition = "2021"

# See more keys and their definitions at https://doc.rust-lang.org/cargo/reference/manifest.html

[dependencies]
plc_util = { path = "../plc_util" }
plc_source = { path = "../plc_source" }
chrono = { version = "0.4", default-features = false }
serde = { version = "1.0", features = ["derive"] }
<<<<<<< HEAD
derive_more = { version = "0.99.0", features = ["try_into"] }
=======
rustc-hash.workspace = true
>>>>>>> 45f487f2
<|MERGE_RESOLUTION|>--- conflicted
+++ resolved
@@ -10,8 +10,5 @@
 plc_source = { path = "../plc_source" }
 chrono = { version = "0.4", default-features = false }
 serde = { version = "1.0", features = ["derive"] }
-<<<<<<< HEAD
 derive_more = { version = "0.99.0", features = ["try_into"] }
-=======
-rustc-hash.workspace = true
->>>>>>> 45f487f2
+rustc-hash.workspace = true