use crate::diagnostics::Diagnostic;
use crate::diagnostics::ErrNo;
use crate::ErrorFormat;
use crate::FilePath;
use crate::FormatOption;
use crate::OptimizationLevel;
use serde::{Deserialize, Serialize};
use std::fs;
use std::path::Path;

#[derive(Debug, PartialEq, Eq, Serialize, Deserialize)]
pub enum PackageFormat {
    Copy,
    System,
}

#[derive(Serialize, Deserialize)]
pub struct Libraries {
    pub name: String,
    pub path: String,
    pub package: PackageFormat,
    pub include_path: Vec<String>,
}

#[derive(Serialize, Deserialize)]
pub struct Proj {
    pub files: Vec<String>,
    pub compile_type: Option<FormatOption>,
    pub optimization: Option<OptimizationLevel>,
    pub output: String,
    pub error_format: ErrorFormat,
    pub libraries: Option<Vec<Libraries>>,
<<<<<<< HEAD
=======
    pub sysroot: Option<String>,
    pub package_commands: Option<Vec<String>>,
>>>>>>> 6c44b13b
}

pub fn get_project_from_file(build_config: Option<String>) -> Result<Proj, Diagnostic> {
    let filepath = build_config.unwrap_or_else(|| String::from("plc.json"));

    //read from file
    let content = fs::read_to_string(filepath)?;

    //convert file to Object
    let project = serde_json::from_str(&content);
    let project: Proj = match project {
        Ok(project) => project,
        Err(_e) => {
            return Err(Diagnostic::GeneralError {
                message: String::from(r#"An error occured whilest parsing!"#),
                err_no: ErrNo::general__io_err,
            })
        }
    };

    let project = get_path_when_empty(project)?;
    Ok(project)
}

pub fn string_to_filepath(content: Vec<String>) -> Vec<FilePath> {
    let mut filepath: Vec<FilePath> = vec![];
    for item in content {
        filepath.push(FilePath::from(item));
    }
    filepath
}

fn get_path_when_empty(p: Proj) -> Result<Proj, Diagnostic> {
    if let Some(ref libraries) = p.libraries {
        for library in libraries {
            let path = if library.path.is_empty() {
                None
            } else {
                Some(&library.path)
            };
            let path = path
                .map_or(Path::new("."), Path::new)
                .join(&format!("lib{}.so", library.name));
            if !Path::new(&path).is_file() {
                return Err(Diagnostic::GeneralError {
                    message: format!(
                        "The library could not be found at : {}",
                        path.to_string_lossy()
                    ),
                    err_no: ErrNo::general__io_err,
                });
            }
        }
    }
    Ok(p)
}

#[cfg(test)]
mod tests {
    use std::path::PathBuf;
    use std::vec;

    use crate::build::get_project_from_file;
    use crate::{change_filepath_realtiv_to_build_folder, get_number_nested_path, ErrorFormat};
    use crate::{FormatOption, OptimizationLevel};

    use super::Libraries;
    use super::{PackageFormat, Proj};

    #[test]
    fn test_change_filepath_realtiv_to_build_folder() {
        let proj = get_proj();

        let proj_new_paths = change_filepath_realtiv_to_build_folder(proj, 2);

        assert_eq!(
            proj_new_paths.files,
            vec![String::from("../../examples/simple_program.st")]
        );
        if let Some(library) = proj_new_paths.libraries {
            assert_eq!(
                library[0].path,
                String::from("../../tests/integration/data/json/libs/")
            );
            assert_eq!(
                library[0].include_path,
                vec![String::from("../../examples/simple_program.st")]
            );
            assert_eq!(
                library[1].path,
                String::from("../../tests/integration/data/json/libs/")
            );
            assert_eq!(
                library[1].include_path,
                vec![String::from("../../examples/simple_program.st")]
            );
        }
    }

    #[test]
    fn test_get_number_nested_path() {
        let root = PathBuf::from("tests/integration");
        let build_dir = PathBuf::from("tests/integration/data/json/libs");
        assert_eq!(get_number_nested_path(root, build_dir), 3);
    }

    #[test]
    fn check_build_struct_from_file() {
        let test_project = get_proj();
        let proj = get_project_from_file(Some(String::from(
            "tests/integration/data/json/build_description_file.json",
        )))
        .unwrap();

        assert_eq!(test_project.files, proj.files);
        assert_eq!(test_project.compile_type, proj.compile_type);
        assert_eq!(test_project.optimization, proj.optimization);
        assert_eq!(test_project.output, proj.output);
        if let Some(proj_lib) = proj.libraries {
            if let Some(testproj_lib) = test_project.libraries {
                assert_eq!(testproj_lib[0].name, proj_lib[0].name);
                assert_eq!(testproj_lib[0].path, proj_lib[0].path);
                assert_eq!(testproj_lib[0].package, proj_lib[0].package);
                assert_eq!(testproj_lib[0].include_path, proj_lib[0].include_path);
                assert_eq!(testproj_lib[1].name, proj_lib[1].name);
                assert_eq!(testproj_lib[1].path, proj_lib[1].path);
                assert_eq!(testproj_lib[1].package, proj_lib[1].package);
                assert_eq!(testproj_lib[1].include_path, proj_lib[1].include_path);
            }
        }
    }

    fn get_proj() -> Proj {
        Proj {
            files: vec![String::from("examples/simple_program.st")],
            compile_type: Some(FormatOption::Shared),
            optimization: Some(OptimizationLevel::Default),
            output: String::from("proj.so"),
            error_format: ErrorFormat::Rich,
            libraries: Some(vec![
                Libraries {
                    name: String::from("copy"),
                    path: String::from("tests/integration/data/json/libs/"),
                    package: PackageFormat::Copy,
                    include_path: vec![String::from("examples/simple_program.st")],
                },
                Libraries {
                    name: String::from("nocopy"),
                    path: String::from("tests/integration/data/json/libs/"),
                    package: PackageFormat::System,
                    include_path: vec![String::from("examples/simple_program.st")],
                },
            ]),
        }
    }
}<|MERGE_RESOLUTION|>--- conflicted
+++ resolved
@@ -30,11 +30,7 @@
     pub output: String,
     pub error_format: ErrorFormat,
     pub libraries: Option<Vec<Libraries>>,
-<<<<<<< HEAD
-=======
-    pub sysroot: Option<String>,
     pub package_commands: Option<Vec<String>>,
->>>>>>> 6c44b13b
 }
 
 pub fn get_project_from_file(build_config: Option<String>) -> Result<Proj, Diagnostic> {
@@ -188,6 +184,7 @@
                     include_path: vec![String::from("examples/simple_program.st")],
                 },
             ]),
+            package_commands: Some(vec![]),
         }
     }
 }