--- conflicted
+++ resolved
@@ -306,20 +306,13 @@
 
     define void @main_fb(%main_fb* %0) {
     entry:
-<<<<<<< HEAD
+      %this = alloca %main_fb*, align 8
+      store %main_fb* %0, %main_fb** %this, align 8
       %__vtable = getelementptr inbounds %main_fb, %main_fb* %0, i32 0, i32 0
       %i = getelementptr inbounds %main_fb, %main_fb* %0, i32 0, i32 1
       %io = getelementptr inbounds %main_fb, %main_fb* %0, i32 0, i32 2
       %o = getelementptr inbounds %main_fb, %main_fb* %0, i32 0, i32 3
       %v = getelementptr inbounds %main_fb, %main_fb* %0, i32 0, i32 4
-=======
-      %this = alloca %main_fb*, align 8
-      store %main_fb* %0, %main_fb** %this, align 8
-      %i = getelementptr inbounds %main_fb, %main_fb* %0, i32 0, i32 0
-      %io = getelementptr inbounds %main_fb, %main_fb* %0, i32 0, i32 1
-      %o = getelementptr inbounds %main_fb, %main_fb* %0, i32 0, i32 2
-      %v = getelementptr inbounds %main_fb, %main_fb* %0, i32 0, i32 3
->>>>>>> 075f4045
       %vt = alloca i16, align 2
       store i16 2, i16* %vt, align 2
       ret void
@@ -375,20 +368,13 @@
 
     define void @main_fb(%main_fb* %0) {
     entry:
-<<<<<<< HEAD
+      %this = alloca %main_fb*, align 8
+      store %main_fb* %0, %main_fb** %this, align 8
       %__vtable = getelementptr inbounds %main_fb, %main_fb* %0, i32 0, i32 0
       %i = getelementptr inbounds %main_fb, %main_fb* %0, i32 0, i32 1
       %io = getelementptr inbounds %main_fb, %main_fb* %0, i32 0, i32 2
       %o = getelementptr inbounds %main_fb, %main_fb* %0, i32 0, i32 3
       %v = getelementptr inbounds %main_fb, %main_fb* %0, i32 0, i32 4
-=======
-      %this = alloca %main_fb*, align 8
-      store %main_fb* %0, %main_fb** %this, align 8
-      %i = getelementptr inbounds %main_fb, %main_fb* %0, i32 0, i32 0
-      %io = getelementptr inbounds %main_fb, %main_fb* %0, i32 0, i32 1
-      %o = getelementptr inbounds %main_fb, %main_fb* %0, i32 0, i32 2
-      %v = getelementptr inbounds %main_fb, %main_fb* %0, i32 0, i32 3
->>>>>>> 075f4045
       %vt = alloca i16, align 2
       store i16 2, i16* %vt, align 2
       ret void
