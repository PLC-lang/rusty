--- conflicted
+++ resolved
@@ -267,51 +267,6 @@
       store i16 0, i16* %vt, align 2
       ret void
     }
-<<<<<<< HEAD
-    ; ModuleID = '__initializers'
-    source_filename = "__initializers"
-
-    %main_prg = type { i16, i16*, i16, i16 }
-
-    @main_prg_instance = external global %main_prg
-
-    define void @__init_main_prg(%main_prg* %0) {
-    entry:
-      %self = alloca %main_prg*, align 8
-      store %main_prg* %0, %main_prg** %self, align 8
-      ret void
-    }
-
-    declare void @main_prg(%main_prg*)
-
-    define void @__user_init_main_prg(%main_prg* %0) {
-    entry:
-      %self = alloca %main_prg*, align 8
-      store %main_prg* %0, %main_prg** %self, align 8
-      ret void
-    }
-    ; ModuleID = '__init___testproject'
-    source_filename = "__init___testproject"
-
-    %main_prg = type { i16, i16*, i16, i16 }
-
-    @main_prg_instance = external global %main_prg
-    @llvm.global_ctors = appending global [1 x { i32, void ()*, i8* }] [{ i32, void ()*, i8* } { i32 0, void ()* @__init___testproject, i8* null }]
-
-    define void @__init___testproject() {
-    entry:
-      call void @__init_main_prg(%main_prg* @main_prg_instance)
-      call void @__user_init_main_prg(%main_prg* @main_prg_instance)
-      ret void
-    }
-
-    declare void @__init_main_prg(%main_prg*)
-
-    declare void @main_prg(%main_prg*)
-
-    declare void @__user_init_main_prg(%main_prg*)
-=======
->>>>>>> 1e543cdf
     "#);
 }
 
@@ -367,51 +322,6 @@
       store i16 0, i16* %vt, align 2
       ret void
     }
-<<<<<<< HEAD
-    ; ModuleID = '__initializers'
-    source_filename = "__initializers"
-
-    %main_prg = type { i16, i16*, i16, i16 }
-
-    @main_prg_instance = external global %main_prg
-
-    define void @__init_main_prg(%main_prg* %0) {
-    entry:
-      %self = alloca %main_prg*, align 8
-      store %main_prg* %0, %main_prg** %self, align 8
-      ret void
-    }
-
-    declare void @main_prg(%main_prg*)
-
-    define void @__user_init_main_prg(%main_prg* %0) {
-    entry:
-      %self = alloca %main_prg*, align 8
-      store %main_prg* %0, %main_prg** %self, align 8
-      ret void
-    }
-    ; ModuleID = '__init___testproject'
-    source_filename = "__init___testproject"
-
-    %main_prg = type { i16, i16*, i16, i16 }
-
-    @main_prg_instance = external global %main_prg
-    @llvm.global_ctors = appending global [1 x { i32, void ()*, i8* }] [{ i32, void ()*, i8* } { i32 0, void ()* @__init___testproject, i8* null }]
-
-    define void @__init___testproject() {
-    entry:
-      call void @__init_main_prg(%main_prg* @main_prg_instance)
-      call void @__user_init_main_prg(%main_prg* @main_prg_instance)
-      ret void
-    }
-
-    declare void @__init_main_prg(%main_prg*)
-
-    declare void @main_prg(%main_prg*)
-
-    declare void @__user_init_main_prg(%main_prg*)
-=======
->>>>>>> 1e543cdf
     "#);
 }
 
@@ -458,40 +368,6 @@
       store i16 2, i16* %vt, align 2
       ret void
     }
-<<<<<<< HEAD
-    ; ModuleID = '__initializers'
-    source_filename = "__initializers"
-
-    %main_fb = type { i16, i16*, i16, i16 }
-
-    @__main_fb__init = external global %main_fb
-
-    define void @__init_main_fb(%main_fb* %0) {
-    entry:
-      %self = alloca %main_fb*, align 8
-      store %main_fb* %0, %main_fb** %self, align 8
-      ret void
-    }
-
-    declare void @main_fb(%main_fb*)
-
-    define void @__user_init_main_fb(%main_fb* %0) {
-    entry:
-      %self = alloca %main_fb*, align 8
-      store %main_fb* %0, %main_fb** %self, align 8
-      ret void
-    }
-    ; ModuleID = '__init___testproject'
-    source_filename = "__init___testproject"
-
-    @llvm.global_ctors = appending global [1 x { i32, void ()*, i8* }] [{ i32, void ()*, i8* } { i32 0, void ()* @__init___testproject, i8* null }]
-
-    define void @__init___testproject() {
-    entry:
-      ret void
-    }
-=======
->>>>>>> 1e543cdf
     "#);
 }
 
@@ -549,79 +425,6 @@
       store i16 2, i16* %vt, align 2
       ret void
     }
-<<<<<<< HEAD
-    ; ModuleID = '__initializers'
-    source_filename = "__initializers"
-
-    %foo = type { i16, i16, %main_fb }
-    %main_fb = type { i16, i16*, i16, i16 }
-
-    @foo_instance = external global %foo
-    @__main_fb__init = external global %main_fb
-
-    define void @__init_foo(%foo* %0) {
-    entry:
-      %self = alloca %foo*, align 8
-      store %foo* %0, %foo** %self, align 8
-      %deref = load %foo*, %foo** %self, align 8
-      %fb = getelementptr inbounds %foo, %foo* %deref, i32 0, i32 2
-      call void @__init_main_fb(%main_fb* %fb)
-      ret void
-    }
-
-    declare void @foo(%foo*)
-
-    declare void @main_fb(%main_fb*)
-
-    define void @__init_main_fb(%main_fb* %0) {
-    entry:
-      %self = alloca %main_fb*, align 8
-      store %main_fb* %0, %main_fb** %self, align 8
-      ret void
-    }
-
-    define void @__user_init_main_fb(%main_fb* %0) {
-    entry:
-      %self = alloca %main_fb*, align 8
-      store %main_fb* %0, %main_fb** %self, align 8
-      ret void
-    }
-
-    define void @__user_init_foo(%foo* %0) {
-    entry:
-      %self = alloca %foo*, align 8
-      store %foo* %0, %foo** %self, align 8
-      %deref = load %foo*, %foo** %self, align 8
-      %fb = getelementptr inbounds %foo, %foo* %deref, i32 0, i32 2
-      call void @__user_init_main_fb(%main_fb* %fb)
-      ret void
-    }
-    ; ModuleID = '__init___testproject'
-    source_filename = "__init___testproject"
-
-    %foo = type { i16, i16, %main_fb }
-    %main_fb = type { i16, i16*, i16, i16 }
-
-    @foo_instance = external global %foo
-    @__main_fb__init = external global %main_fb
-    @llvm.global_ctors = appending global [1 x { i32, void ()*, i8* }] [{ i32, void ()*, i8* } { i32 0, void ()* @__init___testproject, i8* null }]
-
-    define void @__init___testproject() {
-    entry:
-      call void @__init_foo(%foo* @foo_instance)
-      call void @__user_init_foo(%foo* @foo_instance)
-      ret void
-    }
-
-    declare void @__init_foo(%foo*)
-
-    declare void @foo(%foo*)
-
-    declare void @main_fb(%main_fb*)
-
-    declare void @__user_init_foo(%foo*)
-=======
->>>>>>> 1e543cdf
     "#);
 }
 
@@ -721,51 +524,6 @@
       %main_fun_ret = load i32, i32* %main_fun, align 4
       ret i32 %main_fun_ret
     }
-<<<<<<< HEAD
-    ; ModuleID = '__initializers'
-    source_filename = "__initializers"
-
-    %prg = type { i16, i8 }
-
-    @prg_instance = external global %prg
-
-    define void @__init_prg(%prg* %0) {
-    entry:
-      %self = alloca %prg*, align 8
-      store %prg* %0, %prg** %self, align 8
-      ret void
-    }
-
-    declare void @prg(%prg*)
-
-    define void @__user_init_prg(%prg* %0) {
-    entry:
-      %self = alloca %prg*, align 8
-      store %prg* %0, %prg** %self, align 8
-      ret void
-    }
-    ; ModuleID = '__init___testproject'
-    source_filename = "__init___testproject"
-
-    %prg = type { i16, i8 }
-
-    @prg_instance = external global %prg
-    @llvm.global_ctors = appending global [1 x { i32, void ()*, i8* }] [{ i32, void ()*, i8* } { i32 0, void ()* @__init___testproject, i8* null }]
-
-    define void @__init___testproject() {
-    entry:
-      call void @__init_prg(%prg* @prg_instance)
-      call void @__user_init_prg(%prg* @prg_instance)
-      ret void
-    }
-
-    declare void @__init_prg(%prg*)
-
-    declare void @prg(%prg*)
-
-    declare void @__user_init_prg(%prg*)
-=======
->>>>>>> 1e543cdf
     "#);
 }
 
@@ -833,51 +591,6 @@
 
     attributes #0 = { argmemonly nofree nounwind willreturn }
     attributes #1 = { argmemonly nofree nounwind willreturn writeonly }
-<<<<<<< HEAD
-    ; ModuleID = '__initializers'
-    source_filename = "__initializers"
-
-    %prg = type { [81 x i8] }
-
-    @prg_instance = external global %prg
-
-    define void @__init_prg(%prg* %0) {
-    entry:
-      %self = alloca %prg*, align 8
-      store %prg* %0, %prg** %self, align 8
-      ret void
-    }
-
-    declare void @prg(%prg*)
-
-    define void @__user_init_prg(%prg* %0) {
-    entry:
-      %self = alloca %prg*, align 8
-      store %prg* %0, %prg** %self, align 8
-      ret void
-    }
-    ; ModuleID = '__init___testproject'
-    source_filename = "__init___testproject"
-
-    %prg = type { [81 x i8] }
-
-    @prg_instance = external global %prg
-    @llvm.global_ctors = appending global [1 x { i32, void ()*, i8* }] [{ i32, void ()*, i8* } { i32 0, void ()* @__init___testproject, i8* null }]
-
-    define void @__init___testproject() {
-    entry:
-      call void @__init_prg(%prg* @prg_instance)
-      call void @__user_init_prg(%prg* @prg_instance)
-      ret void
-    }
-
-    declare void @__init_prg(%prg*)
-
-    declare void @prg(%prg*)
-
-    declare void @__user_init_prg(%prg*)
-=======
->>>>>>> 1e543cdf
     "#);
 }
 
@@ -975,65 +688,6 @@
 
     attributes #0 = { argmemonly nofree nounwind willreturn writeonly }
     attributes #1 = { argmemonly nofree nounwind willreturn }
-<<<<<<< HEAD
-    ; ModuleID = '__initializers'
-    source_filename = "__initializers"
-
-    %myStruct = type { i32, i32, i32, [81 x i8] }
-    %main = type { [81 x i8], [81 x i16], [30000 x i32], %myStruct }
-
-    @__myStruct__init = external global %myStruct
-    @main_instance = external global %main
-
-    define void @__init_mystruct(%myStruct* %0) {
-    entry:
-      %self = alloca %myStruct*, align 8
-      store %myStruct* %0, %myStruct** %self, align 8
-      ret void
-    }
-
-    define void @__init_main(%main* %0) {
-    entry:
-      %self = alloca %main*, align 8
-      store %main* %0, %main** %self, align 8
-      %deref = load %main*, %main** %self, align 8
-      %struct1 = getelementptr inbounds %main, %main* %deref, i32 0, i32 3
-      call void @__init_mystruct(%myStruct* %struct1)
-      ret void
-    }
-
-    declare void @main(%main*)
-
-    define void @__user_init_main(%main* %0) {
-    entry:
-      %self = alloca %main*, align 8
-      store %main* %0, %main** %self, align 8
-      ret void
-    }
-    ; ModuleID = '__init___testproject'
-    source_filename = "__init___testproject"
-
-    %main = type { [81 x i8], [81 x i16], [30000 x i32], %myStruct }
-    %myStruct = type { i32, i32, i32, [81 x i8] }
-
-    @main_instance = external global %main
-    @__myStruct__init = external global %myStruct
-    @llvm.global_ctors = appending global [1 x { i32, void ()*, i8* }] [{ i32, void ()*, i8* } { i32 0, void ()* @__init___testproject, i8* null }]
-
-    define void @__init___testproject() {
-    entry:
-      call void @__init_main(%main* @main_instance)
-      call void @__user_init_main(%main* @main_instance)
-      ret void
-    }
-
-    declare void @__init_main(%main*)
-
-    declare void @main(%main*)
-
-    declare void @__user_init_main(%main*)
-=======
->>>>>>> 1e543cdf
     "#);
 }
 
@@ -1093,50 +747,5 @@
       %call = call i8 @StrEqual(i8* %1, i8* %2)
       ret void
     }
-<<<<<<< HEAD
-    ; ModuleID = '__initializers'
-    source_filename = "__initializers"
-
-    %main = type { [81 x i8], [81 x i8] }
-
-    @main_instance = external global %main
-
-    define void @__init_main(%main* %0) {
-    entry:
-      %self = alloca %main*, align 8
-      store %main* %0, %main** %self, align 8
-      ret void
-    }
-
-    declare void @main(%main*)
-
-    define void @__user_init_main(%main* %0) {
-    entry:
-      %self = alloca %main*, align 8
-      store %main* %0, %main** %self, align 8
-      ret void
-    }
-    ; ModuleID = '__init___testproject'
-    source_filename = "__init___testproject"
-
-    %main = type { [81 x i8], [81 x i8] }
-
-    @main_instance = external global %main
-    @llvm.global_ctors = appending global [1 x { i32, void ()*, i8* }] [{ i32, void ()*, i8* } { i32 0, void ()* @__init___testproject, i8* null }]
-
-    define void @__init___testproject() {
-    entry:
-      call void @__init_main(%main* @main_instance)
-      call void @__user_init_main(%main* @main_instance)
-      ret void
-    }
-
-    declare void @__init_main(%main*)
-
-    declare void @main(%main*)
-
-    declare void @__user_init_main(%main*)
-=======
->>>>>>> 1e543cdf
     "#);
 }