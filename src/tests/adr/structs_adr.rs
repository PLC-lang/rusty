use crate::test_utils::tests::codegen;

/// # Architecture Design Record: Structs
/// ST supports C-like structures.
///
#[test]
fn declaring_a_struct() {
    // a struct type ...
    let src = r#"
        TYPE Person:
        STRUCT
            firstName   : STRING;
            lastName    : STRING;
            yearOfBirth : INT;
            isLoggedIn  : BOOL;
        END_STRUCT
        END_TYPE
        "#;

    // ... just translates to a llvm struct type
    insta::assert_snapshot!(codegen(src), @r#"
    ; ModuleID = '<internal>'
    source_filename = "<internal>"

    %Person = type { [81 x i8], [81 x i8], i16, i8 }

    @__Person__init = unnamed_addr constant %Person zeroinitializer
    "#);
}

/// Structs can have a default value by initializing its fields.
#[test]
fn default_values_of_a_struct() {
    // The fields of a struct can get default values ...
    let src = r#"
        TYPE Person:
        STRUCT
            firstName   : STRING[5] := 'Jane';
            lastName    : STRING[5] := 'Row';
            yearOfBirth : INT    := 1988;
            isLoggedIn  : BOOL   := FALSE;
        END_STRUCT
        END_TYPE

        VAR_GLOBAL
            p : Person;
        END_VAR
        "#;

    // ... instances of this struct-type will be initialized accordingly
    insta::assert_snapshot!(codegen(src), @r#"
    ; ModuleID = '<internal>'
    source_filename = "<internal>"

    %Person = type { [6 x i8], [6 x i8], i16, i8 }

    @p = global %Person { [6 x i8] c"Jane\00\00", [6 x i8] c"Row\00\00\00", i16 1988, i8 0 }
    @__Person__init = unnamed_addr constant %Person { [6 x i8] c"Jane\00\00", [6 x i8] c"Row\00\00\00", i16 1988, i8 0 }
    "#);
}

/// a Struct can also be assigned a struct-literal.
#[test]
fn initializing_a_struct() {
    // two nested struct-variables that get initialized ...
    let src = r#"
        TYPE Point:
        STRUCT
            x, y   : INT;
        END_STRUCT
        END_TYPE

        TYPE Rect:
        STRUCT
            topLeft, bottomRight   : Point;
        END_STRUCT
        END_TYPE

        PROGRAM prg
            VAR
                rect1  : Rect := (
                            topLeft := (x := 1, y := 5),
                            bottomRight := (x := 10, y := 15));
                rect2  : Rect := (
                            topLeft := (x := 4, y := 6),
                            bottomRight := (x := 16, y := 22));
            END_VAR
        END_PROGRAM
        "#;

    // ... will be initialized directly in the variable's definition
    insta::assert_snapshot!(codegen(src), @r#"
    ; ModuleID = '<internal>'
    source_filename = "<internal>"

    %prg = type { %Rect, %Rect }
    %Rect = type { %Point, %Point }
    %Point = type { i16, i16 }

    @prg_instance = global %prg { %Rect { %Point { i16 1, i16 5 }, %Point { i16 10, i16 15 } }, %Rect { %Point { i16 4, i16 6 }, %Point { i16 16, i16 22 } } }
    @__Rect__init = unnamed_addr constant %Rect zeroinitializer
    @__Point__init = unnamed_addr constant %Point zeroinitializer
    @__prg.rect1__init = unnamed_addr constant %Rect { %Point { i16 1, i16 5 }, %Point { i16 10, i16 15 } }
    @__prg.rect2__init = unnamed_addr constant %Rect { %Point { i16 4, i16 6 }, %Point { i16 16, i16 22 } }

    define void @prg(%prg* %0) {
    entry:
      %rect1 = getelementptr inbounds %prg, %prg* %0, i32 0, i32 0
      %rect2 = getelementptr inbounds %prg, %prg* %0, i32 0, i32 1
      ret void
    }
<<<<<<< HEAD
    ; ModuleID = '__initializers'
    source_filename = "__initializers"

    %Point = type { i16, i16 }
    %Rect = type { %Point, %Point }
    %prg = type { %Rect, %Rect }

    @__Point__init = external global %Point
    @__Rect__init = external global %Rect
    @prg_instance = external global %prg

    define void @__init_point(%Point* %0) {
    entry:
      %self = alloca %Point*, align 8
      store %Point* %0, %Point** %self, align 8
      ret void
    }

    define void @__init_rect(%Rect* %0) {
    entry:
      %self = alloca %Rect*, align 8
      store %Rect* %0, %Rect** %self, align 8
      %deref = load %Rect*, %Rect** %self, align 8
      %topLeft = getelementptr inbounds %Rect, %Rect* %deref, i32 0, i32 0
      call void @__init_point(%Point* %topLeft)
      %deref1 = load %Rect*, %Rect** %self, align 8
      %bottomRight = getelementptr inbounds %Rect, %Rect* %deref1, i32 0, i32 1
      call void @__init_point(%Point* %bottomRight)
      ret void
    }

    define void @__init_prg(%prg* %0) {
    entry:
      %self = alloca %prg*, align 8
      store %prg* %0, %prg** %self, align 8
      %deref = load %prg*, %prg** %self, align 8
      %rect1 = getelementptr inbounds %prg, %prg* %deref, i32 0, i32 0
      call void @__init_rect(%Rect* %rect1)
      %deref1 = load %prg*, %prg** %self, align 8
      %rect2 = getelementptr inbounds %prg, %prg* %deref1, i32 0, i32 1
      call void @__init_rect(%Rect* %rect2)
      ret void
    }

    declare void @prg(%prg*)

    define void @__user_init_prg(%prg* %0) {
    entry:
      %self = alloca %prg*, align 8
      store %prg* %0, %prg** %self, align 8
      ret void
    }
    ; ModuleID = '__init___testproject'
    source_filename = "__init___testproject"

    %prg = type { %Rect, %Rect }
    %Rect = type { %Point, %Point }
    %Point = type { i16, i16 }

    @prg_instance = external global %prg
    @__Rect__init = external global %Rect
    @__Point__init = external global %Point
    @llvm.global_ctors = appending global [1 x { i32, void ()*, i8* }] [{ i32, void ()*, i8* } { i32 0, void ()* @__init___testproject, i8* null }]

    define void @__init___testproject() {
    entry:
      call void @__init_prg(%prg* @prg_instance)
      call void @__user_init_prg(%prg* @prg_instance)
      ret void
    }

    declare void @__init_prg(%prg*)

    declare void @prg(%prg*)

    declare void @__user_init_prg(%prg*)
=======
>>>>>>> 1e543cdf
    "#);
}

/// Structs are aggregate types. This means that passing them to functions and assigning them
/// are expensive operations (when compared to passing ar assigning an INT). Aggregate types like
/// structs and arrays are assigned using memcpy.
#[test]
fn assigning_structs() {
    // two struct instances that get assigned and passed to a function ...
    let src = r#"
        TYPE Point:
        STRUCT
            x, y   : INT;
        END_STRUCT
        END_TYPE

        PROGRAM prg
            VAR
                p1  : Point;
                p2  : Point;
            END_VAR

            p1 := p2;
        END_PROGRAM
        "#;

    // ... the assignment p1 := p2 will be performed as a memcpy
    insta::assert_snapshot!(codegen(src), @r#"
    ; ModuleID = '<internal>'
    source_filename = "<internal>"

    %prg = type { %Point, %Point }
    %Point = type { i16, i16 }

    @prg_instance = global %prg zeroinitializer
    @__Point__init = unnamed_addr constant %Point zeroinitializer

    define void @prg(%prg* %0) {
    entry:
      %p1 = getelementptr inbounds %prg, %prg* %0, i32 0, i32 0
      %p2 = getelementptr inbounds %prg, %prg* %0, i32 0, i32 1
      %1 = bitcast %Point* %p1 to i8*
      %2 = bitcast %Point* %p2 to i8*
      call void @llvm.memcpy.p0i8.p0i8.i64(i8* align 1 %1, i8* align 1 %2, i64 ptrtoint (%Point* getelementptr (%Point, %Point* null, i32 1) to i64), i1 false)
      ret void
    }

    ; Function Attrs: argmemonly nofree nounwind willreturn
    declare void @llvm.memcpy.p0i8.p0i8.i64(i8* noalias nocapture writeonly, i8* noalias nocapture readonly, i64, i1 immarg) #0

    attributes #0 = { argmemonly nofree nounwind willreturn }
<<<<<<< HEAD
    ; ModuleID = '__initializers'
    source_filename = "__initializers"

    %Point = type { i16, i16 }
    %prg = type { %Point, %Point }

    @__Point__init = external global %Point
    @prg_instance = external global %prg

    define void @__init_point(%Point* %0) {
    entry:
      %self = alloca %Point*, align 8
      store %Point* %0, %Point** %self, align 8
      ret void
    }

    define void @__init_prg(%prg* %0) {
    entry:
      %self = alloca %prg*, align 8
      store %prg* %0, %prg** %self, align 8
      %deref = load %prg*, %prg** %self, align 8
      %p1 = getelementptr inbounds %prg, %prg* %deref, i32 0, i32 0
      call void @__init_point(%Point* %p1)
      %deref1 = load %prg*, %prg** %self, align 8
      %p2 = getelementptr inbounds %prg, %prg* %deref1, i32 0, i32 1
      call void @__init_point(%Point* %p2)
      ret void
    }

    declare void @prg(%prg*)

    define void @__user_init_prg(%prg* %0) {
    entry:
      %self = alloca %prg*, align 8
      store %prg* %0, %prg** %self, align 8
      ret void
    }
    ; ModuleID = '__init___testproject'
    source_filename = "__init___testproject"

    %prg = type { %Point, %Point }
    %Point = type { i16, i16 }

    @prg_instance = external global %prg
    @__Point__init = external global %Point
    @llvm.global_ctors = appending global [1 x { i32, void ()*, i8* }] [{ i32, void ()*, i8* } { i32 0, void ()* @__init___testproject, i8* null }]

    define void @__init___testproject() {
    entry:
      call void @__init_prg(%prg* @prg_instance)
      call void @__user_init_prg(%prg* @prg_instance)
      ret void
    }

    declare void @__init_prg(%prg*)

    declare void @prg(%prg*)

    declare void @__user_init_prg(%prg*)
=======
>>>>>>> 1e543cdf
    "#);
}

/// Accessing STRUCT's members uses the LLVM GEP statement to get a pointer
/// to the struct's elements.
#[test]
fn accessing_struct_members() {
    // two nested struct-variables that get initialized ...
    let src = r#"
        TYPE Point:
        STRUCT
            x, y   : INT;
        END_STRUCT
        END_TYPE

        TYPE Rect:
        STRUCT
            topLeft, bottomRight   : Point;
        END_STRUCT
        END_TYPE

        PROGRAM prg
            VAR
                rect1  : Rect;
                rect2  : Rect;
            END_VAR

            rect1.topLeft.x := rect2.bottomRight.x;
        END_PROGRAM
        "#;

    // ... will be initialized directly in the variable's definition
    insta::assert_snapshot!(codegen(src), @r#"
    ; ModuleID = '<internal>'
    source_filename = "<internal>"

    %prg = type { %Rect, %Rect }
    %Rect = type { %Point, %Point }
    %Point = type { i16, i16 }

    @prg_instance = global %prg zeroinitializer
    @__Rect__init = unnamed_addr constant %Rect zeroinitializer
    @__Point__init = unnamed_addr constant %Point zeroinitializer

    define void @prg(%prg* %0) {
    entry:
      %rect1 = getelementptr inbounds %prg, %prg* %0, i32 0, i32 0
      %rect2 = getelementptr inbounds %prg, %prg* %0, i32 0, i32 1
      %topLeft = getelementptr inbounds %Rect, %Rect* %rect1, i32 0, i32 0
      %x = getelementptr inbounds %Point, %Point* %topLeft, i32 0, i32 0
      %bottomRight = getelementptr inbounds %Rect, %Rect* %rect2, i32 0, i32 1
      %x1 = getelementptr inbounds %Point, %Point* %bottomRight, i32 0, i32 0
      %load_x = load i16, i16* %x1, align 2
      store i16 %load_x, i16* %x, align 2
      ret void
    }
<<<<<<< HEAD
    ; ModuleID = '__initializers'
    source_filename = "__initializers"

    %Point = type { i16, i16 }
    %Rect = type { %Point, %Point }
    %prg = type { %Rect, %Rect }

    @__Point__init = external global %Point
    @__Rect__init = external global %Rect
    @prg_instance = external global %prg

    define void @__init_point(%Point* %0) {
    entry:
      %self = alloca %Point*, align 8
      store %Point* %0, %Point** %self, align 8
      ret void
    }

    define void @__init_rect(%Rect* %0) {
    entry:
      %self = alloca %Rect*, align 8
      store %Rect* %0, %Rect** %self, align 8
      %deref = load %Rect*, %Rect** %self, align 8
      %topLeft = getelementptr inbounds %Rect, %Rect* %deref, i32 0, i32 0
      call void @__init_point(%Point* %topLeft)
      %deref1 = load %Rect*, %Rect** %self, align 8
      %bottomRight = getelementptr inbounds %Rect, %Rect* %deref1, i32 0, i32 1
      call void @__init_point(%Point* %bottomRight)
      ret void
    }

    define void @__init_prg(%prg* %0) {
    entry:
      %self = alloca %prg*, align 8
      store %prg* %0, %prg** %self, align 8
      %deref = load %prg*, %prg** %self, align 8
      %rect1 = getelementptr inbounds %prg, %prg* %deref, i32 0, i32 0
      call void @__init_rect(%Rect* %rect1)
      %deref1 = load %prg*, %prg** %self, align 8
      %rect2 = getelementptr inbounds %prg, %prg* %deref1, i32 0, i32 1
      call void @__init_rect(%Rect* %rect2)
      ret void
    }

    declare void @prg(%prg*)

    define void @__user_init_prg(%prg* %0) {
    entry:
      %self = alloca %prg*, align 8
      store %prg* %0, %prg** %self, align 8
      ret void
    }
    ; ModuleID = '__init___testproject'
    source_filename = "__init___testproject"

    %prg = type { %Rect, %Rect }
    %Rect = type { %Point, %Point }
    %Point = type { i16, i16 }

    @prg_instance = external global %prg
    @__Rect__init = external global %Rect
    @__Point__init = external global %Point
    @llvm.global_ctors = appending global [1 x { i32, void ()*, i8* }] [{ i32, void ()*, i8* } { i32 0, void ()* @__init___testproject, i8* null }]

    define void @__init___testproject() {
    entry:
      call void @__init_prg(%prg* @prg_instance)
      call void @__user_init_prg(%prg* @prg_instance)
      ret void
    }

    declare void @__init_prg(%prg*)

    declare void @prg(%prg*)

    declare void @__user_init_prg(%prg*)
=======
>>>>>>> 1e543cdf
    "#);
}<|MERGE_RESOLUTION|>--- conflicted
+++ resolved
@@ -109,85 +109,6 @@
       %rect2 = getelementptr inbounds %prg, %prg* %0, i32 0, i32 1
       ret void
     }
-<<<<<<< HEAD
-    ; ModuleID = '__initializers'
-    source_filename = "__initializers"
-
-    %Point = type { i16, i16 }
-    %Rect = type { %Point, %Point }
-    %prg = type { %Rect, %Rect }
-
-    @__Point__init = external global %Point
-    @__Rect__init = external global %Rect
-    @prg_instance = external global %prg
-
-    define void @__init_point(%Point* %0) {
-    entry:
-      %self = alloca %Point*, align 8
-      store %Point* %0, %Point** %self, align 8
-      ret void
-    }
-
-    define void @__init_rect(%Rect* %0) {
-    entry:
-      %self = alloca %Rect*, align 8
-      store %Rect* %0, %Rect** %self, align 8
-      %deref = load %Rect*, %Rect** %self, align 8
-      %topLeft = getelementptr inbounds %Rect, %Rect* %deref, i32 0, i32 0
-      call void @__init_point(%Point* %topLeft)
-      %deref1 = load %Rect*, %Rect** %self, align 8
-      %bottomRight = getelementptr inbounds %Rect, %Rect* %deref1, i32 0, i32 1
-      call void @__init_point(%Point* %bottomRight)
-      ret void
-    }
-
-    define void @__init_prg(%prg* %0) {
-    entry:
-      %self = alloca %prg*, align 8
-      store %prg* %0, %prg** %self, align 8
-      %deref = load %prg*, %prg** %self, align 8
-      %rect1 = getelementptr inbounds %prg, %prg* %deref, i32 0, i32 0
-      call void @__init_rect(%Rect* %rect1)
-      %deref1 = load %prg*, %prg** %self, align 8
-      %rect2 = getelementptr inbounds %prg, %prg* %deref1, i32 0, i32 1
-      call void @__init_rect(%Rect* %rect2)
-      ret void
-    }
-
-    declare void @prg(%prg*)
-
-    define void @__user_init_prg(%prg* %0) {
-    entry:
-      %self = alloca %prg*, align 8
-      store %prg* %0, %prg** %self, align 8
-      ret void
-    }
-    ; ModuleID = '__init___testproject'
-    source_filename = "__init___testproject"
-
-    %prg = type { %Rect, %Rect }
-    %Rect = type { %Point, %Point }
-    %Point = type { i16, i16 }
-
-    @prg_instance = external global %prg
-    @__Rect__init = external global %Rect
-    @__Point__init = external global %Point
-    @llvm.global_ctors = appending global [1 x { i32, void ()*, i8* }] [{ i32, void ()*, i8* } { i32 0, void ()* @__init___testproject, i8* null }]
-
-    define void @__init___testproject() {
-    entry:
-      call void @__init_prg(%prg* @prg_instance)
-      call void @__user_init_prg(%prg* @prg_instance)
-      ret void
-    }
-
-    declare void @__init_prg(%prg*)
-
-    declare void @prg(%prg*)
-
-    declare void @__user_init_prg(%prg*)
-=======
->>>>>>> 1e543cdf
     "#);
 }
 
@@ -239,68 +160,6 @@
     declare void @llvm.memcpy.p0i8.p0i8.i64(i8* noalias nocapture writeonly, i8* noalias nocapture readonly, i64, i1 immarg) #0
 
     attributes #0 = { argmemonly nofree nounwind willreturn }
-<<<<<<< HEAD
-    ; ModuleID = '__initializers'
-    source_filename = "__initializers"
-
-    %Point = type { i16, i16 }
-    %prg = type { %Point, %Point }
-
-    @__Point__init = external global %Point
-    @prg_instance = external global %prg
-
-    define void @__init_point(%Point* %0) {
-    entry:
-      %self = alloca %Point*, align 8
-      store %Point* %0, %Point** %self, align 8
-      ret void
-    }
-
-    define void @__init_prg(%prg* %0) {
-    entry:
-      %self = alloca %prg*, align 8
-      store %prg* %0, %prg** %self, align 8
-      %deref = load %prg*, %prg** %self, align 8
-      %p1 = getelementptr inbounds %prg, %prg* %deref, i32 0, i32 0
-      call void @__init_point(%Point* %p1)
-      %deref1 = load %prg*, %prg** %self, align 8
-      %p2 = getelementptr inbounds %prg, %prg* %deref1, i32 0, i32 1
-      call void @__init_point(%Point* %p2)
-      ret void
-    }
-
-    declare void @prg(%prg*)
-
-    define void @__user_init_prg(%prg* %0) {
-    entry:
-      %self = alloca %prg*, align 8
-      store %prg* %0, %prg** %self, align 8
-      ret void
-    }
-    ; ModuleID = '__init___testproject'
-    source_filename = "__init___testproject"
-
-    %prg = type { %Point, %Point }
-    %Point = type { i16, i16 }
-
-    @prg_instance = external global %prg
-    @__Point__init = external global %Point
-    @llvm.global_ctors = appending global [1 x { i32, void ()*, i8* }] [{ i32, void ()*, i8* } { i32 0, void ()* @__init___testproject, i8* null }]
-
-    define void @__init___testproject() {
-    entry:
-      call void @__init_prg(%prg* @prg_instance)
-      call void @__user_init_prg(%prg* @prg_instance)
-      ret void
-    }
-
-    declare void @__init_prg(%prg*)
-
-    declare void @prg(%prg*)
-
-    declare void @__user_init_prg(%prg*)
-=======
->>>>>>> 1e543cdf
     "#);
 }
 
@@ -357,84 +216,5 @@
       store i16 %load_x, i16* %x, align 2
       ret void
     }
-<<<<<<< HEAD
-    ; ModuleID = '__initializers'
-    source_filename = "__initializers"
-
-    %Point = type { i16, i16 }
-    %Rect = type { %Point, %Point }
-    %prg = type { %Rect, %Rect }
-
-    @__Point__init = external global %Point
-    @__Rect__init = external global %Rect
-    @prg_instance = external global %prg
-
-    define void @__init_point(%Point* %0) {
-    entry:
-      %self = alloca %Point*, align 8
-      store %Point* %0, %Point** %self, align 8
-      ret void
-    }
-
-    define void @__init_rect(%Rect* %0) {
-    entry:
-      %self = alloca %Rect*, align 8
-      store %Rect* %0, %Rect** %self, align 8
-      %deref = load %Rect*, %Rect** %self, align 8
-      %topLeft = getelementptr inbounds %Rect, %Rect* %deref, i32 0, i32 0
-      call void @__init_point(%Point* %topLeft)
-      %deref1 = load %Rect*, %Rect** %self, align 8
-      %bottomRight = getelementptr inbounds %Rect, %Rect* %deref1, i32 0, i32 1
-      call void @__init_point(%Point* %bottomRight)
-      ret void
-    }
-
-    define void @__init_prg(%prg* %0) {
-    entry:
-      %self = alloca %prg*, align 8
-      store %prg* %0, %prg** %self, align 8
-      %deref = load %prg*, %prg** %self, align 8
-      %rect1 = getelementptr inbounds %prg, %prg* %deref, i32 0, i32 0
-      call void @__init_rect(%Rect* %rect1)
-      %deref1 = load %prg*, %prg** %self, align 8
-      %rect2 = getelementptr inbounds %prg, %prg* %deref1, i32 0, i32 1
-      call void @__init_rect(%Rect* %rect2)
-      ret void
-    }
-
-    declare void @prg(%prg*)
-
-    define void @__user_init_prg(%prg* %0) {
-    entry:
-      %self = alloca %prg*, align 8
-      store %prg* %0, %prg** %self, align 8
-      ret void
-    }
-    ; ModuleID = '__init___testproject'
-    source_filename = "__init___testproject"
-
-    %prg = type { %Rect, %Rect }
-    %Rect = type { %Point, %Point }
-    %Point = type { i16, i16 }
-
-    @prg_instance = external global %prg
-    @__Rect__init = external global %Rect
-    @__Point__init = external global %Point
-    @llvm.global_ctors = appending global [1 x { i32, void ()*, i8* }] [{ i32, void ()*, i8* } { i32 0, void ()* @__init___testproject, i8* null }]
-
-    define void @__init___testproject() {
-    entry:
-      call void @__init_prg(%prg* @prg_instance)
-      call void @__user_init_prg(%prg* @prg_instance)
-      ret void
-    }
-
-    declare void @__init_prg(%prg*)
-
-    declare void @prg(%prg*)
-
-    declare void @__user_init_prg(%prg*)
-=======
->>>>>>> 1e543cdf
     "#);
 }