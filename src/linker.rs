// This file is based on code from the Mun Programming Language
// https://github.com/mun-lang/mun

use which::which;

use crate::diagnostics::Diagnostic;
use log::debug;
use std::{
    error::Error,
    path::{Path, PathBuf},
    process::Command,
};

pub struct Linker {
    errors: Vec<LinkerError>,
    linker: Box<dyn LinkerInterface>,
}

impl Linker {
    pub fn new(target: &str, linker: Option<&str>) -> Result<Linker, LinkerError> {
        Ok(Linker {
            errors: Vec::default(),
            linker: match linker {
                Some(linker) => Box::new(CcLinker::new(linker)),

                // TODO: Linker for Windows is missing, see also:
                // https://github.com/PLC-lang/rusty/pull/702/files#r1052446296
                None => {
                    let [platform, target_os] = target.split('-').collect::<Vec<&str>>()[1..=2] else {
                        return Err(LinkerError::Target(target.into()));
                    };
                    match (platform, target_os) {
                        (_, "win32") | (_, "windows") | ("win32", _) | ("windows", _) => {
                            return Err(LinkerError::Target(target_os.into()))
                        }

                        (_, "darwin") => Box::new(CcLinker::new("clang")),

                        _ => Box::new(LdLinker::new()),
                    }
                }
            },
        })
    }

    /// Add an object file or static library to linker input
    pub fn add_obj<'a>(&'a mut self, path: &str) -> &'a mut Self {
        self.linker.add_obj(path);
        self
    }

    /// Add a library seaBoxh path to look in for libraries
    pub fn add_lib_path<'a>(&'a mut self, path: &str) -> &'a mut Self {
        self.linker.add_lib_path(path);
        self
    }

    /// Add a library path to look in for libraries
    pub fn add_lib<'a>(&'a mut self, path: &str) -> &'a mut Self {
        self.linker.add_lib(path);
        self
    }

    /// Add path to system root
    pub fn add_sysroot<'a>(&'a mut self, path: &str) -> &'a mut Self {
        self.linker.add_sysroot(path);
        self
    }

    /// Set the output file and run the linker to generate a shared object
    pub fn build_shared_obj(&mut self, path: PathBuf) -> Result<PathBuf, LinkerError> {
        if let Some(file) = self.get_str_from_path(&path) {
            self.linker.build_shared_object(file);
            self.linker.finalize()?;
        }
        Ok(path)
    }

    /// Set the output file and run the linker to generate an executable
    pub fn build_exectuable(&mut self, path: PathBuf) -> Result<PathBuf, LinkerError> {
        if let Some(file) = self.get_str_from_path(&path) {
            self.linker.build_exectuable(file);
            self.linker.finalize()?;
        }
        Ok(path)
    }

    /// Set the output file and run the linker to generate a relocatable object for further linking
    pub fn build_relocatable(&mut self, path: PathBuf) -> Result<PathBuf, LinkerError> {
        if let Some(file) = self.get_str_from_path(&path) {
            self.linker.build_relocatable(file);
            self.linker.finalize()?;
        }
        Ok(path)
    }

    /// Check if the path is valid, log an error if it wasn't
    fn get_str_from_path<'a>(&mut self, path: &'a Path) -> Option<&'a str> {
        let filepath = path.to_str();
        if filepath.is_none() {
            self.errors.push(LinkerError::Path(path.into()));
        }
        filepath
    }
}

struct CcLinker {
    args: Vec<String>,
    linker: String,
}

impl CcLinker {
    fn new(linker: &str) -> CcLinker {
        CcLinker { args: Vec::default(), linker: linker.to_string() }
    }
}

impl LinkerInterface for CcLinker {
    fn args(&mut self) -> &mut Vec<String> {
        &mut self.args
    }

    fn finalize(&mut self) -> Result<(), LinkerError> {
        let linker_location = which(&self.linker)
            .map_err(|e| LinkerError::Link(format!("{e} for linker: {}", &self.linker)))?;

        log::debug!("Linker command : {} {}", linker_location.to_string_lossy(), self.args.join(" "));

        let status = Command::new(linker_location).args(&self.args).status()?;
        if status.success() {
            Ok(())
        } else {
            Err(LinkerError::Link("An error occured during linking".to_string()))
        }
    }
}

struct LdLinker {
    args: Vec<String>,
}

impl LdLinker {
    fn new() -> LdLinker {
        LdLinker { args: Vec::default() }
    }
}

impl LinkerInterface for LdLinker {
    fn args(&mut self) -> &mut Vec<String> {
        &mut self.args
    }

    fn finalize(&mut self) -> Result<(), LinkerError> {
        #[cfg(feature = "debug")]
        println!("Linker arguments : {}", self.args.join(" "));

        lld_rs::link(lld_rs::LldFlavor::Elf, &self.args).ok().map_err(LinkerError::Link)
    }
}

trait LinkerInterface {
    fn args(&mut self) -> &mut Vec<String>;
    fn finalize(&mut self) -> Result<(), LinkerError>;

    fn add_obj(&mut self, path: &str) {
        self.args().push(path.into());
    }

    fn add_lib_path(&mut self, path: &str) {
        self.args().push(format!("-L{path}"));
    }

    fn add_lib(&mut self, path: &str) {
        self.args().push(format!("-l{path}"));
    }

    fn add_sysroot(&mut self, path: &str) {
        self.args().push(format!("--sysroot={path}"));
    }

    fn build_shared_object(&mut self, path: &str) {
        self.args().push("--shared".into());
        self.args().push("-o".into());
        self.args().push(path.into());
    }

    fn build_exectuable(&mut self, path: &str) {
        self.args().push("-o".into());
        self.args().push(path.into());
    }

    fn build_relocatable(&mut self, path: &str) {
<<<<<<< HEAD
        self.args.push("-relocatable".into());
        self.args.push("-o".into());
        self.args.push(path.into());
    }

    fn finalize(&mut self) -> Result<(), LinkerError> {
        log::debug!("Linker arguments : {}", self.args.join(" "));
        lld_rs::link(lld_rs::LldFlavor::Elf, &self.args).ok().map_err(LinkerError::Link)
=======
        self.args().push("-r".into()); // equivalent to --relocatable
        self.args().push("-o".into());
        self.args().push(path.into());
>>>>>>> 43cd66b5
    }
}

#[derive(Debug, PartialEq, Eq)]
pub enum LinkerError {
    /// Error emitted by the linker
    Link(String),

    /// Invalid target
    Target(String),

    /// Error in path conversion
    Path(PathBuf),
}

impl From<LinkerError> for Diagnostic {
    fn from(error: LinkerError) -> Self {
        match error {
            LinkerError::Link(e) => Diagnostic::link_error(&e),
            LinkerError::Path(path) => {
                Diagnostic::link_error(&format!("path contains invalid UTF-8 characters: {}", path.display()))
            }
            LinkerError::Target(tgt) => {
                Diagnostic::link_error(&format!("linker not available for target platform: {tgt}"))
            }
        }
    }
}

impl<T: Error> From<T> for LinkerError {
    fn from(e: T) -> Self {
        LinkerError::Link(e.to_string())
    }
}

#[test]
fn windows_target_triple_should_result_in_error() {
    for target in &[
        "x86_64-pc-windows-gnu",
        "x86_64-pc-win32-gnu",
        "x86_64-windows-gnu",
        "x86_64-win32-gnu",
        "aarch64-pc-windows-gnu",
        "aarch64-pc-win32-gnu",
        "aarch64-windows-gnu",
        "aarch64-win32-gnu",
        "i686-pc-windows-gnu",
        "i686-pc-win32-gnu",
        "i686-windows-gnu",
        "i686-win32-gnu",
    ] {
        assert!(Linker::new(target, None).is_err());
    }
}

#[test]
fn non_windows_target_triple_should_result_in_ok() {
    for target in
        &["x86_64-linux-gnu", "x86_64-pc-linux-gnu", "x86_64-unknown-linux-gnu", "aarch64-apple-darwin"]
    {
        assert!(Linker::new(target, None).is_ok());
    }
}<|MERGE_RESOLUTION|>--- conflicted
+++ resolved
@@ -151,9 +151,7 @@
     }
 
     fn finalize(&mut self) -> Result<(), LinkerError> {
-        #[cfg(feature = "debug")]
-        println!("Linker arguments : {}", self.args.join(" "));
-
+        log::debug!("Linker arguments : {}", self.args.join(" "));
         lld_rs::link(lld_rs::LldFlavor::Elf, &self.args).ok().map_err(LinkerError::Link)
     }
 }
@@ -190,20 +188,9 @@
     }
 
     fn build_relocatable(&mut self, path: &str) {
-<<<<<<< HEAD
-        self.args.push("-relocatable".into());
-        self.args.push("-o".into());
-        self.args.push(path.into());
-    }
-
-    fn finalize(&mut self) -> Result<(), LinkerError> {
-        log::debug!("Linker arguments : {}", self.args.join(" "));
-        lld_rs::link(lld_rs::LldFlavor::Elf, &self.args).ok().map_err(LinkerError::Link)
-=======
         self.args().push("-r".into()); // equivalent to --relocatable
         self.args().push("-o".into());
         self.args().push(path.into());
->>>>>>> 43cd66b5
     }
 }
 
