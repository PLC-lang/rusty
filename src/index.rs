// Copyright (c) 2020 Ghaith Hachem and Mathias Rieder
use crate::{
    builtins::{self, BuiltIn},
    datalayout::DataLayout,
    typesystem::{self, *},
};
use indexmap::IndexMap;
use itertools::Itertools;
use plc_ast::ast::{
    AstId, AstNode, AstStatement, DirectAccessType, GenericBinding, HardwareAccessType, LinkageType, PouType,
    TypeNature,
};
use plc_diagnostics::diagnostics::Diagnostic;
use plc_source::source_location::SourceLocation;
use plc_util::convention::{internal_type_name, qualified_name};

use self::{
    const_expressions::{ConstExpressions, ConstId},
    instance_iterator::InstanceIterator,
    symbol::SymbolMap,
};

pub mod const_expressions;
mod instance_iterator;
pub mod symbol;
#[cfg(test)]
mod tests;
pub mod visitor;

/// A label represents a possible jump point in the source.
/// It can be referenced by jump elements in the same unit
#[derive(Debug, PartialEq, Eq, Clone, Hash)]
pub struct Label {
    pub id: AstId,
    pub name: String,
    pub location: SourceLocation,
}

impl From<&AstNode> for Label {
    fn from(value: &AstNode) -> Self {
        Label {
            id: value.get_id(),
            name: value.get_label_name().unwrap_or_default().to_string(),
            location: value.get_location(),
        }
    }
}

#[derive(Debug, PartialEq, Eq, Clone, Hash)]
pub struct VariableIndexEntry {
    /// the name of this variable (e.g. 'x' for 'PLC_PRG.x')
    name: String,
    /// the fully qualified name of this variable (e.g. PLC_PRG.x)
    qualified_name: String,
    /// an optional initial value of this variable
    pub initial_value: Option<ConstId>,
    /// the type of variable
    pub argument_type: ArgumentType,
    /// true if this variable is a compile-time-constant
    is_constant: bool,
    /// the variable's datatype
    pub data_type_name: String,
    /// the index of the member-variable in it's container (e.g. struct). defautls to 0 (Single variables)
    location_in_parent: u32,
    /// Wether the variable is externally or internally available
    linkage: LinkageType,
    /// A binding to a hardware or external location
    binding: Option<HardwareBinding>,
    /// the location in the original source-file
    pub source_location: SourceLocation,
    /// Variadic information placeholder for the variable, if any
    varargs: Option<VarArgs>,
}

#[derive(Debug, PartialEq, Eq, Clone, Hash)]
pub struct HardwareBinding {
    /// Specifies if the binding is an In/Out or Memory binding
    pub direction: HardwareAccessType,
    /// The datatype (size) of the binding
    pub access: DirectAccessType,
    /// A list of entries that form this binding
    pub entries: Vec<ConstId>,
    /// The location in the original source-file
    pub location: SourceLocation,
}

impl HardwareBinding {
    fn from_statement(index: &mut Index, it: &AstNode, scope: Option<String>) -> Option<Self> {
        if let AstStatement::HardwareAccess(data) = it.get_stmt() {
            Some(HardwareBinding {
                access: data.access,
                direction: data.direction,
                entries: data
                    .address
                    .iter()
                    .map(|expr| {
                        index.constant_expressions.add_constant_expression(
                            expr.clone(),
                            typesystem::DINT_SIZE.to_string(),
                            scope.clone(),
                        )
                    })
                    .collect(),
                location: it.get_location(),
            })
        } else {
            None
        }
    }
}

#[derive(Debug)]
pub struct MemberInfo<'b> {
    container_name: &'b str,
    variable_name: &'b str,
    variable_linkage: ArgumentType,
    variable_type_name: &'b str,
    binding: Option<HardwareBinding>,
    is_constant: bool,
    varargs: Option<VarArgs>,
}

impl VariableIndexEntry {
    pub fn new(
        name: &str,
        qualified_name: &str,
        data_type_name: &str,
        argument_type: ArgumentType,
        location_in_parent: u32,
        source_location: SourceLocation,
    ) -> Self {
        VariableIndexEntry {
            name: name.to_string(),
            qualified_name: qualified_name.to_string(),
            initial_value: None,
            argument_type,
            is_constant: false,
            data_type_name: data_type_name.to_string(),
            location_in_parent,
            linkage: LinkageType::Internal,
            binding: None,
            source_location,
            varargs: None,
        }
    }

    pub fn create_global(
        name: &str,
        qualified_name: &str,
        data_type_name: &str,
        source_location: SourceLocation,
    ) -> Self {
        VariableIndexEntry {
            name: name.to_string(),
            qualified_name: qualified_name.to_string(),
            initial_value: None,
            argument_type: ArgumentType::ByVal(VariableType::Global),
            is_constant: false,
            data_type_name: data_type_name.to_string(),
            location_in_parent: 0,
            linkage: LinkageType::Internal,
            binding: None,
            source_location,
            varargs: None,
        }
    }

    pub fn set_linkage(mut self, linkage: LinkageType) -> Self {
        self.linkage = linkage;
        self
    }

    pub fn set_initial_value(mut self, initial_value: Option<ConstId>) -> Self {
        self.initial_value = initial_value;
        self
    }

    pub fn set_constant(mut self, is_constant: bool) -> Self {
        self.is_constant = is_constant;
        self
    }

    pub fn set_hardware_binding(mut self, binding: Option<HardwareBinding>) -> Self {
        self.binding = binding;
        self
    }

    pub fn set_varargs(mut self, varargs: Option<VarArgs>) -> Self {
        self.varargs = varargs;
        self
    }

    /// Creates a new VariableIndexEntry from the current entry with a new container and type
    /// This is used to create new entries from previously generic entries
    pub fn into_typed(&self, container: &str, new_type: &str) -> Self {
        let name = if self.is_return() { container } else { &self.name };
        let varargs = self.varargs.as_ref().map(|varargs| varargs.as_typed(new_type));

        VariableIndexEntry {
            name: name.to_string(),
            qualified_name: qualified_name(container, name),
            data_type_name: new_type.to_string(),
            varargs,
            ..self.to_owned()
        }
    }

    pub fn get_name(&self) -> &str {
        self.name.as_str()
    }

    pub fn get_qualified_name(&self) -> &str {
        self.qualified_name.as_str()
    }

    pub fn get_type_name(&self) -> &str {
        self.data_type_name.as_str()
    }

    pub fn get_location_in_parent(&self) -> u32 {
        self.location_in_parent
    }

    pub fn is_return(&self) -> bool {
        self.get_variable_type() == VariableType::Return
    }

    pub fn is_local(&self) -> bool {
        self.get_variable_type() == VariableType::Local
    }
    pub fn is_temp(&self) -> bool {
        self.get_variable_type() == VariableType::Temp
    }

    pub fn is_constant(&self) -> bool {
        self.is_constant
    }

    pub fn is_external(&self) -> bool {
        self.linkage == LinkageType::External
    }

    pub fn get_declaration_type(&self) -> ArgumentType {
        self.argument_type
    }

    pub fn get_linkage(&self) -> LinkageType {
        self.linkage
    }

    pub fn is_in_unit(&self, unit: &str) -> bool {
        self.source_location.is_in_unit(unit)
    }

    pub fn get_variable_type(&self) -> VariableType {
        self.argument_type.get_inner()
    }

    pub fn has_hardware_binding(&self) -> bool {
        self.binding.is_some()
    }

    pub fn get_hardware_binding(&self) -> Option<&HardwareBinding> {
        self.binding.as_ref()
    }

    pub fn is_parameter(&self) -> bool {
        matches!(self.get_variable_type(), VariableType::Input | VariableType::Output | VariableType::InOut)
    }

    /// returns `true` for `VAR_INPUT {ref}` and `VAR_IN_OUT`
    pub fn is_in_parameter_by_ref(&self) -> bool {
        matches!(
            self.get_declaration_type(),
            ArgumentType::ByRef(VariableType::Input) | ArgumentType::ByRef(VariableType::InOut)
        )
    }

    pub fn is_variadic(&self) -> bool {
        self.varargs.is_some()
    }

    pub fn get_varargs(&self) -> Option<&VarArgs> {
        self.varargs.as_ref()
    }

    fn has_parent(&self, context: &str) -> bool {
        let name = qualified_name(context, &self.name);
        self.qualified_name.eq_ignore_ascii_case(&name)
    }
}

#[derive(Copy, Clone, Debug, PartialEq, Eq, Hash)]
pub enum ArgumentType {
    ByVal(VariableType),
    ByRef(VariableType),
}

impl ArgumentType {
    pub fn get_inner(&self) -> VariableType {
        match self {
            ArgumentType::ByVal(t) => *t,
            ArgumentType::ByRef(t) => *t,
        }
    }

    pub fn get_inner_ref(&self) -> &VariableType {
        match self {
            ArgumentType::ByRef(val) => val,
            ArgumentType::ByVal(val) => val,
        }
    }

    pub fn is_by_ref(&self) -> bool {
        matches!(self, ArgumentType::ByRef(..))
    }

    pub fn is_private(&self) -> bool {
        matches!(self.get_inner_ref(), VariableType::Temp | VariableType::Local)
    }
}

#[derive(Copy, Clone, Debug, PartialEq, Eq, Hash)]
pub enum VariableType {
    Local, // functions have no locals; others: VAR-block
    Temp,  // for functions: VAR & VAR_TEMP; others: VAR_TEMP
    Input,
    Output,
    InOut,
    Global,
    Return,
}

impl std::fmt::Display for VariableType {
    fn fmt(&self, f: &mut std::fmt::Formatter<'_>) -> std::fmt::Result {
        match self {
            VariableType::Local => write!(f, "Local"),
            VariableType::Temp => write!(f, "Temp"),
            VariableType::Input => write!(f, "Input"),
            VariableType::Output => write!(f, "Output"),
            VariableType::InOut => write!(f, "InOut"),
            VariableType::Global => write!(f, "Global"),
            VariableType::Return => write!(f, "Return"),
        }
    }
}

#[derive(Clone, PartialEq, Eq, Debug)]
pub enum ImplementationType {
    Program,
    Function,
    FunctionBlock,
    Action,
    Class,
    Method,
}

#[derive(Clone, Debug, PartialEq, Eq)]
pub struct ImplementationIndexEntry {
    pub(crate) call_name: String,
    pub(crate) type_name: String,
    pub(crate) associated_class: Option<String>,
    pub(crate) implementation_type: ImplementationType,
    pub(crate) generic: bool,
    pub(crate) location: SourceLocation,
}

impl ImplementationIndexEntry {
    pub fn get_call_name(&self) -> &str {
        &self.call_name
    }
    pub fn get_type_name(&self) -> &str {
        &self.type_name
    }
    pub fn get_associated_class_name(&self) -> Option<&String> {
        self.associated_class.as_ref()
    }
    pub fn get_implementation_type(&self) -> &ImplementationType {
        &self.implementation_type
    }

    pub fn is_generic(&self) -> bool {
        self.generic
    }

    pub fn get_location(&self) -> &SourceLocation {
        &self.location
    }

    pub fn is_in_unit(&self, unit: impl AsRef<str>) -> bool {
        self.get_location().is_in_unit(unit)
    }
}

impl From<&PouType> for ImplementationType {
    fn from(it: &PouType) -> Self {
        match it {
            PouType::Program => ImplementationType::Program,
            PouType::Function => ImplementationType::Function,
            PouType::FunctionBlock => ImplementationType::FunctionBlock,
            PouType::Action => ImplementationType::Action,
            PouType::Class => ImplementationType::Class,
            PouType::Method { .. } => ImplementationType::Method,
        }
    }
}

#[derive(Debug, PartialEq, Eq)]
pub enum PouIndexEntry {
    Program {
        name: String,
        instance_struct_name: String,
        instance_variable: Box<VariableIndexEntry>,
        linkage: LinkageType,
        location: SourceLocation,
    },
    FunctionBlock {
        name: String,
        instance_struct_name: String,
        linkage: LinkageType,
        location: SourceLocation,
        super_class: Option<String>,
    },
    Function {
        name: String,
        return_type: String,
        generics: Vec<GenericBinding>,
        linkage: LinkageType,
        is_variadic: bool,
        location: SourceLocation,
        is_generated: bool, // true if this entry was added automatically (e.g. by generics)
    },
    Class {
        name: String,
        instance_struct_name: String,
        linkage: LinkageType,
        location: SourceLocation,
        super_class: Option<String>,
    },
    Method {
        name: String,
        parent_pou_name: String,
        return_type: String,
        instance_struct_name: String,
        linkage: LinkageType,
        location: SourceLocation,
    },
    Action {
        name: String,
        parent_pou_name: String,
        instance_struct_name: String,
        linkage: LinkageType,
        location: SourceLocation,
    },
}

impl PouIndexEntry {
    /// creates a new Program-PouIndexEntry
    /// # Arguments
    /// - `name` the name of the function
    /// - `instance_variable` the global instance-variable of the program
    pub fn create_program_entry(
        pou_name: &str,
        instance_variable: VariableIndexEntry,
        linkage: LinkageType,
        location: SourceLocation,
    ) -> PouIndexEntry {
        PouIndexEntry::Program {
            name: pou_name.into(),
            instance_struct_name: pou_name.into(),
            instance_variable: Box::new(instance_variable),
            linkage,
            location,
        }
    }

    /// creates a new FunctionBlock-PouIndexEntry
    /// # Arguments
    /// - `name` the name of the FunctionBlock
    /// - `linkage` the linkage type of the pou
    pub fn create_function_block_entry(
        pou_name: &str,
        linkage: LinkageType,
        location: SourceLocation,
        super_class: Option<&str>,
    ) -> PouIndexEntry {
        PouIndexEntry::FunctionBlock {
            name: pou_name.into(),
            instance_struct_name: pou_name.into(),
            linkage,
            location,
            super_class: super_class.map(|s| s.to_owned()),
        }
    }

    /// creates a new Function-PouIndexEntry
    pub fn create_function_entry(
        name: &str,
        return_type: &str,
        generic_names: &[GenericBinding],
        linkage: LinkageType,
        is_variadic: bool,
        location: SourceLocation,
    ) -> PouIndexEntry {
        PouIndexEntry::Function {
            name: name.into(),
            generics: generic_names.to_vec(),
            return_type: return_type.into(),
            linkage,
            is_variadic,
            location,
            is_generated: false,
        }
    }

    /// creates a new Function-PouIndexEntry generated by the compiler
    /// this will set the is_generated attribute to true.
    pub fn create_generated_function_entry(
        name: &str,
        return_type: &str,
        generic_names: &[GenericBinding],
        linkage: LinkageType,
        is_variadic: bool,
        location: SourceLocation,
    ) -> PouIndexEntry {
        PouIndexEntry::Function {
            name: name.into(),
            generics: generic_names.to_vec(),
            return_type: return_type.into(),
            linkage,
            is_variadic,
            location,
            is_generated: true,
        }
    }

    /// creates a new Action-PouIndexEntry
    /// # Arguments
    /// - `name` the name of the action (without the pou-qualifier)
    /// - `pou_name` the name of the parent pou
    pub fn create_action_entry(
        qualified_name: &str,
        pou_name: &str,
        linkage: LinkageType,
        location: SourceLocation,
    ) -> PouIndexEntry {
        PouIndexEntry::Action {
            name: qualified_name.into(),
            parent_pou_name: pou_name.into(),
            instance_struct_name: pou_name.into(),
            linkage,
            location,
        }
    }

    /// creates a new Class-PouIndexEntry
    /// # Arguments
    /// - `name` the name of the Class
    pub fn create_class_entry(
        pou_name: &str,
        linkage: LinkageType,
        location: SourceLocation,
        super_class: Option<String>,
    ) -> PouIndexEntry {
        PouIndexEntry::Class {
            name: pou_name.into(),
            instance_struct_name: pou_name.into(),
            linkage,
            location,
            super_class,
        }
    }

    /// creates a new Method-PouIndexEntry
    /// # Arguments
    /// - `name` the name of the method (without the pou-qualifier)
    /// - `return_type` the name of the method's return type
    /// - `owner_class` the name of the parent pou
    pub fn create_method_entry(
        name: &str,
        return_type: &str,
        owner_class: &str,
        linkage: LinkageType,
        location: SourceLocation,
    ) -> PouIndexEntry {
        PouIndexEntry::Method {
            name: name.into(),
            parent_pou_name: owner_class.into(),
            instance_struct_name: name.into(),
            return_type: return_type.into(),
            linkage,
            location,
        }
    }

    /// returns the fully qualified name of this pou
    pub fn get_name(&self) -> &str {
        match self {
            PouIndexEntry::Program { name, .. }
            | PouIndexEntry::FunctionBlock { name, .. }
            | PouIndexEntry::Function { name, .. }
            | PouIndexEntry::Method { name, .. }
            | PouIndexEntry::Action { name, .. }
            | PouIndexEntry::Class { name, .. } => name,
        }
    }

    /// returns the super class of this pou if supported
    pub fn get_super_class(&self) -> Option<&str> {
        match self {
            PouIndexEntry::Class { super_class, .. } | PouIndexEntry::FunctionBlock { super_class, .. } => {
                super_class.as_deref()
            }
            _ => None,
        }
    }

    /// returns the name of the struct-type used to store the POUs state
    /// (interface-variables)
    pub fn get_instance_struct_type_name(&self) -> Option<&str> {
        match self {
            PouIndexEntry::Program { instance_struct_name, .. }
            | PouIndexEntry::FunctionBlock { instance_struct_name, .. }
            | PouIndexEntry::Method { instance_struct_name, .. }
            | PouIndexEntry::Action { instance_struct_name, .. }
            | PouIndexEntry::Class { instance_struct_name, .. } => Some(instance_struct_name.as_str()),
            _ => None, //functions have no struct type
        }
    }

    /// returns `Some(DataType)` associated with this pou or `None` if none is associated
    ///
    /// - `index` the index to fetch te DataType from
    pub fn find_instance_struct_type<'idx>(&self, index: &'idx Index) -> Option<&'idx DataType> {
        self.get_instance_struct_type_name().and_then(|it| index.type_index.find_pou_type(it))
    }

    /// returns the struct-datatype associated with this pou or `void` if none is associated
    ///
    /// - `index` the index to fetch te DataType from
    pub fn get_instance_struct_type_or_void<'idx>(&self, index: &'idx Index) -> &'idx DataType {
        self.find_instance_struct_type(index).unwrap_or_else(|| index.get_void_type())
    }

    /// returns the name of the POUs container
    /// it has no container (PROGRAM, FUNCTION, etc.)
    ///
    /// Actions and Methods return their host-POUs name
    pub fn get_container(&self) -> &str {
        match self {
            PouIndexEntry::Program { .. }
            | PouIndexEntry::FunctionBlock { .. }
            | PouIndexEntry::Class { .. }
            | PouIndexEntry::Function { .. } => self.get_name(),
            PouIndexEntry::Action { parent_pou_name, .. } | PouIndexEntry::Method { parent_pou_name, .. } => {
                parent_pou_name.as_str()
            }
        }
    }

    /// returns the ImplementationIndexEntry associated with this POU
    pub fn find_implementation<'idx>(&self, index: &'idx Index) -> Option<&'idx ImplementationIndexEntry> {
        index.find_implementation_by_name(self.get_name())
    }

    /// returns the linkage type of this pou
    pub fn get_linkage(&self) -> &LinkageType {
        match self {
            PouIndexEntry::Program { linkage, .. }
            | PouIndexEntry::FunctionBlock { linkage, .. }
            | PouIndexEntry::Function { linkage, .. }
            | PouIndexEntry::Method { linkage, .. }
            | PouIndexEntry::Action { linkage, .. }
            | PouIndexEntry::Class { linkage, .. } => linkage,
        }
    }

    /// returns true if this pou is a function with generic parameters, otherwise false
    pub fn is_generic(&self) -> bool {
        if let PouIndexEntry::Function { generics, .. } = self {
            !generics.is_empty()
        } else {
            false
        }
    }

    /// returns true if this pou has a variadic (last) parameter
    pub fn is_variadic(&self) -> bool {
        if let PouIndexEntry::Function { is_variadic, .. } = self {
            *is_variadic
        } else {
            false
        }
    }

    /// returns true if this pou is an action
    pub fn is_action(&self) -> bool {
        matches!(self, PouIndexEntry::Action { .. })
    }

    /// return true if this pou is a function
    pub fn is_function(&self) -> bool {
        matches!(self, PouIndexEntry::Function { .. })
    }

    pub fn is_function_block(&self) -> bool {
        matches!(self, PouIndexEntry::FunctionBlock { .. })
    }

    pub fn is_class(&self) -> bool {
        matches!(self, PouIndexEntry::Class { .. })
    }

    pub(crate) fn is_method(&self) -> bool {
        matches!(self, PouIndexEntry::Method { .. })
    }

    pub fn get_location(&self) -> &SourceLocation {
        match self {
            PouIndexEntry::Program { location, .. }
            | PouIndexEntry::FunctionBlock { location, .. }
            | PouIndexEntry::Function { location, .. }
            | PouIndexEntry::Method { location, .. }
            | PouIndexEntry::Action { location, .. }
            | PouIndexEntry::Class { location, .. } => location,
        }
    }

    fn is_auto_generated_function(&self) -> bool {
        matches!(self, PouIndexEntry::Function { is_generated: true, .. })
    }
}

/// the TypeIndex carries all types.
/// it is extracted into its seaprate struct so it can be
/// internally borrowed individually from the other maps
#[derive(Debug)]
pub struct TypeIndex {
    /// all types (structs, enums, type, POUs, etc.)
    types: SymbolMap<String, DataType>,
    pou_types: SymbolMap<String, DataType>,

    void_type: DataType,
}

impl Default for TypeIndex {
    fn default() -> Self {
        TypeIndex {
            types: SymbolMap::default(),
            pou_types: SymbolMap::default(),
            void_type: DataType {
                name: VOID_TYPE.into(),
                initial_value: None,
                information: DataTypeInformation::Void,
                nature: TypeNature::Any,
                location: SourceLocation::internal(),
            },
        }
    }
}

impl TypeIndex {
    pub fn find_type(&self, type_name: &str) -> Option<&DataType> {
        self.types.get(&type_name.to_lowercase()).or_else(|| self.find_pou_type(type_name))
    }

    pub fn find_pou_type(&self, type_name: &str) -> Option<&DataType> {
        self.pou_types.get(&type_name.to_lowercase())
    }

    pub fn find_effective_type_by_name(&self, type_name: &str) -> Option<&DataType> {
        self.find_type(type_name).and_then(|it| self.find_effective_type(it))
    }

    pub fn get_effective_type_by_name(&self, type_name: &str) -> &DataType {
        self.find_type(type_name).and_then(|it| self.find_effective_type(it)).unwrap_or(&self.void_type)
    }

    pub fn get_type(&self, type_name: &str) -> Result<&DataType, Diagnostic> {
        self.find_type(type_name)
            .ok_or_else(|| Diagnostic::unknown_type(type_name, SourceLocation::undefined()))
    }

    /// Retrieves the "Effective" type behind this datatype
    /// An effective type will be any end type i.e. Structs, Integers, Floats, String and Array
    pub fn find_effective_type<'ret>(&'ret self, data_type: &'ret DataType) -> Option<&'ret DataType> {
        match data_type.get_type_information() {
            DataTypeInformation::Alias { referenced_type, .. } => {
                self.find_type(referenced_type).and_then(|it| self.find_effective_type(it))
            }
            _ => Some(data_type),
        }
    }
}

/// The global index of the rusty-compiler
///
/// The index contains information about all referencable elements.
#[derive(Debug, Default)]
pub struct Index {
    /// all global variables
    global_variables: SymbolMap<String, VariableIndexEntry>, // IndexMap<String, Vec<VariableIndexEntry>>,

    /// all struct initializers
    global_initializers: SymbolMap<String, VariableIndexEntry>,

    /// all enum-members with their names
    enum_global_variables: SymbolMap<String, VariableIndexEntry>,

    /// all enum-members with their qualified names <enum-type>.<element-name>
    enum_qualified_variables: SymbolMap<String, VariableIndexEntry>,

    // all pous,
    pous: SymbolMap<String, PouIndexEntry>,

    /// all implementations
    // we keep an IndexMap for implementations since duplication issues regarding implementations
    // is handled by the `pous` SymbolMap
    implementations: IndexMap<String, ImplementationIndexEntry>,

    /// an index with all type-information
    type_index: TypeIndex,

    constant_expressions: ConstExpressions,

    /// Type layout for the target
    data_layout: DataLayout,

    /// The labels contained in each pou
    labels: IndexMap<String, SymbolMap<String, Label>>,
}

impl Index {
    /// imports all entries from the given index into the current index
    ///
    /// imports all global_variables, types and implementations
    /// # Arguments
    /// - `other` the other index. The elements are drained from the given index and moved
    /// into the current one
    pub fn import(&mut self, mut other: Index) {
        //global variables
        for (name, e) in other.global_variables.drain(..) {
            let entries = e
                .into_iter()
                .map(|it| self.transfer_constants(it, &mut other.constant_expressions))
                .collect::<Vec<_>>();
            self.global_variables.insert_many(name, entries);
        }

        //enmu_variables use the qualified variables since name conflicts will be overriden in the enum_global
        for (qualified_name, elements) in other.enum_qualified_variables.drain(..) {
            let elements = elements
                .into_iter()
                .map(|e| self.transfer_constants(e, &mut other.constant_expressions))
                .collect::<Vec<_>>();

            for e in elements.iter() {
                self.enum_global_variables.insert(e.get_name().to_lowercase(), e.clone());
            }

            self.enum_qualified_variables.insert_many(qualified_name, elements);
        }

        //initializers
        for (name, elements) in other.global_initializers.drain(..) {
            let elements = elements
                .into_iter()
                .map(|e| self.transfer_constants(e, &mut other.constant_expressions))
                .collect::<Vec<_>>();
            self.global_initializers.insert_many(name, elements);
        }

        //types
        for (name, mut elements) in other.type_index.types.drain(..) {
            for mut e in elements.drain(..) {
                //avoid re-importing internally auto-generated types that we already know
                if !e.is_internal() || self.type_index.find_effective_type_by_name(name.as_str()).is_none() {
                    e.initial_value =
                        self.maybe_import_const_expr(&mut other.constant_expressions, &e.initial_value);

                    match &mut e.information {
                        //import constant expressions in array-type-definitions
                        DataTypeInformation::Array { dimensions, .. } => {
                            for d in dimensions.iter_mut() {
                                d.start_offset =
                                    self.import_type_size(&mut other.constant_expressions, &d.start_offset);
                                d.end_offset =
                                    self.import_type_size(&mut other.constant_expressions, &d.end_offset);
                            }
                        }
                        // import constant expressions in String-size defintions
                        DataTypeInformation::String { size, .. } => {
                            *size = self.import_type_size(&mut other.constant_expressions, size);
                        }
                        DataTypeInformation::Struct { members, .. } => {
                            let mut variables = members
                                .drain(..)
                                .map(|variable| {
                                    self.transfer_constants(variable, &mut other.constant_expressions)
                                })
                                .collect::<Vec<_>>();
                            members.append(&mut variables);
                        }
                        _ => {}
                    }

                    self.type_index.types.insert(name.clone(), e)
                }
            }
        }

        //pou_types
        for (name, mut elements) in other.type_index.pou_types.drain(..) {
            elements.iter_mut().for_each(|e| {
                self.maybe_import_const_expr(&mut other.constant_expressions, &e.initial_value);

                if let DataTypeInformation::Struct { members, .. } = &mut e.information {
                    let mut variables = members
                        .drain(..)
                        .map(|variable| self.transfer_constants(variable, &mut other.constant_expressions))
                        .collect::<Vec<_>>();
                    members.append(&mut variables);
                }
            });
            self.type_index.pou_types.insert_many(name, elements)
        }

        //implementations
        self.implementations.extend(other.implementations);

        //pous
        for (name, elements) in other.pous.drain(..) {
            for ele in elements {
                // skip automatically generated pou's if they are already in the target index
                if !ele.is_auto_generated_function() || !self.pous.contains_key(&name) {
                    self.pous.insert(name.clone(), ele);
                }
            }
        }

        //labels
        self.labels.extend(other.labels);

        //Constant expressions are intentionally not imported
        // self.constant_expressions.import(other.constant_expressions)
    }

    fn transfer_constants(
        &mut self,
        mut variable: VariableIndexEntry,
        import_from: &mut ConstExpressions,
    ) -> VariableIndexEntry {
        variable.initial_value = self.maybe_import_const_expr(import_from, &variable.initial_value);

        let binding = if let Some(HardwareBinding { direction, access, entries, location }) =
            variable.get_hardware_binding()
        {
            let mut new_entries = vec![];
            for entry in entries {
                if let Some(e) = self.maybe_import_const_expr(import_from, &Some(*entry)) {
                    new_entries.push(e);
                }
            }
            Some(HardwareBinding {
                direction: *direction,
                access: *access,
                entries: new_entries,
                location: location.clone(),
            })
        } else {
            None
        };
        variable.set_hardware_binding(binding)
    }

    /// imports the corresponding const-expression (according to the given initializer-id) from the given ConstExpressions
    /// into self's const-expressions and returns the new Id
    fn maybe_import_const_expr(
        &mut self,
        import_from: &mut ConstExpressions,
        initializer_id: &Option<ConstId>,
    ) -> Option<ConstId> {
        initializer_id.as_ref().and_then(|it| import_from.clone(it)).map(|(init, target_type, scope)| {
            self.get_mut_const_expressions().add_constant_expression(init, target_type, scope)
        })
    }

    /// imports the corresponding TypeSize (according to the given initializer-id) from the given ConstExpressions
    /// into self's const-expressions and returns the new Id
    ///
    /// panics if the import fails (e.g. the given TypeSize::ConstExpression(id) does not exist in this Index)
    /// this problem would indicate a programming mistake
    fn import_type_size(&mut self, import_from: &mut ConstExpressions, type_size: &TypeSize) -> TypeSize {
        let ts = match type_size {
            TypeSize::LiteralInteger(_) => Some(*type_size),
            TypeSize::ConstExpression(id) => import_from
                .clone(id)
                .map(|(expr, target_type, scope)| {
                    self.get_mut_const_expressions().add_constant_expression(expr, target_type, scope)
                })
                .map(TypeSize::from_expression),
            TypeSize::Undetermined => Some(*type_size),
        };

        match ts {
            Some(it) => it,
            None => {
                unreachable!(
                    "requested type-size is not part of the given ConstExpressions. Cannot import '{:?}', from {:?}",
                    type_size, import_from
                );
            }
        }
    }

    /// returns the void-type
    /// the NULL-statement has a type of void.
    /// void cannot be casted to any other
    pub fn get_void_type(&self) -> &DataType {
        &self.type_index.void_type
    }

    /// returns the `VariableIndexEntry` of the global variable with the given name
    pub fn find_qualified_global_variable(
        &self,
        context: Option<&str>,
        name: &str,
    ) -> Option<&VariableIndexEntry> {
        self.global_variables
            .get_all(&name.to_lowercase())
            .or_else(|| self.enum_global_variables.get_all(&name.to_lowercase()))
            .and_then(|it| {
                if let Some(context) = context.filter(|it| !it.is_empty()) {
                    it.iter().find(|it| it.has_parent(context)).or_else(|| it.first())
                } else {
                    it.first()
                }
            })
    }

    /// returns the `VariableIndexEntry` of the global variable with the given name
    pub fn find_global_variable(&self, name: &str) -> Option<&VariableIndexEntry> {
        self.find_qualified_global_variable(None, name)
    }

    /// returns the `VariableIndexEntry` of the global initializer with the given name
    pub fn find_global_initializer(&self, name: &str) -> Option<&VariableIndexEntry> {
        self.global_initializers.get(&name.to_lowercase())
    }

    /// return the `VariableIndexEntry` with the qualified name: `container_name`.`variable_name`
    pub fn find_local_member(
        &self,
        container_name: &str,
        variable_name: &str,
    ) -> Option<&VariableIndexEntry> {
        self.type_index
            .find_type(container_name)
            .and_then(|it| it.find_member(variable_name))
            .or(self.find_enum_variant_in_pou(container_name, variable_name))
            .or(container_name
                .rfind('.')
                .map(|p| &container_name[..p])
                .and_then(|qualifier| self.find_member(qualifier, variable_name)))
    }

    /// Searches for variable name in the given container, if not found, attempts to search for it in super classes
    pub fn find_member(&self, container_name: &str, variable_name: &str) -> Option<&VariableIndexEntry> {
        // Find pou in index
        self.find_local_member(container_name, variable_name).or_else(|| {
            if let Some(class) = self.find_pou(container_name).and_then(|it| it.get_super_class()) {
                self.find_member(class, variable_name)
            } else {
                None
            }
        })
    }

    /// Searches for method names in the given container, if not found, attempts to search for it in super class
    pub fn find_method(&self, container_name: &str, method_name: &str) -> Option<&PouIndexEntry> {
        if let Some(local_method) = self.find_pou(&qualified_name(container_name, method_name)) {
            Some(local_method)
        } else if let Some(super_method) = self.find_pou(container_name).and_then(|it| it.get_super_class()) {
            self.find_method(super_method, method_name)
        } else {
            None
        }
    }

    /// return the `VariableIndexEntry` associated with the given fully qualified name using `.` as
    /// a delimiter. (e.g. "PLC_PRG.x", or "MyClass.MyMethod.x")
    pub fn find_fully_qualified_variable(&self, fully_qualified_name: &str) -> Option<&VariableIndexEntry> {
        let segments: Vec<&str> = fully_qualified_name.split('.').collect();
        let (q, segments) = if segments.len() > 1 {
            // the last segment is th ename, everything before ist qualifier
            // e.g. MyClass.MyMethod.x --> qualifier: "MyClass.MyMethod", name: "x"
            (Some(segments.iter().take(segments.len() - 1).join(".")), vec![*segments.last().unwrap()])
        } else {
            (None, segments)
        };
        self.find_variable(q.as_deref(), &segments[..])
    }

    // TODO: Does it make more sense to transfer the enum search to this function (or both)?
    pub fn find_variable(&self, context: Option<&str>, segments: &[&str]) -> Option<&VariableIndexEntry> {
        if segments.is_empty() {
            return None;
        }
        //For the first element, if the context does not contain that element, it is possible that the element is also a global variable
        let init = match context {
            Some(context) => self
                .find_member(context, segments[0])
                .or_else(|| self.find_qualified_global_variable(Some(context), segments[0])),
            None => self.find_global_variable(segments[0]),
        };

        segments
            .iter()
            .skip(1)
            .try_fold((segments[0], init), |accum, current| match accum {
                (_, Some(context)) => Some((*current, self.find_member(&context.data_type_name, current))),
                // The variable could be in a block that has no global variable (Function block)
                (name, None) => Some((*current, self.find_member(name, current))),
            })
            .and_then(|(_, it)| it)
    }

    /// returns the index entry of the enum-element `element_name` of the enum-type `enum_name`
    /// or None if the requested Enum-Type or -Element does not exist
    pub fn find_enum_element(&self, enum_name: &str, element_name: &str) -> Option<&VariableIndexEntry> {
        self.enum_qualified_variables.get(&qualified_name(enum_name, element_name).to_lowercase())
    }

    /// returns the index entry of the enum-element denoted by the given fully `qualified_name` (e.g. "Color.RED")
    /// or None if the requested Enum-Type or -Element does not exist
    pub fn find_qualified_enum_element(&self, qualified_name: &str) -> Option<&VariableIndexEntry> {
        self.enum_qualified_variables.get(&qualified_name.to_lowercase())
    }

<<<<<<< HEAD
    /// Tries to return an enum variant defined within a POU
    pub fn find_enum_variant_in_pou(&self, pou: &str, variant: &str) -> Option<&VariableIndexEntry> {
        self.get_enum_variants_in_pou(pou).into_iter().find(|it| it.name == variant)
    }

    /// Returns all enum variants defined within a POU
    pub fn get_enum_variants_in_pou(&self, pou: &str) -> Vec<&VariableIndexEntry> {
        self.enum_qualified_variables
            .keys()
            .filter(|key| key.starts_with(&internal_type_name(pou, "").to_lowercase()))
            .flat_map(|key| self.find_fully_qualified_variable(key))
            .collect()
    }

    /// Returns all enum variant values and their names for the given enum.
    ///
    /// For example `TYPE Color : (red, green, blue := 5); END_TYPE` would return `[(red, 0), (green, 1), (blue, 5)]`
    /// when calling this method.
    pub fn get_enum_variants(&self, variable: &VariableIndexEntry) -> Vec<(&str, &str, i128)> {
=======
    /// Returns all enum variant values and their constant values for the given variable.
    ///
    /// For example calling this method on `TYPE Color : (red, green, blue := 5); END_TYPE` will
    /// return the [`VariableIndexEntry`]s of `red`, `green`, `blue` as well as their values
    /// `0`, `1` and `5` respectively.
    pub fn get_enum_variants(&self, variable: &VariableIndexEntry) -> Vec<(&VariableIndexEntry, i128)> {
>>>>>>> d259e01f
        let mut values = Vec::new();
        let qualified_name = variable.data_type_name.to_lowercase();

        // Given `__main_color.red, ..., __main_color.blue`, we want ALL values starting with `__main_color`
        let keys = self
            .enum_qualified_variables
            .keys()
            .filter(|key| key.split('.').next().is_some())
            .filter(|prefix| prefix.starts_with(&qualified_name))
            .collect::<Vec<_>>();

        for key in keys {
            let value = self
                .enum_qualified_variables
                .get(key.as_str())
                .expect("Must exist because of previous filter");
            if let Some(ref const_id) = value.initial_value {
                if let Ok(init) = self.constant_expressions.get_constant_int_statement_value(const_id) {
<<<<<<< HEAD
                    values.push((value.data_type_name.as_str(), value.name.as_str(), init));
=======
                    values.push((value, init));
>>>>>>> d259e01f
                }
            }
        }

        values
    }

    /// returns all member variables of the given container (e.g. FUNCTION, PROGRAM, STRUCT, etc.)
    pub fn get_container_members(&self, container_name: &str) -> &[VariableIndexEntry] {
        self.type_index.find_type(container_name).map(|it| it.get_members()).unwrap_or_else(|| &[])
    }

    /// returns all member variables of the given POU (e.g. FUNCTION, PROGRAM, etc.)
    pub fn get_pou_members(&self, container_name: &str) -> &[VariableIndexEntry] {
        self.get_pou_types()
            .get(&container_name.to_lowercase())
            .map(|it| it.get_members())
            .unwrap_or_else(|| &[])
    }

    pub fn find_pou_type(&self, pou_name: &str) -> Option<&DataType> {
        self.get_pou_types().get(&pou_name.to_lowercase())
    }

    pub fn get_declared_parameters(&self, pou_name: &str) -> Vec<&VariableIndexEntry> {
        self.get_pou_members(pou_name)
            .iter()
            .filter(|it| it.is_parameter() && !it.is_variadic())
            .collect::<Vec<_>>()
    }

    /// returns some if the current index is a VAR_INPUT, VAR_IN_OUT or VAR_OUTPUT that is not a variadic argument
    /// In other words it returns some if the member variable at `index` of the given container is a possible parameter in
    /// the call to it
    pub fn get_declared_parameter(&self, pou_name: &str, index: u32) -> Option<&VariableIndexEntry> {
        self.type_index.find_pou_type(pou_name).and_then(|it| it.find_declared_parameter_by_location(index))
    }

    pub fn get_variadic_member(&self, pou_name: &str) -> Option<&VariableIndexEntry> {
        self.type_index.find_pou_type(pou_name).and_then(|it| it.find_variadic_member())
    }

    pub fn find_input_parameter(&self, pou_name: &str, index: u32) -> Option<&VariableIndexEntry> {
        self.get_pou_members(pou_name)
            .iter()
            .filter(|item| item.get_variable_type() == VariableType::Input)
            .find(|item| item.location_in_parent == index)
    }

    pub fn find_parameter(&self, pou_name: &str, index: u32) -> Option<&VariableIndexEntry> {
        self.get_pou_members(pou_name).iter().find(|item| item.location_in_parent == index)
    }

    /// returns the effective DataType of the type with the given name if it exists
    pub fn find_effective_type_by_name(&self, type_name: &str) -> Option<&DataType> {
        self.type_index.find_effective_type_by_name(type_name)
    }

    /// returns the effective DataType of the given type if it exists
    pub fn find_effective_type<'ret>(&'ret self, data_type: &'ret DataType) -> Option<&'ret DataType> {
        self.type_index.find_effective_type(data_type)
    }

    /// returns the effective DataType of the type with the given name or an Error
    pub fn get_effective_type_by_name(&self, type_name: &str) -> Result<&DataType, Diagnostic> {
        self.type_index
            .find_effective_type_by_name(type_name)
            .ok_or_else(|| Diagnostic::unknown_type(type_name, SourceLocation::undefined()))
    }

    /// returns the effective DataTypeInformation of the type with the given name if it exists
    pub fn find_effective_type_info(&self, type_name: &str) -> Option<&DataTypeInformation> {
        self.find_effective_type_by_name(type_name).map(DataType::get_type_information)
    }

    /// returns the effective type of the type with the with the given name or the
    /// void-type if the given name does not exist
    pub fn get_effective_type_or_void_by_name(&self, type_name: &str) -> &DataType {
        self.type_index.get_effective_type_by_name(type_name)
    }

    /// returns the intrinsic type of the type with the given name or the
    /// void-type if the given name does not exist
    /// returns the real type behind aliases and subRanges (while effective_types will only
    /// resolve aliases)
    pub fn get_intrinsic_type_by_name(&self, type_name: &str) -> &DataType {
        let effective_type = self.type_index.get_effective_type_by_name(type_name);

        match effective_type.get_type_information() {
            DataTypeInformation::SubRange { referenced_type, .. } => {
                self.get_intrinsic_type_by_name(referenced_type.as_str())
            }
            DataTypeInformation::Enum { referenced_type, .. } => {
                self.get_intrinsic_type_by_name(referenced_type)
            }
            _ => effective_type,
        }
    }

    pub fn get_type(&self, type_name: &str) -> Result<&DataType, Diagnostic> {
        self.type_index.get_type(type_name)
    }

    pub fn find_type(&self, type_name: &str) -> Option<&DataType> {
        self.type_index.find_type(type_name)
    }

    /// expect a built-in type
    /// This only returns types, not POUs as it is meant for builtins only
    pub fn get_type_or_panic(&self, type_name: &str) -> &DataType {
        self.get_types().get(&type_name.to_lowercase()).unwrap_or_else(|| panic!("{type_name} not found"))
    }

    pub fn get_initial_value(&self, id: &Option<ConstId>) -> Option<&AstNode> {
        self.get_const_expressions().maybe_get_constant_statement(id)
    }

    /// returns type aliased by Alias or SubRange
    fn get_aliased_target_type(&self, dt: &DataTypeInformation) -> Option<&DataType> {
        match dt {
            DataTypeInformation::SubRange { referenced_type, .. }
            | DataTypeInformation::Alias { referenced_type, .. } => {
                self.type_index.find_type(referenced_type)
            }
            _ => None,
        }
    }

    /// Returns the initioal value registered for the given data_type.
    /// If the given dataType has no initial value AND it is an Alias or SubRange (referencing another type)
    /// this method tries to obtain the default value from the referenced type.
    pub fn get_initial_value_for_type(&self, type_name: &str) -> Option<&AstNode> {
        let mut dt = self.type_index.find_type(type_name);
        let mut initial_value = dt.and_then(|it| it.initial_value);

        //check if we have no initial value AND this type is an alias to another type
        while initial_value.is_none()
            && matches!(
                dt.map(|it| &it.information),
                Some(DataTypeInformation::Alias { .. } | DataTypeInformation::SubRange { .. })
            )
        {
            //try to fetch initial value of the aliased type
            dt = dt.and_then(|it| self.get_aliased_target_type(&it.information));
            initial_value = dt.and_then(|it| it.initial_value);
        }
        self.get_initial_value(&initial_value)
    }

    pub fn find_return_variable(&self, pou_name: &str) -> Option<&VariableIndexEntry> {
        self.get_pou_types().get(&pou_name.to_lowercase()).and_then(|it| it.find_return_variable())
    }

    pub fn find_return_type(&self, pou_name: &str) -> Option<&DataType> {
        let variable = self.find_return_variable(pou_name);
        variable.and_then(|it| self.get_type(it.get_type_name()).ok())
    }

    pub fn get_type_information_or_void(&self, type_name: &str) -> &DataTypeInformation {
        self.find_effective_type_by_name(type_name)
            .map(|it| it.get_type_information())
            .unwrap_or_else(|| self.get_void_type().get_type_information())
    }

    /// Returns the map of types, should not be used to search for types --> see find_type
    pub fn get_types(&self) -> &SymbolMap<String, DataType> {
        &self.type_index.types
    }

    /// Returns the map of pou_types, should not be used to search for pou_types -->  see find_pou_type
    pub fn get_pou_types(&self) -> &SymbolMap<String, DataType> {
        &self.type_index.pou_types
    }

    /// Returns the map of globals, should not be used to search for globals -->  see find_global_variable
    pub fn get_globals(&self) -> &SymbolMap<String, VariableIndexEntry> {
        &self.global_variables
    }

    pub fn get_program_instances(&self) -> Vec<&VariableIndexEntry> {
        self.pous
            .values()
            .filter_map(|p| match p {
                PouIndexEntry::Program { instance_variable, .. } => Some(instance_variable.as_ref()),
                _ => None,
            })
            .collect()
    }

    /// Returns the map of pous, should not be used to search for pous -->  see find_pou
    pub fn get_pous(&self) -> &SymbolMap<String, PouIndexEntry> {
        &self.pous
    }

    pub fn get_global_initializers(&self) -> &SymbolMap<String, VariableIndexEntry> {
        &self.global_initializers
    }

    pub fn get_global_qualified_enums(&self) -> &SymbolMap<String, VariableIndexEntry> {
        &self.enum_qualified_variables
    }

    pub fn get_implementations(&self) -> &IndexMap<String, ImplementationIndexEntry> {
        &self.implementations
    }

    pub fn register_implementation(
        &mut self,
        call_name: &str,
        type_name: &str,
        associated_class_name: Option<&String>,
        impl_type: ImplementationType,
        generic: bool,
        location: SourceLocation,
    ) {
        self.implementations.insert(
            call_name.to_lowercase(),
            ImplementationIndexEntry {
                call_name: call_name.into(),
                type_name: type_name.into(),
                associated_class: associated_class_name.map(|str| str.into()),
                implementation_type: impl_type,
                generic,
                location,
            },
        );
    }

    pub fn find_pou(&self, pou_name: &str) -> Option<&PouIndexEntry> {
        self.pous.get(&pou_name.to_lowercase())
    }

    pub fn register_program(&mut self, name: &str, location: SourceLocation, linkage: LinkageType) {
        let instance_variable =
            VariableIndexEntry::create_global(&format!("{}_instance", &name), name, name, location.clone()) // TODO: Naming convention (see plc_util/src/convention.rs)
                .set_linkage(linkage);
        // self.register_global_variable(name, instance_variable.clone());
        let entry = PouIndexEntry::create_program_entry(name, instance_variable, linkage, location);
        self.pous.insert(entry.get_name().to_lowercase(), entry);
    }

    pub fn register_pou(&mut self, entry: PouIndexEntry) {
        self.pous.insert(entry.get_name().to_lowercase(), entry);
    }

    pub fn find_implementation_by_name(&self, call_name: &str) -> Option<&ImplementationIndexEntry> {
        self.implementations.get(&call_name.to_lowercase())
    }

    pub fn find_pou_implementation(&self, pou_name: &str) -> Option<&ImplementationIndexEntry> {
        self.find_pou(pou_name).and_then(|it| it.find_implementation(self))
    }

    /// creates a member-variable of a container to be accessed in a qualified name.
    /// e.g. "POU.member", "StructName.member", etc.
    ///
    /// #Arguments
    /// * `container_name`- the name of hosting container (pou or struct)
    /// * `variable_name` - the name of the member variable
    /// * `variable_linkage` - the linkage-type of that variable (one of local, global, etc. )
    /// * `variable_type_name` - the variable's data type as a string
    /// * `initial_value` - the initial value as defined in the AST
    /// * `location` - the location (index) inside the container
    pub fn register_member_variable(
        &mut self,
        member_info: MemberInfo,
        initial_value: Option<ConstId>,
        source_location: SourceLocation,
        location: u32,
    ) -> VariableIndexEntry {
        let container_name = member_info.container_name;
        let variable_name = member_info.variable_name;
        let variable_type = member_info.variable_linkage;
        let data_type_name = member_info.variable_type_name;

        let qualified_name = qualified_name(container_name, variable_name);

        VariableIndexEntry::new(
            variable_name,
            &qualified_name,
            data_type_name,
            variable_type,
            location,
            source_location,
        )
        .set_constant(member_info.is_constant)
        .set_initial_value(initial_value)
        .set_hardware_binding(member_info.binding)
        .set_varargs(member_info.varargs)
    }

    pub fn register_enum_element(
        &mut self,
        element_name: &str,
        enum_type_name: &str,
        initial_value: Option<ConstId>,
        source_location: SourceLocation,
    ) {
        let qualified_name = qualified_name(enum_type_name, element_name);
        let entry =
            VariableIndexEntry::create_global(element_name, &qualified_name, enum_type_name, source_location)
                .set_constant(true)
                .set_initial_value(initial_value);
        self.enum_global_variables.insert(element_name.to_lowercase(), entry.clone());

        self.enum_qualified_variables.insert(qualified_name.to_lowercase(), entry);
    }

    pub fn register_global_variable(&mut self, name: &str, variable: VariableIndexEntry) {
        self.global_variables.insert(name.to_lowercase(), variable);
    }

    pub fn register_global_initializer(&mut self, name: &str, variable: VariableIndexEntry) {
        self.global_initializers.insert(name.to_lowercase(), variable);
    }

    pub fn register_type(&mut self, datatype: DataType) {
        self.type_index.types.insert(datatype.get_name().to_lowercase(), datatype);
    }

    pub fn register_pou_type(&mut self, datatype: DataType) {
        self.type_index.pou_types.insert(datatype.get_name().to_lowercase(), datatype);
    }

    pub fn find_callable_instance_variable(
        &self,
        context: Option<&str>,
        reference: &[&str],
    ) -> Option<&VariableIndexEntry> {
        //look for a *callable* variable with that name
        self.find_variable(context, reference).filter(|v| {
            //callable means, there is an implementation associated with the variable's datatype
            self.find_implementation_by_name(&v.data_type_name).is_some()
        })
    }

    /// returns the mutable reference to all registered ConstExpressions
    pub fn get_mut_const_expressions(&mut self) -> &mut ConstExpressions {
        &mut self.constant_expressions
    }

    /// returns all registered ConstExpressions
    pub fn get_const_expressions(&self) -> &ConstExpressions {
        &self.constant_expressions
    }

    /// returns the intrinsic (built-in) type represented by the given type-information
    /// this will return the built-in type behind alias / range-types
    pub fn find_intrinsic_type<'idx>(
        &'idx self,
        initial_type: &'idx DataTypeInformation,
    ) -> &'idx DataTypeInformation {
        match initial_type {
            DataTypeInformation::SubRange { .. } | DataTypeInformation::Alias { .. } => {
                let inner_type_name = match initial_type {
                    DataTypeInformation::SubRange { referenced_type, .. } => referenced_type,
                    _ => initial_type.get_name(),
                };
                if let Some(inner_type) = self.find_effective_type_info(inner_type_name) {
                    self.find_intrinsic_type(inner_type)
                } else {
                    initial_type
                }
            }
            DataTypeInformation::Enum { referenced_type, .. } => {
                self.find_effective_type_info(referenced_type).unwrap_or(initial_type)
            }
            _ => initial_type,
        }
    }

    pub fn find_elementary_pointer_type<'idx>(
        &'idx self,
        initial_type: &'idx DataTypeInformation,
    ) -> &'idx DataTypeInformation {
        match initial_type {
            DataTypeInformation::Pointer { inner_type_name, .. } => {
                let inner_type = self
                    .find_effective_type_info(inner_type_name)
                    .map(|t| self.find_intrinsic_type(t))
                    .unwrap_or_else(|| initial_type);
                self.find_elementary_pointer_type(inner_type)
            }
            _ => initial_type,
        }
    }

    /// Creates an iterator over all instances in the index
    pub fn find_instances(&self) -> InstanceIterator {
        InstanceIterator::new(self)
    }

    /// Creates an iterator over all instances in the index
    /// The passed filter will stop the iterator from navigating deeper into variables that should not be considered
    /// To filter a variable from showing up at all, (not only its children), add a filter to the returned iterator
    pub fn filter_instances(
        &self,
        inner_filter: fn(&VariableIndexEntry, &Index) -> bool,
    ) -> InstanceIterator {
        InstanceIterator::with_filter(self, inner_filter)
    }

    /// If the provided name is a builtin function, returns it from the builtin index
    pub fn get_builtin_function(&self, name: &str) -> Option<&'_ BuiltIn> {
        //Find a type for that function, see if that type is builtin
        if let Some(PouIndexEntry::Function { linkage: LinkageType::BuiltIn, .. }) = self.find_pou(name) {
            builtins::get_builtin(name)
        } else {
            None
        }
    }

    pub fn get_type_layout(&self) -> &DataLayout {
        &self.data_layout
    }

    /// returns the implementation of the sub-range-check-function for a variable of the given dataType
    pub fn find_range_check_implementation_for(
        &self,
        range_type: &DataTypeInformation,
    ) -> Option<&ImplementationIndexEntry> {
        match range_type {
            DataTypeInformation::Integer { signed, size, .. } if *signed && *size <= 32 => {
                self.find_pou_implementation(RANGE_CHECK_S_FN)
            }
            DataTypeInformation::Integer { signed, size, .. } if *signed && *size > 32 => {
                self.find_pou_implementation(RANGE_CHECK_LS_FN)
            }
            DataTypeInformation::Integer { signed, size, .. } if !*signed && *size <= 32 => {
                self.find_pou_implementation(RANGE_CHECK_U_FN)
            }
            DataTypeInformation::Integer { signed, size, .. } if !*signed && *size > 32 => {
                self.find_pou_implementation(RANGE_CHECK_LU_FN)
            }
            DataTypeInformation::Alias { name, .. }
            | DataTypeInformation::SubRange { referenced_type: name, .. } => {
                //traverse to the primitive type
                self.find_effective_type_info(name)
                    .and_then(|info| self.find_range_check_implementation_for(info))
            }
            _ => None,
        }
    }

    /// Adds a label definition for the POU
    pub fn add_label(&mut self, pou_name: &str, label: Label) {
        let labels = self.labels.entry(pou_name.to_string()).or_default();
        labels.insert(label.name.clone(), label);
    }

    pub fn get_label(&self, pou_name: &str, label_name: &str) -> Option<&Label> {
        self.labels.get(pou_name).and_then(|it| it.get(label_name))
    }

    pub fn get_labels(&self, pou_name: &str) -> Option<&SymbolMap<String, Label>> {
        self.labels.get(pou_name)
    }
}

/// Returns a default initialization name for a variable or type
pub fn get_initializer_name(name: &str) -> String {
    format!("__{name}__init")
}<|MERGE_RESOLUTION|>--- conflicted
+++ resolved
@@ -1137,7 +1137,6 @@
         self.enum_qualified_variables.get(&qualified_name.to_lowercase())
     }
 
-<<<<<<< HEAD
     /// Tries to return an enum variant defined within a POU
     pub fn find_enum_variant_in_pou(&self, pou: &str, variant: &str) -> Option<&VariableIndexEntry> {
         self.get_enum_variants_in_pou(pou).into_iter().find(|it| it.name == variant)
@@ -1152,19 +1151,12 @@
             .collect()
     }
 
-    /// Returns all enum variant values and their names for the given enum.
-    ///
-    /// For example `TYPE Color : (red, green, blue := 5); END_TYPE` would return `[(red, 0), (green, 1), (blue, 5)]`
-    /// when calling this method.
-    pub fn get_enum_variants(&self, variable: &VariableIndexEntry) -> Vec<(&str, &str, i128)> {
-=======
     /// Returns all enum variant values and their constant values for the given variable.
     ///
     /// For example calling this method on `TYPE Color : (red, green, blue := 5); END_TYPE` will
     /// return the [`VariableIndexEntry`]s of `red`, `green`, `blue` as well as their values
     /// `0`, `1` and `5` respectively.
     pub fn get_enum_variants(&self, variable: &VariableIndexEntry) -> Vec<(&VariableIndexEntry, i128)> {
->>>>>>> d259e01f
         let mut values = Vec::new();
         let qualified_name = variable.data_type_name.to_lowercase();
 
@@ -1183,11 +1175,7 @@
                 .expect("Must exist because of previous filter");
             if let Some(ref const_id) = value.initial_value {
                 if let Ok(init) = self.constant_expressions.get_constant_int_statement_value(const_id) {
-<<<<<<< HEAD
-                    values.push((value.data_type_name.as_str(), value.name.as_str(), init));
-=======
                     values.push((value, init));
->>>>>>> d259e01f
                 }
             }
         }
