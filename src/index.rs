--- conflicted
+++ resolved
@@ -12,7 +12,7 @@
 };
 use plc_diagnostics::diagnostics::Diagnostic;
 use plc_source::source_location::SourceLocation;
-use plc_util::convention::{internal_type_name, qualified_name};
+use plc_util::convention::qualified_name;
 
 use self::{
     const_expressions::{ConstExpressions, ConstId},
@@ -1054,7 +1054,6 @@
         container_name: &str,
         variable_name: &str,
     ) -> Option<&VariableIndexEntry> {
-<<<<<<< HEAD
         self.find_enum_variant_in_pou(container_name, variable_name).or(self
             .type_index
             .find_type(container_name)
@@ -1063,16 +1062,6 @@
                 .rfind('.')
                 .map(|p| &container_name[..p])
                 .and_then(|qualifier| self.find_member(qualifier, variable_name))))
-=======
-        self.type_index
-            .find_type(container_name)
-            .and_then(|it| it.find_member(variable_name))
-            .or(self.find_enum_variant_in_pou(container_name, variable_name))
-            .or(container_name
-                .rfind('.')
-                .map(|p| &container_name[..p])
-                .and_then(|qualifier| self.find_member(qualifier, variable_name)))
->>>>>>> 7be583be
     }
 
     /// Searches for variable name in the given container, if not found, attempts to search for it in super classes
@@ -1112,7 +1101,6 @@
         self.find_variable(q.as_deref(), &segments[..])
     }
 
-    // TODO: Does it make more sense to transfer the enum search to this function (or both)?
     pub fn find_variable(&self, context: Option<&str>, segments: &[&str]) -> Option<&VariableIndexEntry> {
         if segments.is_empty() {
             return None;
@@ -1148,11 +1136,6 @@
         self.enum_qualified_variables.get(&qualified_name.to_lowercase())
     }
 
-    /// Tries to return an enum variant defined within a POU
-    pub fn find_enum_variant_in_pou(&self, pou: &str, variant: &str) -> Option<&VariableIndexEntry> {
-        self.get_enum_variants_in_pou(pou).into_iter().find(|it| it.name == variant)
-    }
-
     /// Returns all enum variants of the given variable.
     pub fn get_enum_variants(&self, variable: &VariableIndexEntry) -> Vec<&VariableIndexEntry> {
         let qualified_name = variable.data_type_name.to_lowercase();
@@ -1196,15 +1179,6 @@
             .into_iter()
             .find(|it| it.name == variant)
             .or(self.find_qualified_enum_element(&format!("{pou}.{variant}")))
-    }
-
-    /// Returns all enum variants defined within a POU
-    pub fn get_enum_variants_in_pou(&self, pou: &str) -> Vec<&VariableIndexEntry> {
-        self.enum_qualified_variables
-            .keys()
-            .filter(|key| key.starts_with(&internal_type_name(pou, "").to_lowercase()))
-            .flat_map(|key| self.find_fully_qualified_variable(key))
-            .collect()
     }
 
     /// returns all member variables of the given container (e.g. FUNCTION, PROGRAM, STRUCT, etc.)
