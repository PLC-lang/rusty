--- conflicted
+++ resolved
@@ -1054,14 +1054,10 @@
         container_name: &str,
         variable_name: &str,
     ) -> Option<&VariableIndexEntry> {
-        self.get_enum_variant_in_container(container_name, variable_name).or(self
+        self.find_enum_variant_in_pou(container_name, variable_name).or(self
             .type_index
             .find_type(container_name)
             .and_then(|it| it.find_member(variable_name))
-<<<<<<< HEAD
-=======
-            .or(self.find_enum_variant_in_pou(container_name, variable_name))
->>>>>>> 68500ee8
             .or(container_name
                 .rfind('.')
                 .map(|p| &container_name[..p])
@@ -1141,18 +1137,12 @@
         self.enum_qualified_variables.get(&qualified_name.to_lowercase())
     }
 
-<<<<<<< HEAD
-    // TODO: find better / more concise method name?
-    pub fn get_enum_variant_in_container(&self, container: &str, name: &str) -> Option<&VariableIndexEntry> {
-        self.get_enum_variants_in_container(container)
-            .into_iter()
-            .find(|it| it.name == name)
-            .or(self.find_qualified_enum_element(&format!("{container}.{name}")))
-=======
     /// Tries to return an enum variant defined within a POU
     pub fn find_enum_variant_in_pou(&self, pou: &str, variant: &str) -> Option<&VariableIndexEntry> {
-        self.get_enum_variants_in_pou(pou).into_iter().find(|it| it.name == variant)
->>>>>>> 68500ee8
+        self.get_enum_variants_in_pou(pou)
+            .into_iter()
+            .find(|it| it.name == variant)
+            .or(self.find_qualified_enum_element(&format!("{pou}.{variant}")))
     }
 
     /// Returns all enum variants defined within a POU
