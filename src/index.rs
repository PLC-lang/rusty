--- conflicted
+++ resolved
@@ -45,7 +45,6 @@
     pub source_location: SourceRange,
 }
 
-<<<<<<< HEAD
 #[derive(Debug, PartialEq, Clone)]
 pub struct HardwareBinding {
     /// Specifies if the binding is an In/Out or Memory binding
@@ -89,9 +88,7 @@
     }
 }
 
-=======
 #[derive(Debug)]
->>>>>>> 7adbdd28
 pub struct MemberInfo<'b> {
     container_name: &'b str,
     variable_name: &'b str,
