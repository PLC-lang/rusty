--- conflicted
+++ resolved
@@ -30,13 +30,9 @@
     context::Context,
     execution_engine::{ExecutionEngine, JitFunction},
     memory_buffer::MemoryBuffer,
-<<<<<<< HEAD
     types::{BasicType, FunctionType},
-=======
-    types::BasicType,
     values::BasicValue,
     AddressSpace,
->>>>>>> 156ac181
 };
 use inkwell::{
     module::Module,
