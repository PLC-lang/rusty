--- conflicted
+++ resolved
@@ -80,15 +80,8 @@
         unit: &CompilationUnit,
         annotations: &AnnotationMap,
         global_index: &Index,
-<<<<<<< HEAD
+        llvm_index: &LlvmTypedIndex,
     ) -> Result<String, Diagnostic> {
-        //Associate the index type with LLVM types
-        let llvm_index = self.generate_llvm_index(&self.module, annotations, global_index)?;
-
-=======
-        llvm_index: &LlvmTypedIndex,
-    ) -> Result<String, CompileError> {
->>>>>>> 974ba6bc
         //generate all pous
         let llvm = Llvm::new(self.context, self.context.create_builder());
         let pou_generator = PouGenerator::new(llvm, global_index, annotations, llvm_index);
