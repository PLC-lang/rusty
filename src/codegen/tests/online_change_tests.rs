use insta::assert_snapshot;

use crate::test_utils::tests::codegen_with_online_change as codegen;

#[test]
#[cfg_attr(target_os = "macos", ignore)]
fn generate_function_with_online_change() {
    let src = codegen(
        "
        FUNCTION foo : DINT
           VAR
            x : DINT;
           END_VAR
        END_FUNCTION
        ",
    );
    assert_snapshot!(src, @r#"
    ; ModuleID = '<internal>'
    source_filename = "<internal>"

    @__custom_got = weak_odr global [2 x i8*] zeroinitializer

    define i32 @foo() section "$RUSTY$fn-foo:i32[]" {
    entry:
      %foo = alloca i32, align 4
      %x = alloca i32, align 4
      store i32 0, i32* %x, align 4
      store i32 0, i32* %foo, align 4
      %foo_ret = load i32, i32* %foo, align 4
      ret i32 %foo_ret
    }
    "#)
}

#[test]
#[cfg_attr(target_os = "macos", ignore)]
fn generate_program_with_online_change() {
    let src = codegen(
        "
        PROGRAM prg
           VAR
            x : DINT;
           END_VAR
        END_PROGRAM
        ",
    );
    assert_snapshot!(src, @r#"
    ; ModuleID = '<internal>'
    source_filename = "<internal>"

    %prg = type { i32 }

    @prg_instance = global %prg zeroinitializer, section "$RUSTY$var-prg_instance:r1i32"
<<<<<<< HEAD
    @__custom_got = weak_odr global [12 x i8*] zeroinitializer
=======
    @__custom_got = weak_odr global [6 x i8*] zeroinitializer
>>>>>>> 1e543cdf

    define void @prg(%prg* %0) section "$RUSTY$fn-prg:v[]" {
    entry:
      %x = getelementptr inbounds %prg, %prg* %0, i32 0, i32 0
      ret void
    }
<<<<<<< HEAD
    ; ModuleID = '__initializers'
    source_filename = "__initializers"

    %prg = type { i32 }

    @prg_instance = external global %prg, section "$RUSTY$var-prg_instance:r1i32"
    @__custom_got = weak_odr global [12 x i8*] zeroinitializer

    define void @__init_prg(%prg* %0) section "$RUSTY$fn-__init_prg:v[pr1i32]" {
    entry:
      %self = alloca %prg*, align 8
      store %prg* %0, %prg** %self, align 8
      ret void
    }

    declare void @prg(%prg*) section "$RUSTY$fn-prg:v[]"

    define void @__user_init_prg(%prg* %0) section "$RUSTY$fn-__user_init_prg:v[pr1i32]" {
    entry:
      %self = alloca %prg*, align 8
      store %prg* %0, %prg** %self, align 8
      ret void
    }
    ; ModuleID = '__init___testproject'
    source_filename = "__init___testproject"

    %prg = type { i32 }

    @prg_instance = external global %prg, section "$RUSTY$var-prg_instance:r1i32"
    @__custom_got = weak_odr global [12 x i8*] zeroinitializer
    @llvm.global_ctors = appending global [1 x { i32, void ()*, i8* }] [{ i32, void ()*, i8* } { i32 0, void ()* @__init___testproject, i8* null }]

    define void @__init___testproject() section "$RUSTY$fn-__init___testproject:v[]" {
    entry:
      %0 = load void (%prg*)*, void (%prg*)** getelementptr inbounds (void (%prg*)*, void (%prg*)** inttoptr (i64 -2401053092612145152 to void (%prg*)**), i32 7), align 8
      call void %0(%prg* @prg_instance)
      %1 = load void (%prg*)*, void (%prg*)** getelementptr inbounds (void (%prg*)*, void (%prg*)** inttoptr (i64 -2401053092612145152 to void (%prg*)**), i32 9), align 8
      call void %1(%prg* @prg_instance)
      ret void
    }

    declare void @__init_prg(%prg*) section "$RUSTY$fn-__init_prg:v[pr1i32]"

    declare void @prg(%prg*) section "$RUSTY$fn-prg:v[]"

    declare void @__user_init_prg(%prg*) section "$RUSTY$fn-__user_init_prg:v[pr1i32]"
=======
>>>>>>> 1e543cdf
    "#)
}

#[test]
#[cfg_attr(target_os = "macos", ignore)]
fn generate_program_and_var_with_online_change() {
    let src = codegen(
        "
        PROGRAM prg
           VAR
            x : DINT;
           END_VAR
           gV := x;
        END_PROGRAM
        VAR_GLOBAL
            gV : DINT;
        END_VAR
        ",
    );
    assert_snapshot!(src, @r#"
    ; ModuleID = '<internal>'
    source_filename = "<internal>"

    %prg = type { i32 }

    @gV = global i32 0, section "$RUSTY$var-gv:i32"
    @prg_instance = global %prg zeroinitializer, section "$RUSTY$var-prg_instance:r1i32"
<<<<<<< HEAD
    @__custom_got = weak_odr global [14 x i8*] zeroinitializer
=======
    @__custom_got = weak_odr global [8 x i8*] zeroinitializer
>>>>>>> 1e543cdf

    define void @prg(%prg* %0) section "$RUSTY$fn-prg:v[]" {
    entry:
      %x = getelementptr inbounds %prg, %prg* %0, i32 0, i32 0
      %1 = load i32*, i32** getelementptr inbounds (i32*, i32** inttoptr (i64 -2401053092612145152 to i32**), i32 1), align 8
      %load_x = load i32, i32* %x, align 4
      store i32 %load_x, i32* %1, align 4
      ret void
    }
<<<<<<< HEAD
    ; ModuleID = '__initializers'
    source_filename = "__initializers"

    %prg = type { i32 }

    @prg_instance = external global %prg, section "$RUSTY$var-prg_instance:r1i32"
    @__custom_got = weak_odr global [14 x i8*] zeroinitializer

    define void @__init_prg(%prg* %0) section "$RUSTY$fn-__init_prg:v[pr1i32]" {
    entry:
      %self = alloca %prg*, align 8
      store %prg* %0, %prg** %self, align 8
      ret void
    }

    declare void @prg(%prg*) section "$RUSTY$fn-prg:v[]"

    define void @__user_init_prg(%prg* %0) section "$RUSTY$fn-__user_init_prg:v[pr1i32]" {
    entry:
      %self = alloca %prg*, align 8
      store %prg* %0, %prg** %self, align 8
      ret void
    }
    ; ModuleID = '__init___testproject'
    source_filename = "__init___testproject"

    %prg = type { i32 }

    @prg_instance = external global %prg, section "$RUSTY$var-prg_instance:r1i32"
    @__custom_got = weak_odr global [14 x i8*] zeroinitializer
    @llvm.global_ctors = appending global [1 x { i32, void ()*, i8* }] [{ i32, void ()*, i8* } { i32 0, void ()* @__init___testproject, i8* null }]

    define void @__init___testproject() section "$RUSTY$fn-__init___testproject:v[]" {
    entry:
      %0 = load void (%prg*)*, void (%prg*)** getelementptr inbounds (void (%prg*)*, void (%prg*)** inttoptr (i64 -2401053092612145152 to void (%prg*)**), i32 9), align 8
      call void %0(%prg* @prg_instance)
      %1 = load void (%prg*)*, void (%prg*)** getelementptr inbounds (void (%prg*)*, void (%prg*)** inttoptr (i64 -2401053092612145152 to void (%prg*)**), i32 11), align 8
      call void %1(%prg* @prg_instance)
      ret void
    }

    declare void @__init_prg(%prg*) section "$RUSTY$fn-__init_prg:v[pr1i32]"

    declare void @prg(%prg*) section "$RUSTY$fn-prg:v[]"

    declare void @__user_init_prg(%prg*) section "$RUSTY$fn-__user_init_prg:v[pr1i32]"
=======
>>>>>>> 1e543cdf
    "#)
}

#[test]
#[cfg_attr(target_os = "macos", ignore)]
fn generate_function_and_var_with_online_change() {
    let src = codegen(
        "
        FUNCTION foo : DINT
           VAR
            x : DINT;
           END_VAR
           gV := x;
        END_FUNCTION
        VAR_GLOBAL
            gV : DINT;
        END_VAR
        ",
    );
    assert_snapshot!(src, @r#"
    ; ModuleID = '<internal>'
    source_filename = "<internal>"

    @gV = global i32 0, section "$RUSTY$var-gv:i32"
    @__custom_got = weak_odr global [4 x i8*] zeroinitializer

    define i32 @foo() section "$RUSTY$fn-foo:i32[]" {
    entry:
      %foo = alloca i32, align 4
      %x = alloca i32, align 4
      store i32 0, i32* %x, align 4
      store i32 0, i32* %foo, align 4
      %0 = load i32*, i32** getelementptr inbounds (i32*, i32** inttoptr (i64 -2401053092612145152 to i32**), i32 1), align 8
      %load_x = load i32, i32* %x, align 4
      store i32 %load_x, i32* %0, align 4
      %foo_ret = load i32, i32* %foo, align 4
      ret i32 %foo_ret
    }
    "#)
}<|MERGE_RESOLUTION|>--- conflicted
+++ resolved
@@ -51,66 +51,13 @@
     %prg = type { i32 }
 
     @prg_instance = global %prg zeroinitializer, section "$RUSTY$var-prg_instance:r1i32"
-<<<<<<< HEAD
-    @__custom_got = weak_odr global [12 x i8*] zeroinitializer
-=======
     @__custom_got = weak_odr global [6 x i8*] zeroinitializer
->>>>>>> 1e543cdf
 
     define void @prg(%prg* %0) section "$RUSTY$fn-prg:v[]" {
     entry:
       %x = getelementptr inbounds %prg, %prg* %0, i32 0, i32 0
       ret void
     }
-<<<<<<< HEAD
-    ; ModuleID = '__initializers'
-    source_filename = "__initializers"
-
-    %prg = type { i32 }
-
-    @prg_instance = external global %prg, section "$RUSTY$var-prg_instance:r1i32"
-    @__custom_got = weak_odr global [12 x i8*] zeroinitializer
-
-    define void @__init_prg(%prg* %0) section "$RUSTY$fn-__init_prg:v[pr1i32]" {
-    entry:
-      %self = alloca %prg*, align 8
-      store %prg* %0, %prg** %self, align 8
-      ret void
-    }
-
-    declare void @prg(%prg*) section "$RUSTY$fn-prg:v[]"
-
-    define void @__user_init_prg(%prg* %0) section "$RUSTY$fn-__user_init_prg:v[pr1i32]" {
-    entry:
-      %self = alloca %prg*, align 8
-      store %prg* %0, %prg** %self, align 8
-      ret void
-    }
-    ; ModuleID = '__init___testproject'
-    source_filename = "__init___testproject"
-
-    %prg = type { i32 }
-
-    @prg_instance = external global %prg, section "$RUSTY$var-prg_instance:r1i32"
-    @__custom_got = weak_odr global [12 x i8*] zeroinitializer
-    @llvm.global_ctors = appending global [1 x { i32, void ()*, i8* }] [{ i32, void ()*, i8* } { i32 0, void ()* @__init___testproject, i8* null }]
-
-    define void @__init___testproject() section "$RUSTY$fn-__init___testproject:v[]" {
-    entry:
-      %0 = load void (%prg*)*, void (%prg*)** getelementptr inbounds (void (%prg*)*, void (%prg*)** inttoptr (i64 -2401053092612145152 to void (%prg*)**), i32 7), align 8
-      call void %0(%prg* @prg_instance)
-      %1 = load void (%prg*)*, void (%prg*)** getelementptr inbounds (void (%prg*)*, void (%prg*)** inttoptr (i64 -2401053092612145152 to void (%prg*)**), i32 9), align 8
-      call void %1(%prg* @prg_instance)
-      ret void
-    }
-
-    declare void @__init_prg(%prg*) section "$RUSTY$fn-__init_prg:v[pr1i32]"
-
-    declare void @prg(%prg*) section "$RUSTY$fn-prg:v[]"
-
-    declare void @__user_init_prg(%prg*) section "$RUSTY$fn-__user_init_prg:v[pr1i32]"
-=======
->>>>>>> 1e543cdf
     "#)
 }
 
@@ -138,11 +85,7 @@
 
     @gV = global i32 0, section "$RUSTY$var-gv:i32"
     @prg_instance = global %prg zeroinitializer, section "$RUSTY$var-prg_instance:r1i32"
-<<<<<<< HEAD
-    @__custom_got = weak_odr global [14 x i8*] zeroinitializer
-=======
     @__custom_got = weak_odr global [8 x i8*] zeroinitializer
->>>>>>> 1e543cdf
 
     define void @prg(%prg* %0) section "$RUSTY$fn-prg:v[]" {
     entry:
@@ -152,55 +95,6 @@
       store i32 %load_x, i32* %1, align 4
       ret void
     }
-<<<<<<< HEAD
-    ; ModuleID = '__initializers'
-    source_filename = "__initializers"
-
-    %prg = type { i32 }
-
-    @prg_instance = external global %prg, section "$RUSTY$var-prg_instance:r1i32"
-    @__custom_got = weak_odr global [14 x i8*] zeroinitializer
-
-    define void @__init_prg(%prg* %0) section "$RUSTY$fn-__init_prg:v[pr1i32]" {
-    entry:
-      %self = alloca %prg*, align 8
-      store %prg* %0, %prg** %self, align 8
-      ret void
-    }
-
-    declare void @prg(%prg*) section "$RUSTY$fn-prg:v[]"
-
-    define void @__user_init_prg(%prg* %0) section "$RUSTY$fn-__user_init_prg:v[pr1i32]" {
-    entry:
-      %self = alloca %prg*, align 8
-      store %prg* %0, %prg** %self, align 8
-      ret void
-    }
-    ; ModuleID = '__init___testproject'
-    source_filename = "__init___testproject"
-
-    %prg = type { i32 }
-
-    @prg_instance = external global %prg, section "$RUSTY$var-prg_instance:r1i32"
-    @__custom_got = weak_odr global [14 x i8*] zeroinitializer
-    @llvm.global_ctors = appending global [1 x { i32, void ()*, i8* }] [{ i32, void ()*, i8* } { i32 0, void ()* @__init___testproject, i8* null }]
-
-    define void @__init___testproject() section "$RUSTY$fn-__init___testproject:v[]" {
-    entry:
-      %0 = load void (%prg*)*, void (%prg*)** getelementptr inbounds (void (%prg*)*, void (%prg*)** inttoptr (i64 -2401053092612145152 to void (%prg*)**), i32 9), align 8
-      call void %0(%prg* @prg_instance)
-      %1 = load void (%prg*)*, void (%prg*)** getelementptr inbounds (void (%prg*)*, void (%prg*)** inttoptr (i64 -2401053092612145152 to void (%prg*)**), i32 11), align 8
-      call void %1(%prg* @prg_instance)
-      ret void
-    }
-
-    declare void @__init_prg(%prg*) section "$RUSTY$fn-__init_prg:v[pr1i32]"
-
-    declare void @prg(%prg*) section "$RUSTY$fn-prg:v[]"
-
-    declare void @__user_init_prg(%prg*) section "$RUSTY$fn-__user_init_prg:v[pr1i32]"
-=======
->>>>>>> 1e543cdf
     "#)
 }
 
