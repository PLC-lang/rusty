--- conflicted
+++ resolved
@@ -1046,11 +1046,6 @@
       %2 = bitcast %FOO* %fb to i8*
       call void @llvm.memcpy.p0i8.p0i8.i64(i8* align 1 %2, i8* align 1 getelementptr inbounds (%FOO, %FOO* @__FOO__init, i32 0, i32 0, i32 0), i64 ptrtoint (%FOO* getelementptr (%FOO, %FOO* null, i32 1) to i64), i1 false)
       store i32 0, i32* %main, align 4
-<<<<<<< HEAD
-      call void @__init_foo(%FOO* %fb)
-      call void @__user_init_FOO(%FOO* %fb)
-=======
->>>>>>> 1e543cdf
       %3 = getelementptr inbounds %FOO, %FOO* %fb, i32 0, i32 0
       %4 = bitcast [65537 x i8]* %3 to i8*
       %5 = bitcast [65537 x i8]* %str to i8*
@@ -1071,13 +1066,6 @@
       ret void
     }
 
-<<<<<<< HEAD
-    declare void @__init_foo(%FOO*)
-
-    declare void @__user_init_FOO(%FOO*)
-
-=======
->>>>>>> 1e543cdf
     ; Function Attrs: argmemonly nofree nounwind willreturn writeonly
     declare void @llvm.memset.p0i8.i64(i8* nocapture writeonly, i8, i64, i1 immarg) #0
 
@@ -1089,40 +1077,6 @@
 
     attributes #0 = { argmemonly nofree nounwind willreturn writeonly }
     attributes #1 = { argmemonly nofree nounwind willreturn }
-<<<<<<< HEAD
-    ; ModuleID = '__initializers'
-    source_filename = "__initializers"
-
-    %FOO = type { [65537 x i8], [1024 x i32] }
-
-    @__FOO__init = external global %FOO
-
-    define void @__init_foo(%FOO* %0) {
-    entry:
-      %self = alloca %FOO*, align 8
-      store %FOO* %0, %FOO** %self, align 8
-      ret void
-    }
-
-    declare void @FOO(%FOO*)
-
-    define void @__user_init_FOO(%FOO* %0) {
-    entry:
-      %self = alloca %FOO*, align 8
-      store %FOO* %0, %FOO** %self, align 8
-      ret void
-    }
-    ; ModuleID = '__init___testproject'
-    source_filename = "__init___testproject"
-
-    @llvm.global_ctors = appending global [1 x { i32, void ()*, i8* }] [{ i32, void ()*, i8* } { i32 0, void ()* @__init___testproject, i8* null }]
-
-    define void @__init___testproject() {
-    entry:
-      ret void
-    }
-=======
->>>>>>> 1e543cdf
     "#);
 }
 
@@ -1220,95 +1174,5 @@
     declare void @llvm.memcpy.p0i8.p0i8.i32(i8* noalias nocapture writeonly, i8* noalias nocapture readonly, i32, i1 immarg) #0
 
     attributes #0 = { argmemonly nofree nounwind willreturn }
-<<<<<<< HEAD
-    ; ModuleID = '__initializers'
-    source_filename = "__initializers"
-
-    %OUT_TYPE = type { i8 }
-    %FB = type { %OUT_TYPE, [11 x i32], [11 x %OUT_TYPE], [81 x i8], [81 x i16] }
-    %PRG = type { %OUT_TYPE, [11 x i32], [11 x %OUT_TYPE], [81 x i8], [81 x i16], %FB }
-
-    @__OUT_TYPE__init = external global %OUT_TYPE
-    @__FB__init = external global %FB
-    @PRG_instance = external global %PRG
-
-    define void @__init_out_type(%OUT_TYPE* %0) {
-    entry:
-      %self = alloca %OUT_TYPE*, align 8
-      store %OUT_TYPE* %0, %OUT_TYPE** %self, align 8
-      ret void
-    }
-
-    define void @__init_fb(%FB* %0) {
-    entry:
-      %self = alloca %FB*, align 8
-      store %FB* %0, %FB** %self, align 8
-      %deref = load %FB*, %FB** %self, align 8
-      %output = getelementptr inbounds %FB, %FB* %deref, i32 0, i32 0
-      call void @__init_out_type(%OUT_TYPE* %output)
-      ret void
-    }
-
-    declare void @FB(%FB*)
-
-    define void @__init_prg(%PRG* %0) {
-    entry:
-      %self = alloca %PRG*, align 8
-      store %PRG* %0, %PRG** %self, align 8
-      %deref = load %PRG*, %PRG** %self, align 8
-      %out = getelementptr inbounds %PRG, %PRG* %deref, i32 0, i32 0
-      call void @__init_out_type(%OUT_TYPE* %out)
-      %deref1 = load %PRG*, %PRG** %self, align 8
-      %station = getelementptr inbounds %PRG, %PRG* %deref1, i32 0, i32 5
-      call void @__init_fb(%FB* %station)
-      ret void
-    }
-
-    declare void @PRG(%PRG*)
-
-    define void @__user_init_FB(%FB* %0) {
-    entry:
-      %self = alloca %FB*, align 8
-      store %FB* %0, %FB** %self, align 8
-      ret void
-    }
-
-    define void @__user_init_PRG(%PRG* %0) {
-    entry:
-      %self = alloca %PRG*, align 8
-      store %PRG* %0, %PRG** %self, align 8
-      %deref = load %PRG*, %PRG** %self, align 8
-      %station = getelementptr inbounds %PRG, %PRG* %deref, i32 0, i32 5
-      call void @__user_init_FB(%FB* %station)
-      ret void
-    }
-    ; ModuleID = '__init___testproject'
-    source_filename = "__init___testproject"
-
-    %PRG = type { %OUT_TYPE, [11 x i32], [11 x %OUT_TYPE], [81 x i8], [81 x i16], %FB }
-    %OUT_TYPE = type { i8 }
-    %FB = type { %OUT_TYPE, [11 x i32], [11 x %OUT_TYPE], [81 x i8], [81 x i16] }
-
-    @PRG_instance = external global %PRG
-    @__OUT_TYPE__init = external global %OUT_TYPE
-    @__FB__init = external global %FB
-    @llvm.global_ctors = appending global [1 x { i32, void ()*, i8* }] [{ i32, void ()*, i8* } { i32 0, void ()* @__init___testproject, i8* null }]
-
-    define void @__init___testproject() {
-    entry:
-      call void @__init_prg(%PRG* @PRG_instance)
-      call void @__user_init_PRG(%PRG* @PRG_instance)
-      ret void
-    }
-
-    declare void @__init_prg(%PRG*)
-
-    declare void @PRG(%PRG*)
-
-    declare void @FB(%FB*)
-
-    declare void @__user_init_PRG(%PRG*)
-=======
->>>>>>> 1e543cdf
     "#);
 }