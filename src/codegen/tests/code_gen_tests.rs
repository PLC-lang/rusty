// Copyright (c) 2020 Ghaith Hachem and Mathias Rieder
use crate::test_utils::tests::{codegen, generate_with_empty_program};

#[test]
fn program_with_variables_and_references_generates_void_function_and_struct_and_body() {
    let result = codegen(
        r#"PROGRAM prg
VAR
x : DINT;
y : DINT;
END_VAR
x;
y;
END_PROGRAM
"#,
    );
    insta::assert_snapshot!(result);
}

#[test]
fn empty_statements_dont_generate_anything() {
    let result = codegen(
        r#"PROGRAM prg
            VAR x : DINT; y : DINT; END_VAR
            x;
            ;;;;
            y;
END_PROGRAM
"#,
    );

    insta::assert_snapshot!(result);
}

#[test]
fn empty_global_variable_list_generates_nothing() {
    let result = generate_with_empty_program("VAR_GLOBAL END_VAR");
    insta::assert_snapshot!(result);
}

#[test]
fn a_global_variables_generates_in_separate_global_variables() {
    let result = generate_with_empty_program("VAR_GLOBAL gX : INT; gY : BOOL; END_VAR");
    insta::assert_snapshot!(result);
}

#[test]
fn two_global_variables_generates_in_separate_global_variables() {
    let result = generate_with_empty_program(
        "VAR_GLOBAL gX : INT; gY : BOOL; END_VAR VAR_GLOBAL gA : INT; END_VAR",
    );
    insta::assert_snapshot!(result);
}

#[test]
fn global_variable_reference_is_generated() {
    let function = codegen(
        r"
    VAR_GLOBAL
        gX : INT;
    END_VAR
    PROGRAM prg
    VAR
      x : INT;
    END_VAR
    gX := 20;
    x := gX;
    END_PROGRAM
    ",
    );

    insta::assert_snapshot!(function);
}

#[test]
fn empty_program_with_name_generates_void_function() {
    let result = codegen("PROGRAM prg END_PROGRAM");
    insta::assert_snapshot!(result);
}

#[test]
fn empty_function_with_name_generates_int_function() {
    let result = codegen("FUNCTION foo : INT END_FUNCTION");
    insta::assert_snapshot!(result);
}

#[test]
fn program_with_variables_generates_void_function_and_struct() {
    let result = codegen(
        r#"PROGRAM prg
VAR
x : DINT;
y : DINT;
END_VAR
END_PROGRAM
"#,
    );
    insta::assert_snapshot!(result);
}

#[test]
fn program_with_bool_variables_and_references_generates_void_function_and_struct_and_body() {
    let result = codegen(
        r#"PROGRAM prg
VAR
x : BOOL;
y : BOOL;
END_VAR
x;
y;
END_PROGRAM
"#,
    );
    insta::assert_snapshot!(result);
}

#[test]
fn program_with_variables_and_additions_generates_void_function_and_struct_and_body() {
    let result = codegen(
        r#"PROGRAM prg
VAR
x : DINT;
y : DINT;
END_VAR
x + y;
END_PROGRAM
"#,
    );
    insta::assert_snapshot!(result);
}

#[test]
fn program_with_variable_and_addition_literal_generates_void_function_and_struct_and_body() {
    let result = codegen(
        r#"PROGRAM prg
VAR
x : DINT;
END_VAR
x + 7;
END_PROGRAM
"#,
    );
    insta::assert_snapshot!(result);
}

#[test]
fn casted_literals_code_gen_test() {
    let result = codegen(
        r#"PROGRAM prg
VAR
x : INT;
z : INT;
END_VAR

      // the INT# should prevent this addition
      // to result in an DINT (i32) and then truncated back
      // to i16 again

      z := x + INT#7; 

END_PROGRAM
"#,
    );
    insta::assert_snapshot!(result);
}

#[test]
fn casted_literals_hex_ints_code_gen_test() {
    let result = codegen(
        r#"PROGRAM prg
VAR
x : DINT;
END_VAR

      x := INT#16#FFFF; 
      x := WORD#16#FFFF; 

END_PROGRAM
"#,
    );
    insta::assert_snapshot!(result);
}

#[test]
fn casted_literals_lreal_code_gen_test() {
    let result = codegen(
        r#"PROGRAM prg
VAR
x : REAL;
z : REAL;
END_VAR

      // the LREAL# should fource a double addition
      z := x + LREAL#7.7; 

END_PROGRAM
"#,
    );
    insta::assert_snapshot!(result);
}

#[test]
fn casted_literals_real_code_gen_test() {
    let result = codegen(
        r#"PROGRAM prg
VAR
x : INT;
z : REAL;
END_VAR

      // the REAL# should prevent this addition
      // to result in an DINT (i32) and then result 
      // in an i32 devision

      z := x / REAL#7; 

END_PROGRAM
"#,
    );
    insta::assert_snapshot!(result);
}

#[test]
fn casted_literals_hex_code_gen_test() {
    let result = codegen(
        r#"PROGRAM prg
VAR
x : INT;
z : INT;
END_VAR

      // the INT# should prevent this addition
      // to result in an DINT (i32) and then  
      // truncated back to i16

      z := x +  INT#16#D; 

END_PROGRAM
"#,
    );
    insta::assert_snapshot!(result);
}

#[test]
fn casted_literals_bool_code_gen_test() {
    let result = codegen(
        r#"PROGRAM prg
VAR
z : BOOL;
END_VAR

      z := BOOL#TRUE; 
      z := BOOL#FALSE; 
      z := BOOL#1; 
      z := BOOL#0; 

END_PROGRAM
"#,
    );
    insta::assert_snapshot!(result);
}

#[test]
fn program_with_variable_assignment_generates_void_function_and_struct_and_body() {
    let result = codegen(
        r#"PROGRAM prg
VAR
y : DINT;
END_VAR
y := 7;
END_PROGRAM
"#,
    );
    insta::assert_snapshot!(result);
}

#[test]
fn program_with_real_assignment() {
    let result = codegen(
        r#"PROGRAM prg
VAR
y : REAL;
END_VAR
y := 0.15625;
y := 0.1e3;
y := 1e3;
END_PROGRAM
"#,
    );
    insta::assert_snapshot!(result);
}

#[test]
fn program_with_real_cast_assignment() {
    let result = codegen(
        r#"PROGRAM prg
VAR
y : REAL;
x : INT;
END_VAR
y := x;
END_PROGRAM
"#,
    );
    insta::assert_snapshot!(result);
}

#[test]
fn program_with_date_assignment() {
    let result = codegen(
        r#"PROGRAM prg
VAR
w : TIME_OF_DAY;
x : TIME;
y : DATE;
z : DATE_AND_TIME;
END_VAR
w := TIME_OF_DAY#15:36:30.123;
w := TOD#15:36:30.123;
x := TIME#100s12ms;
x := T#100s12ms;
y := DATE#1984-10-01;
y := D#1970-01-01;
z := DATE_AND_TIME#1984-10-01-20:15:14;
z := DT#1970-01-01-16:20:04.123;
z := DT#1970-01-01-16:20:04.123456789;
z := DATE_AND_TIME#2000-01-01-20:15:00;
z := DATE_AND_TIME#2000-01-01-20:15;
z := DT#2000-01-01-20:15;
END_PROGRAM
"#,
    );

    insta::assert_snapshot!(result);
}

#[test]
fn program_with_date_assignment_whit_short_datatype_names() {
    let result = codegen(
        r#"PROGRAM prg
VAR
w : TOD;
x : T;
y : D;
z : DT;
END_VAR
w := TIME_OF_DAY#15:36:30.123;
w := TOD#15:36:30.123;
x := TIME#100s12ms;
x := T#100s12ms;
y := DATE#1984-10-01;
y := D#1970-01-01;
z := DATE_AND_TIME#1984-10-01-20:15:14;
z := DT#1970-01-01-16:20:04.123;
z := DT#1970-01-01-16:20:04.123456789;
END_PROGRAM
"#,
    );

    insta::assert_snapshot!(result);
}

#[test]
fn program_with_time_assignment() {
    let result = codegen(
        r#"PROGRAM prg
VAR
y : TIME;

END_VAR
y := T#0d0h0m0s0ms;
y := T#0.5d;
y := T#0d0h0m0.1s;
y := T#0d0h0m100ms;
y := T#1ms;
y := T#-1us;
y := T#1ns;
y := T#-1d0h0m0s1ms;
y := T#100d0h0m0s1ms;
END_PROGRAM
"#,
    );

    insta::assert_snapshot!(result);
}

#[test]
fn program_with_time_of_day_assignment() {
    let result = codegen(
        r#"PROGRAM prg
VAR
y : TIME_OF_DAY;

END_VAR
y := TIME_OF_DAY#00:00:00;
y := TOD#01:00:00;
y := TIME_OF_DAY#01:00:00.001;
y := TOD#1:1:1;
y := TIME_OF_DAY#20:15:00;
y := TIME_OF_DAY#20:15;
y := TOD#11:11:00;
y := TOD#11:11;
END_PROGRAM
"#,
    );

    insta::assert_snapshot!(result);
}

#[test]
fn time_variables_have_nano_seconds_resolution() {
    let result = codegen(
        r#"PROGRAM prg
VAR
y : TIME;

END_VAR
y := T#1ms;
y := T#0.000001s;
y := T#0.0000001s;
y := T#100d0h0m0s1.125ms;
END_PROGRAM
"#,
    );

    insta::assert_snapshot!(result);
}

#[test]
fn date_comparisons() {
    let result = codegen(
        r#"PROGRAM prg
        VAR
          a : DATE;
          b : DATE_AND_TIME;
          c : TIME;
          d : TIME_OF_DAY;
        END_VAR

          a > D#2021-05-01;
          b > DT#2021-05-01-19:29:17;
          c > T#1d19h29m17s;
          d > TOD#19:29:17;
        END_PROGRAM"#,
    );
    insta::assert_snapshot!(result);
}

#[test]
fn program_with_string_assignment() {
    let result = codegen(
        r#"PROGRAM prg
            VAR
            y : STRING;
            z : WSTRING;
            END_VAR
            y := 'im a genius';
            z := "im a utf16 genius";
        END_PROGRAM"#,
    );

    insta::assert_snapshot!(result);
}

#[test]
fn program_with_special_chars_in_string() {
    let result = codegen(
        r#"PROGRAM prg
VAR
should_replace_s : STRING;
should_not_replace_s : STRING;

should_replace_ws : WSTRING;
should_not_replace_ws : WSTRING;
END_VAR
should_replace_s := 'a$l$L b$n$N c$p$P d$r$R e$t$T $$ $'single$' $57💖$F0$9F$92$96';
should_not_replace_s := '$0043 $"no replace$"';

should_replace_ws := "a$l$L b$n$N c$p$P d$r$R e$t$T $$ $"double$" $0057💖$D83D$DC96";
should_not_replace_ws := "$43 $'no replace$'";
END_PROGRAM
"#,
    );

    insta::assert_snapshot!(result);
}

#[test]
fn different_case_references() {
    let result = codegen(
        r#"
TYPE MyInt: INT := 1; END_TYPE
TYPE MyDInt: DINT := 2; END_TYPE

PROGRAM prg
VAR
y : int;
z : MyInt;
zz : Mydint;
END_VAR
END_PROGRAM
"#,
    );

    insta::assert_snapshot!(result);
}

#[test]
fn program_with_real_additions() {
    let result = codegen(
        r#"PROGRAM prg
VAR
x : REAL;
y : REAL;
z : REAL;
END_VAR
x := 12.375;
y := 0.25;
z := x + y;
END_PROGRAM
"#,
    );
    insta::assert_snapshot!(result);
}

#[test]
fn program_with_boolean_assignment_generates_void_function_and_struct_and_body() {
    let result = codegen(
        r#"PROGRAM prg
VAR
y : BOOL;
END_VAR
y := TRUE;
y := FALSE;
END_PROGRAM
"#,
    );
    insta::assert_snapshot!(result);
}

#[test]
fn program_with_variable_and_arithmatic_assignment_generates_void_function_and_struct_and_body() {
    let result = codegen(
        r#"PROGRAM prg
VAR
x : DINT;
y : DINT;
END_VAR
y := x + 1;
y := x - 2;
y := x * 3;
y := x / 4;
y := x MOD 5;
END_PROGRAM
"#,
    );
    insta::assert_snapshot!(result);
}

#[test]
fn program_with_variable_and_comparison_assignment_generates_void_function_and_struct_and_body() {
    let result = codegen(
        r#"PROGRAM prg
VAR
x : DINT;
y : BOOL;
END_VAR
y := x = 1;
y := x > 2;
y := x < 3;
y := x <> 4;
y := x >= 5;
y := x <= 6;
END_PROGRAM
"#,
    );
    insta::assert_snapshot!(result);
}

#[test]
fn program_with_floats_variable_and_comparison_assignment_generates_correctly() {
    let result = codegen(
        r#"PROGRAM prg
VAR
x : REAL;
y : BOOL;
END_VAR
y := x = 1;
y := x > 2;
y := x < 3;
y := x <> 4;
y := x >= 5;
y := x <= 6;
END_PROGRAM
"#,
    );
    insta::assert_snapshot!(result);
}

#[test]
fn program_with_and_statement() {
    let result = codegen(
        r#"PROGRAM prg
VAR
x : BOOL;
y : BOOL;
END_VAR
x AND y;
END_PROGRAM
"#,
    );
    insta::assert_snapshot!(result);
}

#[test]
fn program_with_or_statement() {
    let result = codegen(
        r#"PROGRAM prg
VAR
x : BOOL;
y : BOOL;
END_VAR
x OR y;
END_PROGRAM
"#,
    );
    insta::assert_snapshot!(result);
}

#[test]
fn program_with_xor_statement() {
    let result = codegen(
        r#"PROGRAM prg
VAR
x : BOOL;
y : BOOL;
END_VAR
x XOR y;
END_PROGRAM
"#,
    );
    insta::assert_snapshot!(result);
}

#[test]
fn program_with_negated_expressions_generates_void_function_and_struct_and_body() {
    let result = codegen(
        r#"PROGRAM prg
VAR
x : BOOL;
y : BOOL;
END_VAR
NOT x;
x AND NOT y;
END_PROGRAM
"#,
    );

    insta::assert_snapshot!(result);
}

#[test]
fn program_with_negated_combined_expressions_generates_void_function_and_struct_and_body() {
    let result = codegen(
        r#"PROGRAM prg
VAR
z : DINT;
y : BOOL;
END_VAR
y AND z >= 5;
NOT (z <= 6) OR y;
END_PROGRAM
"#,
    );
    insta::assert_snapshot!(result);
}

#[test]
fn program_with_signed_combined_expressions() {
    let result = codegen(
        r#"PROGRAM prg
            VAR
            z : DINT;
            y : DINT;
            END_VAR
            -1 + z;
            2 +-z;
            -y + 3;
            END_PROGRAM
            "#,
    );
    insta::assert_snapshot!(result);
}

#[test]
fn if_elsif_else_generator_test() {
    let result = codegen(
        "
        PROGRAM prg 
        VAR
            x : DINT;
            y : DINT;
            z : DINT;
            u : DINT;
            b1 : BOOL;
            b2 : BOOL;
            b3 : BOOL;
        END_VAR
        IF b1 THEN
            x;
        ELSIF b2 THEN
            y;
        ELSIF b3 THEN
            z;
        ELSE
            u;
        END_IF
        END_PROGRAM
        ",
    );
    insta::assert_snapshot!(result);
}

#[test]
fn if_generator_test() {
    let result = codegen(
        "
        PROGRAM prg 
        VAR
            x : DINT;
            b1 : BOOL;
        END_VAR
        IF b1 THEN
            x;
        END_IF
        END_PROGRAM
        ",
    );
    insta::assert_snapshot!(result);
}

#[test]
fn if_with_expression_generator_test() {
    let result = codegen(
        "
        PROGRAM prg 
        VAR
            x : DINT;
            b1 : BOOL;
        END_VAR
        IF (x > 1) OR b1 THEN
            x;
        END_IF
        END_PROGRAM
        ",
    );
    insta::assert_snapshot!(result);
}

#[test]
fn for_statement_with_steps_test() {
    let result = codegen(
        "
        PROGRAM prg 
        VAR
            x : DINT;
        END_VAR
        FOR x := 3 TO 10 BY 7 DO 
            x;
        END_FOR
        END_PROGRAM
        ",
    );

    insta::assert_snapshot!(result);
}

#[test]
fn for_statement_with_continue() {
    let result = codegen(
        "
        PROGRAM prg 
        VAR
            x : DINT;
        END_VAR
        FOR x := 3 TO 10 BY 7 DO
            x := x + 1;
            CONTINUE;
            x := x - 1;
        END_FOR
        END_PROGRAM
        ",
    );
    insta::assert_snapshot!(result);
}

#[test]
fn for_statement_with_exit() {
    let result = codegen(
        "
        PROGRAM prg 
        VAR
            x : DINT;
        END_VAR
        FOR x := 3 TO 10 BY 7 DO 
            x := x + 2;
            EXIT;
            x := x + 5;
        END_FOR
        END_PROGRAM
        ",
    );

    insta::assert_snapshot!(result);
}

#[test]
fn class_method_in_pou() {
    let result = codegen(
        "
        CLASS MyClass
            VAR
                x, y : INT;
            END_VAR
        
            METHOD testMethod
                VAR_INPUT myMethodArg : INT; END_VAR
                VAR myMethodLocalVar : INT; END_VAR
        
                x := myMethodArg;
                y := x;
                myMethodLocalVar = y;
            END_METHOD
        END_CLASS

        PROGRAM prg
        VAR
          cl : MyClass;
          x : INT;
        END_VAR
        x := cl.x;
        cl.testMethod(x);
        cl.testMethod(myMethodArg:= x);
        END_PROGRAM
        ",
    );

    insta::assert_snapshot!(result)
}

#[test]
fn fb_method_in_pou() {
    let result = codegen(
        "
        FUNCTION_BLOCK MyClass
            VAR
                x, y : INT;
            END_VAR
        
            METHOD testMethod
                VAR_INPUT myMethodArg : INT; END_VAR
                VAR myMethodLocalVar : INT; END_VAR
        
                x := myMethodArg;
                y := x;
                myMethodLocalVar = y;
            END_METHOD
        END_FUNCTION_BLOCK

        PROGRAM prg
        VAR
          cl : MyClass;
          x : INT;
        END_VAR
        x := cl.x;
        cl.testMethod(x);
        cl.testMethod(myMethodArg:= x);
        END_PROGRAM
        ",
    );

    insta::assert_snapshot!(result)
}

#[test]
fn method_codegen_return() {
    let result = codegen(
        "
    CLASS MyClass
        METHOD testMethod : INT
            VAR_INPUT myMethodArg : INT; END_VAR
            testMethod := 1;
        END_METHOD
    END_CLASS
        ",
    );

    insta::assert_snapshot!(result)
}

#[test]
fn method_codegen_void() {
    let result = codegen(
        "
    CLASS MyClass
        METHOD testMethod
            VAR_INPUT myMethodArg : INT; END_VAR
            VAR myMethodLocalVar : INT; END_VAR

            myMethodLocalVar := 1;
        END_METHOD
    END_CLASS
        ",
    );

    insta::assert_snapshot!(result)
}

#[test]
fn class_member_access_from_method() {
    let result = codegen(
        "
    CLASS MyClass
        VAR
            x, y : INT;
        END_VAR
    
        METHOD testMethod
            VAR_INPUT myMethodArg : INT; END_VAR
            VAR myMethodLocalVar : INT; END_VAR
    
            x := myMethodArg;
            y := x;
            myMethodLocalVar = y;
        END_METHOD
    END_CLASS
        ",
    );

    insta::assert_snapshot!(result)
}

#[test]
fn while_loop_with_if_exit() {
    let result = codegen(
        "
        PROGRAM prg 
        VAR
            x : DINT;
        END_VAR
        WHILE x < 20 DO
          x := x + 1;
          IF x >= 10 THEN
            EXIT;
          END_IF
        END_PROGRAM
        ",
    );

    insta::assert_snapshot!(result);
}

#[test]
fn for_statement_without_steps_test() {
    let result = codegen(
        "
        PROGRAM prg 
        VAR
            x : DINT;
        END_VAR
        FOR x := 3 TO 10 DO 
            x;
        END_FOR
        END_PROGRAM
        ",
    );

    insta::assert_snapshot!(result);
}

#[test]
fn for_statement_sint() {
    let result = codegen(
        "
        PROGRAM prg 
        VAR
            x : SINT;
        END_VAR
        FOR x := 3 TO 10 DO 
            x;
        END_FOR
        END_PROGRAM
        ",
    );

    insta::assert_snapshot!(result);
}

#[test]
fn for_statement_int() {
    let result = codegen(
        "
        PROGRAM prg 
        VAR
            x : INT;
        END_VAR
        FOR x := 3 TO 10 DO 
            x;
        END_FOR
        END_PROGRAM
        ",
    );

    insta::assert_snapshot!(result);
}

#[test]
fn for_statement_lint() {
    let result = codegen(
        "
        PROGRAM prg 
        VAR
            x : LINT;
        END_VAR
        FOR x := 3 TO 10 DO 
            x;
        END_FOR
        END_PROGRAM
        ",
    );

    insta::assert_snapshot!(result);
}

#[test]
fn for_statement_continue() {
    let result = codegen(
        "
        PROGRAM prg 
        VAR
            x : DINT;
        END_VAR
        FOR x := 3 TO 10 DO 
        END_FOR
        x;
        END_PROGRAM
        ",
    );

    insta::assert_snapshot!(result);
}

#[test]
fn for_statement_with_references_steps_test() {
    let result = codegen(
        "
        PROGRAM prg 
        VAR
            step: DINT;
            x : DINT;
            y : DINT;
            z : DINT;
        END_VAR
        FOR x := y TO z BY step DO 
            x;
        END_FOR
        END_PROGRAM
        ",
    );

    insta::assert_snapshot!(result);
}

#[test]
fn while_statement() {
    let result = codegen(
        "
        PROGRAM prg 
        VAR
            x : BOOL;
        END_VAR
        WHILE x DO
            x;
        END_WHILE
        END_PROGRAM
        ",
    );

    insta::assert_snapshot!(result);
}

#[test]
fn while_with_expression_statement() {
    let result = codegen(
        "
        PROGRAM prg 
        VAR
            x : BOOL;
        END_VAR
        WHILE x = 0 DO
            x;
        END_WHILE
        END_PROGRAM
        ",
    );
    insta::assert_snapshot!(result);
}

#[test]
fn repeat_statement() {
    let result = codegen(
        "
        PROGRAM prg 
        VAR
            x : BOOL;
        END_VAR
        REPEAT
            x;
        UNTIL x 
        END_REPEAT
        END_PROGRAM
        ",
    );

    insta::assert_snapshot!(result);
}

#[test]
fn simple_case_statement() {
    let result = codegen(
        "
        PROGRAM prg 
        VAR
            x : DINT;
            y : DINT;
        END_VAR
        CASE x OF
        1: y := 1;
        2: y := 2;
        3: y := 3;
        ELSE
            y := -1;
        END_CASE
        END_PROGRAM
        ",
    );

    insta::assert_snapshot!(result);
}

#[test]
fn simple_case_i8_statement() {
    let result = codegen(
        "
        PROGRAM prg 
        VAR
            x : BYTE;
            y : BYTE;
        END_VAR
        CASE x OF
        1: y := 1;
        2: y := 2;
        3: y := 3;
        ELSE
            y := 0;
        END_CASE
        END_PROGRAM
        ",
    );

    insta::assert_snapshot!(result);
}

#[test]
fn case_with_multiple_labels_statement() {
    let result = codegen(
        "
        PROGRAM prg 
        VAR
            x : DINT;
            y : DINT;
        END_VAR
        CASE x OF
        1,2: y := 1;
        3,4: y := 2;
        ELSE
            y := -1;
        END_CASE
        END_PROGRAM
        ",
    );

    insta::assert_snapshot!(result);
}

#[test]
fn case_with_ranges_statement() {
    let result = codegen(
        "
        PROGRAM prg 
        VAR
            x : DINT;
            y : DINT;
        END_VAR
        CASE x OF
        2..3: y := 2;
        END_CASE
        END_PROGRAM
        ",
    );

    insta::assert_snapshot!(result);
}

#[test]
fn function_called_in_program() {
    let result = codegen(
        "
        FUNCTION foo : DINT
        foo := 1;
        END_FUNCTION

        PROGRAM prg 
        VAR
            x : DINT;
        END_VAR
        x := foo();
        END_PROGRAM
        ",
    );

    insta::assert_snapshot!(result);
}

#[test]
fn real_function_called_in_program() {
    let result = codegen(
        "
        FUNCTION foo : REAL
        foo := 1.0;
        END_FUNCTION

        PROGRAM prg 
        VAR
            x : DINT;
        END_VAR
        x := foo();
        END_PROGRAM
        ",
    );

    insta::assert_snapshot!(result);
}

#[test]
fn external_function_called_in_program() {
    let result = codegen(
        "
        @EXTERNAL FUNCTION foo : DINT
        END_FUNCTION

        PROGRAM prg 
        foo();
        END_PROGRAM
        ",
    );

    insta::assert_snapshot!(result);
}

#[test]
fn nested_function_called_in_program() {
    let result = codegen(
        "
        FUNCTION bar : DINT
        bar := 1;
        END_FUNCTION

        FUNCTION foo : DINT
        VAR_INPUT
            in : DINT;
        END_VAR

        foo := 1;
        END_FUNCTION

        PROGRAM prg 
        VAR
            x : DINT;
        END_VAR
        x := foo(bar());
        END_PROGRAM
        ",
    );

    insta::assert_snapshot!(result);
}

#[test]
fn function_with_parameters_called_in_program() {
    let result = codegen(
        "
        FUNCTION foo : DINT
        VAR_INPUT
          bar : DINT;
        END_VAR
        foo := 1;
        END_FUNCTION

        PROGRAM prg 
        VAR
        x : DINT;
        END_VAR
        x := foo(2);
        END_PROGRAM
        ",
    );

    insta::assert_snapshot!(result);
}

#[test]
fn function_with_two_parameters_called_in_program() {
    let result = codegen(
        "
        FUNCTION foo : DINT
        VAR_INPUT
          bar : DINT;
          buz : BOOL;
        END_VAR
        foo := 1;
        END_FUNCTION

        PROGRAM prg 
        VAR
        x : DINT;
        END_VAR
        x := foo(2, TRUE);
        END_PROGRAM
        ",
    );

    insta::assert_snapshot!(result);
}

#[test]
fn function_with_varargs_called_in_program() {
    let result = codegen(
        "
        @EXTERNAL
        FUNCTION foo : DINT
        VAR_INPUT
          args : ...;
        END_VAR
        END_FUNCTION

        PROGRAM prg 
        VAR
        x : DINT;
        END_VAR
        x := foo(FALSE, 3, (x + 1));
        END_PROGRAM
        ",
    );

    insta::assert_snapshot!(result);
}

#[test]
fn function_with_local_var_initialization_and_call() {
    let result = codegen(
        "
        FUNCTION foo : DINT
        VAR_INPUT
          in1 : DINT;
        END_VAR
        VAR
          x : INT := 7;
          y : INT;
          z : INT := 9;
        END_VAR
        foo := 1;
        END_FUNCTION
        PROGRAM prg
        foo(5);
        END_PROGRAM
        ",
    );

    insta::assert_snapshot!(result)
}

#[test]
fn function_with_local_temp_var_initialization() {
    let result = codegen(
        "
        FUNCTION foo : DINT
        VAR_INPUT
          in1 : DINT;
        END_VAR
        VAR
          x : INT := 7;
        END_VAR
        VAR_TEMP
          y : INT;
          z : INT := 9;
        END_VAR
        y := z + 1;
        END_FUNCTION
        PROGRAM prg
        foo(5);
        END_PROGRAM
        ",
    );
    insta::assert_snapshot!(result)
}

#[test]
fn program_with_local_temp_var_initialization() {
    let result = codegen(
        "
        PROGRAM foo
        VAR
          x : INT := 7;
        END_VAR
        VAR_TEMP
          y : INT;
          z : INT := 9;
        END_VAR
        y := z + 1;
        END_PROGRAM
        PROGRAM prg
        foo();
        END_PROGRAM
        ",
    );
    insta::assert_snapshot!(result)
}

#[test]
fn program_called_in_program() {
    let result = codegen(
        "
        PROGRAM foo
        END_PROGRAM

        PROGRAM prg 
        foo();
        END_PROGRAM
        ",
    );

    insta::assert_snapshot!(result);
}

#[test]
fn action_called_in_program() {
    let result = codegen(
        "
        PROGRAM prg 
        VAR
            x : DINT;
        END_VAR
        foo();
        END_PROGRAM
        ACTIONS prg
        ACTION foo
            x := 2;
        END_ACTION
        ",
    );

    insta::assert_snapshot!(result);
}

#[test]
fn qualified_local_action_called_in_program() {
    let result = codegen(
        "
        PROGRAM prg 
        VAR
            x : DINT;
        END_VAR
        prg.foo();
        END_PROGRAM
        ACTIONS prg
        ACTION foo
            x := 2;
        END_ACTION
        ",
    );

    insta::assert_snapshot!(result);
}

#[test]
fn qualified_foreign_action_called_in_program() {
    let result = codegen(
        "
        PROGRAM bar
            prg.foo();
        END_PROGRAM
        PROGRAM prg 
        VAR
            x : DINT;
        END_VAR
        END_PROGRAM
        ACTIONS prg
        ACTION foo
            x := 2;
        END_ACTION
        END_ACTIONS
        ",
    );

    insta::assert_snapshot!(result);
}

#[test]
fn qualified_action_from_fb_called_in_program() {
    let result = codegen(
        "
        PROGRAM bar
        VAR
            fb_inst : fb;
        END_VAR
            fb_inst.foo();
        END_PROGRAM

        FUNCTION_BLOCK fb 
        VAR
            x : DINT;
        END_VAR
        END_FUNCTION_BLOCK
        ACTIONS fb
        ACTION foo
            x := 2;
        END_ACTION
        END_ACTIONS
        ",
    );

    insta::assert_snapshot!(result);
}

#[test]
fn program_with_two_parameters_called_in_program() {
    let result = codegen(
        "
        PROGRAM foo 
        VAR_INPUT
          bar : DINT;
          buz : BOOL;
        END_VAR
        END_PROGRAM

        PROGRAM prg 
          foo(2, TRUE);
        END_PROGRAM
        ",
    );

    insta::assert_snapshot!(result);
}

#[test]
fn program_with_two_explicit_parameters_called_in_program() {
    let result = codegen(
        "
        PROGRAM foo 
        VAR_INPUT
          bar : DINT;
          buz : BOOL;
        END_VAR
        END_PROGRAM

        PROGRAM prg 
          foo(buz := TRUE, bar := 2);
        END_PROGRAM
        ",
    );

    insta::assert_snapshot!(result);
}

#[test]
fn program_with_var_out_called_in_program() {
    let result = codegen(
        "
        PROGRAM foo 
        VAR_INPUT
          bar : DINT;
        END_VAR
        VAR_OUTPUT
          buz : BOOL;
        END_VAR
        END_PROGRAM

        PROGRAM prg 
        VAR
            baz : BOOL;
        END_VAR
          foo(bar := 2, buz => baz);
        END_PROGRAM
        ",
    );

    insta::assert_snapshot!(result);
}

#[test]
fn program_with_var_inout_called_in_program() {
    let result = codegen(
        "
        PROGRAM foo 
        VAR_IN_OUT
          inout : DINT;
        END_VAR
        inout := inout + 1;
        END_PROGRAM

        PROGRAM prg 
        VAR
            baz : DINT;
        END_VAR
          baz := 7;
          foo(inout := baz);
        END_PROGRAM
        ",
    );

    insta::assert_snapshot!(result);
}

#[test]
fn pass_inout_to_inout() {
    let result = codegen(
        "
        PROGRAM foo2
        VAR_IN_OUT
          inout : DINT;
        END_VAR
        VAR_INPUT 
          in : DINT;
        END_VAR
        END_PROGRAM

        PROGRAM foo 
        VAR_IN_OUT
          inout : DINT;
        END_VAR
        foo2(inout := inout, in := inout);
        END_PROGRAM

        PROGRAM prg 
        VAR
            baz : DINT;
        END_VAR
          foo(inout := baz);
        END_PROGRAM
        ",
    );

    insta::assert_snapshot!(result);
}

#[test]
fn pointers_generated() {
    let result = codegen(
        "
        PROGRAM prg 
        VAR
            X : BOOL;
            pX : POINTER TO BOOL;
            rX : REF_TO BOOL;
        END_VAR
        
        //Assign address
        pX := NULL;
        rX := NULL;
        pX := &X;
        rX := &X;

        //Read from pointer 
        X := pX^;
        X := rX^;

        //Write in pointer 
        pX^ := X;
        rX^ := X;
            
        END_PROGRAM
        ",
    );

    insta::assert_snapshot!(result);
}

#[test]
fn complex_pointers() {
    let result = codegen(
        "
        PROGRAM prg 
        VAR
            X : INT;
            arrX : ARRAY[1..10] OF INT;
            arrrX : ARRAY[1..10] OF REF_TO INT;
            rarrX : REF_TO ARRAY[1..10] OF INT;
        END_VAR

        //Assign address
        arrX[1] := X;
        arrrX[2] := &arrX[3];
        rarrX := &arrX;

        //Read from pointer 
        X := arrrX[4]^;
        X := rarrX^[5];

        //Write in pointer 
        arrrX[6]^ := X;
        rarrX^[7] := arrrX[8]^;
            
        END_PROGRAM
        ",
    );

    insta::assert_snapshot!(result);
}

#[test]
fn pointer_and_array_access_to_in_out() {
    let result = codegen(
        "
        FUNCTION main : INT 
        VAR_IN_OUT
            a : REF_TO INT;
            b : ARRAY[0..1] OF INT;
        END_VAR
        VAR
            c : INT;
        END_VAR
        c := a^;
        c := b[0];
        END_PROGRAM
        ",
    );

    insta::assert_snapshot!(result)
}

#[test]
fn program_with_var_out_called_mixed_in_program() {
    let result = codegen(
        "
        PROGRAM foo 
        VAR_INPUT
          bar : DINT;
        END_VAR
        VAR_OUTPUT
          buz : BOOL;
        END_VAR
        END_PROGRAM

        PROGRAM prg 
        VAR
            baz : BOOL;
        END_VAR
          foo(buz => baz, bar := 2);
        END_PROGRAM
        ",
    );

    insta::assert_snapshot!(result);
}

#[test]
fn program_called_before_decalaration() {
    codegen(
        "
        PROGRAM foo 
          bar();
        END_PROGRAM

        PROGRAM bar 
        END_PROGRAM
        ",
    );
    //Expecting no errors
}

#[test]
fn function_called_before_decalaration() {
    codegen(
        "
        FUNCTION foo : INT
          foo := bar();
        END_FUNCTION

        FUNCTION bar : INT
            bar := 7;
        END_FUNCTION
        ",
    );
    //Expecting no errors
}

#[test]
fn function_called_when_shadowed() {
    let result = codegen(
        "
        FUNCTION foo : DINT
        foo := 1;
        END_FUNCTION

        PROGRAM prg 
        VAR
            froo : DINT;
        END_VAR
        froo := foo();  //the original test was foo := foo() which cannot work!!!
                        // imagine prg.foo was a FB which can be called.
        END_PROGRAM
        ",
    );

    insta::assert_snapshot!(result);
}

#[test]
fn function_block_instance_call() {
    let result = codegen(
        "
        FUNCTION_BLOCK foo
          VAR_INPUT
            x, y : INT;
          END_VAR
        END_FUNCTION_BLOCK

        PROGRAM prg 
        VAR
            fb_inst : foo;
        END_VAR
        fb_inst();
        END_PROGRAM
        ",
    );

    insta::assert_snapshot!(result)
}

#[test]
fn function_block_qualified_instance_call() {
    let result = codegen(
        "
        FUNCTION_BLOCK foo
        VAR
          bar_inst : bar;
        END_VAR
        END_FUNCTION_BLOCK

        FUNCTION_BLOCK bar
        END_FUNCTION_BLOCK

        PROGRAM prg
        VAR
          foo_inst : foo;
        END_VAR
          foo_inst.bar_inst();
        END_PROGRAM
      ",
    );

    insta::assert_snapshot!(result);
}

#[test]
fn reference_qualified_name() {
    let result = codegen(
        "
        FUNCTION_BLOCK fb
        VAR_INPUT
          x :DINT;
        END_VAR
        END_FUNCTION_BLOCK
        PROGRAM foo
        VAR_INPUT
            x : DINT;
            y : DINT;
            baz : fb;
        END_VAR
        END_PROGRAM
        PROGRAM prg 
        VAR
            x : DINT;
        END_VAR
            x := foo.x;
            x := foo.y;
            x := foo.baz.x;    
        END_PROGRAM
        ",
    );

    insta::assert_snapshot!(result);
}

#[test]
fn structs_are_generated() {
    let result = codegen(
        "
        TYPE MyStruct: STRUCT
          a: DINT;
          b: INT;
        END_STRUCT
        END_TYPE

        VAR_GLOBAL
          x : MyStruct;
          y : STRUCT
            a : BYTE;
            b : BYTE;
          END_STRUCT;
        END_VAR
        ",
    );

    insta::assert_snapshot!(result);
}

#[test]
fn arrays_are_generated() {
    let result = codegen(
        "
        TYPE MyArray: ARRAY[0..9] OF INT; END_TYPE

        VAR_GLOBAL
          x : MyArray;
          y : ARRAY[0..5] OF REAL;
        END_VAR
        ",
    );

    insta::assert_snapshot!(result);
}

#[test]
fn arrays_with_global_const_size_are_generated() {
    let result = codegen(
        "
        VAR_GLOBAL CONSTANT
          THREE : INT := 3; 
          ZERO  : INT := 0;
          LEN   : INT := THREE * THREE;
        END_VAR

        TYPE MyArray: ARRAY[ZERO..LEN] OF INT; END_TYPE

        VAR_GLOBAL
          x : MyArray;
          y : ARRAY[ZERO .. LEN+1] OF DINT;
          z : ARRAY[-LEN .. THREE * THREE] OF BYTE;
          zz : ARRAY[-LEN .. ZERO, ZERO .. LEN] OF BYTE;
          zzz : ARRAY[-LEN .. ZERO] OF ARRAY[2 .. LEN] OF BYTE;
        END_VAR
        ",
    );

    insta::assert_snapshot!(result);
}

#[test]
fn structs_members_can_be_referenced() {
    let result = codegen(
        "
        TYPE MyStruct: STRUCT
          a: DINT;
          b: DINT;
        END_STRUCT
        END_TYPE

        PROGRAM MainProg 
        VAR
          Cord: MyStruct; 
        END_VAR
          Cord.a := 0;
        END_PROGRAM
        ",
    );

    insta::assert_snapshot!(result);
}

#[test]
fn enums_are_generated() {
    let result = codegen(
        "
        TYPE MyEnum: (red, yellow, green);
        END_TYPE

        VAR_GLOBAL
          x : MyEnum;
        END_VAR
        ",
    );

    insta::assert_snapshot!(result)
}

#[test]
fn typed_enums_are_generated() {
    let result = codegen(
        "
        TYPE MyEnum: BYTE(red, yellow, green);
        END_TYPE

        TYPE MyEnum2: UINT(red, yellow, green);
        END_TYPE
        
        TYPE MyEnum3: DINT(red, yellow, green);
        END_TYPE

        VAR_GLOBAL
          x : MyEnum;
          y : MyEnum2;
          z : MyEnum3;
        END_VAR
        ",
    );

    insta::assert_snapshot!(result);
}

#[test]
fn typed_enums_with_initializers_are_generated() {
    let result = codegen(
        "
        TYPE MyEnum: BYTE(red := 1, yellow := 2, green := 3);
        END_TYPE

        TYPE MyEnum2: UINT(red := 10, yellow := 11, green := 12);
        END_TYPE
        
        TYPE MyEnum3: DINT(red := 22, yellow := 33, green := 44);
        END_TYPE

        VAR_GLOBAL
          x : MyEnum;
          y : MyEnum2;
          z : MyEnum3;
        END_VAR
        ",
    );

    insta::assert_snapshot!(result);
}

#[test]
fn typed_enums_with_partly_initializers_are_generated() {
    let result = codegen(
        "
        VAR_GLOBAL CONSTANT
          twenty : INT := 20;
        END_VAR

        TYPE MyEnum: BYTE(red := 7, yellow, green);
        END_TYPE

        TYPE MyEnum: BYTE(a,b,c:=7,d,e,f:=twenty,g);
        END_TYPE

        VAR_GLOBAL
          x : MyEnum;
        END_VAR
        ",
    );

    insta::assert_snapshot!(result);
}

#[test]
fn enums_custom_type_are_generated() {
    let result = codegen(
        "
    TYPE TrafficLight:
        (White, Red, Yellow, Green);
    END_TYPE

    PROGRAM main
    VAR
        tf1 : TrafficLight;        
    END_VAR
    END_PROGRAM
        ",
    );

    insta::assert_snapshot!(result)
}

#[test]
fn enum_members_can_be_used_in_asignments() {
    let result = codegen(
        "
      TYPE MyEnum: (red, yellow, green);
      END_TYPE

      PROGRAM main
      VAR
        color : MyEnum;
      END_VAR
      color := red;
      color := yellow;
      color := green;
      END_PROGRAM
      ",
    );

    insta::assert_snapshot!(result)
}

#[test]
fn inline_structs_are_generated() {
    let result = codegen(
        "
        
        VAR_GLOBAL
         x: STRUCT
              a: DINT;
              b: DINT;
            END_STRUCT
        END_VAR
        ",
    );

    insta::assert_snapshot!(result);
}

#[test]
fn accessing_nested_structs() {
    let result = codegen(
        "
        TYPE InnerStruct:
        STRUCT 
          inner1 : INT;
          inner2 : INT;
        END_STRUCT
        END_TYPE
        
        TYPE OuterStruct:
        STRUCT 
          out1 : InnerStruct;
          out2 : InnerStruct;
        END_STRUCT
        END_TYPE
        
        PROGRAM Main
        VAR
          m : OuterStruct;
        END_VAR

          m.out1.inner1 := 3;
          m.out2.inner2 := 7;
        END_PROGRAM
        ",
    );

    insta::assert_snapshot!(result);
}

#[test]
fn inline_enums_are_generated() {
    let result = codegen(
        "
        VAR_GLOBAL
          x : (red, yellow, green);
        END_VAR
        ",
    );

    insta::assert_snapshot!(result);
}

#[test]
fn basic_datatypes_generated() {
    let result = codegen(
        "
        VAR_GLOBAL
            bool_1   : BOOL;
            byte_2   : BYTE;
            sint_3   : SINT;
            usint_4  : USINT;
            word_5   : WORD;
            int_6    : INT;
            uint_7   : UINT;
            dword_8  : DWORD;
            dint_9   : DINT;
            udint_10 : UDINT;
            lword_11 : LWORD;
            lint_12  : LINT;
            ulint_13 : ULINT;
        END_VAR
        ",
    );
    insta::assert_snapshot!(result);
}

#[test]
fn array_of_int_type_generated() {
    let result = codegen(
        "
        PROGRAM prg 
            VAR
                x : ARRAY[0..10] OF INT;
            END_VAR
        END_PROGRAM
        ",
    );

    insta::assert_snapshot!(result);
}

#[test]
fn array_of_cast_int_type_generated() {
    let result = codegen(
        "
        PROGRAM prg 
            VAR
                x : ARRAY[0..INT#16#A] OF INT;
            END_VAR
        END_PROGRAM
        ",
    );

    insta::assert_snapshot!(result);
}

#[test]
fn array_of_int_type_used() {
    let result = codegen(
        "
        PROGRAM prg 
            VAR
                x : ARRAY[0..3] OF DINT;
            END_VAR
            x[1] := 3;
            x[2] := x[3] + 3;
        END_PROGRAM
        ",
    );

    insta::assert_snapshot!(result);
}

#[test]
fn array_of_int_non_zero_type_generated() {
    let result = codegen(
        "
        PROGRAM prg 
            VAR
                x : ARRAY[10..20] OF INT;
            END_VAR
        END_PROGRAM
        ",
    );

    insta::assert_snapshot!(result);
}

#[test]
fn array_of_int_type_with_non_zero_start_used() {
    let result = codegen(
        "
        PROGRAM prg 
            VAR
                x : ARRAY[1..3] OF DINT;
            END_VAR
            x[1] := 3;
            x[2] := x[3] + 3;
        END_PROGRAM
        ",
    );

    insta::assert_snapshot!(result);
}

#[test]
fn array_of_int_non_zero_negative_type_generated() {
    let result = codegen(
        "
        PROGRAM prg 
            VAR
                x : ARRAY[-10..20] OF INT;
            END_VAR
        END_PROGRAM
        ",
    );

    insta::assert_snapshot!(result);
}

#[test]
fn array_of_int_type_with_non_zero_negative_start_used() {
    let result = codegen(
        "
        PROGRAM prg 
            VAR
                x : ARRAY[-2..3] OF DINT;
            END_VAR
            x[-1] := 3;
            x[2] := x[3] + 3;
        END_PROGRAM
        ",
    );

    insta::assert_snapshot!(result);
}

#[test]
fn multidim_array_declaration() {
    let result = codegen(
        "
        PROGRAM prg 
            VAR
                x : ARRAY[0..1, 2..4] OF INT;
            END_VAR
        END_PROGRAM
        ",
    );

    insta::assert_snapshot!(result);
}

#[test]
fn multidim_array_access() {
    let result = codegen(
        "
        PROGRAM prg 
            VAR
                x : ARRAY[0..3, 1..2] OF DINT;
            END_VAR
            x[2, 1] := 3;
            x[3, 2] := x[1, 2] + 3;
        END_PROGRAM
        ",
    );

    insta::assert_snapshot!(result);
}

#[test]
fn nested_array_declaration() {
    let result = codegen(
        "
        PROGRAM prg 
            VAR
                x : ARRAY[2..4] OF ARRAY[0..1] OF INT;
            END_VAR
        END_PROGRAM
        ",
    );

    insta::assert_snapshot!(result);
}

#[test]
fn nested_array_access() {
    let result = codegen(
        "
        PROGRAM prg 
            VAR
                x : ARRAY[0..3] OF ARRAY[1..2] OF DINT;
            END_VAR
            x[2][1] := 3;
            x[3][2] := x[1][2] + 3;
        END_PROGRAM
        ",
    );

    insta::assert_snapshot!(result);
}

#[test]
fn returning_early_in_function() {
    let result = codegen(
        "
        FUNCTION smaller_than_ten: INT
          VAR_INPUT n : SINT; END_VAR
          IF n < 10 THEN
                  RETURN;
          END_IF;
        END_FUNCTION
        ",
    );

    insta::assert_snapshot!(result);
}

#[test]
fn returning_early_in_function_block() {
    let result = codegen(
        "
        FUNCTION_BLOCK abcdef
          VAR_INPUT n : SINT; END_VAR
          IF n < 10 THEN
                  RETURN;
          END_IF;
        END_FUNCTION_BLOCK
        ",
    );

    insta::assert_snapshot!(result);
}

#[test]
fn accessing_nested_array_in_struct() {
    let result = codegen(
        "
        TYPE MyStruct:
        STRUCT 
          field1 : ARRAY[0..4] OF INT;
        END_STRUCT
        END_TYPE
        
        PROGRAM Main
        VAR
          m : MyStruct;
        END_VAR

          m.field1[3] := 7;
        END_PROGRAM
        ",
    );

<<<<<<< HEAD
    let expected = r#"; ModuleID = 'main'
source_filename = "main"

%Main_interface = type { %MyStruct }
%MyStruct = type { [5 x i16] }

@Main_instance = global %Main_interface zeroinitializer

define void @Main(%Main_interface* %0) {
entry:
  %m = getelementptr inbounds %Main_interface, %Main_interface* %0, i32 0, i32 0
  %field1 = getelementptr inbounds %MyStruct, %MyStruct* %m, i32 0, i32 0
  %tmpVar = getelementptr inbounds [5 x i16], [5 x i16]* %field1, i32 0, i32 3
  store i16 7, i16* %tmpVar, align 2
  ret void
}
"#;

    assert_eq!(result, expected);
}

#[test]
fn initial_values_in_global_variables() {
    let result = codegen(
        "
        VAR_GLOBAL
          x : INT := 7;
          y : BOOL := TRUE;
          z : REAL := 3.1415;
        END_VAR
        ",
    );

    let expected = r#"; ModuleID = 'main'
source_filename = "main"

@x = global i16 7
@y = global i1 true
@z = global float 0x400921CAC0000000
"#;

    assert_eq!(result, expected);
}

#[test]
fn initial_values_in_global_variables_out_of_order() {
    let result = codegen(
        "
        VAR_GLOBAL
        x : MyFB;
        END_VAR
        
        PROGRAM prg
        VAR
        x : MyFB;            
        END_VAR
        END_PROGRAM

        //if this fb is moved to the top, the initializer works
        FUNCTION_BLOCK MyFB
          VAR
            x : INT := 77;            
          END_VAR
        END_FUNCTION_BLOCK
        ",
    );

    insta::assert_snapshot!(result);
}

#[test]
fn initial_values_in_program_pou() {
    let result = codegen(
        "
        PROGRAM Main
        VAR
          x : INT := 7;
          xx : INT;
          y : BOOL := TRUE;
          yy : BOOL;
          z : REAL := 3.1415;
          zz : REAL;
        END_VAR
        END_PROGRAM
        ",
    );

    let expected = r#"; ModuleID = 'main'
source_filename = "main"

%Main_interface = type { i16, i16, i1, i1, float, float }

@Main_instance = global %Main_interface { i16 7, i16 0, i1 true, i1 false, float 0x400921CAC0000000, float 0.000000e+00 }

define void @Main(%Main_interface* %0) {
entry:
  %x = getelementptr inbounds %Main_interface, %Main_interface* %0, i32 0, i32 0
  %xx = getelementptr inbounds %Main_interface, %Main_interface* %0, i32 0, i32 1
  %y = getelementptr inbounds %Main_interface, %Main_interface* %0, i32 0, i32 2
  %yy = getelementptr inbounds %Main_interface, %Main_interface* %0, i32 0, i32 3
  %z = getelementptr inbounds %Main_interface, %Main_interface* %0, i32 0, i32 4
  %zz = getelementptr inbounds %Main_interface, %Main_interface* %0, i32 0, i32 5
  ret void
}
"#;

    assert_eq!(result, expected);
}

#[test]
fn initial_values_in_function_block_pou() {
    let result = codegen(
        "
        FUNCTION_BLOCK FB
        VAR
          x : INT := 7;
          xx : INT;
          y : BOOL := TRUE;
          yy : BOOL;
          z : REAL := 3.1415;
          zz : REAL;
        END_VAR
        END_FUNCTION_BLOCK

        PROGRAM main
        VAR
          fb : FB;
        END_VAR
        END_PROGRAM
        ",
    );

    let expected = r#"; ModuleID = 'main'
source_filename = "main"

%main_interface = type { %FB_interface }
%FB_interface = type { i16, i16, i1, i1, float, float }

@main_instance = global %main_interface { %FB_interface { i16 7, i16 0, i1 true, i1 false, float 0x400921CAC0000000, float 0.000000e+00 } }

define void @FB(%FB_interface* %0) {
entry:
  %x = getelementptr inbounds %FB_interface, %FB_interface* %0, i32 0, i32 0
  %xx = getelementptr inbounds %FB_interface, %FB_interface* %0, i32 0, i32 1
  %y = getelementptr inbounds %FB_interface, %FB_interface* %0, i32 0, i32 2
  %yy = getelementptr inbounds %FB_interface, %FB_interface* %0, i32 0, i32 3
  %z = getelementptr inbounds %FB_interface, %FB_interface* %0, i32 0, i32 4
  %zz = getelementptr inbounds %FB_interface, %FB_interface* %0, i32 0, i32 5
  ret void
}

define void @main(%main_interface* %0) {
entry:
  %fb = getelementptr inbounds %main_interface, %main_interface* %0, i32 0, i32 0
  ret void
}
"#;

    assert_eq!(result, expected);
}

#[test]
fn initial_values_in_struct_types() {
    let result = codegen(
        "
        TYPE MyStruct:
        STRUCT
          x : INT := 7;
          xx : INT;
          y : BOOL := TRUE;
          yy : BOOL;
          z : REAL := 3.1415;
          zz : REAL;
        END_STRUCT
        END_TYPE

        VAR_GLOBAL x : MyStruct; END_VAR
        ",
    );

    let expected = r#"; ModuleID = 'main'
source_filename = "main"

%MyStruct = type { i16, i16, i1, i1, float, float }

@x = global %MyStruct { i16 7, i16 0, i1 true, i1 false, float 0x400921CAC0000000, float 0.000000e+00 }
"#;

    assert_eq!(result, expected);
}

#[test]
fn struct_initial_values_different_data_types() {
    let result = codegen(
        "
        TYPE MyStruct:
        STRUCT
          b  : BYTE   := 7;
          s  : SINT   := 7;
          us : USINT  := 7;
          w  : WORD   := 7;
          i  : INT    := 7;
          ui : UINT   := 7;
          dw : DWORD  := 7;
          di : DINT   := 7;
          udi: UDINT  := 7;
          lw : LWORD  := 7;
          li : LINT   := 7;
          uli: ULINT  := 7;
          r  : REAL   := 7.7;
          lr : LREAL  := 7.7;
        END_STRUCT
        END_TYPE

        VAR_GLOBAL x : MyStruct; END_VAR
        ",
    );

    let expected = r#"; ModuleID = 'main'
source_filename = "main"

%MyStruct = type { i8, i8, i8, i16, i16, i16, i32, i32, i32, i64, i64, i64, float, double }

@x = global %MyStruct { i8 7, i8 7, i8 7, i16 7, i16 7, i16 7, i32 7, i32 7, i32 7, i64 7, i64 7, i64 7, float 0x401ECCCCC0000000, double 7.700000e+00 }
"#;

    assert_eq!(result, expected);
}

#[test]
fn initial_values_in_type_alias() {
    let result = codegen(
        "
        TYPE MyInt: INT := 7; END_TYPE 
        VAR_GLOBAL x : MyInt; END_VAR
        ",
    );

    let expected = r#"; ModuleID = 'main'
source_filename = "main"

@x = global i16 7
"#;

    assert_eq!(result, expected);
}

#[test]
fn initial_values_in_sub_range_type() {
    let result = codegen(
        "
        TYPE MyInt: INT(0..1000) := 7; END_TYPE 
        VAR_GLOBAL x : MyInt; END_VAR
        ",
    );

    let expected = r#"; ModuleID = 'main'
source_filename = "main"

@x = global i16 7
"#;

    assert_eq!(result, expected);
}

#[test]
fn alias_chain_with_lots_of_initializers() {
    let result = codegen(
        "
        TYPE MyInt: MyOtherInt1; END_TYPE 
        VAR_GLOBAL 
          x0 : MyInt; 
          x1 : MyOtherInt1; 
          x2 : MyOtherInt2; 
          x3 : MyOtherInt3; 
        END_VAR
        TYPE MyOtherInt3 : DINT := 3; END_TYPE
        TYPE MyOtherInt1 : MyOtherInt2 := 1; END_TYPE
        TYPE MyOtherInt2 : MyOtherInt3 := 2; END_TYPE
        ",
    );

    let expected = r#"; ModuleID = 'main'
source_filename = "main"

@x0 = global i32 1
@x1 = global i32 1
@x2 = global i32 2
@x3 = global i32 3
"#;

    assert_eq!(result, expected);
}

#[test]
fn initial_values_in_single_dimension_array_variable() {
    let result = codegen(
        "
        VAR_GLOBAL 
          a : ARRAY[0..2] OF SINT  := [1, 2, 3]; 
          b : ARRAY[0..2] OF INT  := [1, 2, 3]; 
          c : ARRAY[0..2] OF DINT  := [1, 2, 3]; 
          d : ARRAY[0..2] OF LINT  := [1, 2, 3]; 
          e : ARRAY[0..2] OF USINT  := [1, 2, 3]; 
          f : ARRAY[0..2] OF UINT  := [1, 2, 3]; 
          g : ARRAY[0..2] OF ULINT := [1, 2, 3]; 
          h : ARRAY[0..2] OF BOOL := [TRUE, FALSE, TRUE]; 
        END_VAR
        ",
    );

    let expected = r#"; ModuleID = 'main'
source_filename = "main"

@a = global [3 x i8] c"\01\02\03"
@b = global [3 x i16] [i16 1, i16 2, i16 3]
@c = global [3 x i32] [i32 1, i32 2, i32 3]
@d = global [3 x i64] [i64 1, i64 2, i64 3]
@e = global [3 x i8] c"\01\02\03"
@f = global [3 x i16] [i16 1, i16 2, i16 3]
@g = global [3 x i64] [i64 1, i64 2, i64 3]
@h = global [3 x i1] [i1 true, i1 false, i1 true]
"#;

    assert_eq!(result, expected);
}

#[test]
fn initial_values_in_single_dimension_array_type() {
    let result = codegen(
        "
        TYPE MyArray : ARRAY[0..2] OF INT := [1, 2, 3]; END_TYPE
        VAR_GLOBAL x : MyArray; END_VAR
        ",
    );

    let expected = r#"; ModuleID = 'main'
source_filename = "main"

@x = global [3 x i16] [i16 1, i16 2, i16 3]
"#;

    assert_eq!(result, expected);
}

#[test]
fn initial_values_in_multi_dimension_array_variable() {
    let result = codegen(
        "
         VAR_GLOBAL 
           a : ARRAY[0..1, 0..1] OF BYTE  := [1,2,3,4]; 
         END_VAR
         ",
    );

    let expected = r#"; ModuleID = 'main'
source_filename = "main"

@a = global [2 x [2 x i8]] c"\01\02\03\04"
"#;

    assert_eq!(result, expected);
}

#[test]
fn initial_values_in_array_of_array_variable() {
    let result = codegen(
        "
         VAR_GLOBAL 
           a : ARRAY[0..1] OF ARRAY[0..1] OF BYTE  := [[1,2],[3,4]]; 
         END_VAR
         ",
    );

    let expected = r#"; ModuleID = 'main'
source_filename = "main"

@a = global [2 x [2 x i8]] [[2 x i8] c"\01\02", [2 x i8] c"\03\04"]
"#;

    assert_eq!(result, expected);
}

#[test]
fn uninitialized_global_array() {
    let result = codegen(
        "
         VAR_GLOBAL 
           a : ARRAY[0..1] OF BYTE; 
         END_VAR
         ",
    );

    let expected = r#"; ModuleID = 'main'
source_filename = "main"

@a = global [2 x i8] zeroinitializer
"#;

    assert_eq!(result, expected);
}

#[test]
fn initial_values_in_array_variable_using_multiplied_statement() {
    let result = codegen(
        "
         VAR_GLOBAL 
           a : ARRAY[0..3] OF BYTE  := [4(7)]; 
           b : ARRAY[0..3] OF BYTE  := [2, 2(7), 3]; 
           c : ARRAY[0..9] OF BYTE  := [5(0,1)]; 
           d : ARRAY[0..9] OF BYTE  := [2(2(0), 2(1), 2)]; 
         END_VAR
         ",
    );

    let expected = r#"; ModuleID = 'main'
source_filename = "main"

@a = global [4 x i8] c"\07\07\07\07"
@b = global [4 x i8] c"\02\07\07\03"
@c = global [10 x i8] c"\00\01\00\01\00\01\00\01\00\01"
@d = global [10 x i8] c"\00\00\01\01\02\00\00\01\01\02"
"#;

    assert_eq!(result, expected);
}

#[test]
fn initial_values_in_struct_variable() {
    let result = codegen(
        "
        TYPE MyStruct: STRUCT
          a: DINT;
          b: DINT;
        END_STRUCT
        END_TYPE

         VAR_GLOBAL 
           a : MyStruct  := (a:=3, b:=5); 
           b : MyStruct  := (b:=3, a:=5); 
         END_VAR
         ",
    );

    let expected = r#"; ModuleID = 'main'
source_filename = "main"

%MyStruct = type { i32, i32 }

@a = global %MyStruct { i32 3, i32 5 }
@b = global %MyStruct { i32 5, i32 3 }
"#;

    assert_eq!(result, expected);
}

#[test]
fn initial_values_in_string_type() {
    let result = codegen(
        "
    TYPE DAY : STRING[10] := 'Monday';
    END_TYPE

    VAR_GLOBAL 
      b : DAY;
    END_VAR",
    );

    insta::assert_snapshot!(result);
}

#[test]
fn initial_values_in_string_array_type() {
    let result = codegen(
        "
    TYPE DAYS :
      ARRAY[0..6] OF STRING[10] := ['Monday', 'Tuesday', 'Wednesday', 'Thursday', 'Friday', 'Saturday', 'Sunday'];
    END_TYPE

    VAR_GLOBAL 
      a : DAYS;
    END_VAR",
    );

    insta::assert_snapshot!(result);
}

#[test]
fn complex_initial_values_in_struct_variable_using_multiplied_statement() {
    let result = codegen(
        "
        TYPE MyPoint: STRUCT
          x: DINT;
          y: DINT;
        END_STRUCT
        END_TYPE
 
        TYPE MyStruct: STRUCT
          point: MyPoint;
          my_array: ARRAY[0..3] OF INT;
          f : DINT;
        END_STRUCT
        END_TYPE

        VAR_GLOBAL 
          a : MyStruct  := (
              point := (x := 1, y:= 2),
              my_array := [0,1,2,3],
              f := 7
            ); 
        END_VAR
        ",
    );

    let expected = r#"; ModuleID = 'main'
source_filename = "main"

%MyStruct = type { %MyPoint, [4 x i16], i32 }
%MyPoint = type { i32, i32 }

@a = global %MyStruct { %MyPoint { i32 1, i32 2 }, [4 x i16] [i16 0, i16 1, i16 2, i16 3], i32 7 }
"#;

    assert_eq!(result, expected);
}

#[test]
fn struct_with_one_field_can_be_initialized() {
    let result = codegen(
        "
        TYPE MyPoint: STRUCT
          x: DINT;
        END_STRUCT
        END_TYPE
 
        VAR_GLOBAL 
          a : MyPoint := ( x := 7);
        END_VAR
        ",
    );

    let expected = r#"; ModuleID = 'main'
source_filename = "main"

%MyPoint = type { i32 }

@a = global %MyPoint { i32 7 }
"#;

    assert_eq!(result, expected);
}

#[test]
fn struct_initializer_needs_assignments() {
    let source = "
            TYPE Point: STRUCT
              x: DINT;
              y: DINT;
            END_STRUCT
            END_TYPE
 
            VAR_GLOBAL
                x : Point := (x := 1, 2);
            END_VAR
           ";
    let result = codegen_without_unwrap(source);
    assert_eq!(
        result,
        Err(Diagnostic::codegen_error(
            "struct literal must consist of explicit assignments in the form of member := value",
            (185..186).into()
        ))
    );
    assert_eq!(source[185..186].to_string(), "2".to_string());
}

#[test]
fn struct_initialization_uses_types_default_if_not_provided() {
    // GIVEN a custom dataType MyDINT with initial value of 7
    // AND a struct point that uses it for member z
    // AND a global instance that does not initializes z
    let source = "
            TYPE MyDINT : DINT := 7; END_TYPE

            TYPE Point: STRUCT
              x: DINT;
              y: DINT;
              z: MyDINT;
            END_STRUCT
            END_TYPE
 
            VAR_GLOBAL
                x : Point := (x := 1, y := 2);
            END_VAR
           ";

    //WHEN it is generated
    let result = codegen(source);

    //THEN we expect z to be 7
    let expected = r#"; ModuleID = 'main'
source_filename = "main"

%Point = type { i32, i32, i32 }

@x = global %Point { i32 1, i32 2, i32 7 }
"#;
    assert_eq!(expected, result);
=======
    insta::assert_snapshot!(result)
>>>>>>> f03f8aec
}

#[test]
fn sub_range_type_calls_check_function_missing() {
    let source = "
            TYPE MyInt: INT(0..100); END_TYPE

            FUNCTION Check_XX_RangeSigned : INT
            VAR_INPUT
              value : INT;
              lower : INT;
              upper : INT;
            END_VAR
            Check_XX_RangeSigned := value;
            END_FUNCTION
  
            PROGRAM Main
            VAR
              x : MyInt;
            END_VAR 

            x := 7;
            END_PROGRAM
           ";
    let result = codegen(source);

    // we expect a normal assignemnt, no check-function call
    insta::assert_snapshot!(result);
}

#[test]
fn sub_range_type_calls_check_function_on_assigment() {
    let source = "
            TYPE MyInt: INT(0..100); END_TYPE

            FUNCTION CheckRangeSigned : INT
            VAR_INPUT
              value : INT;
              lower : INT;
              upper : INT;
            END_VAR
            CheckRangeSigned := value;
            END_FUNCTION
  
            PROGRAM Main
            VAR
              x : MyInt;
            END_VAR 

            x := 7;
            END_PROGRAM
           ";
    let result = codegen(source);

    // we expect no simple assigment, but we expect somehting like x:= CheckRangeSigned(7);
    insta::assert_snapshot!(result);
}

#[test]
fn using_global_consts_in_expressions() {
    //GIVEN some constants used in an expression
    let result = codegen(
        r#"
        VAR_GLOBAL CONSTANT
          cA : INT := 1;
          cB : INT := 2;
          cC : INT := cA + cB;
        END_VAR 

        PROGRAM prg
          VAR
            z : DINT;
          END_VAR
          z := cA + cB + cC;
        END_PROGRAM
        "#,
    );
    //WHEN we compile
    // we expect the constants to be inlined
    //TODO inline constant values into body-expression
    // https://github.com/ghaith/rusty/issues/291
    insta::assert_snapshot!(result);
}

#[test]
fn using_cast_statement_as_const_expression() {
    //GIVEN a array-declaration with an expression using cast-statements
    let result = codegen(
        r#"
        PROGRAM prg
          VAR
            x: ARRAY[0 .. INT#16#B + INT#16#2] OF INT;
          END_VAR
        END_PROGRAM
        "#,
    );

    //THEN the array should be of size 14 (13 + 1 \0 byte)
    insta::assert_snapshot!(result);
}

#[test]
fn using_const_expression_in_range_type() {
    //GIVEN a range statement with an expression as an upper limit
    let result = codegen(
        r#"
        VAR_GLOBAL CONST
          MIN : INT := 7;
        END_VAR 

        FUNCTION CheckRangeSigned: INT 
          VAR_INPUT
              value : INT;
              lower : INT;
              upper : INT;
          END_VAR
          CheckRangeSigned := value;
        END_FUNCTION

        PROGRAM prg
          VAR
            x: INT(0 .. MIN+1);
          END_VAR
          x := 5;
        END_PROGRAM
        "#,
    );
    //assigning to x should call the range-function with 0 and 8 as parameters
    insta::assert_snapshot!(result);
}

#[test]
fn inlined_array_size_from_local_scoped_constants() {
    // GIVEN some an array with const-expr -dimensions
    // the dimension-constants are defined within the same POU
    // which means that a & b are only visible from within that PROGRAM
    let result = codegen(
        r#"
        VAR_GLOBAL CONSTANT
          a : INT := 0;
          b : INT := 2;
          c : INT := 5;
        END_VAR

        PROGRAM aaa
            VAR CONSTANT
                a : INT := 3;
                b : INT := 7;
            END_VAR 

            VAR
                arr : ARRAY[a..b] OF BYTE;
                arr2 : ARRAY[a..c] OF BYTE;
            END_VAR
        END_PROGRAM
       "#,
    );

    // THEN we expect arr to be of size 5, not size 3
    // AND we expect arr2 to be of size 3
    insta::assert_snapshot!(result);
}

#[test]
fn program_with_chars() {
    let result = codegen(
        r#"
		PROGRAM mainPROG
		VAR
			x : CHAR;
			y : WCHAR;
		END_VAR
			x := 'a';
			x := ' ';

			y := "A";
			y := " ";
			y := "'";
			y := "$"";
		END_PROGRAM
		"#,
    );
    insta::assert_snapshot!(result);
}

#[test]
fn program_with_casted_chars_assignment() {
    let result = codegen(
        r#"
		PROGRAM mainPROG
		VAR
			x : CHAR;
			y : WCHAR;
		END_VAR
			x := CHAR#"A";
			y := WCHAR#'B';
		END_PROGRAM
		"#,
    );
    insta::assert_snapshot!(result);
}

#[test]
fn function_call_with_same_name_as_return_type() {
    let result = codegen(
        "
		FUNCTION TIME : TIME
		END_FUNCTION

		PROGRAM prg
		VAR
		END_VAR
			TIME();
		END_PROGRAM
		",
    );
    insta::assert_snapshot!(result);
}

#[test]
fn variable_with_same_name_as_data_type() {
    let result = codegen(
        "
		FUNCTION func : TIME
		VAR
			TIME : TIME;
		END_VAR
		END_FUNCTION

		PROGRAM prog
		VAR
			TIME : TIME;
		END_VAR
		END_PROGRAM
		",
    );
    insta::assert_snapshot!(result);
}

#[test]
fn variable_with_same_name_as_function() {
    let result = codegen(
        "
		FUNCTION TIME : TIME
		VAR
			TIME : TIME;
		END_VAR
		END_FUNCTION
		",
    );
    insta::assert_snapshot!(result);
}

#[test]
fn expression_list_as_array_initilization() {
    let result = codegen(
        "
		VAR_GLOBAL
			arr : ARRAY[0..3] OF INT := 1, 2, 3;
			b_exp : ARRAY[0..4] OF DINT := 1+3, 2*3, 7-1, 10;
			str : ARRAY[0..2] OF STRING := 'first', 'second';
		END_VAR
		",
    );
    insta::assert_snapshot!(result);
}

#[test]
fn default_values_for_not_initialized_function_vars() {
    let result = codegen(
        "
		FUNCTION func : INT
		VAR
			int_var : INT;
			arr_var : ARRAY[0..2] OF DINT;
			ptr_var	: REF_TO DINT;
			float_var	: REAL;
		END_VAR
		END_FUNCTION
		",
    );
    insta::assert_snapshot!(result);
}

#[test]
fn order_var_and_var_temp_block() {
    // GIVEN a program with defined VAR_TEMP before VAR block
    let result = codegen(
        "
		PROGRAM main
		VAR_TEMP
			temp : INT;
		END_VAR
		VAR
			var1 : INT;
		END_VAR
		END_PROGRAM
		",
    );
    // codegen should be successful
    insta::assert_snapshot!(result);
}<|MERGE_RESOLUTION|>--- conflicted
+++ resolved
@@ -2429,618 +2429,7 @@
         ",
     );
 
-<<<<<<< HEAD
-    let expected = r#"; ModuleID = 'main'
-source_filename = "main"
-
-%Main_interface = type { %MyStruct }
-%MyStruct = type { [5 x i16] }
-
-@Main_instance = global %Main_interface zeroinitializer
-
-define void @Main(%Main_interface* %0) {
-entry:
-  %m = getelementptr inbounds %Main_interface, %Main_interface* %0, i32 0, i32 0
-  %field1 = getelementptr inbounds %MyStruct, %MyStruct* %m, i32 0, i32 0
-  %tmpVar = getelementptr inbounds [5 x i16], [5 x i16]* %field1, i32 0, i32 3
-  store i16 7, i16* %tmpVar, align 2
-  ret void
-}
-"#;
-
-    assert_eq!(result, expected);
-}
-
-#[test]
-fn initial_values_in_global_variables() {
-    let result = codegen(
-        "
-        VAR_GLOBAL
-          x : INT := 7;
-          y : BOOL := TRUE;
-          z : REAL := 3.1415;
-        END_VAR
-        ",
-    );
-
-    let expected = r#"; ModuleID = 'main'
-source_filename = "main"
-
-@x = global i16 7
-@y = global i1 true
-@z = global float 0x400921CAC0000000
-"#;
-
-    assert_eq!(result, expected);
-}
-
-#[test]
-fn initial_values_in_global_variables_out_of_order() {
-    let result = codegen(
-        "
-        VAR_GLOBAL
-        x : MyFB;
-        END_VAR
-        
-        PROGRAM prg
-        VAR
-        x : MyFB;            
-        END_VAR
-        END_PROGRAM
-
-        //if this fb is moved to the top, the initializer works
-        FUNCTION_BLOCK MyFB
-          VAR
-            x : INT := 77;            
-          END_VAR
-        END_FUNCTION_BLOCK
-        ",
-    );
-
-    insta::assert_snapshot!(result);
-}
-
-#[test]
-fn initial_values_in_program_pou() {
-    let result = codegen(
-        "
-        PROGRAM Main
-        VAR
-          x : INT := 7;
-          xx : INT;
-          y : BOOL := TRUE;
-          yy : BOOL;
-          z : REAL := 3.1415;
-          zz : REAL;
-        END_VAR
-        END_PROGRAM
-        ",
-    );
-
-    let expected = r#"; ModuleID = 'main'
-source_filename = "main"
-
-%Main_interface = type { i16, i16, i1, i1, float, float }
-
-@Main_instance = global %Main_interface { i16 7, i16 0, i1 true, i1 false, float 0x400921CAC0000000, float 0.000000e+00 }
-
-define void @Main(%Main_interface* %0) {
-entry:
-  %x = getelementptr inbounds %Main_interface, %Main_interface* %0, i32 0, i32 0
-  %xx = getelementptr inbounds %Main_interface, %Main_interface* %0, i32 0, i32 1
-  %y = getelementptr inbounds %Main_interface, %Main_interface* %0, i32 0, i32 2
-  %yy = getelementptr inbounds %Main_interface, %Main_interface* %0, i32 0, i32 3
-  %z = getelementptr inbounds %Main_interface, %Main_interface* %0, i32 0, i32 4
-  %zz = getelementptr inbounds %Main_interface, %Main_interface* %0, i32 0, i32 5
-  ret void
-}
-"#;
-
-    assert_eq!(result, expected);
-}
-
-#[test]
-fn initial_values_in_function_block_pou() {
-    let result = codegen(
-        "
-        FUNCTION_BLOCK FB
-        VAR
-          x : INT := 7;
-          xx : INT;
-          y : BOOL := TRUE;
-          yy : BOOL;
-          z : REAL := 3.1415;
-          zz : REAL;
-        END_VAR
-        END_FUNCTION_BLOCK
-
-        PROGRAM main
-        VAR
-          fb : FB;
-        END_VAR
-        END_PROGRAM
-        ",
-    );
-
-    let expected = r#"; ModuleID = 'main'
-source_filename = "main"
-
-%main_interface = type { %FB_interface }
-%FB_interface = type { i16, i16, i1, i1, float, float }
-
-@main_instance = global %main_interface { %FB_interface { i16 7, i16 0, i1 true, i1 false, float 0x400921CAC0000000, float 0.000000e+00 } }
-
-define void @FB(%FB_interface* %0) {
-entry:
-  %x = getelementptr inbounds %FB_interface, %FB_interface* %0, i32 0, i32 0
-  %xx = getelementptr inbounds %FB_interface, %FB_interface* %0, i32 0, i32 1
-  %y = getelementptr inbounds %FB_interface, %FB_interface* %0, i32 0, i32 2
-  %yy = getelementptr inbounds %FB_interface, %FB_interface* %0, i32 0, i32 3
-  %z = getelementptr inbounds %FB_interface, %FB_interface* %0, i32 0, i32 4
-  %zz = getelementptr inbounds %FB_interface, %FB_interface* %0, i32 0, i32 5
-  ret void
-}
-
-define void @main(%main_interface* %0) {
-entry:
-  %fb = getelementptr inbounds %main_interface, %main_interface* %0, i32 0, i32 0
-  ret void
-}
-"#;
-
-    assert_eq!(result, expected);
-}
-
-#[test]
-fn initial_values_in_struct_types() {
-    let result = codegen(
-        "
-        TYPE MyStruct:
-        STRUCT
-          x : INT := 7;
-          xx : INT;
-          y : BOOL := TRUE;
-          yy : BOOL;
-          z : REAL := 3.1415;
-          zz : REAL;
-        END_STRUCT
-        END_TYPE
-
-        VAR_GLOBAL x : MyStruct; END_VAR
-        ",
-    );
-
-    let expected = r#"; ModuleID = 'main'
-source_filename = "main"
-
-%MyStruct = type { i16, i16, i1, i1, float, float }
-
-@x = global %MyStruct { i16 7, i16 0, i1 true, i1 false, float 0x400921CAC0000000, float 0.000000e+00 }
-"#;
-
-    assert_eq!(result, expected);
-}
-
-#[test]
-fn struct_initial_values_different_data_types() {
-    let result = codegen(
-        "
-        TYPE MyStruct:
-        STRUCT
-          b  : BYTE   := 7;
-          s  : SINT   := 7;
-          us : USINT  := 7;
-          w  : WORD   := 7;
-          i  : INT    := 7;
-          ui : UINT   := 7;
-          dw : DWORD  := 7;
-          di : DINT   := 7;
-          udi: UDINT  := 7;
-          lw : LWORD  := 7;
-          li : LINT   := 7;
-          uli: ULINT  := 7;
-          r  : REAL   := 7.7;
-          lr : LREAL  := 7.7;
-        END_STRUCT
-        END_TYPE
-
-        VAR_GLOBAL x : MyStruct; END_VAR
-        ",
-    );
-
-    let expected = r#"; ModuleID = 'main'
-source_filename = "main"
-
-%MyStruct = type { i8, i8, i8, i16, i16, i16, i32, i32, i32, i64, i64, i64, float, double }
-
-@x = global %MyStruct { i8 7, i8 7, i8 7, i16 7, i16 7, i16 7, i32 7, i32 7, i32 7, i64 7, i64 7, i64 7, float 0x401ECCCCC0000000, double 7.700000e+00 }
-"#;
-
-    assert_eq!(result, expected);
-}
-
-#[test]
-fn initial_values_in_type_alias() {
-    let result = codegen(
-        "
-        TYPE MyInt: INT := 7; END_TYPE 
-        VAR_GLOBAL x : MyInt; END_VAR
-        ",
-    );
-
-    let expected = r#"; ModuleID = 'main'
-source_filename = "main"
-
-@x = global i16 7
-"#;
-
-    assert_eq!(result, expected);
-}
-
-#[test]
-fn initial_values_in_sub_range_type() {
-    let result = codegen(
-        "
-        TYPE MyInt: INT(0..1000) := 7; END_TYPE 
-        VAR_GLOBAL x : MyInt; END_VAR
-        ",
-    );
-
-    let expected = r#"; ModuleID = 'main'
-source_filename = "main"
-
-@x = global i16 7
-"#;
-
-    assert_eq!(result, expected);
-}
-
-#[test]
-fn alias_chain_with_lots_of_initializers() {
-    let result = codegen(
-        "
-        TYPE MyInt: MyOtherInt1; END_TYPE 
-        VAR_GLOBAL 
-          x0 : MyInt; 
-          x1 : MyOtherInt1; 
-          x2 : MyOtherInt2; 
-          x3 : MyOtherInt3; 
-        END_VAR
-        TYPE MyOtherInt3 : DINT := 3; END_TYPE
-        TYPE MyOtherInt1 : MyOtherInt2 := 1; END_TYPE
-        TYPE MyOtherInt2 : MyOtherInt3 := 2; END_TYPE
-        ",
-    );
-
-    let expected = r#"; ModuleID = 'main'
-source_filename = "main"
-
-@x0 = global i32 1
-@x1 = global i32 1
-@x2 = global i32 2
-@x3 = global i32 3
-"#;
-
-    assert_eq!(result, expected);
-}
-
-#[test]
-fn initial_values_in_single_dimension_array_variable() {
-    let result = codegen(
-        "
-        VAR_GLOBAL 
-          a : ARRAY[0..2] OF SINT  := [1, 2, 3]; 
-          b : ARRAY[0..2] OF INT  := [1, 2, 3]; 
-          c : ARRAY[0..2] OF DINT  := [1, 2, 3]; 
-          d : ARRAY[0..2] OF LINT  := [1, 2, 3]; 
-          e : ARRAY[0..2] OF USINT  := [1, 2, 3]; 
-          f : ARRAY[0..2] OF UINT  := [1, 2, 3]; 
-          g : ARRAY[0..2] OF ULINT := [1, 2, 3]; 
-          h : ARRAY[0..2] OF BOOL := [TRUE, FALSE, TRUE]; 
-        END_VAR
-        ",
-    );
-
-    let expected = r#"; ModuleID = 'main'
-source_filename = "main"
-
-@a = global [3 x i8] c"\01\02\03"
-@b = global [3 x i16] [i16 1, i16 2, i16 3]
-@c = global [3 x i32] [i32 1, i32 2, i32 3]
-@d = global [3 x i64] [i64 1, i64 2, i64 3]
-@e = global [3 x i8] c"\01\02\03"
-@f = global [3 x i16] [i16 1, i16 2, i16 3]
-@g = global [3 x i64] [i64 1, i64 2, i64 3]
-@h = global [3 x i1] [i1 true, i1 false, i1 true]
-"#;
-
-    assert_eq!(result, expected);
-}
-
-#[test]
-fn initial_values_in_single_dimension_array_type() {
-    let result = codegen(
-        "
-        TYPE MyArray : ARRAY[0..2] OF INT := [1, 2, 3]; END_TYPE
-        VAR_GLOBAL x : MyArray; END_VAR
-        ",
-    );
-
-    let expected = r#"; ModuleID = 'main'
-source_filename = "main"
-
-@x = global [3 x i16] [i16 1, i16 2, i16 3]
-"#;
-
-    assert_eq!(result, expected);
-}
-
-#[test]
-fn initial_values_in_multi_dimension_array_variable() {
-    let result = codegen(
-        "
-         VAR_GLOBAL 
-           a : ARRAY[0..1, 0..1] OF BYTE  := [1,2,3,4]; 
-         END_VAR
-         ",
-    );
-
-    let expected = r#"; ModuleID = 'main'
-source_filename = "main"
-
-@a = global [2 x [2 x i8]] c"\01\02\03\04"
-"#;
-
-    assert_eq!(result, expected);
-}
-
-#[test]
-fn initial_values_in_array_of_array_variable() {
-    let result = codegen(
-        "
-         VAR_GLOBAL 
-           a : ARRAY[0..1] OF ARRAY[0..1] OF BYTE  := [[1,2],[3,4]]; 
-         END_VAR
-         ",
-    );
-
-    let expected = r#"; ModuleID = 'main'
-source_filename = "main"
-
-@a = global [2 x [2 x i8]] [[2 x i8] c"\01\02", [2 x i8] c"\03\04"]
-"#;
-
-    assert_eq!(result, expected);
-}
-
-#[test]
-fn uninitialized_global_array() {
-    let result = codegen(
-        "
-         VAR_GLOBAL 
-           a : ARRAY[0..1] OF BYTE; 
-         END_VAR
-         ",
-    );
-
-    let expected = r#"; ModuleID = 'main'
-source_filename = "main"
-
-@a = global [2 x i8] zeroinitializer
-"#;
-
-    assert_eq!(result, expected);
-}
-
-#[test]
-fn initial_values_in_array_variable_using_multiplied_statement() {
-    let result = codegen(
-        "
-         VAR_GLOBAL 
-           a : ARRAY[0..3] OF BYTE  := [4(7)]; 
-           b : ARRAY[0..3] OF BYTE  := [2, 2(7), 3]; 
-           c : ARRAY[0..9] OF BYTE  := [5(0,1)]; 
-           d : ARRAY[0..9] OF BYTE  := [2(2(0), 2(1), 2)]; 
-         END_VAR
-         ",
-    );
-
-    let expected = r#"; ModuleID = 'main'
-source_filename = "main"
-
-@a = global [4 x i8] c"\07\07\07\07"
-@b = global [4 x i8] c"\02\07\07\03"
-@c = global [10 x i8] c"\00\01\00\01\00\01\00\01\00\01"
-@d = global [10 x i8] c"\00\00\01\01\02\00\00\01\01\02"
-"#;
-
-    assert_eq!(result, expected);
-}
-
-#[test]
-fn initial_values_in_struct_variable() {
-    let result = codegen(
-        "
-        TYPE MyStruct: STRUCT
-          a: DINT;
-          b: DINT;
-        END_STRUCT
-        END_TYPE
-
-         VAR_GLOBAL 
-           a : MyStruct  := (a:=3, b:=5); 
-           b : MyStruct  := (b:=3, a:=5); 
-         END_VAR
-         ",
-    );
-
-    let expected = r#"; ModuleID = 'main'
-source_filename = "main"
-
-%MyStruct = type { i32, i32 }
-
-@a = global %MyStruct { i32 3, i32 5 }
-@b = global %MyStruct { i32 5, i32 3 }
-"#;
-
-    assert_eq!(result, expected);
-}
-
-#[test]
-fn initial_values_in_string_type() {
-    let result = codegen(
-        "
-    TYPE DAY : STRING[10] := 'Monday';
-    END_TYPE
-
-    VAR_GLOBAL 
-      b : DAY;
-    END_VAR",
-    );
-
-    insta::assert_snapshot!(result);
-}
-
-#[test]
-fn initial_values_in_string_array_type() {
-    let result = codegen(
-        "
-    TYPE DAYS :
-      ARRAY[0..6] OF STRING[10] := ['Monday', 'Tuesday', 'Wednesday', 'Thursday', 'Friday', 'Saturday', 'Sunday'];
-    END_TYPE
-
-    VAR_GLOBAL 
-      a : DAYS;
-    END_VAR",
-    );
-
-    insta::assert_snapshot!(result);
-}
-
-#[test]
-fn complex_initial_values_in_struct_variable_using_multiplied_statement() {
-    let result = codegen(
-        "
-        TYPE MyPoint: STRUCT
-          x: DINT;
-          y: DINT;
-        END_STRUCT
-        END_TYPE
- 
-        TYPE MyStruct: STRUCT
-          point: MyPoint;
-          my_array: ARRAY[0..3] OF INT;
-          f : DINT;
-        END_STRUCT
-        END_TYPE
-
-        VAR_GLOBAL 
-          a : MyStruct  := (
-              point := (x := 1, y:= 2),
-              my_array := [0,1,2,3],
-              f := 7
-            ); 
-        END_VAR
-        ",
-    );
-
-    let expected = r#"; ModuleID = 'main'
-source_filename = "main"
-
-%MyStruct = type { %MyPoint, [4 x i16], i32 }
-%MyPoint = type { i32, i32 }
-
-@a = global %MyStruct { %MyPoint { i32 1, i32 2 }, [4 x i16] [i16 0, i16 1, i16 2, i16 3], i32 7 }
-"#;
-
-    assert_eq!(result, expected);
-}
-
-#[test]
-fn struct_with_one_field_can_be_initialized() {
-    let result = codegen(
-        "
-        TYPE MyPoint: STRUCT
-          x: DINT;
-        END_STRUCT
-        END_TYPE
- 
-        VAR_GLOBAL 
-          a : MyPoint := ( x := 7);
-        END_VAR
-        ",
-    );
-
-    let expected = r#"; ModuleID = 'main'
-source_filename = "main"
-
-%MyPoint = type { i32 }
-
-@a = global %MyPoint { i32 7 }
-"#;
-
-    assert_eq!(result, expected);
-}
-
-#[test]
-fn struct_initializer_needs_assignments() {
-    let source = "
-            TYPE Point: STRUCT
-              x: DINT;
-              y: DINT;
-            END_STRUCT
-            END_TYPE
- 
-            VAR_GLOBAL
-                x : Point := (x := 1, 2);
-            END_VAR
-           ";
-    let result = codegen_without_unwrap(source);
-    assert_eq!(
-        result,
-        Err(Diagnostic::codegen_error(
-            "struct literal must consist of explicit assignments in the form of member := value",
-            (185..186).into()
-        ))
-    );
-    assert_eq!(source[185..186].to_string(), "2".to_string());
-}
-
-#[test]
-fn struct_initialization_uses_types_default_if_not_provided() {
-    // GIVEN a custom dataType MyDINT with initial value of 7
-    // AND a struct point that uses it for member z
-    // AND a global instance that does not initializes z
-    let source = "
-            TYPE MyDINT : DINT := 7; END_TYPE
-
-            TYPE Point: STRUCT
-              x: DINT;
-              y: DINT;
-              z: MyDINT;
-            END_STRUCT
-            END_TYPE
- 
-            VAR_GLOBAL
-                x : Point := (x := 1, y := 2);
-            END_VAR
-           ";
-
-    //WHEN it is generated
-    let result = codegen(source);
-
-    //THEN we expect z to be 7
-    let expected = r#"; ModuleID = 'main'
-source_filename = "main"
-
-%Point = type { i32, i32, i32 }
-
-@x = global %Point { i32 1, i32 2, i32 7 }
-"#;
-    assert_eq!(expected, result);
-=======
     insta::assert_snapshot!(result)
->>>>>>> f03f8aec
 }
 
 #[test]
