--- conflicted
+++ resolved
@@ -1117,29 +1117,18 @@
 
     define void @foo(%foo* %0) {
     entry:
-<<<<<<< HEAD
-      %__vtable = getelementptr inbounds %foo, %foo* %0, i32 0, i32 0
-      %bar = getelementptr inbounds %foo, %foo* %0, i32 0, i32 1
-      %call = call i32 @foo_addToBar(%foo* %0, i16 42)
-=======
       %this = alloca %foo*, align 8
       store %foo* %0, %foo** %this, align 8
       %bar = getelementptr inbounds %foo, %foo* %0, i32 0, i32 0
       %call = call i32 @foo__addToBar(%foo* %0, i16 42)
->>>>>>> 075f4045
       ret void
     }
 
     define i32 @foo__addToBar(%foo* %0, i16 %1) {
     entry:
-<<<<<<< HEAD
-      %__vtable = getelementptr inbounds %foo, %foo* %0, i32 0, i32 0
-      %bar = getelementptr inbounds %foo, %foo* %0, i32 0, i32 1
-=======
       %this = alloca %foo*, align 8
       store %foo* %0, %foo** %this, align 8
       %bar = getelementptr inbounds %foo, %foo* %0, i32 0, i32 0
->>>>>>> 075f4045
       %foo.addToBar = alloca i32, align 4
       %in = alloca i16, align 2
       store i16 %1, i16* %in, align 2
@@ -1217,29 +1206,18 @@
 
     define void @foo(%foo* %0) {
     entry:
-<<<<<<< HEAD
-      %__vtable = getelementptr inbounds %foo, %foo* %0, i32 0, i32 0
-      %bar = getelementptr inbounds %foo, %foo* %0, i32 0, i32 1
-      %call = call i32 @foo_addToBar(%foo* %0, i16 42)
-=======
       %this = alloca %foo*, align 8
       store %foo* %0, %foo** %this, align 8
       %bar = getelementptr inbounds %foo, %foo* %0, i32 0, i32 0
       %call = call i32 @foo__addToBar(%foo* %0, i16 42)
->>>>>>> 075f4045
       ret void
     }
 
     define i32 @foo__addToBar(%foo* %0, i16 %1) {
     entry:
-<<<<<<< HEAD
-      %__vtable = getelementptr inbounds %foo, %foo* %0, i32 0, i32 0
-      %bar = getelementptr inbounds %foo, %foo* %0, i32 0, i32 1
-=======
       %this = alloca %foo*, align 8
       store %foo* %0, %foo** %this, align 8
       %bar = getelementptr inbounds %foo, %foo* %0, i32 0, i32 0
->>>>>>> 075f4045
       %foo.addToBar = alloca i32, align 4
       %in = alloca i16, align 2
       store i16 %1, i16* %in, align 2
@@ -4014,12 +3992,8 @@
 
     define void @bar(%bar* %0) {
     entry:
-<<<<<<< HEAD
-      %__vtable = getelementptr inbounds %bar, %bar* %0, i32 0, i32 0
-=======
       %this = alloca %bar*, align 8
       store %bar* %0, %bar** %this, align 8
->>>>>>> 075f4045
       ret void
     }
 
