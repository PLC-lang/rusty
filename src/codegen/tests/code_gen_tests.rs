--- conflicted
+++ resolved
@@ -908,239 +908,6 @@
 }
 
 #[test]
-<<<<<<< HEAD
-fn program_with_casted_string_assignment() {
-    let result = codegen(
-        r#"PROGRAM prg
-VAR
-  y : STRING;
-  z : WSTRING;
-END_VAR
-
-// cast a WSTRING to a STRING
-y := STRING#"im a genius"; 
-// cast a STRING to a WSTRING
-z := WSTRING#'im a utf16 genius'; 
-END_PROGRAM
-"#,
-    );
-    insta::assert_snapshot!(result);
-}
-
-#[test]
-fn generate_with_invalid_casted_string_assignment() {
-    let result = codegen_without_unwrap(
-        r#"PROGRAM prg
-VAR
-  y : INT;
-END_VAR
-y := INT#"seven"; 
-END_PROGRAM
-"#,
-    );
-
-    assert_eq!(
-        result,
-        Err(Diagnostic::codegen_error(
-            "Cannot generate String-Literal for type INT",
-            (44..51).into()
-        ))
-    );
-}
-
-#[test]
-fn program_with_string_type_assignment() {
-    let result = codegen(
-        r#"
-TYPE MyString: STRING[99] := 'abc'; END_TYPE
-TYPE MyWString: WSTRING[99] := "abc"; END_TYPE
-
-PROGRAM prg
-VAR
-y : STRING;
-z : MyString;
-zz : MyWString;
-END_VAR
-y := 'im a genius';
-z := 'im also a genius';
-zz := "im also a genius";
-END_PROGRAM
-"#,
-    );
-
-    insta::assert_snapshot!(result);
-}
-
-#[test]
-fn variable_length_strings_can_be_created() {
-    let result = codegen(
-        r#"PROGRAM prg
-          VAR
-          y : STRING[15];
-          z : STRING[3] := 'xyz';
-          wy : WSTRING[15];
-          wz : WSTRING[3] := "xyz";
-          END_VAR
-          y := 'im a genius';
-          wy := "im a genius";
-        END_PROGRAM
-        "#,
-    );
-
-    insta::assert_snapshot!(result);
-}
-
-#[ignore = "https://github.com/PLC-lang/rusty/issues/338"]
-#[test]
-fn assigning_variable_length_string_variables() {
-    let result = codegen(
-        r#"PROGRAM prg
-          VAR
-          y : STRING[15];
-          z : STRING[30] := 'xyz';
-          END_VAR
-          y := z;
-          z := y;
-        END_PROGRAM
-        "#,
-    );
-
-    let expected = r#"; ModuleID = 'main'
-source_filename = "main"
-
-%prg_interface = type { [16 x i8], [4 x i8], [32 x i8], [8 x i8] }
-
-@prg_instance = global %prg_interface { [16 x i8] zeroinitializer, [4 x i8] c"xyz\00", [32 x i8] zeroinitializer, [8 x i8] c"x\00y\00z\00\00\00" }
-
-define void @prg(%prg_interface* %0) {
-entry:
-  %y = getelementptr inbounds %prg_interface, %prg_interface* %0, i32 0, i32 0
-  %z = getelementptr inbounds %prg_interface, %prg_interface* %0, i32 0, i32 1
-  store [12 x i8] c"im a genius\00", [16 x i8]* %y, align 1
-  store [24 x i8] c"i\00m\00 \00a\00 \00g\00e\00n\00i\00u\00s\00\00\00", [32 x i8]* %wy, align 1
-  ret void
-}
-"#;
-
-    assert_eq!(result, expected);
-}
-
-#[test]
-fn function_parameters_string() {
-    let program = codegen(
-        r#"
-        FUNCTION read_string : STRING
-        VAR_INPUT
-            to_read : STRING;
-        END_VAR
-
-        read_string := to_read;
-        END_FUNCTION
-        PROGRAM main
-        VAR
-            text1 : STRING;
-            text2 : STRING;
-            text3 : STRING;
-        END_VAR
-
-            text1 := read_string('abcabcabcabcabcabcabcabcabcabcabcabcabcabcabcabcabcabcabcabcabcabcabcabcabcabcabcabcabcabcabcabcabcabcabcabcabcabcabcabcabcabcabcabcabcabcabcabcabcabcabc');
-            text3 := read_string('hello');
-        END_PROGRAM
-        "#,
-    );
-
-    let expected = r#"; ModuleID = 'main'
-source_filename = "main"
-
-%main_interface = type { [81 x i8], [81 x i8], [81 x i8] }
-%read_string_interface = type { [81 x i8] }
-
-@main_instance = global %main_interface zeroinitializer
-
-define [81 x i8] @read_string(%read_string_interface* %0) {
-entry:
-  %to_read = getelementptr inbounds %read_string_interface, %read_string_interface* %0, i32 0, i32 0
-  %read_string = alloca [81 x i8], align 1
-  %load_to_read = load [81 x i8], [81 x i8]* %to_read, align 1
-  store [81 x i8] %load_to_read, [81 x i8]* %read_string, align 1
-  %read_string_ret = load [81 x i8], [81 x i8]* %read_string, align 1
-  ret [81 x i8] %read_string_ret
-}
-
-define void @main(%main_interface* %0) {
-entry:
-  %text1 = getelementptr inbounds %main_interface, %main_interface* %0, i32 0, i32 0
-  %text2 = getelementptr inbounds %main_interface, %main_interface* %0, i32 0, i32 1
-  %text3 = getelementptr inbounds %main_interface, %main_interface* %0, i32 0, i32 2
-  %read_string_instance = alloca %read_string_interface, align 8
-  br label %input
-
-input:                                            ; preds = %entry
-  %1 = getelementptr inbounds %read_string_interface, %read_string_interface* %read_string_instance, i32 0, i32 0
-  store [81 x i8] c"abcabcabcabcabcabcabcabcabcabcabcabcabcabcabcabcabcabcabcabcabcabcabcabcabcabcab\00", [81 x i8]* %1, align 1
-  br label %call
-
-call:                                             ; preds = %input
-  %call1 = call [81 x i8] @read_string(%read_string_interface* %read_string_instance)
-  br label %output
-
-output:                                           ; preds = %call
-  br label %continue
-
-continue:                                         ; preds = %output
-  store [81 x i8] %call1, [81 x i8]* %text1, align 1
-  %read_string_instance2 = alloca %read_string_interface, align 8
-  br label %input3
-
-input3:                                           ; preds = %continue
-  %2 = getelementptr inbounds %read_string_interface, %read_string_interface* %read_string_instance2, i32 0, i32 0
-  store [6 x i8] c"hello\00", [81 x i8]* %2, align 1
-  br label %call4
-
-call4:                                            ; preds = %input3
-  %call7 = call [81 x i8] @read_string(%read_string_interface* %read_string_instance2)
-  br label %output5
-
-output5:                                          ; preds = %call4
-  br label %continue6
-
-continue6:                                        ; preds = %output5
-  store [81 x i8] %call7, [81 x i8]* %text3, align 1
-  ret void
-}
-"#;
-
-    assert_eq!(program, expected);
-}
-
-#[test]
-fn variable_length_strings_using_constants_can_be_created() {
-    let result = codegen(
-        r#"
-        VAR_GLOBAL CONSTANT
-          LONG_STRING : INT := 15; 
-          SHORT_STRING : INT := 3; 
-        END_VAR
-        
-        PROGRAM prg
-          VAR
-          y : STRING[LONG_STRING];
-          z : STRING[SHORT_STRING] := 'xyz';
-          wy : WSTRING[2 * LONG_STRING];
-          wz : WSTRING[2 * SHORT_STRING] := "xyz";
-          END_VAR
-          y := 'im a genius';
-          wy := "im a genius";
-        END_PROGRAM
-        "#,
-    );
-
-    insta::assert_snapshot!(result);
-}
-
-#[test]
-=======
->>>>>>> b1735274
 fn program_with_real_additions() {
     let result = codegen(
         r#"PROGRAM prg
