// Copyright (c) 2020 Ghaith Hachem and Mathias Rieder
use crate::test_utils::tests::{codegen, generate_with_empty_program};
use pretty_assertions::assert_eq;

use super::{generate_program_boiler_plate, generate_program_boiler_plate_globals};

#[test]
fn program_with_variables_and_references_generates_void_function_and_struct_and_body() {
    let result = codegen(
        r#"PROGRAM prg
VAR
x : DINT;
y : DINT;
END_VAR
x;
y;
END_PROGRAM
"#,
    );
    let expected = generate_program_boiler_plate(
        "prg",
        &[("i32", "x"), ("i32", "y")],
        "void",
        "",
        "",
        r#"%load_x = load i32, i32* %x, align 4
  %load_y = load i32, i32* %y, align 4
  ret void
"#,
    );

    assert_eq!(result, expected);
}

#[test]
fn empty_statements_dont_generate_anything() {
    let result = codegen(
        r#"PROGRAM prg
            VAR x : DINT; y : DINT; END_VAR
            x;
            ;;;;
            y;
END_PROGRAM
"#,
    );
    let expected = generate_program_boiler_plate(
        "prg",
        &[("i32", "x"), ("i32", "y")],
        "void",
        "",
        "",
        r#"%load_x = load i32, i32* %x, align 4
  %load_y = load i32, i32* %y, align 4
  ret void
"#,
    );

    assert_eq!(result, expected);
}

#[test]
fn empty_global_variable_list_generates_nothing() {
    let result = generate_with_empty_program("VAR_GLOBAL END_VAR");
    let expected = generate_program_boiler_plate_globals("");

    assert_eq!(result, expected);
}

#[test]
fn a_global_variables_generates_in_separate_global_variables() {
    let result = generate_with_empty_program("VAR_GLOBAL gX : INT; gY : BOOL; END_VAR");
    let expected = generate_program_boiler_plate_globals(
        r#"
@gX = global i16 0
@gY = global i1 false"#,
    );

    assert_eq!(result, expected);
}

#[test]
fn two_global_variables_generates_in_separate_global_variables() {
    let result = generate_with_empty_program(
        "VAR_GLOBAL gX : INT; gY : BOOL; END_VAR VAR_GLOBAL gA : INT; END_VAR",
    );
    let expected = generate_program_boiler_plate_globals(
        r#"
@gX = global i16 0
@gY = global i1 false
@gA = global i16 0"#,
    );

    assert_eq!(result, expected);
}

#[test]
fn global_variable_reference_is_generated() {
    let function = codegen(
        r"
    VAR_GLOBAL
        gX : INT;
    END_VAR
    PROGRAM prg
    VAR
      x : INT;
    END_VAR
    gX := 20;
    x := gX;
    END_PROGRAM
    ",
    );

    let expected = generate_program_boiler_plate(
        "prg",
        &[("i16", "x")],
        "void",
        "",
        r"
@gX = global i16 0", //global vars
        r"store i16 20, i16* @gX, align 2
  %load_gX = load i16, i16* @gX, align 2
  store i16 %load_gX, i16* %x, align 2
  ret void
", //body
    );

    assert_eq!(function, expected)
}

#[test]
fn empty_program_with_name_generates_void_function() {
    let result = codegen("PROGRAM prg END_PROGRAM");
    let expected = generate_program_boiler_plate(
        "prg",
        &[],
        "void",
        "",
        "",
        r#"  ret void
"#,
    );

    assert_eq!(result, expected);
}

#[test]
fn empty_function_with_name_generates_int_function() {
    let result = codegen("FUNCTION foo : INT END_FUNCTION");
    let expected = r#"; ModuleID = 'main'
source_filename = "main"

%foo_interface = type {}

define i16 @foo(%foo_interface* %0) {
entry:
  %foo = alloca i16, align 2
  %foo_ret = load i16, i16* %foo, align 2
  ret i16 %foo_ret
}
"#;

    assert_eq!(result, expected);
}

#[test]
fn program_with_variables_generates_void_function_and_struct() {
    let result = codegen(
        r#"PROGRAM prg
VAR
x : DINT;
y : DINT;
END_VAR
END_PROGRAM
"#,
    );
    insta::assert_snapshot!(result);
}

#[test]
fn program_with_bool_variables_and_references_generates_void_function_and_struct_and_body() {
    let result = codegen(
        r#"PROGRAM prg
VAR
x : BOOL;
y : BOOL;
END_VAR
x;
y;
END_PROGRAM
"#,
    );
    let expected = generate_program_boiler_plate(
        "prg",
        &[("i1", "x"), ("i1", "y")],
        "void",
        "",
        "",
        r#"%load_x = load i1, i1* %x, align 1
  %load_y = load i1, i1* %y, align 1
  ret void
"#,
    );

    assert_eq!(result, expected);
}

#[test]
fn program_with_variables_and_additions_generates_void_function_and_struct_and_body() {
    let result = codegen(
        r#"PROGRAM prg
VAR
x : DINT;
y : DINT;
END_VAR
x + y;
END_PROGRAM
"#,
    );
    let expected = generate_program_boiler_plate(
        "prg",
        &[("i32", "x"), ("i32", "y")],
        "void",
        "",
        "",
        r#"%load_x = load i32, i32* %x, align 4
  %load_y = load i32, i32* %y, align 4
  %tmpVar = add i32 %load_x, %load_y
  ret void
"#,
    );

    assert_eq!(result, expected);
}

#[test]
fn program_with_variable_and_addition_literal_generates_void_function_and_struct_and_body() {
    let result = codegen(
        r#"PROGRAM prg
VAR
x : DINT;
END_VAR
x + 7;
END_PROGRAM
"#,
    );
    let expected = generate_program_boiler_plate(
        "prg",
        &[("i32", "x")],
        "void",
        "",
        "",
        r#"%load_x = load i32, i32* %x, align 4
  %tmpVar = add i32 %load_x, 7
  ret void
"#,
    );

    assert_eq!(result, expected);
}

#[test]
fn casted_literals_code_gen_test() {
    let result = codegen(
        r#"PROGRAM prg
VAR
x : INT;
z : INT;
END_VAR

      // the INT# should prevent this addition
      // to result in an DINT (i32) and then truncated back
      // to i16 again

      z := x + INT#7; 

END_PROGRAM
"#,
    );
    let expected = generate_program_boiler_plate(
        "prg",
        &[("i16", "x"), ("i16", "z")],
        "void",
        "",
        "",
        r#"%load_x = load i16, i16* %x, align 2
  %1 = sext i16 %load_x to i32
  %tmpVar = add i32 %1, 7
  %2 = trunc i32 %tmpVar to i16
  store i16 %2, i16* %z, align 2
  ret void
"#,
    );

    assert_eq!(result, expected);
}

#[test]
fn casted_literals_hex_ints_code_gen_test() {
    let result = codegen(
        r#"PROGRAM prg
VAR
x : DINT;
END_VAR

      x := INT#16#FFFF; 
      x := WORD#16#FFFF; 

END_PROGRAM
"#,
    );
    let expected = generate_program_boiler_plate(
        "prg",
        &[("i32", "x")],
        "void",
        "",
        "",
        r#"store i32 -1, i32* %x, align 4
  store i32 65535, i32* %x, align 4
  ret void
"#,
    );

    assert_eq!(result, expected);
}

#[test]
fn casted_literals_lreal_code_gen_test() {
    let result = codegen(
        r#"PROGRAM prg
VAR
x : REAL;
z : REAL;
END_VAR

      // the LREAL# should fource a double addition
      z := x + LREAL#7.7; 

END_PROGRAM
"#,
    );
    let expected = generate_program_boiler_plate(
        "prg",
        &[("float", "x"), ("float", "z")],
        "void",
        "",
        "",
        r#"%load_x = load float, float* %x, align 4
  %1 = fpext float %load_x to double
  %tmpVar = fadd double %1, 7.700000e+00
  %2 = fptrunc double %tmpVar to float
  store float %2, float* %z, align 4
  ret void
"#,
    );

    assert_eq!(result, expected);
}

#[test]
fn casted_literals_real_code_gen_test() {
    let result = codegen(
        r#"PROGRAM prg
VAR
x : INT;
z : REAL;
END_VAR

      // the REAL# should prevent this addition
      // to result in an DINT (i32) and then result 
      // in an i32 devision

      z := x / REAL#7; 

END_PROGRAM
"#,
    );
    let expected = generate_program_boiler_plate(
        "prg",
        &[("i16", "x"), ("float", "z")],
        "void",
        "",
        "",
        r#"%load_x = load i16, i16* %x, align 2
  %1 = sitofp i16 %load_x to float
  %tmpVar = fdiv float %1, 7.000000e+00
  store float %tmpVar, float* %z, align 4
  ret void
"#,
    );

    assert_eq!(result, expected);
}

#[test]
fn casted_literals_hex_code_gen_test() {
    let result = codegen(
        r#"PROGRAM prg
VAR
x : INT;
z : INT;
END_VAR

      // the INT# should prevent this addition
      // to result in an DINT (i32) and then  
      // truncated back to i16

      z := x +  INT#16#D; 

END_PROGRAM
"#,
    );
    let expected = generate_program_boiler_plate(
        "prg",
        &[("i16", "x"), ("i16", "z")],
        "void",
        "",
        "",
        r#"%load_x = load i16, i16* %x, align 2
  %1 = sext i16 %load_x to i32
  %tmpVar = add i32 %1, 13
  %2 = trunc i32 %tmpVar to i16
  store i16 %2, i16* %z, align 2
  ret void
"#,
    );

    assert_eq!(result, expected);
}

#[test]
fn casted_literals_bool_code_gen_test() {
    let result = codegen(
        r#"PROGRAM prg
VAR
z : BOOL;
END_VAR

      z := BOOL#TRUE; 
      z := BOOL#FALSE; 
      z := BOOL#1; 
      z := BOOL#0; 

END_PROGRAM
"#,
    );
    let expected = generate_program_boiler_plate(
        "prg",
        &[("i1", "z")],
        "void",
        "",
        "",
        r#"store i1 true, i1* %z, align 1
  store i1 false, i1* %z, align 1
  store i1 true, i1* %z, align 1
  store i1 false, i1* %z, align 1
  ret void
"#,
    );

    assert_eq!(result, expected);
}

#[test]
fn program_with_variable_assignment_generates_void_function_and_struct_and_body() {
    let result = codegen(
        r#"PROGRAM prg
VAR
y : DINT;
END_VAR
y := 7;
END_PROGRAM
"#,
    );
    let expected = generate_program_boiler_plate(
        "prg",
        &[("i32", "y")],
        "void",
        "",
        "",
        r#"store i32 7, i32* %y, align 4
  ret void
"#,
    );

    assert_eq!(result, expected);
}

#[test]
fn program_with_real_assignment() {
    let result = codegen(
        r#"PROGRAM prg
VAR
y : REAL;
END_VAR
y := 0.15625;
y := 0.1e3;
y := 1e3;
END_PROGRAM
"#,
    );
    let expected = generate_program_boiler_plate(
        "prg",
        &[("float", "y")],
        "void",
        "",
        "",
        r#"store float 1.562500e-01, float* %y, align 4
  store float 1.000000e+02, float* %y, align 4
  store float 1.000000e+03, float* %y, align 4
  ret void
"#,
    );

    assert_eq!(result, expected);
}

#[test]
fn program_with_real_cast_assignment() {
    let result = codegen(
        r#"PROGRAM prg
VAR
y : REAL;
x : INT;
END_VAR
y := x;
END_PROGRAM
"#,
    );
    let expected = generate_program_boiler_plate(
        "prg",
        &[("float", "y"), ("i16", "x")],
        "void",
        "",
        "",
        r#"%load_x = load i16, i16* %x, align 2
  %1 = sitofp i16 %load_x to float
  store float %1, float* %y, align 4
  ret void
"#,
    );

    assert_eq!(result, expected);
}

#[test]
fn program_with_date_assignment() {
    let result = codegen(
        r#"PROGRAM prg
VAR
w : TIME_OF_DAY;
x : TIME;
y : DATE;
z : DATE_AND_TIME;
END_VAR
w := TIME_OF_DAY#15:36:30.123;
w := TOD#15:36:30.123;
x := TIME#100s12ms;
x := T#100s12ms;
y := DATE#1984-10-01;
y := D#1970-01-01;
z := DATE_AND_TIME#1984-10-01-20:15:14;
z := DT#1970-01-01-16:20:04.123;
z := DT#1970-01-01-16:20:04.123456789;
z := DATE_AND_TIME#2000-01-01-20:15:00;
z := DATE_AND_TIME#2000-01-01-20:15;
z := DT#2000-01-01-20:15;
END_PROGRAM
"#,
    );

    let expected = r#"; ModuleID = 'main'
source_filename = "main"

%prg_interface = type { i64, i64, i64, i64 }

@prg_instance = global %prg_interface zeroinitializer

define void @prg(%prg_interface* %0) {
entry:
  %w = getelementptr inbounds %prg_interface, %prg_interface* %0, i32 0, i32 0
  %x = getelementptr inbounds %prg_interface, %prg_interface* %0, i32 0, i32 1
  %y = getelementptr inbounds %prg_interface, %prg_interface* %0, i32 0, i32 2
  %z = getelementptr inbounds %prg_interface, %prg_interface* %0, i32 0, i32 3
  store i64 56190123, i64* %w, align 4
  store i64 56190123, i64* %w, align 4
  store i64 100012000000, i64* %x, align 4
  store i64 100012000000, i64* %x, align 4
  store i64 465436800000, i64* %y, align 4
  store i64 0, i64* %y, align 4
  store i64 465509714000, i64* %z, align 4
  store i64 58804123, i64* %z, align 4
  store i64 58804123, i64* %z, align 4
  store i64 946757700000, i64* %z, align 4
  store i64 946757700000, i64* %z, align 4
  store i64 946757700000, i64* %z, align 4
  ret void
}
"#;

    assert_eq!(result, expected);
}

#[test]
fn program_with_date_assignment_whit_short_datatype_names() {
    let result = codegen(
        r#"PROGRAM prg
VAR
w : TOD;
x : T;
y : D;
z : DT;
END_VAR
w := TIME_OF_DAY#15:36:30.123;
w := TOD#15:36:30.123;
x := TIME#100s12ms;
x := T#100s12ms;
y := DATE#1984-10-01;
y := D#1970-01-01;
z := DATE_AND_TIME#1984-10-01-20:15:14;
z := DT#1970-01-01-16:20:04.123;
z := DT#1970-01-01-16:20:04.123456789;
END_PROGRAM
"#,
    );

    let expected = r#"; ModuleID = 'main'
source_filename = "main"

%prg_interface = type { i64, i64, i64, i64 }

@prg_instance = global %prg_interface zeroinitializer

define void @prg(%prg_interface* %0) {
entry:
  %w = getelementptr inbounds %prg_interface, %prg_interface* %0, i32 0, i32 0
  %x = getelementptr inbounds %prg_interface, %prg_interface* %0, i32 0, i32 1
  %y = getelementptr inbounds %prg_interface, %prg_interface* %0, i32 0, i32 2
  %z = getelementptr inbounds %prg_interface, %prg_interface* %0, i32 0, i32 3
  store i64 56190123, i64* %w, align 4
  store i64 56190123, i64* %w, align 4
  store i64 100012000000, i64* %x, align 4
  store i64 100012000000, i64* %x, align 4
  store i64 465436800000, i64* %y, align 4
  store i64 0, i64* %y, align 4
  store i64 465509714000, i64* %z, align 4
  store i64 58804123, i64* %z, align 4
  store i64 58804123, i64* %z, align 4
  ret void
}
"#;

    assert_eq!(result, expected);
}

#[test]
fn program_with_time_assignment() {
    let result = codegen(
        r#"PROGRAM prg
VAR
y : TIME;

END_VAR
y := T#0d0h0m0s0ms;
y := T#0.5d;
y := T#0d0h0m0.1s;
y := T#0d0h0m100ms;
y := T#1ms;
y := T#-1us;
y := T#1ns;
y := T#-1d0h0m0s1ms;
y := T#100d0h0m0s1ms;
END_PROGRAM
"#,
    );

    let expected = r#"; ModuleID = 'main'
source_filename = "main"

%prg_interface = type { i64 }

@prg_instance = global %prg_interface zeroinitializer

define void @prg(%prg_interface* %0) {
entry:
  %y = getelementptr inbounds %prg_interface, %prg_interface* %0, i32 0, i32 0
  store i64 0, i64* %y, align 4
  store i64 43200000000000, i64* %y, align 4
  store i64 100000000, i64* %y, align 4
  store i64 100000000, i64* %y, align 4
  store i64 1000000, i64* %y, align 4
  store i64 -1000, i64* %y, align 4
  store i64 1, i64* %y, align 4
  store i64 -86400001000000, i64* %y, align 4
  store i64 8640000001000000, i64* %y, align 4
  ret void
}
"#;

    assert_eq!(result, expected);
}

#[test]
fn program_with_time_of_day_assignment() {
    let result = codegen(
        r#"PROGRAM prg
VAR
y : TIME_OF_DAY;

END_VAR
y := TIME_OF_DAY#00:00:00;
y := TOD#01:00:00;
y := TIME_OF_DAY#01:00:00.001;
y := TOD#1:1:1;
y := TIME_OF_DAY#20:15:00;
y := TIME_OF_DAY#20:15;
y := TOD#11:11:00;
y := TOD#11:11;
END_PROGRAM
"#,
    );

    let expected = r#"; ModuleID = 'main'
source_filename = "main"

%prg_interface = type { i64 }

@prg_instance = global %prg_interface zeroinitializer

define void @prg(%prg_interface* %0) {
entry:
  %y = getelementptr inbounds %prg_interface, %prg_interface* %0, i32 0, i32 0
  store i64 0, i64* %y, align 4
  store i64 3600000, i64* %y, align 4
  store i64 3600001, i64* %y, align 4
  store i64 3661000, i64* %y, align 4
  store i64 72900000, i64* %y, align 4
  store i64 72900000, i64* %y, align 4
  store i64 40260000, i64* %y, align 4
  store i64 40260000, i64* %y, align 4
  ret void
}
"#;

    assert_eq!(result, expected);
}

#[test]
fn time_variables_have_nano_seconds_resolution() {
    let result = codegen(
        r#"PROGRAM prg
VAR
y : TIME;

END_VAR
y := T#1ms;
y := T#0.000001s;
y := T#0.0000001s;
y := T#100d0h0m0s1.125ms;
END_PROGRAM
"#,
    );

    let expected = r#"; ModuleID = 'main'
source_filename = "main"

%prg_interface = type { i64 }

@prg_instance = global %prg_interface zeroinitializer

define void @prg(%prg_interface* %0) {
entry:
  %y = getelementptr inbounds %prg_interface, %prg_interface* %0, i32 0, i32 0
  store i64 1000000, i64* %y, align 4
  store i64 1000, i64* %y, align 4
  store i64 100, i64* %y, align 4
  store i64 8640000001125000, i64* %y, align 4
  ret void
}
"#;

    assert_eq!(result, expected);
}

#[test]
fn date_comparisons() {
    let result = codegen(
        r#"PROGRAM prg
        VAR
          a : DATE;
          b : DATE_AND_TIME;
          c : TIME;
          d : TIME_OF_DAY;
        END_VAR

          a > D#2021-05-01;
          b > DT#2021-05-01-19:29:17;
          c > T#1d19h29m17s;
          d > TOD#19:29:17;
        END_PROGRAM"#,
    );
    let expected = generate_program_boiler_plate(
        "prg",
        &[("i64", "a"), ("i64", "b"), ("i64", "c"), ("i64", "d")],
        "void",
        "",
        "",
        r#"%load_a = load i64, i64* %a, align 4
  %tmpVar = icmp sgt i64 %load_a, 1619827200000
  %load_b = load i64, i64* %b, align 4
  %tmpVar1 = icmp sgt i64 %load_b, 1619897357000
  %load_c = load i64, i64* %c, align 4
  %tmpVar2 = icmp sgt i64 %load_c, 156557000000000
  %load_d = load i64, i64* %d, align 4
  %tmpVar3 = icmp sgt i64 %load_d, 70157000
  ret void
"#,
    );

    assert_eq!(result, expected);
}

#[test]
fn program_with_string_assignment() {
    let result = codegen(
        r#"PROGRAM prg
            VAR
            y : STRING;
            z : WSTRING;
            END_VAR
            y := 'im a genius';
            z := "im a utf16 genius";
        END_PROGRAM"#,
    );

    insta::assert_snapshot!(result);
}

#[test]
fn program_with_special_chars_in_string() {
    let result = codegen(
        r#"PROGRAM prg
VAR
should_replace_s : STRING;
should_not_replace_s : STRING;

should_replace_ws : WSTRING;
should_not_replace_ws : WSTRING;
END_VAR
should_replace_s := 'a$l$L b$n$N c$p$P d$r$R e$t$T $$ $'single$' $57💖$F0$9F$92$96';
should_not_replace_s := '$0043 $"no replace$"';

should_replace_ws := "a$l$L b$n$N c$p$P d$r$R e$t$T $$ $"double$" $0057💖$D83D$DC96";
should_not_replace_ws := "$43 $'no replace$'";
END_PROGRAM
"#,
    );

    insta::assert_snapshot!(result);
}

#[test]
fn different_case_references() {
    let result = codegen(
        r#"
TYPE MyInt: INT := 1; END_TYPE
TYPE MyDInt: DINT := 2; END_TYPE

PROGRAM prg
VAR
y : int;
z : MyInt;
zz : Mydint;
END_VAR
END_PROGRAM
"#,
    );

    let expected = r#"; ModuleID = 'main'
source_filename = "main"

%prg_interface = type { i16, i16, i32 }

@prg_instance = global %prg_interface { i16 0, i16 1, i32 2 }

define void @prg(%prg_interface* %0) {
entry:
  %y = getelementptr inbounds %prg_interface, %prg_interface* %0, i32 0, i32 0
  %z = getelementptr inbounds %prg_interface, %prg_interface* %0, i32 0, i32 1
  %zz = getelementptr inbounds %prg_interface, %prg_interface* %0, i32 0, i32 2
  ret void
}
"#;

    assert_eq!(result, expected);
}

#[test]
fn program_with_real_additions() {
    let result = codegen(
        r#"PROGRAM prg
VAR
x : REAL;
y : REAL;
z : REAL;
END_VAR
x := 12.375;
y := 0.25;
z := x + y;
END_PROGRAM
"#,
    );
    let expected = generate_program_boiler_plate(
        "prg",
        &[("float", "x"), ("float", "y"), ("float", "z")],
        "void",
        "",
        "",
        r#"store float 1.237500e+01, float* %x, align 4
  store float 2.500000e-01, float* %y, align 4
  %load_x = load float, float* %x, align 4
  %load_y = load float, float* %y, align 4
  %tmpVar = fadd float %load_x, %load_y
  store float %tmpVar, float* %z, align 4
  ret void
"#,
    );

    assert_eq!(result, expected);
}

#[test]
fn program_with_boolean_assignment_generates_void_function_and_struct_and_body() {
    let result = codegen(
        r#"PROGRAM prg
VAR
y : BOOL;
END_VAR
y := TRUE;
y := FALSE;
END_PROGRAM
"#,
    );
    let expected = generate_program_boiler_plate(
        "prg",
        &[("i1", "y")],
        "void",
        "",
        "",
        r#"store i1 true, i1* %y, align 1
  store i1 false, i1* %y, align 1
  ret void
"#,
    );

    assert_eq!(result, expected);
}

#[test]
fn program_with_variable_and_arithmatic_assignment_generates_void_function_and_struct_and_body() {
    let result = codegen(
        r#"PROGRAM prg
VAR
x : DINT;
y : DINT;
END_VAR
y := x + 1;
y := x - 2;
y := x * 3;
y := x / 4;
y := x MOD 5;
END_PROGRAM
"#,
    );
    let expected = generate_program_boiler_plate(
        "prg",
        &[("i32", "x"), ("i32", "y")],
        "void",
        "",
        "",
        r#"%load_x = load i32, i32* %x, align 4
  %tmpVar = add i32 %load_x, 1
  store i32 %tmpVar, i32* %y, align 4
  %load_x1 = load i32, i32* %x, align 4
  %tmpVar2 = sub i32 %load_x1, 2
  store i32 %tmpVar2, i32* %y, align 4
  %load_x3 = load i32, i32* %x, align 4
  %tmpVar4 = mul i32 %load_x3, 3
  store i32 %tmpVar4, i32* %y, align 4
  %load_x5 = load i32, i32* %x, align 4
  %tmpVar6 = sdiv i32 %load_x5, 4
  store i32 %tmpVar6, i32* %y, align 4
  %load_x7 = load i32, i32* %x, align 4
  %tmpVar8 = srem i32 %load_x7, 5
  store i32 %tmpVar8, i32* %y, align 4
  ret void
"#,
    );

    assert_eq!(result, expected);
}

#[test]
fn program_with_variable_and_comparison_assignment_generates_void_function_and_struct_and_body() {
    let result = codegen(
        r#"PROGRAM prg
VAR
x : DINT;
y : BOOL;
END_VAR
y := x = 1;
y := x > 2;
y := x < 3;
y := x <> 4;
y := x >= 5;
y := x <= 6;
END_PROGRAM
"#,
    );
    let expected = generate_program_boiler_plate(
        "prg",
        &[("i32", "x"), ("i1", "y")],
        "void",
        "",
        "",
        r#"%load_x = load i32, i32* %x, align 4
  %tmpVar = icmp eq i32 %load_x, 1
  store i1 %tmpVar, i1* %y, align 1
  %load_x1 = load i32, i32* %x, align 4
  %tmpVar2 = icmp sgt i32 %load_x1, 2
  store i1 %tmpVar2, i1* %y, align 1
  %load_x3 = load i32, i32* %x, align 4
  %tmpVar4 = icmp slt i32 %load_x3, 3
  store i1 %tmpVar4, i1* %y, align 1
  %load_x5 = load i32, i32* %x, align 4
  %tmpVar6 = icmp ne i32 %load_x5, 4
  store i1 %tmpVar6, i1* %y, align 1
  %load_x7 = load i32, i32* %x, align 4
  %tmpVar8 = icmp sge i32 %load_x7, 5
  store i1 %tmpVar8, i1* %y, align 1
  %load_x9 = load i32, i32* %x, align 4
  %tmpVar10 = icmp sle i32 %load_x9, 6
  store i1 %tmpVar10, i1* %y, align 1
  ret void
"#,
    );

    assert_eq!(result, expected);
}

#[test]
fn program_with_floats_variable_and_comparison_assignment_generates_correctly() {
    let result = codegen(
        r#"PROGRAM prg
VAR
x : REAL;
y : BOOL;
END_VAR
y := x = 1;
y := x > 2;
y := x < 3;
y := x <> 4;
y := x >= 5;
y := x <= 6;
END_PROGRAM
"#,
    );
    let expected = generate_program_boiler_plate(
        "prg",
        &[("float", "x"), ("i1", "y")],
        "void",
        "",
        "",
        r#"%load_x = load float, float* %x, align 4
  %tmpVar = fcmp oeq float %load_x, 1.000000e+00
  store i1 %tmpVar, i1* %y, align 1
  %load_x1 = load float, float* %x, align 4
  %tmpVar2 = fcmp ogt float %load_x1, 2.000000e+00
  store i1 %tmpVar2, i1* %y, align 1
  %load_x3 = load float, float* %x, align 4
  %tmpVar4 = fcmp olt float %load_x3, 3.000000e+00
  store i1 %tmpVar4, i1* %y, align 1
  %load_x5 = load float, float* %x, align 4
  %tmpVar6 = fcmp one float %load_x5, 4.000000e+00
  store i1 %tmpVar6, i1* %y, align 1
  %load_x7 = load float, float* %x, align 4
  %tmpVar8 = fcmp oge float %load_x7, 5.000000e+00
  store i1 %tmpVar8, i1* %y, align 1
  %load_x9 = load float, float* %x, align 4
  %tmpVar10 = fcmp ole float %load_x9, 6.000000e+00
  store i1 %tmpVar10, i1* %y, align 1
  ret void
"#,
    );

    assert_eq!(result, expected);
}

#[test]
fn program_with_and_statement() {
    let result = codegen(
        r#"PROGRAM prg
VAR
x : BOOL;
y : BOOL;
END_VAR
x AND y;
END_PROGRAM
"#,
    );
    insta::assert_snapshot!(result);
}

#[test]
fn program_with_or_statement() {
    let result = codegen(
        r#"PROGRAM prg
VAR
x : BOOL;
y : BOOL;
END_VAR
x OR y;
END_PROGRAM
"#,
    );
    insta::assert_snapshot!(result);
}

#[test]
fn program_with_xor_statement() {
    let result = codegen(
        r#"PROGRAM prg
VAR
x : BOOL;
y : BOOL;
END_VAR
x XOR y;
END_PROGRAM
"#,
    );
    insta::assert_snapshot!(result);
}

#[test]
fn program_with_negated_expressions_generates_void_function_and_struct_and_body() {
    let result = codegen(
        r#"PROGRAM prg
VAR
x : BOOL;
y : BOOL;
END_VAR
NOT x;
x AND NOT y;
END_PROGRAM
"#,
    );

    insta::assert_snapshot!(result);
}

#[test]
fn program_with_negated_combined_expressions_generates_void_function_and_struct_and_body() {
    let result = codegen(
        r#"PROGRAM prg
VAR
z : DINT;
y : BOOL;
END_VAR
y AND z >= 5;
NOT (z <= 6) OR y;
END_PROGRAM
"#,
    );
    insta::assert_snapshot!(result);
}

#[test]
fn program_with_signed_combined_expressions() {
    let result = codegen(
        r#"PROGRAM prg
            VAR
            z : DINT;
            y : DINT;
            END_VAR
            -1 + z;
            2 +-z;
            -y + 3;
            END_PROGRAM
            "#,
    );
    let expected = generate_program_boiler_plate(
        "prg",
        &[("i32", "z"), ("i32", "y")],
        "void",
        "",
        "",
        r#"%load_z = load i32, i32* %z, align 4
  %tmpVar = add i32 -1, %load_z
  %load_z1 = load i32, i32* %z, align 4
  %tmpVar2 = sub i32 0, %load_z1
  %tmpVar3 = add i32 2, %tmpVar2
  %load_y = load i32, i32* %y, align 4
  %tmpVar4 = sub i32 0, %load_y
  %tmpVar5 = add i32 %tmpVar4, 3
  ret void
"#,
    );

    assert_eq!(result, expected);
}

#[test]
fn if_elsif_else_generator_test() {
    let result = codegen(
        "
        PROGRAM prg 
        VAR
            x : DINT;
            y : DINT;
            z : DINT;
            u : DINT;
            b1 : BOOL;
            b2 : BOOL;
            b3 : BOOL;
        END_VAR
        IF b1 THEN
            x;
        ELSIF b2 THEN
            y;
        ELSIF b3 THEN
            z;
        ELSE
            u;
        END_IF
        END_PROGRAM
        ",
    );
    let expected = generate_program_boiler_plate(
        "prg",
        &[
            ("i32", "x"),
            ("i32", "y"),
            ("i32", "z"),
            ("i32", "u"),
            ("i1", "b1"),
            ("i1", "b2"),
            ("i1", "b3"),
        ],
        "void",
        "",
        "",
        r#"%load_b1 = load i1, i1* %b1, align 1
  br i1 %load_b1, label %condition_body, label %branch

condition_body:                                   ; preds = %entry
  %load_x = load i32, i32* %x, align 4
  br label %continue

branch:                                           ; preds = %entry
  %load_b2 = load i1, i1* %b2, align 1
  br i1 %load_b2, label %condition_body2, label %branch1

condition_body2:                                  ; preds = %branch
  %load_y = load i32, i32* %y, align 4
  br label %continue

branch1:                                          ; preds = %branch
  %load_b3 = load i1, i1* %b3, align 1
  br i1 %load_b3, label %condition_body3, label %else

condition_body3:                                  ; preds = %branch1
  %load_z = load i32, i32* %z, align 4
  br label %continue

else:                                             ; preds = %branch1
  %load_u = load i32, i32* %u, align 4
  br label %continue

continue:                                         ; preds = %else, %condition_body3, %condition_body2, %condition_body
  ret void
"#,
    );

    assert_eq!(result, expected);
}

#[test]
fn if_generator_test() {
    let result = codegen(
        "
        PROGRAM prg 
        VAR
            x : DINT;
            b1 : BOOL;
        END_VAR
        IF b1 THEN
            x;
        END_IF
        END_PROGRAM
        ",
    );
    let expected = generate_program_boiler_plate(
        "prg",
        &[("i32", "x"), ("i1", "b1")],
        "void",
        "",
        "",
        r#"%load_b1 = load i1, i1* %b1, align 1
  br i1 %load_b1, label %condition_body, label %continue

condition_body:                                   ; preds = %entry
  %load_x = load i32, i32* %x, align 4
  br label %continue

continue:                                         ; preds = %condition_body, %entry
  ret void
"#,
    );

    assert_eq!(result, expected);
}

#[test]
fn if_with_expression_generator_test() {
    let result = codegen(
        "
        PROGRAM prg 
        VAR
            x : DINT;
            b1 : BOOL;
        END_VAR
        IF (x > 1) OR b1 THEN
            x;
        END_IF
        END_PROGRAM
        ",
    );
    insta::assert_snapshot!(result);
}

#[test]
fn for_statement_with_steps_test() {
    let result = codegen(
        "
        PROGRAM prg 
        VAR
            x : DINT;
        END_VAR
        FOR x := 3 TO 10 BY 7 DO 
            x;
        END_FOR
        END_PROGRAM
        ",
    );

    insta::assert_snapshot!(result);
}

#[test]
fn for_statement_with_continue() {
    let result = codegen(
        "
        PROGRAM prg 
        VAR
            x : DINT;
        END_VAR
        FOR x := 3 TO 10 BY 7 DO
            x := x + 1;
            CONTINUE;
            x := x - 1;
        END_FOR
        END_PROGRAM
        ",
    );
    insta::assert_snapshot!(result);
}

#[test]
fn for_statement_with_exit() {
    let result = codegen(
        "
        PROGRAM prg 
        VAR
            x : DINT;
        END_VAR
        FOR x := 3 TO 10 BY 7 DO 
            x := x + 2;
            EXIT;
            x := x + 5;
        END_FOR
        END_PROGRAM
        ",
    );

    insta::assert_snapshot!(result);
}

#[test]
fn class_method_in_pou() {
    let result = codegen(
        "
        CLASS MyClass
            VAR
                x, y : INT;
            END_VAR
        
            METHOD testMethod
                VAR_INPUT myMethodArg : INT; END_VAR
                VAR myMethodLocalVar : INT; END_VAR
        
                x := myMethodArg;
                y := x;
                myMethodLocalVar = y;
            END_METHOD
        END_CLASS

        PROGRAM prg
        VAR
          cl : MyClass;
          x : INT;
        END_VAR
        x := cl.x;
        cl.testMethod(x);
        cl.testMethod(myMethodArg:= x);
        END_PROGRAM
        ",
    );

    let expected = r#"; ModuleID = 'main'
source_filename = "main"

%MyClass_interface = type { i16, i16 }
%prg_interface = type { %MyClass_interface, i16 }
%MyClass.testMethod_interface = type { i16, i16 }

@MyClass__init = global %MyClass_interface zeroinitializer
@prg_instance = global %prg_interface zeroinitializer

define void @MyClass.testMethod(%MyClass_interface* %0, %MyClass.testMethod_interface* %1) {
entry:
  %x = getelementptr inbounds %MyClass_interface, %MyClass_interface* %0, i32 0, i32 0
  %y = getelementptr inbounds %MyClass_interface, %MyClass_interface* %0, i32 0, i32 1
  %myMethodArg = getelementptr inbounds %MyClass.testMethod_interface, %MyClass.testMethod_interface* %1, i32 0, i32 0
  %myMethodLocalVar = getelementptr inbounds %MyClass.testMethod_interface, %MyClass.testMethod_interface* %1, i32 0, i32 1
  store i16 0, i16* %myMethodLocalVar, align 2
  %load_myMethodArg = load i16, i16* %myMethodArg, align 2
  store i16 %load_myMethodArg, i16* %x, align 2
  %load_x = load i16, i16* %x, align 2
  store i16 %load_x, i16* %y, align 2
  %load_myMethodLocalVar = load i16, i16* %myMethodLocalVar, align 2
  %2 = sext i16 %load_myMethodLocalVar to i32
  %load_y = load i16, i16* %y, align 2
  %3 = sext i16 %load_y to i32
  %tmpVar = icmp eq i32 %2, %3
  ret void
}

define void @prg(%prg_interface* %0) {
entry:
  %cl = getelementptr inbounds %prg_interface, %prg_interface* %0, i32 0, i32 0
  %x = getelementptr inbounds %prg_interface, %prg_interface* %0, i32 0, i32 1
  %x1 = getelementptr inbounds %MyClass_interface, %MyClass_interface* %cl, i32 0, i32 0
  %load_ = load i16, i16* %x1, align 2
  store i16 %load_, i16* %x, align 2
  %MyClass.testMethod_instance = alloca %MyClass.testMethod_interface, align 8
  br label %input

input:                                            ; preds = %entry
  %1 = getelementptr inbounds %MyClass.testMethod_interface, %MyClass.testMethod_interface* %MyClass.testMethod_instance, i32 0, i32 0
  %load_x = load i16, i16* %x, align 2
  store i16 %load_x, i16* %1, align 2
  br label %call

call:                                             ; preds = %input
  call void @MyClass.testMethod(%MyClass_interface* %cl, %MyClass.testMethod_interface* %MyClass.testMethod_instance)
  br label %output

output:                                           ; preds = %call
  br label %continue

continue:                                         ; preds = %output
  %MyClass.testMethod_instance2 = alloca %MyClass.testMethod_interface, align 8
  br label %input3

input3:                                           ; preds = %continue
  %2 = getelementptr inbounds %MyClass.testMethod_interface, %MyClass.testMethod_interface* %MyClass.testMethod_instance2, i32 0, i32 0
  %load_x7 = load i16, i16* %x, align 2
  store i16 %load_x7, i16* %2, align 2
  br label %call4

call4:                                            ; preds = %input3
  call void @MyClass.testMethod(%MyClass_interface* %cl, %MyClass.testMethod_interface* %MyClass.testMethod_instance2)
  br label %output5

output5:                                          ; preds = %call4
  br label %continue6

continue6:                                        ; preds = %output5
  ret void
}
"#;

    assert_eq!(result, expected.to_string());
}

#[test]
fn fb_method_in_pou() {
    let result = codegen(
        "
        FUNCTION_BLOCK MyClass
            VAR
                x, y : INT;
            END_VAR
        
            METHOD testMethod
                VAR_INPUT myMethodArg : INT; END_VAR
                VAR myMethodLocalVar : INT; END_VAR
        
                x := myMethodArg;
                y := x;
                myMethodLocalVar = y;
            END_METHOD
        END_FUNCTION_BLOCK

        PROGRAM prg
        VAR
          cl : MyClass;
          x : INT;
        END_VAR
        x := cl.x;
        cl.testMethod(x);
        cl.testMethod(myMethodArg:= x);
        END_PROGRAM
        ",
    );

    let expected = r#"; ModuleID = 'main'
source_filename = "main"

%MyClass_interface = type { i16, i16 }
%prg_interface = type { %MyClass_interface, i16 }
%MyClass.testMethod_interface = type { i16, i16 }

@MyClass__init = global %MyClass_interface zeroinitializer
@prg_instance = global %prg_interface zeroinitializer

define void @MyClass.testMethod(%MyClass_interface* %0, %MyClass.testMethod_interface* %1) {
entry:
  %x = getelementptr inbounds %MyClass_interface, %MyClass_interface* %0, i32 0, i32 0
  %y = getelementptr inbounds %MyClass_interface, %MyClass_interface* %0, i32 0, i32 1
  %myMethodArg = getelementptr inbounds %MyClass.testMethod_interface, %MyClass.testMethod_interface* %1, i32 0, i32 0
  %myMethodLocalVar = getelementptr inbounds %MyClass.testMethod_interface, %MyClass.testMethod_interface* %1, i32 0, i32 1
  store i16 0, i16* %myMethodLocalVar, align 2
  %load_myMethodArg = load i16, i16* %myMethodArg, align 2
  store i16 %load_myMethodArg, i16* %x, align 2
  %load_x = load i16, i16* %x, align 2
  store i16 %load_x, i16* %y, align 2
  %load_myMethodLocalVar = load i16, i16* %myMethodLocalVar, align 2
  %2 = sext i16 %load_myMethodLocalVar to i32
  %load_y = load i16, i16* %y, align 2
  %3 = sext i16 %load_y to i32
  %tmpVar = icmp eq i32 %2, %3
  ret void
}

define void @MyClass(%MyClass_interface* %0) {
entry:
  %x = getelementptr inbounds %MyClass_interface, %MyClass_interface* %0, i32 0, i32 0
  %y = getelementptr inbounds %MyClass_interface, %MyClass_interface* %0, i32 0, i32 1
  ret void
}

define void @prg(%prg_interface* %0) {
entry:
  %cl = getelementptr inbounds %prg_interface, %prg_interface* %0, i32 0, i32 0
  %x = getelementptr inbounds %prg_interface, %prg_interface* %0, i32 0, i32 1
  %x1 = getelementptr inbounds %MyClass_interface, %MyClass_interface* %cl, i32 0, i32 0
  %load_ = load i16, i16* %x1, align 2
  store i16 %load_, i16* %x, align 2
  %MyClass.testMethod_instance = alloca %MyClass.testMethod_interface, align 8
  br label %input

input:                                            ; preds = %entry
  %1 = getelementptr inbounds %MyClass.testMethod_interface, %MyClass.testMethod_interface* %MyClass.testMethod_instance, i32 0, i32 0
  %load_x = load i16, i16* %x, align 2
  store i16 %load_x, i16* %1, align 2
  br label %call

call:                                             ; preds = %input
  call void @MyClass.testMethod(%MyClass_interface* %cl, %MyClass.testMethod_interface* %MyClass.testMethod_instance)
  br label %output

output:                                           ; preds = %call
  br label %continue

continue:                                         ; preds = %output
  %MyClass.testMethod_instance2 = alloca %MyClass.testMethod_interface, align 8
  br label %input3

input3:                                           ; preds = %continue
  %2 = getelementptr inbounds %MyClass.testMethod_interface, %MyClass.testMethod_interface* %MyClass.testMethod_instance2, i32 0, i32 0
  %load_x7 = load i16, i16* %x, align 2
  store i16 %load_x7, i16* %2, align 2
  br label %call4

call4:                                            ; preds = %input3
  call void @MyClass.testMethod(%MyClass_interface* %cl, %MyClass.testMethod_interface* %MyClass.testMethod_instance2)
  br label %output5

output5:                                          ; preds = %call4
  br label %continue6

continue6:                                        ; preds = %output5
  ret void
}
"#;

    assert_eq!(result, expected.to_string());
}

#[test]
fn method_codegen_return() {
    let result = codegen(
        "
    CLASS MyClass
        METHOD testMethod : INT
            VAR_INPUT myMethodArg : INT; END_VAR
            testMethod := 1;
        END_METHOD
    END_CLASS
        ",
    );

    let expected = r#"; ModuleID = 'main'
source_filename = "main"

%MyClass_interface = type {}
%MyClass.testMethod_interface = type { i16 }

@MyClass__init = global %MyClass_interface zeroinitializer

define i16 @MyClass.testMethod(%MyClass_interface* %0, %MyClass.testMethod_interface* %1) {
entry:
  %myMethodArg = getelementptr inbounds %MyClass.testMethod_interface, %MyClass.testMethod_interface* %1, i32 0, i32 0
  %MyClass.testMethod = alloca i16, align 2
  store i16 1, i16* %MyClass.testMethod, align 2
  %MyClass.testMethod_ret = load i16, i16* %MyClass.testMethod, align 2
  ret i16 %MyClass.testMethod_ret
}
"#;

    assert_eq!(result, expected.to_string());
}

#[test]
fn method_codegen_void() {
    let result = codegen(
        "
    CLASS MyClass
        METHOD testMethod
            VAR_INPUT myMethodArg : INT; END_VAR
            VAR myMethodLocalVar : INT; END_VAR

            myMethodLocalVar := 1;
        END_METHOD
    END_CLASS
        ",
    );

    let expected = r#"; ModuleID = 'main'
source_filename = "main"

%MyClass_interface = type {}
%MyClass.testMethod_interface = type { i16, i16 }

@MyClass__init = global %MyClass_interface zeroinitializer

define void @MyClass.testMethod(%MyClass_interface* %0, %MyClass.testMethod_interface* %1) {
entry:
  %myMethodArg = getelementptr inbounds %MyClass.testMethod_interface, %MyClass.testMethod_interface* %1, i32 0, i32 0
  %myMethodLocalVar = getelementptr inbounds %MyClass.testMethod_interface, %MyClass.testMethod_interface* %1, i32 0, i32 1
  store i16 0, i16* %myMethodLocalVar, align 2
  store i16 1, i16* %myMethodLocalVar, align 2
  ret void
}
"#;

    assert_eq!(result, expected.to_string());
}

#[test]
fn class_member_access_from_method() {
    let result = codegen(
        "
    CLASS MyClass
        VAR
            x, y : INT;
        END_VAR
    
        METHOD testMethod
            VAR_INPUT myMethodArg : INT; END_VAR
            VAR myMethodLocalVar : INT; END_VAR
    
            x := myMethodArg;
            y := x;
            myMethodLocalVar = y;
        END_METHOD
    END_CLASS
        ",
    );

    let expected = r#"; ModuleID = 'main'
source_filename = "main"

%MyClass_interface = type { i16, i16 }
%MyClass.testMethod_interface = type { i16, i16 }

@MyClass__init = global %MyClass_interface zeroinitializer

define void @MyClass.testMethod(%MyClass_interface* %0, %MyClass.testMethod_interface* %1) {
entry:
  %x = getelementptr inbounds %MyClass_interface, %MyClass_interface* %0, i32 0, i32 0
  %y = getelementptr inbounds %MyClass_interface, %MyClass_interface* %0, i32 0, i32 1
  %myMethodArg = getelementptr inbounds %MyClass.testMethod_interface, %MyClass.testMethod_interface* %1, i32 0, i32 0
  %myMethodLocalVar = getelementptr inbounds %MyClass.testMethod_interface, %MyClass.testMethod_interface* %1, i32 0, i32 1
  store i16 0, i16* %myMethodLocalVar, align 2
  %load_myMethodArg = load i16, i16* %myMethodArg, align 2
  store i16 %load_myMethodArg, i16* %x, align 2
  %load_x = load i16, i16* %x, align 2
  store i16 %load_x, i16* %y, align 2
  %load_myMethodLocalVar = load i16, i16* %myMethodLocalVar, align 2
  %2 = sext i16 %load_myMethodLocalVar to i32
  %load_y = load i16, i16* %y, align 2
  %3 = sext i16 %load_y to i32
  %tmpVar = icmp eq i32 %2, %3
  ret void
}
"#;

    assert_eq!(result, expected.to_string());
}

#[test]
fn while_loop_with_if_exit() {
    let result = codegen(
        "
        PROGRAM prg 
        VAR
            x : DINT;
        END_VAR
        WHILE x < 20 DO
          x := x + 1;
          IF x >= 10 THEN
            EXIT;
          END_IF
        END_PROGRAM
        ",
    );

    let expected = generate_program_boiler_plate(
        "prg",
        &[("i32", "x")],
        "void",
        "",
        "",
        r#"br label %condition_check

condition_check:                                  ; preds = %entry, %continue3
  %load_x = load i32, i32* %x, align 4
  %tmpVar = icmp slt i32 %load_x, 20
  br i1 %tmpVar, label %while_body, label %continue

while_body:                                       ; preds = %condition_check
  %load_x1 = load i32, i32* %x, align 4
  %tmpVar2 = add i32 %load_x1, 1
  store i32 %tmpVar2, i32* %x, align 4
  %load_x4 = load i32, i32* %x, align 4
  %tmpVar5 = icmp sge i32 %load_x4, 10
  br i1 %tmpVar5, label %condition_body, label %continue3

continue:                                         ; preds = %condition_body, %condition_check
  ret void

condition_body:                                   ; preds = %while_body
  br label %continue

buffer_block:                                     ; No predecessors!
  br label %continue3

continue3:                                        ; preds = %buffer_block, %while_body
  br label %condition_check
"#,
    );

    assert_eq!(result, expected);
}

#[test]
fn for_statement_without_steps_test() {
    let result = codegen(
        "
        PROGRAM prg 
        VAR
            x : DINT;
        END_VAR
        FOR x := 3 TO 10 DO 
            x;
        END_FOR
        END_PROGRAM
        ",
    );

    insta::assert_snapshot!(result);
}

#[test]
fn for_statement_sint() {
    let result = codegen(
        "
        PROGRAM prg 
        VAR
            x : SINT;
        END_VAR
        FOR x := 3 TO 10 DO 
            x;
        END_FOR
        END_PROGRAM
        ",
    );

    insta::assert_snapshot!(result);
}

#[test]
fn for_statement_int() {
    let result = codegen(
        "
        PROGRAM prg 
        VAR
            x : INT;
        END_VAR
        FOR x := 3 TO 10 DO 
            x;
        END_FOR
        END_PROGRAM
        ",
    );

    insta::assert_snapshot!(result);
}

#[test]
fn for_statement_lint() {
    let result = codegen(
        "
        PROGRAM prg 
        VAR
            x : LINT;
        END_VAR
        FOR x := 3 TO 10 DO 
            x;
        END_FOR
        END_PROGRAM
        ",
    );

    insta::assert_snapshot!(result);
}

#[test]
fn for_statement_continue() {
    let result = codegen(
        "
        PROGRAM prg 
        VAR
            x : DINT;
        END_VAR
        FOR x := 3 TO 10 DO 
        END_FOR
        x;
        END_PROGRAM
        ",
    );

    insta::assert_snapshot!(result);
}

#[test]
fn for_statement_with_references_steps_test() {
    let result = codegen(
        "
        PROGRAM prg 
        VAR
            step: DINT;
            x : DINT;
            y : DINT;
            z : DINT;
        END_VAR
        FOR x := y TO z BY step DO 
            x;
        END_FOR
        END_PROGRAM
        ",
    );

    insta::assert_snapshot!(result);
}

#[test]
fn while_statement() {
    let result = codegen(
        "
        PROGRAM prg 
        VAR
            x : BOOL;
        END_VAR
        WHILE x DO
            x;
        END_WHILE
        END_PROGRAM
        ",
    );

    let expected = generate_program_boiler_plate(
        "prg",
        &[("i1", "x")],
        "void",
        "",
        "",
        r#"br label %condition_check

condition_check:                                  ; preds = %entry, %while_body
  %load_x = load i1, i1* %x, align 1
  br i1 %load_x, label %while_body, label %continue

while_body:                                       ; preds = %condition_check
  %load_x1 = load i1, i1* %x, align 1
  br label %condition_check

continue:                                         ; preds = %condition_check
  ret void
"#,
    );

    assert_eq!(result, expected);
}

#[test]
fn while_with_expression_statement() {
    let result = codegen(
        "
        PROGRAM prg 
        VAR
            x : BOOL;
        END_VAR
        WHILE x = 0 DO
            x;
        END_WHILE
        END_PROGRAM
        ",
    );
    insta::assert_snapshot!(result);
}

#[test]
fn repeat_statement() {
    let result = codegen(
        "
        PROGRAM prg 
        VAR
            x : BOOL;
        END_VAR
        REPEAT
            x;
        UNTIL x 
        END_REPEAT
        END_PROGRAM
        ",
    );

    let expected = generate_program_boiler_plate(
        "prg",
        &[("i1", "x")],
        "void",
        "",
        "",
        r#"br label %while_body

condition_check:                                  ; preds = %while_body
  %load_x = load i1, i1* %x, align 1
  br i1 %load_x, label %while_body, label %continue

while_body:                                       ; preds = %entry, %condition_check
  %load_x1 = load i1, i1* %x, align 1
  br label %condition_check

continue:                                         ; preds = %condition_check
  ret void
"#,
    );

    assert_eq!(result, expected);
}

#[test]
fn simple_case_statement() {
    let result = codegen(
        "
        PROGRAM prg 
        VAR
            x : DINT;
            y : DINT;
        END_VAR
        CASE x OF
        1: y := 1;
        2: y := 2;
        3: y := 3;
        ELSE
            y := -1;
        END_CASE
        END_PROGRAM
        ",
    );

    let expected = generate_program_boiler_plate(
        "prg",
        &[("i32", "x"), ("i32", "y")],
        "void",
        "",
        "",
        r#"%load_x = load i32, i32* %x, align 4
  switch i32 %load_x, label %else [
    i32 1, label %case
    i32 2, label %case1
    i32 3, label %case2
  ]

case:                                             ; preds = %entry
  store i32 1, i32* %y, align 4
  br label %continue

case1:                                            ; preds = %entry
  store i32 2, i32* %y, align 4
  br label %continue

case2:                                            ; preds = %entry
  store i32 3, i32* %y, align 4
  br label %continue

else:                                             ; preds = %entry
  store i32 -1, i32* %y, align 4
  br label %continue

continue:                                         ; preds = %else, %case2, %case1, %case
  ret void
"#,
    );

    assert_eq!(result, expected);
}

#[test]
fn simple_case_i8_statement() {
    let result = codegen(
        "
        PROGRAM prg 
        VAR
            x : BYTE;
            y : BYTE;
        END_VAR
        CASE x OF
        1: y := 1;
        2: y := 2;
        3: y := 3;
        ELSE
            y := 0;
        END_CASE
        END_PROGRAM
        ",
    );

    let expected = generate_program_boiler_plate(
        "prg",
        &[("i8", "x"), ("i8", "y")],
        "void",
        "",
        "",
        r#"%load_x = load i8, i8* %x, align 1
  switch i8 %load_x, label %else [
    i8 1, label %case
    i8 2, label %case1
    i8 3, label %case2
  ]

case:                                             ; preds = %entry
  store i8 1, i8* %y, align 1
  br label %continue

case1:                                            ; preds = %entry
  store i8 2, i8* %y, align 1
  br label %continue

case2:                                            ; preds = %entry
  store i8 3, i8* %y, align 1
  br label %continue

else:                                             ; preds = %entry
  store i8 0, i8* %y, align 1
  br label %continue

continue:                                         ; preds = %else, %case2, %case1, %case
  ret void
"#,
    );

    assert_eq!(result, expected);
}

#[test]
fn case_with_multiple_labels_statement() {
    let result = codegen(
        "
        PROGRAM prg 
        VAR
            x : DINT;
            y : DINT;
        END_VAR
        CASE x OF
        1,2: y := 1;
        3,4: y := 2;
        ELSE
            y := -1;
        END_CASE
        END_PROGRAM
        ",
    );

    let expected = generate_program_boiler_plate(
        "prg",
        &[("i32", "x"), ("i32", "y")],
        "void",
        "",
        "",
        r#"%load_x = load i32, i32* %x, align 4
  switch i32 %load_x, label %else [
    i32 1, label %case
    i32 2, label %case
    i32 3, label %case1
    i32 4, label %case1
  ]

case:                                             ; preds = %entry, %entry
  store i32 1, i32* %y, align 4
  br label %continue

case1:                                            ; preds = %entry, %entry
  store i32 2, i32* %y, align 4
  br label %continue

else:                                             ; preds = %entry
  store i32 -1, i32* %y, align 4
  br label %continue

continue:                                         ; preds = %else, %case1, %case
  ret void
"#,
    );

    assert_eq!(result, expected);
}

#[test]
fn case_with_ranges_statement() {
    let result = codegen(
        "
        PROGRAM prg 
        VAR
            x : DINT;
            y : DINT;
        END_VAR
        CASE x OF
        2..3: y := 2;
        END_CASE
        END_PROGRAM
        ",
    );

    let expected = generate_program_boiler_plate(
        "prg",
        &[("i32", "x"), ("i32", "y")],
        "void",
        "",
        "",
        r#"%load_x = load i32, i32* %x, align 4
  switch i32 %load_x, label %else [
  ]

case:                                             ; preds = %range_then
  store i32 2, i32* %y, align 4
  br label %continue

else:                                             ; preds = %entry
  %load_x1 = load i32, i32* %x, align 4
  %tmpVar = icmp sge i32 %load_x1, 2
  br i1 %tmpVar, label %range_then, label %range_else

range_then:                                       ; preds = %else
  %load_x2 = load i32, i32* %x, align 4
  %tmpVar3 = icmp sle i32 %load_x2, 3
  br i1 %tmpVar3, label %case, label %range_else

range_else:                                       ; preds = %range_then, %else
  br label %continue

continue:                                         ; preds = %range_else, %case
  ret void
"#,
    );

    assert_eq!(result, expected);
}

#[test]
fn function_called_in_program() {
    let result = codegen(
        "
        FUNCTION foo : DINT
        foo := 1;
        END_FUNCTION

        PROGRAM prg 
        VAR
            x : DINT;
        END_VAR
        x := foo();
        END_PROGRAM
        ",
    );

    let expected = r#"; ModuleID = 'main'
source_filename = "main"

%prg_interface = type { i32 }
%foo_interface = type {}

@prg_instance = global %prg_interface zeroinitializer

define i32 @foo(%foo_interface* %0) {
entry:
  %foo = alloca i32, align 4
  store i32 1, i32* %foo, align 4
  %foo_ret = load i32, i32* %foo, align 4
  ret i32 %foo_ret
}

define void @prg(%prg_interface* %0) {
entry:
  %x = getelementptr inbounds %prg_interface, %prg_interface* %0, i32 0, i32 0
  %foo_instance = alloca %foo_interface, align 8
  br label %input

input:                                            ; preds = %entry
  br label %call

call:                                             ; preds = %input
  %call1 = call i32 @foo(%foo_interface* %foo_instance)
  br label %output

output:                                           ; preds = %call
  br label %continue

continue:                                         ; preds = %output
  store i32 %call1, i32* %x, align 4
  ret void
}
"#;

    assert_eq!(result, expected);
}

#[test]
fn real_function_called_in_program() {
    let result = codegen(
        "
        FUNCTION foo : REAL
        foo := 1.0;
        END_FUNCTION

        PROGRAM prg 
        VAR
            x : DINT;
        END_VAR
        x := foo();
        END_PROGRAM
        ",
    );

    let expected = r#"; ModuleID = 'main'
source_filename = "main"

%prg_interface = type { i32 }
%foo_interface = type {}

@prg_instance = global %prg_interface zeroinitializer

define float @foo(%foo_interface* %0) {
entry:
  %foo = alloca float, align 4
  store float 1.000000e+00, float* %foo, align 4
  %foo_ret = load float, float* %foo, align 4
  ret float %foo_ret
}

define void @prg(%prg_interface* %0) {
entry:
  %x = getelementptr inbounds %prg_interface, %prg_interface* %0, i32 0, i32 0
  %foo_instance = alloca %foo_interface, align 8
  br label %input

input:                                            ; preds = %entry
  br label %call

call:                                             ; preds = %input
  %call1 = call float @foo(%foo_interface* %foo_instance)
  br label %output

output:                                           ; preds = %call
  br label %continue

continue:                                         ; preds = %output
  %1 = fptosi float %call1 to i32
  store i32 %1, i32* %x, align 4
  ret void
}
"#;

    assert_eq!(result, expected);
}

#[test]
fn external_function_called_in_program() {
    let result = codegen(
        "
        @EXTERNAL FUNCTION foo : DINT
        END_FUNCTION

        PROGRAM prg 
        foo();
        END_PROGRAM
        ",
    );

    let expected = r#"; ModuleID = 'main'
source_filename = "main"

%prg_interface = type {}
%foo_interface = type {}

@prg_instance = global %prg_interface zeroinitializer

declare i32 @foo(%foo_interface*)

define void @prg(%prg_interface* %0) {
entry:
  %foo_instance = alloca %foo_interface, align 8
  br label %input

input:                                            ; preds = %entry
  br label %call

call:                                             ; preds = %input
  %call1 = call i32 @foo(%foo_interface* %foo_instance)
  br label %output

output:                                           ; preds = %call
  br label %continue

continue:                                         ; preds = %output
  ret void
}
"#;

    assert_eq!(result, expected);
}

#[test]
fn nested_function_called_in_program() {
    let result = codegen(
        "
        FUNCTION bar : DINT
        bar := 1;
        END_FUNCTION

        FUNCTION foo : DINT
        VAR_INPUT
            in : DINT;
        END_VAR

        foo := 1;
        END_FUNCTION

        PROGRAM prg 
        VAR
            x : DINT;
        END_VAR
        x := foo(bar());
        END_PROGRAM
        ",
    );

    let expected = r#"; ModuleID = 'main'
source_filename = "main"

%prg_interface = type { i32 }
%bar_interface = type {}
%foo_interface = type { i32 }

@prg_instance = global %prg_interface zeroinitializer

define i32 @bar(%bar_interface* %0) {
entry:
  %bar = alloca i32, align 4
  store i32 1, i32* %bar, align 4
  %bar_ret = load i32, i32* %bar, align 4
  ret i32 %bar_ret
}

define i32 @foo(%foo_interface* %0) {
entry:
  %in = getelementptr inbounds %foo_interface, %foo_interface* %0, i32 0, i32 0
  %foo = alloca i32, align 4
  store i32 1, i32* %foo, align 4
  %foo_ret = load i32, i32* %foo, align 4
  ret i32 %foo_ret
}

define void @prg(%prg_interface* %0) {
entry:
  %x = getelementptr inbounds %prg_interface, %prg_interface* %0, i32 0, i32 0
  %foo_instance = alloca %foo_interface, align 8
  br label %input

input:                                            ; preds = %entry
  %1 = getelementptr inbounds %foo_interface, %foo_interface* %foo_instance, i32 0, i32 0
  %bar_instance = alloca %bar_interface, align 8
  br label %input1

call:                                             ; preds = %continue4
  %call6 = call i32 @foo(%foo_interface* %foo_instance)
  br label %output

output:                                           ; preds = %call
  br label %continue

continue:                                         ; preds = %output
  store i32 %call6, i32* %x, align 4
  ret void

input1:                                           ; preds = %input
  br label %call2

call2:                                            ; preds = %input1
  %call5 = call i32 @bar(%bar_interface* %bar_instance)
  br label %output3

output3:                                          ; preds = %call2
  br label %continue4

continue4:                                        ; preds = %output3
  store i32 %call5, i32* %1, align 4
  br label %call
}
"#;

    assert_eq!(result, expected);
}

#[test]
fn function_with_parameters_called_in_program() {
    let result = codegen(
        "
        FUNCTION foo : DINT
        VAR_INPUT
          bar : DINT;
        END_VAR
        foo := 1;
        END_FUNCTION

        PROGRAM prg 
        VAR
        x : DINT;
        END_VAR
        x := foo(2);
        END_PROGRAM
        ",
    );

    let expected = r#"; ModuleID = 'main'
source_filename = "main"

%prg_interface = type { i32 }
%foo_interface = type { i32 }

@prg_instance = global %prg_interface zeroinitializer

define i32 @foo(%foo_interface* %0) {
entry:
  %bar = getelementptr inbounds %foo_interface, %foo_interface* %0, i32 0, i32 0
  %foo = alloca i32, align 4
  store i32 1, i32* %foo, align 4
  %foo_ret = load i32, i32* %foo, align 4
  ret i32 %foo_ret
}

define void @prg(%prg_interface* %0) {
entry:
  %x = getelementptr inbounds %prg_interface, %prg_interface* %0, i32 0, i32 0
  %foo_instance = alloca %foo_interface, align 8
  br label %input

input:                                            ; preds = %entry
  %1 = getelementptr inbounds %foo_interface, %foo_interface* %foo_instance, i32 0, i32 0
  store i32 2, i32* %1, align 4
  br label %call

call:                                             ; preds = %input
  %call1 = call i32 @foo(%foo_interface* %foo_instance)
  br label %output

output:                                           ; preds = %call
  br label %continue

continue:                                         ; preds = %output
  store i32 %call1, i32* %x, align 4
  ret void
}
"#;

    assert_eq!(result, expected);
}

#[test]
fn function_with_two_parameters_called_in_program() {
    let result = codegen(
        "
        FUNCTION foo : DINT
        VAR_INPUT
          bar : DINT;
          buz : BOOL;
        END_VAR
        foo := 1;
        END_FUNCTION

        PROGRAM prg 
        VAR
        x : DINT;
        END_VAR
        x := foo(2, TRUE);
        END_PROGRAM
        ",
    );

    let expected = r#"; ModuleID = 'main'
source_filename = "main"

%prg_interface = type { i32 }
%foo_interface = type { i32, i1 }

@prg_instance = global %prg_interface zeroinitializer

define i32 @foo(%foo_interface* %0) {
entry:
  %bar = getelementptr inbounds %foo_interface, %foo_interface* %0, i32 0, i32 0
  %buz = getelementptr inbounds %foo_interface, %foo_interface* %0, i32 0, i32 1
  %foo = alloca i32, align 4
  store i32 1, i32* %foo, align 4
  %foo_ret = load i32, i32* %foo, align 4
  ret i32 %foo_ret
}

define void @prg(%prg_interface* %0) {
entry:
  %x = getelementptr inbounds %prg_interface, %prg_interface* %0, i32 0, i32 0
  %foo_instance = alloca %foo_interface, align 8
  br label %input

input:                                            ; preds = %entry
  %1 = getelementptr inbounds %foo_interface, %foo_interface* %foo_instance, i32 0, i32 0
  store i32 2, i32* %1, align 4
  %2 = getelementptr inbounds %foo_interface, %foo_interface* %foo_instance, i32 0, i32 1
  store i1 true, i1* %2, align 1
  br label %call

call:                                             ; preds = %input
  %call1 = call i32 @foo(%foo_interface* %foo_instance)
  br label %output

output:                                           ; preds = %call
  br label %continue

continue:                                         ; preds = %output
  store i32 %call1, i32* %x, align 4
  ret void
}
"#;

    assert_eq!(result, expected);
}

#[test]
fn function_with_varargs_called_in_program() {
    let result = codegen(
        "
        @EXTERNAL
        FUNCTION foo : DINT
        VAR_INPUT
          args : ...;
        END_VAR
        END_FUNCTION

        PROGRAM prg 
        VAR
        x : DINT;
        END_VAR
        x := foo(FALSE, 3, (x + 1));
        END_PROGRAM
        ",
    );

    let expected = r#"; ModuleID = 'main'
source_filename = "main"

%prg_interface = type { i32 }
%foo_interface = type {}

@prg_instance = global %prg_interface zeroinitializer

declare i32 @foo(%foo_interface*, ...)

define void @prg(%prg_interface* %0) {
entry:
  %x = getelementptr inbounds %prg_interface, %prg_interface* %0, i32 0, i32 0
  %foo_instance = alloca %foo_interface, align 8
  br label %input

input:                                            ; preds = %entry
  %load_x = load i32, i32* %x, align 4
  %tmpVar = add i32 %load_x, 1
  br label %call

call:                                             ; preds = %input
  %call1 = call i32 (%foo_interface*, ...) @foo(%foo_interface* %foo_instance, i1 false, i32 3, i32 %tmpVar)
  br label %output

output:                                           ; preds = %call
  br label %continue

continue:                                         ; preds = %output
  store i32 %call1, i32* %x, align 4
  ret void
}
"#;

    assert_eq!(result, expected);
}

#[test]
fn function_with_local_var_initialization_and_call() {
    let result = codegen(
        "
        FUNCTION foo : DINT
        VAR_INPUT
          in1 : DINT;
        END_VAR
        VAR
          x : INT := 7;
          y : INT;
          z : INT := 9;
        END_VAR
        foo := 1;
        END_FUNCTION
        PROGRAM prg
        foo(5);
        END_PROGRAM
        ",
    );

    insta::assert_snapshot!(result)
}

#[test]
fn function_with_local_temp_var_initialization() {
    let result = codegen(
        "
        FUNCTION foo : DINT
        VAR_INPUT
          in1 : DINT;
        END_VAR
        VAR
          x : INT := 7;
        END_VAR
        VAR_TEMP
          y : INT;
          z : INT := 9;
        END_VAR
        y := z + 1;
        END_FUNCTION
        PROGRAM prg
        foo(5);
        END_PROGRAM
        ",
    );
    insta::assert_snapshot!(result)
}

#[test]
fn program_with_local_temp_var_initialization() {
    let result = codegen(
        "
        PROGRAM foo
        VAR
          x : INT := 7;
        END_VAR
        VAR_TEMP
          y : INT;
          z : INT := 9;
        END_VAR
        y := z + 1;
        END_PROGRAM
        PROGRAM prg
        foo();
        END_PROGRAM
        ",
    );
    insta::assert_snapshot!(result)
}

#[test]
fn program_called_in_program() {
    let result = codegen(
        "
        PROGRAM foo
        END_PROGRAM

        PROGRAM prg 
        foo();
        END_PROGRAM
        ",
    );

    let expected = r#"; ModuleID = 'main'
source_filename = "main"

%foo_interface = type {}
%prg_interface = type {}

@foo_instance = global %foo_interface zeroinitializer
@prg_instance = global %prg_interface zeroinitializer

define void @foo(%foo_interface* %0) {
entry:
  ret void
}

define void @prg(%prg_interface* %0) {
entry:
  br label %input

input:                                            ; preds = %entry
  br label %call

call:                                             ; preds = %input
  call void @foo(%foo_interface* @foo_instance)
  br label %output

output:                                           ; preds = %call
  br label %continue

continue:                                         ; preds = %output
  ret void
}
"#;

    assert_eq!(result, expected);
}

#[test]
fn action_called_in_program() {
    let result = codegen(
        "
        PROGRAM prg 
        VAR
            x : DINT;
        END_VAR
        foo();
        END_PROGRAM
        ACTIONS prg
        ACTION foo
            x := 2;
        END_ACTION
        ",
    );

    let expected = r#"; ModuleID = 'main'
source_filename = "main"

%prg_interface = type { i32 }

@prg_instance = global %prg_interface zeroinitializer

define void @prg(%prg_interface* %0) {
entry:
  %x = getelementptr inbounds %prg_interface, %prg_interface* %0, i32 0, i32 0
  br label %input

input:                                            ; preds = %entry
  br label %call

call:                                             ; preds = %input
  call void @prg.foo(%prg_interface* %0)
  br label %output

output:                                           ; preds = %call
  br label %continue

continue:                                         ; preds = %output
  ret void
}

define void @prg.foo(%prg_interface* %0) {
entry:
  %x = getelementptr inbounds %prg_interface, %prg_interface* %0, i32 0, i32 0
  store i32 2, i32* %x, align 4
  ret void
}
"#;

    assert_eq!(result, expected);
}

#[test]
fn qualified_local_action_called_in_program() {
    let result = codegen(
        "
        PROGRAM prg 
        VAR
            x : DINT;
        END_VAR
        prg.foo();
        END_PROGRAM
        ACTIONS prg
        ACTION foo
            x := 2;
        END_ACTION
        ",
    );

    let expected = r#"; ModuleID = 'main'
source_filename = "main"

%prg_interface = type { i32 }

@prg_instance = global %prg_interface zeroinitializer

define void @prg(%prg_interface* %0) {
entry:
  %x = getelementptr inbounds %prg_interface, %prg_interface* %0, i32 0, i32 0
  br label %input

input:                                            ; preds = %entry
  br label %call

call:                                             ; preds = %input
  call void @prg.foo(%prg_interface* @prg_instance)
  br label %output

output:                                           ; preds = %call
  br label %continue

continue:                                         ; preds = %output
  ret void
}

define void @prg.foo(%prg_interface* %0) {
entry:
  %x = getelementptr inbounds %prg_interface, %prg_interface* %0, i32 0, i32 0
  store i32 2, i32* %x, align 4
  ret void
}
"#;

    assert_eq!(result, expected);
}

#[test]
fn qualified_foreign_action_called_in_program() {
    let result = codegen(
        "
        PROGRAM bar
            prg.foo();
        END_PROGRAM
        PROGRAM prg 
        VAR
            x : DINT;
        END_VAR
        END_PROGRAM
        ACTIONS prg
        ACTION foo
            x := 2;
        END_ACTION
        END_ACTIONS
        ",
    );

    let expected = r#"; ModuleID = 'main'
source_filename = "main"

%bar_interface = type {}
%prg_interface = type { i32 }

@bar_instance = global %bar_interface zeroinitializer
@prg_instance = global %prg_interface zeroinitializer

define void @bar(%bar_interface* %0) {
entry:
  br label %input

input:                                            ; preds = %entry
  br label %call

call:                                             ; preds = %input
  call void @prg.foo(%prg_interface* @prg_instance)
  br label %output

output:                                           ; preds = %call
  br label %continue

continue:                                         ; preds = %output
  ret void
}

define void @prg(%prg_interface* %0) {
entry:
  %x = getelementptr inbounds %prg_interface, %prg_interface* %0, i32 0, i32 0
  ret void
}

define void @prg.foo(%prg_interface* %0) {
entry:
  %x = getelementptr inbounds %prg_interface, %prg_interface* %0, i32 0, i32 0
  store i32 2, i32* %x, align 4
  ret void
}
"#;

    assert_eq!(result, expected);
}

#[test]
fn qualified_action_from_fb_called_in_program() {
    let result = codegen(
        "
        PROGRAM bar
        VAR
            fb_inst : fb;
        END_VAR
            fb_inst.foo();
        END_PROGRAM

        FUNCTION_BLOCK fb 
        VAR
            x : DINT;
        END_VAR
        END_FUNCTION_BLOCK
        ACTIONS fb
        ACTION foo
            x := 2;
        END_ACTION
        END_ACTIONS
        ",
    );

    let expected = r#"; ModuleID = 'main'
source_filename = "main"

%bar_interface = type { %fb_interface }
%fb_interface = type { i32 }

@bar_instance = global %bar_interface zeroinitializer
@fb__init = global %fb_interface zeroinitializer

define void @bar(%bar_interface* %0) {
entry:
  %fb_inst = getelementptr inbounds %bar_interface, %bar_interface* %0, i32 0, i32 0
  br label %input

input:                                            ; preds = %entry
  br label %call

call:                                             ; preds = %input
  call void @fb.foo(%fb_interface* %fb_inst)
  br label %output

output:                                           ; preds = %call
  br label %continue

continue:                                         ; preds = %output
  ret void
}

define void @fb(%fb_interface* %0) {
entry:
  %x = getelementptr inbounds %fb_interface, %fb_interface* %0, i32 0, i32 0
  ret void
}

define void @fb.foo(%fb_interface* %0) {
entry:
  %x = getelementptr inbounds %fb_interface, %fb_interface* %0, i32 0, i32 0
  store i32 2, i32* %x, align 4
  ret void
}
"#;

    assert_eq!(result, expected);
}

#[test]
fn program_with_two_parameters_called_in_program() {
    let result = codegen(
        "
        PROGRAM foo 
        VAR_INPUT
          bar : DINT;
          buz : BOOL;
        END_VAR
        END_PROGRAM

        PROGRAM prg 
          foo(2, TRUE);
        END_PROGRAM
        ",
    );

    let expected = r#"; ModuleID = 'main'
source_filename = "main"

%foo_interface = type { i32, i1 }
%prg_interface = type {}

@foo_instance = global %foo_interface zeroinitializer
@prg_instance = global %prg_interface zeroinitializer

define void @foo(%foo_interface* %0) {
entry:
  %bar = getelementptr inbounds %foo_interface, %foo_interface* %0, i32 0, i32 0
  %buz = getelementptr inbounds %foo_interface, %foo_interface* %0, i32 0, i32 1
  ret void
}

define void @prg(%prg_interface* %0) {
entry:
  br label %input

input:                                            ; preds = %entry
  store i32 2, i32* getelementptr inbounds (%foo_interface, %foo_interface* @foo_instance, i32 0, i32 0), align 4
  store i1 true, i1* getelementptr inbounds (%foo_interface, %foo_interface* @foo_instance, i32 0, i32 1), align 1
  br label %call

call:                                             ; preds = %input
  call void @foo(%foo_interface* @foo_instance)
  br label %output

output:                                           ; preds = %call
  br label %continue

continue:                                         ; preds = %output
  ret void
}
"#;

    assert_eq!(result, expected);
}

#[test]
fn program_with_two_explicit_parameters_called_in_program() {
    let result = codegen(
        "
        PROGRAM foo 
        VAR_INPUT
          bar : DINT;
          buz : BOOL;
        END_VAR
        END_PROGRAM

        PROGRAM prg 
          foo(buz := TRUE, bar := 2);
        END_PROGRAM
        ",
    );

    let expected = r#"; ModuleID = 'main'
source_filename = "main"

%foo_interface = type { i32, i1 }
%prg_interface = type {}

@foo_instance = global %foo_interface zeroinitializer
@prg_instance = global %prg_interface zeroinitializer

define void @foo(%foo_interface* %0) {
entry:
  %bar = getelementptr inbounds %foo_interface, %foo_interface* %0, i32 0, i32 0
  %buz = getelementptr inbounds %foo_interface, %foo_interface* %0, i32 0, i32 1
  ret void
}

define void @prg(%prg_interface* %0) {
entry:
  br label %input

input:                                            ; preds = %entry
  store i1 true, i1* getelementptr inbounds (%foo_interface, %foo_interface* @foo_instance, i32 0, i32 1), align 1
  store i32 2, i32* getelementptr inbounds (%foo_interface, %foo_interface* @foo_instance, i32 0, i32 0), align 4
  br label %call

call:                                             ; preds = %input
  call void @foo(%foo_interface* @foo_instance)
  br label %output

output:                                           ; preds = %call
  br label %continue

continue:                                         ; preds = %output
  ret void
}
"#;

    assert_eq!(result, expected);
}

#[test]
fn program_with_var_out_called_in_program() {
    let result = codegen(
        "
        PROGRAM foo 
        VAR_INPUT
          bar : DINT;
        END_VAR
        VAR_OUTPUT
          buz : BOOL;
        END_VAR
        END_PROGRAM

        PROGRAM prg 
        VAR
            baz : BOOL;
        END_VAR
          foo(bar := 2, buz => baz);
        END_PROGRAM
        ",
    );

    let expected = r#"; ModuleID = 'main'
source_filename = "main"

%foo_interface = type { i32, i1 }
%prg_interface = type { i1 }

@foo_instance = global %foo_interface zeroinitializer
@prg_instance = global %prg_interface zeroinitializer

define void @foo(%foo_interface* %0) {
entry:
  %bar = getelementptr inbounds %foo_interface, %foo_interface* %0, i32 0, i32 0
  %buz = getelementptr inbounds %foo_interface, %foo_interface* %0, i32 0, i32 1
  ret void
}

define void @prg(%prg_interface* %0) {
entry:
  %baz = getelementptr inbounds %prg_interface, %prg_interface* %0, i32 0, i32 0
  br label %input

input:                                            ; preds = %entry
  store i32 2, i32* getelementptr inbounds (%foo_interface, %foo_interface* @foo_instance, i32 0, i32 0), align 4
  br label %call

call:                                             ; preds = %input
  call void @foo(%foo_interface* @foo_instance)
  br label %output

output:                                           ; preds = %call
  %buz = load i1, i1* getelementptr inbounds (%foo_interface, %foo_interface* @foo_instance, i32 0, i32 1), align 1
  store i1 %buz, i1* %baz, align 1
  br label %continue

continue:                                         ; preds = %output
  ret void
}
"#;

    assert_eq!(result, expected);
}

#[test]
fn program_with_var_inout_called_in_program() {
    let result = codegen(
        "
        PROGRAM foo 
        VAR_IN_OUT
          inout : DINT;
        END_VAR
        inout := inout + 1;
        END_PROGRAM

        PROGRAM prg 
        VAR
            baz : DINT;
        END_VAR
          baz := 7;
          foo(inout := baz);
        END_PROGRAM
        ",
    );

    //TODO see if the auto-deref can be integrated into the cast_if_needed

    let expected = r#"; ModuleID = 'main'
source_filename = "main"

%foo_interface = type { i32* }
%prg_interface = type { i32 }

@foo_instance = global %foo_interface zeroinitializer
@prg_instance = global %prg_interface zeroinitializer

define void @foo(%foo_interface* %0) {
entry:
  %inout = getelementptr inbounds %foo_interface, %foo_interface* %0, i32 0, i32 0
  %deref = load i32*, i32** %inout, align 8
  %deref1 = load i32*, i32** %inout, align 8
  %load_inout = load i32, i32* %deref1, align 4
  %tmpVar = add i32 %load_inout, 1
  store i32 %tmpVar, i32* %deref, align 4
  ret void
}

define void @prg(%prg_interface* %0) {
entry:
  %baz = getelementptr inbounds %prg_interface, %prg_interface* %0, i32 0, i32 0
  store i32 7, i32* %baz, align 4
  br label %input

input:                                            ; preds = %entry
  store i32* %baz, i32** getelementptr inbounds (%foo_interface, %foo_interface* @foo_instance, i32 0, i32 0), align 8
  br label %call

call:                                             ; preds = %input
  call void @foo(%foo_interface* @foo_instance)
  br label %output

output:                                           ; preds = %call
  br label %continue

continue:                                         ; preds = %output
  ret void
}
"#;

    assert_eq!(result, expected);
}

#[test]
fn pass_inout_to_inout() {
    let result = codegen(
        "
        PROGRAM foo2
        VAR_IN_OUT
          inout : DINT;
        END_VAR
        VAR_INPUT 
          in : DINT;
        END_VAR
        END_PROGRAM

        PROGRAM foo 
        VAR_IN_OUT
          inout : DINT;
        END_VAR
        foo2(inout := inout, in := inout);
        END_PROGRAM

        PROGRAM prg 
        VAR
            baz : DINT;
        END_VAR
          foo(inout := baz);
        END_PROGRAM
        ",
    );

    //TODO see if the auto-deref can be integrated into the cast_if_needed

    let expected = r#"; ModuleID = 'main'
source_filename = "main"

%foo2_interface = type { i32*, i32 }
%foo_interface = type { i32* }
%prg_interface = type { i32 }

@foo2_instance = global %foo2_interface zeroinitializer
@foo_instance = global %foo_interface zeroinitializer
@prg_instance = global %prg_interface zeroinitializer

define void @foo2(%foo2_interface* %0) {
entry:
  %inout = getelementptr inbounds %foo2_interface, %foo2_interface* %0, i32 0, i32 0
  %in = getelementptr inbounds %foo2_interface, %foo2_interface* %0, i32 0, i32 1
  ret void
}

define void @foo(%foo_interface* %0) {
entry:
  %inout = getelementptr inbounds %foo_interface, %foo_interface* %0, i32 0, i32 0
  br label %input

input:                                            ; preds = %entry
  %deref = load i32*, i32** %inout, align 8
  store i32* %deref, i32** getelementptr inbounds (%foo2_interface, %foo2_interface* @foo2_instance, i32 0, i32 0), align 8
  %deref1 = load i32*, i32** %inout, align 8
  %load_inout = load i32, i32* %deref1, align 4
  store i32 %load_inout, i32* getelementptr inbounds (%foo2_interface, %foo2_interface* @foo2_instance, i32 0, i32 1), align 4
  br label %call

call:                                             ; preds = %input
  call void @foo2(%foo2_interface* @foo2_instance)
  br label %output

output:                                           ; preds = %call
  br label %continue

continue:                                         ; preds = %output
  ret void
}

define void @prg(%prg_interface* %0) {
entry:
  %baz = getelementptr inbounds %prg_interface, %prg_interface* %0, i32 0, i32 0
  br label %input

input:                                            ; preds = %entry
  store i32* %baz, i32** getelementptr inbounds (%foo_interface, %foo_interface* @foo_instance, i32 0, i32 0), align 8
  br label %call

call:                                             ; preds = %input
  call void @foo(%foo_interface* @foo_instance)
  br label %output

output:                                           ; preds = %call
  br label %continue

continue:                                         ; preds = %output
  ret void
}
"#;

    assert_eq!(result, expected);
}

#[test]
fn pointers_generated() {
    let result = codegen(
        "
        PROGRAM prg 
        VAR
            X : BOOL;
            pX : POINTER TO BOOL;
            rX : REF_TO BOOL;
        END_VAR
        
        //Assign address
        pX := NULL;
        rX := NULL;
        pX := &X;
        rX := &X;

        //Read from pointer 
        X := pX^;
        X := rX^;

        //Write in pointer 
        pX^ := X;
        rX^ := X;
            
        END_PROGRAM
        ",
    );

    let expected = r#"; ModuleID = 'main'
source_filename = "main"

%prg_interface = type { i1, i1*, i1* }

@prg_instance = global %prg_interface zeroinitializer

define void @prg(%prg_interface* %0) {
entry:
  %X = getelementptr inbounds %prg_interface, %prg_interface* %0, i32 0, i32 0
  %pX = getelementptr inbounds %prg_interface, %prg_interface* %0, i32 0, i32 1
  %rX = getelementptr inbounds %prg_interface, %prg_interface* %0, i32 0, i32 2
  store i32* null, i1** %pX, align 8
  store i32* null, i1** %rX, align 8
  store i1* %X, i1** %pX, align 8
  store i1* %X, i1** %rX, align 8
  %deref = load i1*, i1** %pX, align 8
  %load_tmpVar = load i1, i1* %deref, align 1
  store i1 %load_tmpVar, i1* %X, align 1
  %deref1 = load i1*, i1** %rX, align 8
  %load_tmpVar2 = load i1, i1* %deref1, align 1
  store i1 %load_tmpVar2, i1* %X, align 1
  %deref3 = load i1*, i1** %pX, align 8
  %load_X = load i1, i1* %X, align 1
  store i1 %load_X, i1* %deref3, align 1
  %deref4 = load i1*, i1** %rX, align 8
  %load_X5 = load i1, i1* %X, align 1
  store i1 %load_X5, i1* %deref4, align 1
  ret void
}
"#;

    assert_eq!(result, expected);
}

#[test]
fn complex_pointers() {
    let result = codegen(
        "
        PROGRAM prg 
        VAR
            X : INT;
            arrX : ARRAY[1..10] OF INT;
            arrrX : ARRAY[1..10] OF REF_TO INT;
            rarrX : REF_TO ARRAY[1..10] OF INT;
        END_VAR

        //Assign address
        arrX[1] := X;
        arrrX[2] := &arrX[3];
        rarrX := &arrX;

        //Read from pointer 
        X := arrrX[4]^;
        X := rarrX^[5];

        //Write in pointer 
        arrrX[6]^ := X;
        rarrX^[7] := arrrX[8]^;
            
        END_PROGRAM
        ",
    );

    let expected = r#"; ModuleID = 'main'
source_filename = "main"

%prg_interface = type { i16, [10 x i16], [10 x i16*], [10 x i16]* }

@prg_instance = global %prg_interface zeroinitializer

define void @prg(%prg_interface* %0) {
entry:
  %X = getelementptr inbounds %prg_interface, %prg_interface* %0, i32 0, i32 0
  %arrX = getelementptr inbounds %prg_interface, %prg_interface* %0, i32 0, i32 1
  %arrrX = getelementptr inbounds %prg_interface, %prg_interface* %0, i32 0, i32 2
  %rarrX = getelementptr inbounds %prg_interface, %prg_interface* %0, i32 0, i32 3
  %tmpVar = getelementptr inbounds [10 x i16], [10 x i16]* %arrX, i32 0, i32 0
  %load_X = load i16, i16* %X, align 2
  store i16 %load_X, i16* %tmpVar, align 2
  %tmpVar1 = getelementptr inbounds [10 x i16*], [10 x i16*]* %arrrX, i32 0, i32 1
  %tmpVar2 = getelementptr inbounds [10 x i16], [10 x i16]* %arrX, i32 0, i32 2
  store i16* %tmpVar2, i16** %tmpVar1, align 8
  store [10 x i16]* %arrX, [10 x i16]** %rarrX, align 8
  %tmpVar3 = getelementptr inbounds [10 x i16*], [10 x i16*]* %arrrX, i32 0, i32 3
  %deref = load i16*, i16** %tmpVar3, align 8
  %load_tmpVar = load i16, i16* %deref, align 2
  store i16 %load_tmpVar, i16* %X, align 2
  %deref4 = load [10 x i16]*, [10 x i16]** %rarrX, align 8
  %tmpVar5 = getelementptr inbounds [10 x i16], [10 x i16]* %deref4, i32 0, i32 4
  %load_tmpVar6 = load i16, i16* %tmpVar5, align 2
  store i16 %load_tmpVar6, i16* %X, align 2
  %tmpVar7 = getelementptr inbounds [10 x i16*], [10 x i16*]* %arrrX, i32 0, i32 5
  %deref8 = load i16*, i16** %tmpVar7, align 8
  %load_X9 = load i16, i16* %X, align 2
  store i16 %load_X9, i16* %deref8, align 2
  %deref10 = load [10 x i16]*, [10 x i16]** %rarrX, align 8
  %tmpVar11 = getelementptr inbounds [10 x i16], [10 x i16]* %deref10, i32 0, i32 6
  %tmpVar12 = getelementptr inbounds [10 x i16*], [10 x i16*]* %arrrX, i32 0, i32 7
  %deref13 = load i16*, i16** %tmpVar12, align 8
  %load_tmpVar14 = load i16, i16* %deref13, align 2
  store i16 %load_tmpVar14, i16* %tmpVar11, align 2
  ret void
}
"#;
    assert_eq!(result, expected);
}

#[test]
fn pointer_and_array_access_to_in_out() {
    let result = codegen(
        "
        FUNCTION main : INT 
        VAR_IN_OUT
            a : REF_TO INT;
            b : ARRAY[0..1] OF INT;
        END_VAR
        VAR
            c : INT;
        END_VAR
        c := a^;
        c := b[0];
        END_PROGRAM
        ",
    );

    insta::assert_snapshot!(result)
}

#[test]
fn program_with_var_out_called_mixed_in_program() {
    let result = codegen(
        "
        PROGRAM foo 
        VAR_INPUT
          bar : DINT;
        END_VAR
        VAR_OUTPUT
          buz : BOOL;
        END_VAR
        END_PROGRAM

        PROGRAM prg 
        VAR
            baz : BOOL;
        END_VAR
          foo(buz => baz, bar := 2);
        END_PROGRAM
        ",
    );

    let expected = r#"; ModuleID = 'main'
source_filename = "main"

%foo_interface = type { i32, i1 }
%prg_interface = type { i1 }

@foo_instance = global %foo_interface zeroinitializer
@prg_instance = global %prg_interface zeroinitializer

define void @foo(%foo_interface* %0) {
entry:
  %bar = getelementptr inbounds %foo_interface, %foo_interface* %0, i32 0, i32 0
  %buz = getelementptr inbounds %foo_interface, %foo_interface* %0, i32 0, i32 1
  ret void
}

define void @prg(%prg_interface* %0) {
entry:
  %baz = getelementptr inbounds %prg_interface, %prg_interface* %0, i32 0, i32 0
  br label %input

input:                                            ; preds = %entry
  store i32 2, i32* getelementptr inbounds (%foo_interface, %foo_interface* @foo_instance, i32 0, i32 0), align 4
  br label %call

call:                                             ; preds = %input
  call void @foo(%foo_interface* @foo_instance)
  br label %output

output:                                           ; preds = %call
  %buz = load i1, i1* getelementptr inbounds (%foo_interface, %foo_interface* @foo_instance, i32 0, i32 1), align 1
  store i1 %buz, i1* %baz, align 1
  br label %continue

continue:                                         ; preds = %output
  ret void
}
"#;

    assert_eq!(result, expected);
}

#[test]
fn program_called_before_decalaration() {
    codegen(
        "
        PROGRAM foo 
          bar();
        END_PROGRAM

        PROGRAM bar 
        END_PROGRAM
        ",
    );
    //Expecting no errors
}

#[test]
fn function_called_before_decalaration() {
    codegen(
        "
        FUNCTION foo : INT
          foo := bar();
        END_FUNCTION

        FUNCTION bar : INT
            bar := 7;
        END_FUNCTION
        ",
    );
    //Expecting no errors
}

#[test]
fn function_called_when_shadowed() {
    let result = codegen(
        "
        FUNCTION foo : DINT
        foo := 1;
        END_FUNCTION

        PROGRAM prg 
        VAR
            froo : DINT;
        END_VAR
        froo := foo();  //the original test was foo := foo() which cannot work!!!
                        // imagine prg.foo was a FB which can be called.
        END_PROGRAM
        ",
    );

    let expected = r#"; ModuleID = 'main'
source_filename = "main"

%prg_interface = type { i32 }
%foo_interface = type {}

@prg_instance = global %prg_interface zeroinitializer

define i32 @foo(%foo_interface* %0) {
entry:
  %foo = alloca i32, align 4
  store i32 1, i32* %foo, align 4
  %foo_ret = load i32, i32* %foo, align 4
  ret i32 %foo_ret
}

define void @prg(%prg_interface* %0) {
entry:
  %froo = getelementptr inbounds %prg_interface, %prg_interface* %0, i32 0, i32 0
  %foo_instance = alloca %foo_interface, align 8
  br label %input

input:                                            ; preds = %entry
  br label %call

call:                                             ; preds = %input
  %call1 = call i32 @foo(%foo_interface* %foo_instance)
  br label %output

output:                                           ; preds = %call
  br label %continue

continue:                                         ; preds = %output
  store i32 %call1, i32* %froo, align 4
  ret void
}
"#;

    assert_eq!(result, expected);
}

#[test]
fn function_block_instance_call() {
    let result = codegen(
        "
        FUNCTION_BLOCK foo
          VAR_INPUT
            x, y : INT;
          END_VAR
        END_FUNCTION_BLOCK

        PROGRAM prg 
        VAR
            fb_inst : foo;
        END_VAR
        fb_inst();
        END_PROGRAM
        ",
    );
<<<<<<< HEAD
    insta::assert_snapshot!(result);
=======

    let expected = r#"; ModuleID = 'main'
source_filename = "main"

%foo_interface = type {}
%prg_interface = type { %foo_interface }

@foo__init = global %foo_interface zeroinitializer
@prg_instance = global %prg_interface zeroinitializer

define void @foo(%foo_interface* %0) {
entry:
  ret void
}

define void @prg(%prg_interface* %0) {
entry:
  %fb_inst = getelementptr inbounds %prg_interface, %prg_interface* %0, i32 0, i32 0
  br label %input

input:                                            ; preds = %entry
  br label %call

call:                                             ; preds = %input
  call void @foo(%foo_interface* %fb_inst)
  br label %output

output:                                           ; preds = %call
  br label %continue

continue:                                         ; preds = %output
  ret void
}
"#;

    assert_eq!(result, expected);
>>>>>>> b90ab935
}

#[test]
fn function_block_qualified_instance_call() {
    let result = codegen(
        "
        FUNCTION_BLOCK foo
        VAR
          bar_inst : bar;
        END_VAR
        END_FUNCTION_BLOCK

        FUNCTION_BLOCK bar
        END_FUNCTION_BLOCK

        PROGRAM prg
        VAR
          foo_inst : foo;
        END_VAR
          foo_inst.bar_inst();
        END_PROGRAM
      ",
    );

    let expected = r#"; ModuleID = 'main'
source_filename = "main"

%foo_interface = type { %bar_interface }
%bar_interface = type {}
%prg_interface = type { %foo_interface }

@foo__init = global %foo_interface zeroinitializer
@bar__init = global %bar_interface zeroinitializer
@prg_instance = global %prg_interface zeroinitializer

define void @foo(%foo_interface* %0) {
entry:
  %bar_inst = getelementptr inbounds %foo_interface, %foo_interface* %0, i32 0, i32 0
  ret void
}

define void @bar(%bar_interface* %0) {
entry:
  ret void
}

define void @prg(%prg_interface* %0) {
entry:
  %foo_inst = getelementptr inbounds %prg_interface, %prg_interface* %0, i32 0, i32 0
  %bar_inst = getelementptr inbounds %foo_interface, %foo_interface* %foo_inst, i32 0, i32 0
  br label %input

input:                                            ; preds = %entry
  br label %call

call:                                             ; preds = %input
  call void @bar(%bar_interface* %bar_inst)
  br label %output

output:                                           ; preds = %call
  br label %continue

continue:                                         ; preds = %output
  ret void
}
"#;

    assert_eq!(result, expected);
}

#[test]
fn reference_qualified_name() {
    let result = codegen(
        "
        FUNCTION_BLOCK fb
        VAR_INPUT
          x :DINT;
        END_VAR
        END_FUNCTION_BLOCK
        PROGRAM foo
        VAR_INPUT
            x : DINT;
            y : DINT;
            baz : fb;
        END_VAR
        END_PROGRAM
        PROGRAM prg 
        VAR
            x : DINT;
        END_VAR
            x := foo.x;
            x := foo.y;
            x := foo.baz.x;    
        END_PROGRAM
        ",
    );

    let expected = r#"; ModuleID = 'main'
source_filename = "main"

%fb_interface = type { i32 }
%foo_interface = type { i32, i32, %fb_interface }
%prg_interface = type { i32 }

@fb__init = global %fb_interface zeroinitializer
@foo_instance = global %foo_interface zeroinitializer
@prg_instance = global %prg_interface zeroinitializer

define void @fb(%fb_interface* %0) {
entry:
  %x = getelementptr inbounds %fb_interface, %fb_interface* %0, i32 0, i32 0
  ret void
}

define void @foo(%foo_interface* %0) {
entry:
  %x = getelementptr inbounds %foo_interface, %foo_interface* %0, i32 0, i32 0
  %y = getelementptr inbounds %foo_interface, %foo_interface* %0, i32 0, i32 1
  %baz = getelementptr inbounds %foo_interface, %foo_interface* %0, i32 0, i32 2
  ret void
}

define void @prg(%prg_interface* %0) {
entry:
  %x = getelementptr inbounds %prg_interface, %prg_interface* %0, i32 0, i32 0
  %load_ = load i32, i32* getelementptr inbounds (%foo_interface, %foo_interface* @foo_instance, i32 0, i32 0), align 4
  store i32 %load_, i32* %x, align 4
  %load_1 = load i32, i32* getelementptr inbounds (%foo_interface, %foo_interface* @foo_instance, i32 0, i32 1), align 4
  store i32 %load_1, i32* %x, align 4
  %load_2 = load i32, i32* getelementptr inbounds (%foo_interface, %foo_interface* @foo_instance, i32 0, i32 2, i32 0), align 4
  store i32 %load_2, i32* %x, align 4
  ret void
}
"#;

    assert_eq!(result, expected);
}

#[test]
fn structs_are_generated() {
    let result = codegen(
        "
        TYPE MyStruct: STRUCT
          a: DINT;
          b: INT;
        END_STRUCT
        END_TYPE

        VAR_GLOBAL
          x : MyStruct;
          y : STRUCT
            a : BYTE;
            b : BYTE;
          END_STRUCT;
        END_VAR
        ",
    );

    insta::assert_snapshot!(result);
}

#[test]
fn arrays_are_generated() {
    let result = codegen(
        "
        TYPE MyArray: ARRAY[0..9] OF INT; END_TYPE

        VAR_GLOBAL
          x : MyArray;
          y : ARRAY[0..5] OF REAL;
        END_VAR
        ",
    );

    insta::assert_snapshot!(result);
}

#[test]
fn arrays_with_global_const_size_are_generated() {
    let result = codegen(
        "
        VAR_GLOBAL CONSTANT
          THREE : INT := 3; 
          ZERO  : INT := 0;
          LEN   : INT := THREE * THREE;
        END_VAR

        TYPE MyArray: ARRAY[ZERO..LEN] OF INT; END_TYPE

        VAR_GLOBAL
          x : MyArray;
          y : ARRAY[ZERO .. LEN+1] OF DINT;
          z : ARRAY[-LEN .. THREE * THREE] OF BYTE;
          zz : ARRAY[-LEN .. ZERO, ZERO .. LEN] OF BYTE;
          zzz : ARRAY[-LEN .. ZERO] OF ARRAY[2 .. LEN] OF BYTE;
        END_VAR
        ",
    );

    insta::assert_snapshot!(result);
}

#[test]
fn structs_members_can_be_referenced() {
    let result = codegen(
        "
        TYPE MyStruct: STRUCT
          a: DINT;
          b: DINT;
        END_STRUCT
        END_TYPE

        PROGRAM MainProg 
        VAR
          Cord: MyStruct; 
        END_VAR
          Cord.a := 0;
        END_PROGRAM
        ",
    );

    let expected = r#"; ModuleID = 'main'
source_filename = "main"

%MyStruct = type { i32, i32 }
%MainProg_interface = type { %MyStruct }

@MyStruct__init = global %MyStruct zeroinitializer
@MainProg_instance = global %MainProg_interface zeroinitializer

define void @MainProg(%MainProg_interface* %0) {
entry:
  %Cord = getelementptr inbounds %MainProg_interface, %MainProg_interface* %0, i32 0, i32 0
  %a = getelementptr inbounds %MyStruct, %MyStruct* %Cord, i32 0, i32 0
  store i32 0, i32* %a, align 4
  ret void
}
"#;

    assert_eq!(result, expected);
}

#[test]
fn enums_are_generated() {
    let result = codegen(
        "
        TYPE MyEnum: (red, yellow, green);
        END_TYPE

        VAR_GLOBAL
          x : MyEnum;
        END_VAR
        ",
    );

    let expected = r#"; ModuleID = 'main'
source_filename = "main"

@x = global i32 0
@red = global i32 0
@yellow = global i32 1
@green = global i32 2
"#;

    assert_eq!(result, expected);
}

#[test]
fn typed_enums_are_generated() {
    let result = codegen(
        "
        TYPE MyEnum: BYTE(red, yellow, green);
        END_TYPE

        TYPE MyEnum2: UINT(red, yellow, green);
        END_TYPE
        
        TYPE MyEnum3: DINT(red, yellow, green);
        END_TYPE

        VAR_GLOBAL
          x : MyEnum;
          y : MyEnum2;
          z : MyEnum3;
        END_VAR
        ",
    );

    insta::assert_snapshot!(result);
}

#[test]
fn typed_enums_with_initializers_are_generated() {
    let result = codegen(
        "
        TYPE MyEnum: BYTE(red := 1, yellow := 2, green := 3);
        END_TYPE

        TYPE MyEnum2: UINT(red := 10, yellow := 11, green := 12);
        END_TYPE
        
        TYPE MyEnum3: DINT(red := 22, yellow := 33, green := 44);
        END_TYPE

        VAR_GLOBAL
          x : MyEnum;
          y : MyEnum2;
          z : MyEnum3;
        END_VAR
        ",
    );

    insta::assert_snapshot!(result);
}

#[test]
fn typed_enums_with_partly_initializers_are_generated() {
    let result = codegen(
        "
        VAR_GLOBAL CONSTANT
          twenty : INT := 20;
        END_VAR

        TYPE MyEnum: BYTE(red := 7, yellow, green);
        END_TYPE

        TYPE MyEnum: BYTE(a,b,c:=7,d,e,f:=twenty,g);
        END_TYPE

        VAR_GLOBAL
          x : MyEnum;
        END_VAR
        ",
    );

    insta::assert_snapshot!(result);
}

#[test]
fn enums_custom_type_are_generated() {
    let result = codegen(
        "
    TYPE TrafficLight:
        (White, Red, Yellow, Green);
    END_TYPE

    PROGRAM main
    VAR
        tf1 : TrafficLight;        
    END_VAR
    END_PROGRAM
        ",
    );

    let expected = r#"; ModuleID = 'main'
source_filename = "main"

%main_interface = type { i32 }

@main_instance = global %main_interface zeroinitializer
@White = global i32 0
@Red = global i32 1
@Yellow = global i32 2
@Green = global i32 3

define void @main(%main_interface* %0) {
entry:
  %tf1 = getelementptr inbounds %main_interface, %main_interface* %0, i32 0, i32 0
  ret void
}
"#;

    assert_eq!(result, expected);
}

#[test]
fn enum_members_can_be_used_in_asignments() {
    let result = codegen(
        "
      TYPE MyEnum: (red, yellow, green);
      END_TYPE

      PROGRAM main
      VAR
        color : MyEnum;
      END_VAR
      color := red;
      color := yellow;
      color := green;
      END_PROGRAM
      ",
    );

    let expected = r#"; ModuleID = 'main'
source_filename = "main"

%main_interface = type { i32 }

@main_instance = global %main_interface zeroinitializer
@red = global i32 0
@yellow = global i32 1
@green = global i32 2

define void @main(%main_interface* %0) {
entry:
  %color = getelementptr inbounds %main_interface, %main_interface* %0, i32 0, i32 0
  %load_red = load i32, i32* @red, align 4
  store i32 %load_red, i32* %color, align 4
  %load_yellow = load i32, i32* @yellow, align 4
  store i32 %load_yellow, i32* %color, align 4
  %load_green = load i32, i32* @green, align 4
  store i32 %load_green, i32* %color, align 4
  ret void
}
"#;

    assert_eq!(result, expected);
}

#[test]
fn inline_structs_are_generated() {
    let result = codegen(
        "
        
        VAR_GLOBAL
         x: STRUCT
              a: DINT;
              b: DINT;
            END_STRUCT
        END_VAR
        ",
    );

    let expected = r#"; ModuleID = 'main'
source_filename = "main"

%__global_x = type { i32, i32 }

@__global_x__init = global %__global_x zeroinitializer
@x = global %__global_x zeroinitializer
"#;

    assert_eq!(result, expected);
}

#[test]
fn accessing_nested_structs() {
    let result = codegen(
        "
        TYPE InnerStruct:
        STRUCT 
          inner1 : INT;
          inner2 : INT;
        END_STRUCT
        END_TYPE
        
        TYPE OuterStruct:
        STRUCT 
          out1 : InnerStruct;
          out2 : InnerStruct;
        END_STRUCT
        END_TYPE
        
        PROGRAM Main
        VAR
          m : OuterStruct;
        END_VAR

          m.out1.inner1 := 3;
          m.out2.inner2 := 7;
        END_PROGRAM
        ",
    );

    let expected = r#"; ModuleID = 'main'
source_filename = "main"

%InnerStruct = type { i16, i16 }
%OuterStruct = type { %InnerStruct, %InnerStruct }
%Main_interface = type { %OuterStruct }

@InnerStruct__init = global %InnerStruct zeroinitializer
@OuterStruct__init = global %OuterStruct zeroinitializer
@Main_instance = global %Main_interface zeroinitializer

define void @Main(%Main_interface* %0) {
entry:
  %m = getelementptr inbounds %Main_interface, %Main_interface* %0, i32 0, i32 0
  %out1 = getelementptr inbounds %OuterStruct, %OuterStruct* %m, i32 0, i32 0
  %inner1 = getelementptr inbounds %InnerStruct, %InnerStruct* %out1, i32 0, i32 0
  store i16 3, i16* %inner1, align 2
  %out2 = getelementptr inbounds %OuterStruct, %OuterStruct* %m, i32 0, i32 1
  %inner2 = getelementptr inbounds %InnerStruct, %InnerStruct* %out2, i32 0, i32 1
  store i16 7, i16* %inner2, align 2
  ret void
}
"#;

    assert_eq!(result, expected);
}

#[test]
fn inline_enums_are_generated() {
    let result = codegen(
        "
        VAR_GLOBAL
          x : (red, yellow, green);
        END_VAR
        ",
    );

    let expected = r#"; ModuleID = 'main'
source_filename = "main"

@x = global i32 0
@red = global i32 0
@yellow = global i32 1
@green = global i32 2
"#;

    assert_eq!(result, expected);
}

#[test]
fn basic_datatypes_generated() {
    let result = codegen(
        "
        VAR_GLOBAL
            bool_1   : BOOL;
            byte_2   : BYTE;
            sint_3   : SINT;
            usint_4  : USINT;
            word_5   : WORD;
            int_6    : INT;
            uint_7   : UINT;
            dword_8  : DWORD;
            dint_9   : DINT;
            udint_10 : UDINT;
            lword_11 : LWORD;
            lint_12  : LINT;
            ulint_13 : ULINT;
        END_VAR
        ",
    );
    let expected = r#"; ModuleID = 'main'
source_filename = "main"

@bool_1 = global i1 false
@byte_2 = global i8 0
@sint_3 = global i8 0
@usint_4 = global i8 0
@word_5 = global i16 0
@int_6 = global i16 0
@uint_7 = global i16 0
@dword_8 = global i32 0
@dint_9 = global i32 0
@udint_10 = global i32 0
@lword_11 = global i64 0
@lint_12 = global i64 0
@ulint_13 = global i64 0
"#;

    assert_eq!(result, expected);
}

#[test]
fn array_of_int_type_generated() {
    let result = codegen(
        "
        PROGRAM prg 
            VAR
                x : ARRAY[0..10] OF INT;
            END_VAR
        END_PROGRAM
        ",
    );

    let expected = generate_program_boiler_plate(
        "prg",
        &[("[11 x i16]", "x")],
        "void",
        "",
        "",
        r#"ret void
"#,
    );
    assert_eq!(result, expected);
}

#[test]
fn array_of_cast_int_type_generated() {
    let result = codegen(
        "
        PROGRAM prg 
            VAR
                x : ARRAY[0..INT#16#A] OF INT;
            END_VAR
        END_PROGRAM
        ",
    );

    let expected = generate_program_boiler_plate(
        "prg",
        &[("[11 x i16]", "x")],
        "void",
        "",
        "",
        r#"ret void
"#,
    );
    assert_eq!(result, expected);
}

#[test]
fn array_of_int_type_used() {
    let result = codegen(
        "
        PROGRAM prg 
            VAR
                x : ARRAY[0..3] OF DINT;
            END_VAR
            x[1] := 3;
            x[2] := x[3] + 3;
        END_PROGRAM
        ",
    );

    let expected = generate_program_boiler_plate(
        "prg",
        &[("[4 x i32]", "x")],
        "void",
        "",
        "",
        r#"%tmpVar = getelementptr inbounds [4 x i32], [4 x i32]* %x, i32 0, i32 1
  store i32 3, i32* %tmpVar, align 4
  %tmpVar1 = getelementptr inbounds [4 x i32], [4 x i32]* %x, i32 0, i32 2
  %tmpVar2 = getelementptr inbounds [4 x i32], [4 x i32]* %x, i32 0, i32 3
  %load_tmpVar = load i32, i32* %tmpVar2, align 4
  %tmpVar3 = add i32 %load_tmpVar, 3
  store i32 %tmpVar3, i32* %tmpVar1, align 4
  ret void
"#,
    );
    assert_eq!(result, expected);
}

#[test]
fn array_of_int_non_zero_type_generated() {
    let result = codegen(
        "
        PROGRAM prg 
            VAR
                x : ARRAY[10..20] OF INT;
            END_VAR
        END_PROGRAM
        ",
    );

    let expected = generate_program_boiler_plate(
        "prg",
        &[("[11 x i16]", "x")],
        "void",
        "",
        "",
        r#"ret void
"#,
    );
    assert_eq!(result, expected);
}

#[test]
fn array_of_int_type_with_non_zero_start_used() {
    let result = codegen(
        "
        PROGRAM prg 
            VAR
                x : ARRAY[1..3] OF DINT;
            END_VAR
            x[1] := 3;
            x[2] := x[3] + 3;
        END_PROGRAM
        ",
    );

    let expected = generate_program_boiler_plate(
        "prg",
        &[("[3 x i32]", "x")],
        "void",
        "",
        "",
        r#"%tmpVar = getelementptr inbounds [3 x i32], [3 x i32]* %x, i32 0, i32 0
  store i32 3, i32* %tmpVar, align 4
  %tmpVar1 = getelementptr inbounds [3 x i32], [3 x i32]* %x, i32 0, i32 1
  %tmpVar2 = getelementptr inbounds [3 x i32], [3 x i32]* %x, i32 0, i32 2
  %load_tmpVar = load i32, i32* %tmpVar2, align 4
  %tmpVar3 = add i32 %load_tmpVar, 3
  store i32 %tmpVar3, i32* %tmpVar1, align 4
  ret void
"#,
    );
    assert_eq!(result, expected);
}

#[test]
fn array_of_int_non_zero_negative_type_generated() {
    let result = codegen(
        "
        PROGRAM prg 
            VAR
                x : ARRAY[-10..20] OF INT;
            END_VAR
        END_PROGRAM
        ",
    );

    let expected = generate_program_boiler_plate(
        "prg",
        &[("[31 x i16]", "x")],
        "void",
        "",
        "",
        r#"ret void
"#,
    );
    assert_eq!(result, expected);
}

#[test]
fn array_of_int_type_with_non_zero_negative_start_used() {
    let result = codegen(
        "
        PROGRAM prg 
            VAR
                x : ARRAY[-2..3] OF DINT;
            END_VAR
            x[-1] := 3;
            x[2] := x[3] + 3;
        END_PROGRAM
        ",
    );

    let expected = generate_program_boiler_plate(
        "prg",
        &[("[6 x i32]", "x")],
        "void",
        "",
        "",
        r#"%tmpVar = getelementptr inbounds [6 x i32], [6 x i32]* %x, i32 0, i32 1
  store i32 3, i32* %tmpVar, align 4
  %tmpVar1 = getelementptr inbounds [6 x i32], [6 x i32]* %x, i32 0, i32 4
  %tmpVar2 = getelementptr inbounds [6 x i32], [6 x i32]* %x, i32 0, i32 5
  %load_tmpVar = load i32, i32* %tmpVar2, align 4
  %tmpVar3 = add i32 %load_tmpVar, 3
  store i32 %tmpVar3, i32* %tmpVar1, align 4
  ret void
"#,
    );
    assert_eq!(result, expected);
}

#[test]
fn multidim_array_declaration() {
    let result = codegen(
        "
        PROGRAM prg 
            VAR
                x : ARRAY[0..1, 2..4] OF INT;
            END_VAR
        END_PROGRAM
        ",
    );

    let expected = generate_program_boiler_plate(
        "prg",
        &[("[2 x [3 x i16]]", "x")],
        "void",
        "",
        "",
        r#"ret void
"#,
    );
    assert_eq!(result, expected);
}

#[test]
fn multidim_array_access() {
    let result = codegen(
        "
        PROGRAM prg 
            VAR
                x : ARRAY[0..3, 1..2] OF DINT;
            END_VAR
            x[2, 1] := 3;
            x[3, 2] := x[1, 2] + 3;
        END_PROGRAM
        ",
    );

    let expected = generate_program_boiler_plate(
        "prg",
        &[("[4 x [2 x i32]]", "x")],
        "void",
        "",
        "",
        r#"%tmpVar = getelementptr inbounds [4 x [2 x i32]], [4 x [2 x i32]]* %x, i32 0, i32 2, i32 0
  store i32 3, i32* %tmpVar, align 4
  %tmpVar1 = getelementptr inbounds [4 x [2 x i32]], [4 x [2 x i32]]* %x, i32 0, i32 3, i32 1
  %tmpVar2 = getelementptr inbounds [4 x [2 x i32]], [4 x [2 x i32]]* %x, i32 0, i32 1, i32 1
  %load_tmpVar = load i32, i32* %tmpVar2, align 4
  %tmpVar3 = add i32 %load_tmpVar, 3
  store i32 %tmpVar3, i32* %tmpVar1, align 4
  ret void
"#,
    );
    assert_eq!(result, expected);
}

#[test]
fn nested_array_declaration() {
    let result = codegen(
        "
        PROGRAM prg 
            VAR
                x : ARRAY[2..4] OF ARRAY[0..1] OF INT;
            END_VAR
        END_PROGRAM
        ",
    );

    let expected = generate_program_boiler_plate(
        "prg",
        &[("[3 x [2 x i16]]", "x")],
        "void",
        "",
        "",
        r#"ret void
"#,
    );
    assert_eq!(result, expected);
}

#[test]
fn nested_array_access() {
    let result = codegen(
        "
        PROGRAM prg 
            VAR
                x : ARRAY[0..3] OF ARRAY[1..2] OF DINT;
            END_VAR
            x[2][1] := 3;
            x[3][2] := x[1][2] + 3;
        END_PROGRAM
        ",
    );

    let expected = generate_program_boiler_plate(
        "prg",
        &[("[4 x [2 x i32]]", "x")],
        "void",
        "",
        "",
        r#"%tmpVar = getelementptr inbounds [4 x [2 x i32]], [4 x [2 x i32]]* %x, i32 0, i32 2
  %tmpVar1 = getelementptr inbounds [2 x i32], [2 x i32]* %tmpVar, i32 0, i32 0
  store i32 3, i32* %tmpVar1, align 4
  %tmpVar2 = getelementptr inbounds [4 x [2 x i32]], [4 x [2 x i32]]* %x, i32 0, i32 3
  %tmpVar3 = getelementptr inbounds [2 x i32], [2 x i32]* %tmpVar2, i32 0, i32 1
  %tmpVar4 = getelementptr inbounds [4 x [2 x i32]], [4 x [2 x i32]]* %x, i32 0, i32 1
  %tmpVar5 = getelementptr inbounds [2 x i32], [2 x i32]* %tmpVar4, i32 0, i32 1
  %load_tmpVar = load i32, i32* %tmpVar5, align 4
  %tmpVar6 = add i32 %load_tmpVar, 3
  store i32 %tmpVar6, i32* %tmpVar3, align 4
  ret void
"#,
    );
    assert_eq!(result, expected);
}

#[test]
fn returning_early_in_function() {
    let result = codegen(
        "
        FUNCTION smaller_than_ten: INT
          VAR_INPUT n : SINT; END_VAR
          IF n < 10 THEN
                  RETURN;
          END_IF;
        END_FUNCTION
        ",
    );

    let expected = r#"; ModuleID = 'main'
source_filename = "main"

%smaller_than_ten_interface = type { i8 }

define i16 @smaller_than_ten(%smaller_than_ten_interface* %0) {
entry:
  %n = getelementptr inbounds %smaller_than_ten_interface, %smaller_than_ten_interface* %0, i32 0, i32 0
  %smaller_than_ten = alloca i16, align 2
  %load_n = load i8, i8* %n, align 1
  %1 = sext i8 %load_n to i32
  %tmpVar = icmp slt i32 %1, 10
  br i1 %tmpVar, label %condition_body, label %continue

condition_body:                                   ; preds = %entry
  %smaller_than_ten_ret = load i16, i16* %smaller_than_ten, align 2
  ret i16 %smaller_than_ten_ret

buffer_block:                                     ; No predecessors!
  br label %continue

continue:                                         ; preds = %buffer_block, %entry
  %smaller_than_ten_ret1 = load i16, i16* %smaller_than_ten, align 2
  ret i16 %smaller_than_ten_ret1
}
"#;

    assert_eq!(result, expected);
}

#[test]
fn returning_early_in_function_block() {
    let result = codegen(
        "
        FUNCTION_BLOCK abcdef
          VAR_INPUT n : SINT; END_VAR
          IF n < 10 THEN
                  RETURN;
          END_IF;
        END_FUNCTION_BLOCK
        ",
    );

    let expected = r#"; ModuleID = 'main'
source_filename = "main"

%abcdef_interface = type { i8 }

@abcdef__init = global %abcdef_interface zeroinitializer

define void @abcdef(%abcdef_interface* %0) {
entry:
  %n = getelementptr inbounds %abcdef_interface, %abcdef_interface* %0, i32 0, i32 0
  %load_n = load i8, i8* %n, align 1
  %1 = sext i8 %load_n to i32
  %tmpVar = icmp slt i32 %1, 10
  br i1 %tmpVar, label %condition_body, label %continue

condition_body:                                   ; preds = %entry
  ret void

buffer_block:                                     ; No predecessors!
  br label %continue

continue:                                         ; preds = %buffer_block, %entry
  ret void
}
"#;

    assert_eq!(result, expected);
}

#[test]
fn accessing_nested_array_in_struct() {
    let result = codegen(
        "
        TYPE MyStruct:
        STRUCT 
          field1 : ARRAY[0..4] OF INT;
        END_STRUCT
        END_TYPE
        
        PROGRAM Main
        VAR
          m : MyStruct;
        END_VAR

          m.field1[3] := 7;
        END_PROGRAM
        ",
    );

    let expected = r#"; ModuleID = 'main'
source_filename = "main"

%MyStruct = type { [5 x i16] }
%Main_interface = type { %MyStruct }

@MyStruct__init = global %MyStruct zeroinitializer
@Main_instance = global %Main_interface zeroinitializer

define void @Main(%Main_interface* %0) {
entry:
  %m = getelementptr inbounds %Main_interface, %Main_interface* %0, i32 0, i32 0
  %field1 = getelementptr inbounds %MyStruct, %MyStruct* %m, i32 0, i32 0
  %tmpVar = getelementptr inbounds [5 x i16], [5 x i16]* %field1, i32 0, i32 3
  store i16 7, i16* %tmpVar, align 2
  ret void
}
"#;

    assert_eq!(result, expected);
}

#[test]
fn sub_range_type_calls_check_function_missing() {
    let source = "
            TYPE MyInt: INT(0..100); END_TYPE

            FUNCTION Check_XX_RangeSigned : INT
            VAR_INPUT
              value : INT;
              lower : INT;
              upper : INT;
            END_VAR
            Check_XX_RangeSigned := value;
            END_FUNCTION
  
            PROGRAM Main
            VAR
              x : MyInt;
            END_VAR 

            x := 7;
            END_PROGRAM
           ";
    let result = codegen(source);

    // we expect a normal assignemnt, no check-function call
    let expected = r#"; ModuleID = 'main'
source_filename = "main"

%Main_interface = type { i16 }
%Check_XX_RangeSigned_interface = type { i16, i16, i16 }

@Main_instance = global %Main_interface zeroinitializer

define i16 @Check_XX_RangeSigned(%Check_XX_RangeSigned_interface* %0) {
entry:
  %value = getelementptr inbounds %Check_XX_RangeSigned_interface, %Check_XX_RangeSigned_interface* %0, i32 0, i32 0
  %lower = getelementptr inbounds %Check_XX_RangeSigned_interface, %Check_XX_RangeSigned_interface* %0, i32 0, i32 1
  %upper = getelementptr inbounds %Check_XX_RangeSigned_interface, %Check_XX_RangeSigned_interface* %0, i32 0, i32 2
  %Check_XX_RangeSigned = alloca i16, align 2
  %load_value = load i16, i16* %value, align 2
  store i16 %load_value, i16* %Check_XX_RangeSigned, align 2
  %Check_XX_RangeSigned_ret = load i16, i16* %Check_XX_RangeSigned, align 2
  ret i16 %Check_XX_RangeSigned_ret
}

define void @Main(%Main_interface* %0) {
entry:
  %x = getelementptr inbounds %Main_interface, %Main_interface* %0, i32 0, i32 0
  store i16 7, i16* %x, align 2
  ret void
}
"#;
    assert_eq!(expected, result);
}

#[test]
fn sub_range_type_calls_check_function_on_assigment() {
    let source = "
            TYPE MyInt: INT(0..100); END_TYPE

            FUNCTION CheckRangeSigned : INT
            VAR_INPUT
              value : INT;
              lower : INT;
              upper : INT;
            END_VAR
            CheckRangeSigned := value;
            END_FUNCTION
  
            PROGRAM Main
            VAR
              x : MyInt;
            END_VAR 

            x := 7;
            END_PROGRAM
           ";
    let result = codegen(source);

    // we expect no simple assigment, but we expect somehting like x:= CheckRangeSigned(7);
    let expected = r#"; ModuleID = 'main'
source_filename = "main"

%Main_interface = type { i16 }
%CheckRangeSigned_interface = type { i16, i16, i16 }

@Main_instance = global %Main_interface zeroinitializer

define i16 @CheckRangeSigned(%CheckRangeSigned_interface* %0) {
entry:
  %value = getelementptr inbounds %CheckRangeSigned_interface, %CheckRangeSigned_interface* %0, i32 0, i32 0
  %lower = getelementptr inbounds %CheckRangeSigned_interface, %CheckRangeSigned_interface* %0, i32 0, i32 1
  %upper = getelementptr inbounds %CheckRangeSigned_interface, %CheckRangeSigned_interface* %0, i32 0, i32 2
  %CheckRangeSigned = alloca i16, align 2
  %load_value = load i16, i16* %value, align 2
  store i16 %load_value, i16* %CheckRangeSigned, align 2
  %CheckRangeSigned_ret = load i16, i16* %CheckRangeSigned, align 2
  ret i16 %CheckRangeSigned_ret
}

define void @Main(%Main_interface* %0) {
entry:
  %x = getelementptr inbounds %Main_interface, %Main_interface* %0, i32 0, i32 0
  %CheckRangeSigned_instance = alloca %CheckRangeSigned_interface, align 8
  br label %input

input:                                            ; preds = %entry
  %1 = getelementptr inbounds %CheckRangeSigned_interface, %CheckRangeSigned_interface* %CheckRangeSigned_instance, i32 0, i32 0
  store i16 7, i16* %1, align 2
  %2 = getelementptr inbounds %CheckRangeSigned_interface, %CheckRangeSigned_interface* %CheckRangeSigned_instance, i32 0, i32 1
  store i16 0, i16* %2, align 2
  %3 = getelementptr inbounds %CheckRangeSigned_interface, %CheckRangeSigned_interface* %CheckRangeSigned_instance, i32 0, i32 2
  store i16 100, i16* %3, align 2
  br label %call

call:                                             ; preds = %input
  %call1 = call i16 @CheckRangeSigned(%CheckRangeSigned_interface* %CheckRangeSigned_instance)
  br label %output

output:                                           ; preds = %call
  br label %continue

continue:                                         ; preds = %output
  store i16 %call1, i16* %x, align 2
  ret void
}
"#;
    assert_eq!(expected, result);
}

#[test]
fn using_global_consts_in_expressions() {
    //GIVEN some constants used in an expression
    let result = codegen(
        r#"
        VAR_GLOBAL CONSTANT
          cA : INT := 1;
          cB : INT := 2;
          cC : INT := cA + cB;
        END_VAR 

        PROGRAM prg
          VAR
            z : DINT;
          END_VAR
          z := cA + cB + cC;
        END_PROGRAM
        "#,
    );
    //WHEN we compile
    let expected = generate_program_boiler_plate(
        "prg",
        &[("i32", "z")],
        "void",
        "",
        "
@cA = global i16 1
@cB = global i16 2
@cC = global i16 3",
        r#"%load_cA = load i16, i16* @cA, align 2
  %1 = sext i16 %load_cA to i32
  %load_cB = load i16, i16* @cB, align 2
  %2 = sext i16 %load_cB to i32
  %tmpVar = add i32 %1, %2
  %load_cC = load i16, i16* @cC, align 2
  %3 = sext i16 %load_cC to i32
  %tmpVar1 = add i32 %tmpVar, %3
  store i32 %tmpVar1, i32* %z, align 4
  ret void
"#,
    );

    // we expect the constants to be inlined
    //TODO inline constant values into body-expression
    // https://github.com/ghaith/rusty/issues/291
    assert_eq!(result, expected);
}

#[test]
fn using_cast_statement_as_const_expression() {
    //GIVEN a array-declaration with an expression using cast-statements
    let result = codegen(
        r#"
        PROGRAM prg
          VAR
            x: ARRAY[0 .. INT#16#B + INT#16#2] OF INT;
          END_VAR
        END_PROGRAM
        "#,
    );

    //THEN the array should be of size 14 (13 + 1 \0 byte)
    insta::assert_snapshot!(result);
}

#[test]
fn using_const_expression_in_range_type() {
    //GIVEN a range statement with an expression as an upper limit
    let result = codegen(
        r#"
        VAR_GLOBAL CONST
          MIN : INT := 7;
        END_VAR 

        FUNCTION CheckRangeSigned: INT 
          VAR_INPUT
              value : INT;
              lower : INT;
              upper : INT;
          END_VAR
          CheckRangeSigned := value;
        END_FUNCTION

        PROGRAM prg
          VAR
            x: INT(0 .. MIN+1);
          END_VAR
          x := 5;
        END_PROGRAM
        "#,
    );
    //assigning to x should call the range-function with 0 and 8 as parameters
    insta::assert_snapshot!(result);
}

#[test]
fn inlined_array_size_from_local_scoped_constants() {
    // GIVEN some an array with const-expr -dimensions
    // the dimension-constants are defined within the same POU
    // which means that a & b are only visible from within that PROGRAM
    let result = codegen(
        r#"
        VAR_GLOBAL CONSTANT
          a : INT := 0;
          b : INT := 2;
          c : INT := 5;
        END_VAR

        PROGRAM aaa
            VAR CONSTANT
                a : INT := 3;
                b : INT := 7;
            END_VAR 

            VAR
                arr : ARRAY[a..b] OF BYTE;
                arr2 : ARRAY[a..c] OF BYTE;
            END_VAR
        END_PROGRAM
       "#,
    );

    // THEN we expect arr to be of size 5, not size 3
    // AND we expect arr2 to be of size 3
    insta::assert_snapshot!(result);
}

#[test]
fn program_with_chars() {
    let result = codegen(
        r#"
		PROGRAM mainPROG
		VAR
			x : CHAR;
			y : WCHAR;
		END_VAR
			x := 'a';
			x := ' ';

			y := "A";
			y := " ";
			y := "'";
			y := "$"";
		END_PROGRAM
		"#,
    );
    insta::assert_snapshot!(result);
}

#[test]
fn program_with_casted_chars_assignment() {
    let result = codegen(
        r#"
		PROGRAM mainPROG
		VAR
			x : CHAR;
			y : WCHAR;
		END_VAR
			x := CHAR#"A";
			y := WCHAR#'B';
		END_PROGRAM
		"#,
    );
    insta::assert_snapshot!(result);
}

#[test]
fn function_call_with_same_name_as_return_type() {
    let result = codegen(
        "
		FUNCTION TIME : TIME
		END_FUNCTION

		PROGRAM prg
		VAR
		END_VAR
			TIME();
		END_PROGRAM
		",
    );
    insta::assert_snapshot!(result);
}

#[test]
fn variable_with_same_name_as_data_type() {
    let result = codegen(
        "
		FUNCTION func : TIME
		VAR
			TIME : TIME;
		END_VAR
		END_FUNCTION

		PROGRAM prog
		VAR
			TIME : TIME;
		END_VAR
		END_PROGRAM
		",
    );
    insta::assert_snapshot!(result);
}

#[test]
fn variable_with_same_name_as_function() {
    let result = codegen(
        "
		FUNCTION TIME : TIME
		VAR
			TIME : TIME;
		END_VAR
		END_FUNCTION
		",
    );
    insta::assert_snapshot!(result);
}

#[test]
fn expression_list_as_array_initilization() {
    let result = codegen(
        "
		VAR_GLOBAL
			arr : ARRAY[0..3] OF INT := 1, 2, 3;
			b_exp : ARRAY[0..4] OF DINT := 1+3, 2*3, 7-1, 10;
			str : ARRAY[0..2] OF STRING := 'first', 'second';
		END_VAR
		",
    );
    insta::assert_snapshot!(result);
}

#[test]
fn default_values_for_not_initialized_function_vars() {
    let result = codegen(
        "
		FUNCTION func : INT
		VAR
			int_var : INT;
			arr_var : ARRAY[0..2] OF DINT;
			ptr_var	: REF_TO DINT;
			float_var	: REAL;
		END_VAR
		END_FUNCTION
		",
    );
    insta::assert_snapshot!(result);
}

#[test]
fn order_var_and_var_temp_block() {
    // GIVEN a program with defined VAR_TEMP before VAR block
    let result = codegen(
        "
		PROGRAM main
		VAR_TEMP
			temp : INT;
		END_VAR
		VAR
			var1 : INT;
		END_VAR
		END_PROGRAM
		",
    );
    // codegen should be successful
    insta::assert_snapshot!(result);
}<|MERGE_RESOLUTION|>--- conflicted
+++ resolved
@@ -3697,46 +3697,7 @@
         END_PROGRAM
         ",
     );
-<<<<<<< HEAD
     insta::assert_snapshot!(result);
-=======
-
-    let expected = r#"; ModuleID = 'main'
-source_filename = "main"
-
-%foo_interface = type {}
-%prg_interface = type { %foo_interface }
-
-@foo__init = global %foo_interface zeroinitializer
-@prg_instance = global %prg_interface zeroinitializer
-
-define void @foo(%foo_interface* %0) {
-entry:
-  ret void
-}
-
-define void @prg(%prg_interface* %0) {
-entry:
-  %fb_inst = getelementptr inbounds %prg_interface, %prg_interface* %0, i32 0, i32 0
-  br label %input
-
-input:                                            ; preds = %entry
-  br label %call
-
-call:                                             ; preds = %input
-  call void @foo(%foo_interface* %fb_inst)
-  br label %output
-
-output:                                           ; preds = %call
-  br label %continue
-
-continue:                                         ; preds = %output
-  ret void
-}
-"#;
-
-    assert_eq!(result, expected);
->>>>>>> b90ab935
 }
 
 #[test]
