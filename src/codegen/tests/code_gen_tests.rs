// Copyright (c) 2020 Ghaith Hachem and Mathias Rieder

use crate::test_utils::tests::{codegen, generate_with_empty_program};

#[test]
fn program_with_variables_and_references_generates_void_function_and_struct_and_body() {
    let result = codegen(
        r#"PROGRAM prg
VAR
x : DINT;
y : DINT;
END_VAR
x;
y;
END_PROGRAM
"#,
    );
    insta::assert_snapshot!(result);
}

#[test]
fn empty_statements_dont_generate_anything() {
    let result = codegen(
        r#"
        PROGRAM prg
            VAR x : DINT; y : DINT; END_VAR
            x;
            y;
        END_PROGRAM
"#,
    );

    insta::assert_snapshot!(result);
}

#[test]
fn external_program_global_var_is_external() {
    let result = codegen(
        r#"
        @EXTERNAL
        PROGRAM prg
            VAR x : DINT; y : DINT; END_VAR
            x;
            y;
        END_PROGRAM
"#,
    );

    insta::assert_snapshot!(result);
}

#[test]
fn empty_global_variable_list_generates_nothing() {
    let result = generate_with_empty_program("VAR_GLOBAL END_VAR");
    insta::assert_snapshot!(result);
}

#[test]
fn a_global_variables_generates_in_separate_global_variables() {
    let result = generate_with_empty_program("VAR_GLOBAL gX : INT; gY : BOOL; END_VAR");
    insta::assert_snapshot!(result);
}

#[test]
fn external_global_variable_generates_as_external() {
    let result = generate_with_empty_program("@EXTERNAL VAR_GLOBAL gX : INT; gY : BOOL; END_VAR");
    insta::assert_snapshot!(result);
}

#[test]
fn two_global_variables_generates_in_separate_global_variables() {
    let result =
        generate_with_empty_program("VAR_GLOBAL gX : INT; gY : BOOL; END_VAR VAR_GLOBAL gA : INT; END_VAR");
    insta::assert_snapshot!(result);
}

#[test]
fn global_variable_reference_is_generated() {
    let function = codegen(
        r"
    VAR_GLOBAL
        gX : INT;
    END_VAR
    PROGRAM prg
    VAR
      x : INT;
    END_VAR
    gX := 20;
    x := gX;
    END_PROGRAM
    ",
    );

    insta::assert_snapshot!(function);
}

#[test]
fn empty_program_with_name_generates_void_function() {
    let result = codegen("PROGRAM prg END_PROGRAM");
    insta::assert_snapshot!(result);
}

#[test]
fn empty_function_with_name_generates_int_function() {
    let result = codegen("FUNCTION foo : INT END_FUNCTION");
    insta::assert_snapshot!(result);
}

#[test]
fn program_with_variables_generates_void_function_and_struct() {
    let result = codegen(
        r#"PROGRAM prg
VAR
x : DINT;
y : DINT;
END_VAR
END_PROGRAM
"#,
    );
    insta::assert_snapshot!(result);
}

#[test]
fn program_with_bool_variables_and_references_generates_void_function_and_struct_and_body() {
    let result = codegen(
        r#"PROGRAM prg
VAR
x : BOOL;
y : BOOL;
END_VAR
x;
y;
END_PROGRAM
"#,
    );
    insta::assert_snapshot!(result);
}

#[test]
fn program_with_variables_and_additions_generates_void_function_and_struct_and_body() {
    let result = codegen(
        r#"PROGRAM prg
VAR
x : DINT;
y : DINT;
END_VAR
x + y;
END_PROGRAM
"#,
    );
    insta::assert_snapshot!(result);
}

#[test]
fn program_with_variable_and_addition_literal_generates_void_function_and_struct_and_body() {
    let result = codegen(
        r#"PROGRAM prg
VAR
x : DINT;
END_VAR
x + 7;
END_PROGRAM
"#,
    );
    insta::assert_snapshot!(result);
}

#[test]
fn casted_literals_code_gen_test() {
    let result = codegen(
        r#"PROGRAM prg
VAR
x : INT;
z : INT;
END_VAR

      // the INT# should prevent this addition
      // to result in an DINT (i32) and then truncated back
      // to i16 again

      z := x + INT#7;

END_PROGRAM
"#,
    );
    insta::assert_snapshot!(result);
}

#[test]
fn casted_literals_hex_ints_code_gen_test() {
    let result = codegen(
        r#"PROGRAM prg
VAR
x : DINT;
END_VAR

      x := INT#16#FFFF;
      x := WORD#16#FFFF;

END_PROGRAM
"#,
    );
    insta::assert_snapshot!(result);
}

#[test]
fn casted_literals_lreal_code_gen_test() {
    let result = codegen(
        r#"PROGRAM prg
VAR
x : REAL;
z : REAL;
END_VAR

      // the LREAL# should fource a double addition
      z := x + LREAL#7.7;

END_PROGRAM
"#,
    );
    insta::assert_snapshot!(result);
}

#[test]
fn casted_literals_real_code_gen_test() {
    let result = codegen(
        r#"PROGRAM prg
VAR
x : INT;
z : REAL;
END_VAR

      // the REAL# should prevent this addition
      // to result in an DINT (i32) and then result
      // in an i32 devision

      z := x / REAL#7;

END_PROGRAM
"#,
    );
    insta::assert_snapshot!(result);
}

#[test]
fn casted_literals_hex_code_gen_test() {
    let result = codegen(
        r#"PROGRAM prg
VAR
x : INT;
z : INT;
END_VAR

      // the INT# should prevent this addition
      // to result in an DINT (i32) and then
      // truncated back to i16

      z := x +  INT#16#D;

END_PROGRAM
"#,
    );
    insta::assert_snapshot!(result);
}

#[test]
fn min_max_real_and_lreal_values_do_not_result_in_an_under_or_overflow() {
    // See relevant issue https://github.com/PLC-lang/rusty/issues/732
    // TL;DR: The given code snippet should NOT result in under- or overflows as they're the MIN and MAX
    //        values for (l)reals.
    let result = codegen(
        r#"
        PROGRAM main
            VAR
                F32_MIN : REAL  := -3.40282347E+38;
                F32_MAX : REAL  :=  3.40282347E+38;
                F64_MIN : LREAL := -1.7976931348623157E+308;
                F64_MAX : LREAL :=  1.7976931348623157E+308;
            END_VAR
        END_PROGRAM
        "#,
    );

    insta::assert_snapshot!(result);
}

#[test]
fn casted_literals_bool_code_gen_test() {
    let result = codegen(
        r#"PROGRAM prg
VAR
z : BOOL;
END_VAR

      z := BOOL#TRUE;
      z := BOOL#FALSE;
      z := BOOL#1;
      z := BOOL#0;

END_PROGRAM
"#,
    );
    insta::assert_snapshot!(result);
}

#[test]
fn program_with_variable_assignment_generates_void_function_and_struct_and_body() {
    let result = codegen(
        r#"PROGRAM prg
VAR
y : DINT;
END_VAR
y := 7;
END_PROGRAM
"#,
    );
    insta::assert_snapshot!(result);
}

#[test]
fn program_with_real_assignment() {
    let result = codegen(
        r#"PROGRAM prg
VAR
y : REAL;
END_VAR
y := 0.15625;
y := 0.1e3;
y := 1e3;
END_PROGRAM
"#,
    );
    insta::assert_snapshot!(result);
}

#[test]
fn program_with_real_cast_assignment() {
    let result = codegen(
        r#"PROGRAM prg
VAR
y : REAL;
x : INT;
END_VAR
y := x;
END_PROGRAM
"#,
    );
    insta::assert_snapshot!(result);
}

#[test]
fn program_with_date_assignment() {
    let result = codegen(
        r#"PROGRAM prg
VAR
w : TIME_OF_DAY;
x : TIME;
y : DATE;
z : DATE_AND_TIME;
END_VAR
w := TIME_OF_DAY#15:36:30.123;
w := TOD#15:36:30.123;
x := TIME#100s12ms;
x := T#100s12ms;
y := DATE#1984-10-01;
y := D#1970-01-01;
z := DATE_AND_TIME#1984-10-01-20:15:14;
z := DT#1970-01-01-16:20:04.123;
z := DT#1970-01-01-16:20:04.123456789;
z := DATE_AND_TIME#2000-01-01-20:15:00;
z := DATE_AND_TIME#2000-01-01-20:15;
z := DT#2000-01-01-20:15:08.123;
END_PROGRAM
"#,
    );

    insta::assert_snapshot!(result);
}

#[test]
fn program_with_long_date_assignment() {
    let result = codegen(
        r#"PROGRAM prg
VAR
w : LTIME;
x : LDATE;
y : LDT;
z : LTOD;
END_VAR
w := LTIME#100s12ms6us3ns;
w := LTIME#100s12ms6us3ns;
x := LDATE#1984-10-01;
x := LDATE#1970-01-01;
y := LDT#1984-10-01-20:15:14;
y := LDT#1970-01-01-16:20:04.123456789;
z := LTOD#15:36:30.999999999;
z := LTOD#15:36:30.123456;
END_PROGRAM
"#,
    );

    insta::assert_snapshot!(result);
}

#[test]
fn program_with_date_assignment_whit_short_datatype_names() {
    let result = codegen(
        r#"PROGRAM prg
VAR
w : TOD;
x : T;
y : D;
z : DT;
END_VAR
w := TIME_OF_DAY#15:36:30.123;
w := TOD#15:36:30.123;
x := TIME#100s12ms;
x := T#100s12ms;
y := DATE#1984-10-01;
y := D#1970-01-01;
z := DATE_AND_TIME#1984-10-01-20:15;
z := DT#1970-01-01-16:20:08.123;
z := DT#1970-01-01-16:20:04.123456789;
END_PROGRAM
"#,
    );

    insta::assert_snapshot!(result);
}

#[test]
fn program_with_time_assignment() {
    let result = codegen(
        r#"PROGRAM prg
VAR
y : TIME;

END_VAR
y := T#0d0h0m0s0ms;
y := T#0.5d;
y := T#0d0h0m0.1s;
y := T#0d0h0m100ms;
y := T#1ms;
y := T#-1us;
y := T#1ns;
y := T#-1d0h0m0s1ms;
y := T#100d0h0m0s1ms;
END_PROGRAM
"#,
    );

    insta::assert_snapshot!(result);
}

#[test]
fn program_with_time_of_day_assignment() {
    let result = codegen(
        r#"PROGRAM prg
VAR
y : TIME_OF_DAY;

END_VAR
y := TIME_OF_DAY#00:00:00;
y := TOD#01:00:00;
y := TIME_OF_DAY#01:00:00.001;
y := TOD#1:1:1;
y := TIME_OF_DAY#20:15:00;
y := TIME_OF_DAY#20:15;
y := TOD#11:11:00;
y := TOD#11:11;
END_PROGRAM
"#,
    );

    insta::assert_snapshot!(result);
}

#[test]
fn time_variables_have_nano_seconds_resolution() {
    let result = codegen(
        r#"PROGRAM prg
VAR
y : TIME;

END_VAR
y := T#1ms;
y := T#0.000001s;
y := T#0.0000001s;
y := T#100d0h0m0s1.125ms;
END_PROGRAM
"#,
    );

    insta::assert_snapshot!(result);
}

#[test]
fn date_comparisons() {
    let result = codegen(
        r#"PROGRAM prg
        VAR
          a : DATE;
          b : DATE_AND_TIME;
          c : TIME;
          d : TIME_OF_DAY;
        END_VAR

          a > D#2021-05-01;
          b > DT#2021-05-01-19:29:17;
          c > T#1d19h29m17s;
          d > TOD#19:29:17;
        END_PROGRAM"#,
    );
    insta::assert_snapshot!(result);
}

#[test]
fn program_with_string_assignment() {
    let result = codegen(
        r#"PROGRAM prg
            VAR
            y : STRING;
            z : WSTRING;
            END_VAR
            y := 'im a genius';
            z := "im a utf16 genius";
        END_PROGRAM"#,
    );

    insta::assert_snapshot!(result);
}

#[test]
fn program_with_special_chars_in_string() {
    let result = codegen(
        r#"PROGRAM prg
VAR
should_replace_s : STRING;
should_not_replace_s : STRING;

should_replace_ws : WSTRING;
should_not_replace_ws : WSTRING;
END_VAR
should_replace_s := 'a$l$L b$n$N c$p$P d$r$R e$t$T $$ $'single$' $57💖$F0$9F$92$96';
should_not_replace_s := '$0043 $"no replace$"';

should_replace_ws := "a$l$L b$n$N c$p$P d$r$R e$t$T $$ $"double$" $0057💖$D83D$DC96";
should_not_replace_ws := "$43 $'no replace$'";
END_PROGRAM
"#,
    );

    insta::assert_snapshot!(result);
}

#[test]
fn different_case_references() {
    let result = codegen(
        r#"
TYPE MyInt: INT := 1; END_TYPE
TYPE MyDInt: DINT := 2; END_TYPE

PROGRAM prg
VAR
y : int;
z : MyInt;
zz : Mydint;
END_VAR
END_PROGRAM
"#,
    );

    insta::assert_snapshot!(result);
}

#[test]
fn program_with_real_additions() {
    let result = codegen(
        r#"PROGRAM prg
VAR
x : REAL;
y : REAL;
z : REAL;
END_VAR
x := 12.375;
y := 0.25;
z := x + y;
END_PROGRAM
"#,
    );
    insta::assert_snapshot!(result);
}

#[test]
fn program_with_boolean_assignment_generates_void_function_and_struct_and_body() {
    let result = codegen(
        r#"PROGRAM prg
VAR
y : BOOL;
END_VAR
y := TRUE;
y := FALSE;
END_PROGRAM
"#,
    );
    insta::assert_snapshot!(result);
}

#[test]
fn program_with_variable_and_arithmatic_assignment_generates_void_function_and_struct_and_body() {
    let result = codegen(
        r#"PROGRAM prg
VAR
x : DINT;
y : DINT;
END_VAR
y := x + 1;
y := x - 2;
y := x * 3;
y := x / 4;
y := x MOD 5;
END_PROGRAM
"#,
    );
    insta::assert_snapshot!(result);
}

#[test]
fn program_with_variable_and_comparison_assignment_generates_void_function_and_struct_and_body() {
    let result = codegen(
        r#"PROGRAM prg
VAR
x : DINT;
y : BOOL;
END_VAR
y := x = 1;
y := x > 2;
y := x < 3;
y := x <> 4;
y := x >= 5;
y := x <= 6;
END_PROGRAM
"#,
    );
    insta::assert_snapshot!(result);
}

#[test]
fn program_with_floats_variable_and_comparison_assignment_generates_correctly() {
    let result = codegen(
        r#"PROGRAM prg
VAR
x : REAL;
y : BOOL;
END_VAR
y := x = 1;
y := x > 2;
y := x < 3;
y := x <> 4;
y := x >= 5;
y := x <= 6;
END_PROGRAM
"#,
    );
    insta::assert_snapshot!(result);
}

#[test]
fn program_with_and_statement() {
    let result = codegen(
        r#"PROGRAM prg
VAR
x : BOOL;
y : BOOL;
END_VAR
x AND y;
END_PROGRAM
"#,
    );
    insta::assert_snapshot!(result);
}

#[test]
fn program_with_or_statement() {
    let result = codegen(
        r#"PROGRAM prg
VAR
x : BOOL;
y : BOOL;
END_VAR
x OR y;
END_PROGRAM
"#,
    );
    insta::assert_snapshot!(result);
}

#[test]
fn program_with_xor_statement() {
    let result = codegen(
        r#"PROGRAM prg
VAR
x : BOOL;
y : BOOL;
z : BOOL;
END_VAR
z := x XOR y;
END_PROGRAM
"#,
    );
    insta::assert_snapshot!(result);
}

#[test]
fn program_with_negated_expressions_generates_void_function_and_struct_and_body() {
    let result = codegen(
        r#"PROGRAM prg
VAR
x : BOOL;
y : BOOL;
END_VAR
NOT x;
x AND NOT y;
END_PROGRAM
"#,
    );

    insta::assert_snapshot!(result);
}

#[test]
fn program_with_negated_combined_expressions_generates_void_function_and_struct_and_body() {
    let result = codegen(
        r#"PROGRAM prg
VAR
z : DINT;
y : BOOL;
END_VAR
y AND z >= 5;
NOT (z <= 6) OR y;
END_PROGRAM
"#,
    );
    insta::assert_snapshot!(result);
}

#[test]
fn program_with_signed_combined_expressions() {
    let result = codegen(
        r#"PROGRAM prg
            VAR
            z : DINT;
            y : DINT;
            END_VAR
            -1 + z;
            2 +-z;
            -y + 3;
            END_PROGRAM
            "#,
    );
    insta::assert_snapshot!(result);
}

#[test]
fn if_elsif_else_generator_test() {
    let result = codegen(
        "
        PROGRAM prg
        VAR
            x : DINT;
            y : DINT;
            z : DINT;
            u : DINT;
            b1 : BOOL;
            b2 : BOOL;
            b3 : BOOL;
        END_VAR
        IF b1 THEN
            x;
        ELSIF b2 THEN
            y;
        ELSIF b3 THEN
            z;
        ELSE
            u;
        END_IF
        END_PROGRAM
        ",
    );
    insta::assert_snapshot!(result);
}

#[test]
fn if_generator_test() {
    let result = codegen(
        "
        PROGRAM prg
        VAR
            x : DINT;
            b1 : BOOL;
        END_VAR
        IF b1 THEN
            x;
        END_IF
        END_PROGRAM
        ",
    );
    insta::assert_snapshot!(result);
}

#[test]
fn if_with_expression_generator_test() {
    let result = codegen(
        "
        PROGRAM prg
        VAR
            x : DINT;
            b1 : BOOL;
        END_VAR
        IF (x > 1) OR b1 THEN
            x;
        END_IF
        END_PROGRAM
        ",
    );
    insta::assert_snapshot!(result);
}

#[test]
fn for_statement_with_steps_test() {
    let result = codegen(
        "
        PROGRAM prg
        VAR
            x : DINT;
        END_VAR
        FOR x := 3 TO 10 BY 7 DO
            x;
        END_FOR
        END_PROGRAM
        ",
    );

    insta::assert_snapshot!(result);
}

#[test]
fn for_statement_with_continue() {
    let result = codegen(
        "
        PROGRAM prg
        VAR
            x : DINT;
        END_VAR
        FOR x := 3 TO 10 BY 7 DO
            x := x + 1;
            CONTINUE;
            x := x - 1;
        END_FOR
        END_PROGRAM
        ",
    );
    insta::assert_snapshot!(result);
}

#[test]
fn for_statement_with_exit() {
    let result = codegen(
        "
        PROGRAM prg
        VAR
            x : DINT;
        END_VAR
        FOR x := 3 TO 10 BY 7 DO
            x := x + 2;
            EXIT;
            x := x + 5;
        END_FOR
        END_PROGRAM
        ",
    );

    insta::assert_snapshot!(result);
}

#[test]
fn class_method_in_pou() {
    let result = codegen(
        "
        CLASS MyClass
            VAR
                x, y : INT;
            END_VAR

            METHOD testMethod
                VAR_INPUT myMethodArg : INT; END_VAR
                VAR myMethodLocalVar : INT; END_VAR

                x := myMethodArg;
                y := x;
                myMethodLocalVar = y;
            END_METHOD
        END_CLASS

        PROGRAM prg
        VAR
          cl : MyClass;
          x : INT;
        END_VAR
        x := cl.x;
        cl.testMethod(x);
        cl.testMethod(myMethodArg:= x);
        END_PROGRAM
        ",
    );

    insta::assert_snapshot!(result)
}

#[test]
fn fb_method_in_pou() {
    let result = codegen(
        "
        FUNCTION_BLOCK MyClass
            VAR
                x, y : INT;
            END_VAR

            METHOD testMethod
                VAR_INPUT myMethodArg : INT; END_VAR
                VAR myMethodLocalVar : INT; END_VAR

                x := myMethodArg;
                y := x;
                myMethodLocalVar = y;
            END_METHOD
        END_FUNCTION_BLOCK

        PROGRAM prg
        VAR
          cl : MyClass;
          x : INT;
        END_VAR
        x := cl.x;
        cl.testMethod(x);
        cl.testMethod(myMethodArg:= x);
        END_PROGRAM
        ",
    );

    insta::assert_snapshot!(result)
}

#[test]
fn fb_method_with_var_in_out() {
    let prg = codegen(
        r"
    FUNCTION_BLOCK MyClass
        VAR
            x, y : INT;
        END_VAR

        METHOD testMethod
        VAR_IN_OUT myMethodArg : INT; END_VAR
            myMethodArg := x;
        END_METHOD
    END_FUNCTION_BLOCK

    PROGRAM prg
    VAR
    cl : MyClass;
    x : INT;
    END_VAR
        cl.testMethod(x);
    END_PROGRAM
        ",
    );
    insta::assert_snapshot!(prg);
}

#[test]
fn fb_method_with_var_input_defaults() {
    let prg = codegen(
        r"
    FUNCTION_BLOCK MyClass
        VAR
            x, y : INT;
        END_VAR

        METHOD testMethod
        VAR_INPUT
            myMethodArg : INT := 3;
        END_VAR
            x := myMethodArg;
        END_METHOD
    END_FUNCTION_BLOCK

    PROGRAM prg
    VAR
    cl : MyClass;
    END_VAR
        cl.testMethod();
    END_PROGRAM
        ",
    );
    insta::assert_snapshot!(prg);
}

//A test for a method with an initialized input variable
#[test]
fn method_codegen_with_initialized_input() {
    let prg = codegen(
        r#"
        FUNCTION_BLOCK fb
        METHOD meth : DINT
        VAR_INPUT
            a : DINT := 5;
        END_VAR
        END_METHOD
        meth();
        meth(4);
        END_FUNCTION_BLOCK

        FUNCTION foo : DINT END_FUNCTION
        "#,
    );
    insta::assert_snapshot!(prg);
}

//A test for a method with multiple input variables
#[test]
fn method_codegen_with_multiple_input() {
    let prg = codegen(
        r#"
        FUNCTION_BLOCK fb
        METHOD meth : DINT
        VAR_INPUT
            a : DINT := 6;
            b : DINT;
            c : DINT := 10;
        END_VAR
        END_METHOD
        meth(1,2,3);
        meth(5,7); //skip the last parameter it should have value 10
        meth(a := 3, b := 4); //skip the last parameter it should have value 10
        meth(b := 4); //skip the first and last parameter they should have value 6 and 10
        END_FUNCTION_BLOCK
        "#,
    );
    insta::assert_snapshot!(prg);
}

#[test]
fn fb_method_called_as_function() {
    let prg = codegen(
        r"
    FUNCTION_BLOCK MyClass
    VAR
        x, y : INT;
    END_VAR

    METHOD testMethod : INT
        VAR_INPUT myMethodArg : INT; END_VAR
        VAR myMethodLocalVar : INT; END_VAR

        x := myMethodArg;
        y := x + 1;
        myMethodLocalVar := y + 1;
        testMethod := myMethodLocalVar + 1;
    END_METHOD

    testMethod(1);
    testMethod(myMethodArg:= 3);
    END_FUNCTION_BLOCK",
    );

    insta::assert_snapshot!(prg);
}

#[test]
fn fb_method_called_locally() {
    let result = codegen(
        "
        FUNCTION_BLOCK foo
        VAR
            bar: DINT := 42;
        END_VAR
            METHOD addToBar: DINT
            VAR_INPUT
                in: INT;
            END_VAR
                bar := in + bar;
                addToBar := bar;
            END_METHOD

            addToBar(42);
        END_FUNCTION_BLOCK

        FUNCTION main
        VAR
            fb: foo;
            x: DINT;
        END_VAR
            x := fb.addToBar(3);
        END_FUNCTION
        ",
    );

    insta::assert_snapshot!(result, @r#"
    ; ModuleID = '<internal>'
    source_filename = "<internal>"

    %foo = type { i32 }

    @__foo__init = unnamed_addr constant %foo { i32 42 }

    define void @foo(%foo* %0) {
    entry:
      %bar = getelementptr inbounds %foo, %foo* %0, i32 0, i32 0
      %call = call i32 @foo.addToBar(%foo* %0, i16 42)
      ret void
    }

    define i32 @foo.addToBar(%foo* %0, i16 %1) {
    entry:
      %bar = getelementptr inbounds %foo, %foo* %0, i32 0, i32 0
      %foo.addToBar = alloca i32, align 4
      %in = alloca i16, align 2
      store i16 %1, i16* %in, align 2
      store i32 0, i32* %foo.addToBar, align 4
      %load_in = load i16, i16* %in, align 2
      %2 = sext i16 %load_in to i32
      %load_bar = load i32, i32* %bar, align 4
      %tmpVar = add i32 %2, %load_bar
      store i32 %tmpVar, i32* %bar, align 4
      %load_bar1 = load i32, i32* %bar, align 4
      store i32 %load_bar1, i32* %foo.addToBar, align 4
      %foo.addToBar_ret = load i32, i32* %foo.addToBar, align 4
      ret i32 %foo.addToBar_ret
    }

    define void @main() {
    entry:
      %fb = alloca %foo, align 8
      %x = alloca i32, align 4
      %0 = bitcast %foo* %fb to i8*
      call void @llvm.memcpy.p0i8.p0i8.i64(i8* align 1 %0, i8* align 1 bitcast (%foo* @__foo__init to i8*), i64 ptrtoint (%foo* getelementptr (%foo, %foo* null, i32 1) to i64), i1 false)
      store i32 0, i32* %x, align 4
      call void @__init_foo(%foo* %fb)
      %call = call i32 @foo.addToBar(%foo* %fb, i16 3)
      store i32 %call, i32* %x, align 4
      ret void
    }

    declare void @__init_foo(%foo*)

    ; Function Attrs: argmemonly nofree nounwind willreturn
    declare void @llvm.memcpy.p0i8.p0i8.i64(i8* noalias nocapture writeonly, i8* noalias nocapture readonly, i64, i1 immarg) #0

    attributes #0 = { argmemonly nofree nounwind willreturn }
    ; ModuleID = '__initializers'
    source_filename = "__initializers"

    %foo = type { i32 }

    @__foo__init = external global %foo

    define void @__init_foo(%foo* %0) {
    entry:
      %self = alloca %foo*, align 8
      store %foo* %0, %foo** %self, align 8
      ret void
    }

    declare void @foo(%foo*)
    ; ModuleID = '__init___testproject'
    source_filename = "__init___testproject"

    @llvm.global_ctors = appending global [1 x { i32, void ()*, i8* }] [{ i32, void ()*, i8* } { i32 0, void ()* @__init___testproject, i8* null }]

    define void @__init___testproject() {
    entry:
      ret void
    }
    "#)
}

#[test]
fn fb_local_method_var_shadows_parent_var() {
    let result = codegen(
        "
        FUNCTION_BLOCK foo
        VAR
              bar: DINT := 42;
        END_VAR
        METHOD addToBar: DINT
            VAR_INPUT
                in: INT;
            END_VAR
            VAR
                bar: DINT := 69; // shadowing foo.bar
            END_VAR
                bar := in + bar;
                addToBar := bar;
        END_METHOD
            addToBar(42);
        END_FUNCTION_BLOCK

        FUNCTION main
        VAR
            fb: foo;
            x: DINT;
        END_VAR
            x := fb.addToBar(3);
        END_FUNCTION
        ",
    );

    insta::assert_snapshot!(result, @r#"
    ; ModuleID = '<internal>'
    source_filename = "<internal>"

    %foo = type { i32 }

    @__foo__init = unnamed_addr constant %foo { i32 42 }

    define void @foo(%foo* %0) {
    entry:
      %bar = getelementptr inbounds %foo, %foo* %0, i32 0, i32 0
      %call = call i32 @foo.addToBar(%foo* %0, i16 42)
      ret void
    }

    define i32 @foo.addToBar(%foo* %0, i16 %1) {
    entry:
      %bar = getelementptr inbounds %foo, %foo* %0, i32 0, i32 0
      %foo.addToBar = alloca i32, align 4
      %in = alloca i16, align 2
      store i16 %1, i16* %in, align 2
      %bar1 = alloca i32, align 4
      store i32 69, i32* %bar1, align 4
      store i32 0, i32* %foo.addToBar, align 4
      %load_in = load i16, i16* %in, align 2
      %2 = sext i16 %load_in to i32
      %load_bar = load i32, i32* %bar1, align 4
      %tmpVar = add i32 %2, %load_bar
      store i32 %tmpVar, i32* %bar1, align 4
      %load_bar2 = load i32, i32* %bar1, align 4
      store i32 %load_bar2, i32* %foo.addToBar, align 4
      %foo.addToBar_ret = load i32, i32* %foo.addToBar, align 4
      ret i32 %foo.addToBar_ret
    }

    define void @main() {
    entry:
      %fb = alloca %foo, align 8
      %x = alloca i32, align 4
      %0 = bitcast %foo* %fb to i8*
      call void @llvm.memcpy.p0i8.p0i8.i64(i8* align 1 %0, i8* align 1 bitcast (%foo* @__foo__init to i8*), i64 ptrtoint (%foo* getelementptr (%foo, %foo* null, i32 1) to i64), i1 false)
      store i32 0, i32* %x, align 4
      call void @__init_foo(%foo* %fb)
      %call = call i32 @foo.addToBar(%foo* %fb, i16 3)
      store i32 %call, i32* %x, align 4
      ret void
    }

    declare void @__init_foo(%foo*)

    ; Function Attrs: argmemonly nofree nounwind willreturn
    declare void @llvm.memcpy.p0i8.p0i8.i64(i8* noalias nocapture writeonly, i8* noalias nocapture readonly, i64, i1 immarg) #0

    attributes #0 = { argmemonly nofree nounwind willreturn }
    ; ModuleID = '__initializers'
    source_filename = "__initializers"

    %foo = type { i32 }

    @__foo__init = external global %foo

    define void @__init_foo(%foo* %0) {
    entry:
      %self = alloca %foo*, align 8
      store %foo* %0, %foo** %self, align 8
      ret void
    }

    declare void @foo(%foo*)
    ; ModuleID = '__init___testproject'
    source_filename = "__init___testproject"

    @llvm.global_ctors = appending global [1 x { i32, void ()*, i8* }] [{ i32, void ()*, i8* } { i32 0, void ()* @__init___testproject, i8* null }]

    define void @__init___testproject() {
    entry:
      ret void
    }
    "#)
}

#[test]
fn prog_method_called_locally() {
    let result = codegen(
        "
        PROGRAM foo
        VAR
            bar: DINT := 42;
        END_VAR
            METHOD addToBar: DINT
            VAR_INPUT
                in: INT;
            END_VAR
                bar := in + bar;
                addToBar := bar;
            END_METHOD

            addToBar(42);
        END_PROGRAM

        FUNCTION main
        VAR
            x: DINT;
        END_VAR
            x := foo.addToBar(3);
        END_FUNCTION
        ",
    );

    insta::assert_snapshot!(result, @r#"
    ; ModuleID = '<internal>'
    source_filename = "<internal>"

    %foo = type { i32 }

    @foo_instance = global %foo { i32 42 }

    define void @foo(%foo* %0) {
    entry:
      %bar = getelementptr inbounds %foo, %foo* %0, i32 0, i32 0
      %call = call i32 @foo.addToBar(%foo* %0, i16 42)
      ret void
    }

    define i32 @foo.addToBar(%foo* %0, i16 %1) {
    entry:
      %bar = getelementptr inbounds %foo, %foo* %0, i32 0, i32 0
      %foo.addToBar = alloca i32, align 4
      %in = alloca i16, align 2
      store i16 %1, i16* %in, align 2
      store i32 0, i32* %foo.addToBar, align 4
      %load_in = load i16, i16* %in, align 2
      %2 = sext i16 %load_in to i32
      %load_bar = load i32, i32* %bar, align 4
      %tmpVar = add i32 %2, %load_bar
      store i32 %tmpVar, i32* %bar, align 4
      %load_bar1 = load i32, i32* %bar, align 4
      store i32 %load_bar1, i32* %foo.addToBar, align 4
      %foo.addToBar_ret = load i32, i32* %foo.addToBar, align 4
      ret i32 %foo.addToBar_ret
    }

    define void @main() {
    entry:
      %x = alloca i32, align 4
      store i32 0, i32* %x, align 4
      %call = call i32 @foo.addToBar(%foo* @foo_instance, i16 3)
      store i32 %call, i32* %x, align 4
      ret void
    }
    ; ModuleID = '__initializers'
    source_filename = "__initializers"

    %foo = type { i32 }

    @foo_instance = external global %foo

    define void @__init_foo(%foo* %0) {
    entry:
      %self = alloca %foo*, align 8
      store %foo* %0, %foo** %self, align 8
      ret void
    }

    declare void @foo(%foo*)
    ; ModuleID = '__init___testproject'
    source_filename = "__init___testproject"

    %foo = type { i32 }

    @foo_instance = external global %foo
    @llvm.global_ctors = appending global [1 x { i32, void ()*, i8* }] [{ i32, void ()*, i8* } { i32 0, void ()* @__init___testproject, i8* null }]

    define void @__init___testproject() {
    entry:
      call void @__init_foo(%foo* @foo_instance)
      ret void
    }

    declare void @__init_foo(%foo*)

    declare void @foo(%foo*)
    "#)
}

#[test]
fn prog_local_method_var_shadows_parent_var() {
    let result = codegen(
        "
        PROGRAM foo
        VAR
              bar: DINT := 42;
        END_VAR
        METHOD addToBar: DINT
            VAR_INPUT
                in: INT;
            END_VAR
            VAR
                bar: DINT := 69; // shadowing foo.bar
            END_VAR
                bar := in + bar;
                addToBar := bar;
        END_METHOD
            addToBar(42);
        END_PROGRAM

        FUNCTION main
        VAR
            x: DINT;
        END_VAR
            x := foo.addToBar(3);
        END_FUNCTION
        ",
    );

    insta::assert_snapshot!(result, @r#"
    ; ModuleID = '<internal>'
    source_filename = "<internal>"

    %foo = type { i32 }

    @foo_instance = global %foo { i32 42 }

    define void @foo(%foo* %0) {
    entry:
      %bar = getelementptr inbounds %foo, %foo* %0, i32 0, i32 0
      %call = call i32 @foo.addToBar(%foo* %0, i16 42)
      ret void
    }

    define i32 @foo.addToBar(%foo* %0, i16 %1) {
    entry:
      %bar = getelementptr inbounds %foo, %foo* %0, i32 0, i32 0
      %foo.addToBar = alloca i32, align 4
      %in = alloca i16, align 2
      store i16 %1, i16* %in, align 2
      %bar1 = alloca i32, align 4
      store i32 69, i32* %bar1, align 4
      store i32 0, i32* %foo.addToBar, align 4
      %load_in = load i16, i16* %in, align 2
      %2 = sext i16 %load_in to i32
      %load_bar = load i32, i32* %bar1, align 4
      %tmpVar = add i32 %2, %load_bar
      store i32 %tmpVar, i32* %bar1, align 4
      %load_bar2 = load i32, i32* %bar1, align 4
      store i32 %load_bar2, i32* %foo.addToBar, align 4
      %foo.addToBar_ret = load i32, i32* %foo.addToBar, align 4
      ret i32 %foo.addToBar_ret
    }

    define void @main() {
    entry:
      %x = alloca i32, align 4
      store i32 0, i32* %x, align 4
      %call = call i32 @foo.addToBar(%foo* @foo_instance, i16 3)
      store i32 %call, i32* %x, align 4
      ret void
    }
    ; ModuleID = '__initializers'
    source_filename = "__initializers"

    %foo = type { i32 }

    @foo_instance = external global %foo

    define void @__init_foo(%foo* %0) {
    entry:
      %self = alloca %foo*, align 8
      store %foo* %0, %foo** %self, align 8
      ret void
    }

    declare void @foo(%foo*)
    ; ModuleID = '__init___testproject'
    source_filename = "__init___testproject"

    %foo = type { i32 }

    @foo_instance = external global %foo
    @llvm.global_ctors = appending global [1 x { i32, void ()*, i8* }] [{ i32, void ()*, i8* } { i32 0, void ()* @__init___testproject, i8* null }]

    define void @__init___testproject() {
    entry:
      call void @__init_foo(%foo* @foo_instance)
      ret void
    }

    declare void @__init_foo(%foo*)

    declare void @foo(%foo*)
    "#)
}

#[test]
fn method_codegen_return() {
    let result = codegen(
        "
    CLASS MyClass
        METHOD testMethod : INT
            VAR_INPUT myMethodArg : INT; END_VAR
            testMethod := 1;
        END_METHOD
    END_CLASS
        ",
    );

    insta::assert_snapshot!(result)
}

#[test]
fn method_codegen_void() {
    let result = codegen(
        "
    CLASS MyClass
        METHOD testMethod
            VAR_INPUT myMethodArg : INT; END_VAR
            VAR myMethodLocalVar : INT; END_VAR

            myMethodLocalVar := 1;
        END_METHOD
    END_CLASS
        ",
    );

    insta::assert_snapshot!(result)
}

#[test]
fn class_member_access_from_method() {
    let result = codegen(
        "
    CLASS MyClass
        VAR
            x, y : INT;
        END_VAR

        METHOD testMethod
            VAR_INPUT myMethodArg : INT; END_VAR
            VAR myMethodLocalVar : INT; END_VAR

            x := myMethodArg;
            y := x;
            myMethodLocalVar = y;
        END_METHOD
    END_CLASS
        ",
    );

    insta::assert_snapshot!(result)
}

#[test]
fn while_loop_with_if_exit() {
    let result = codegen(
        "
        PROGRAM prg
        VAR
            x : DINT;
        END_VAR
        WHILE x < 20 DO
          x := x + 1;
          IF x >= 10 THEN
            EXIT;
          END_IF
        END_PROGRAM
        ",
    );

    insta::assert_snapshot!(result);
}

#[test]
fn for_statement_without_steps_test() {
    let result = codegen(
        "
        PROGRAM prg
        VAR
            x : DINT;
        END_VAR
        FOR x := 3 TO 10 DO
            x;
        END_FOR
        END_PROGRAM
        ",
    );

    insta::assert_snapshot!(result);
}

#[test]
fn for_statement_sint() {
    let result = codegen(
        "
        PROGRAM prg
        VAR
            x : SINT;
        END_VAR
        FOR x := 3 TO 10 DO
            x;
        END_FOR
        END_PROGRAM
        ",
    );

    insta::assert_snapshot!(result);
}

#[test]
fn for_statement_int() {
    let result = codegen(
        "
        PROGRAM prg
        VAR
            x : INT;
        END_VAR
        FOR x := 3 TO 10 DO
            x;
        END_FOR
        END_PROGRAM
        ",
    );

    insta::assert_snapshot!(result);
}

#[test]
fn for_statement_lint() {
    let result = codegen(
        "
        PROGRAM prg
        VAR
            x : LINT;
        END_VAR
        FOR x := 3 TO 10 DO
            x;
        END_FOR
        END_PROGRAM
        ",
    );

    insta::assert_snapshot!(result);
}

#[test]
fn for_statement_continue() {
    let result = codegen(
        "
        PROGRAM prg
        VAR
            x : DINT;
        END_VAR
        FOR x := 3 TO 10 DO
        END_FOR
        x;
        END_PROGRAM
        ",
    );

    insta::assert_snapshot!(result);
}

#[test]
fn for_statement_with_references_steps_test() {
    let result = codegen(
        "
        PROGRAM prg
        VAR
            step: DINT;
            x : DINT;
            y : DINT;
            z : DINT;
        END_VAR
        FOR x := y TO z BY step DO
            x;
        END_FOR
        END_PROGRAM
        ",
    );

    insta::assert_snapshot!(result);
}

#[test]
fn for_statement_with_binary_expressions() {
    let result = codegen(
        "
        PROGRAM prg
        VAR
            step: DINT;
            x : DINT;
            y : DINT;
            z : DINT;
        END_VAR
        FOR x := y + 1 TO z - 2 BY step * 3 DO
            x;
        END_FOR
        END_PROGRAM
        ",
    );

    insta::assert_snapshot!(result,  @r###"
    ; ModuleID = '<internal>'
    source_filename = "<internal>"

    %prg = type { i32, i32, i32, i32 }

    @prg_instance = global %prg zeroinitializer

    define void @prg(%prg* %0) {
    entry:
      %step = getelementptr inbounds %prg, %prg* %0, i32 0, i32 0
      %x = getelementptr inbounds %prg, %prg* %0, i32 0, i32 1
      %y = getelementptr inbounds %prg, %prg* %0, i32 0, i32 2
      %z = getelementptr inbounds %prg, %prg* %0, i32 0, i32 3
      %load_y = load i32, i32* %y, align 4
      %tmpVar = add i32 %load_y, 1
      store i32 %tmpVar, i32* %x, align 4
      %load_step = load i32, i32* %step, align 4
      %tmpVar1 = mul i32 %load_step, 3
      %is_incrementing = icmp sgt i32 %tmpVar1, 0
      br i1 %is_incrementing, label %predicate_sle, label %predicate_sge

    predicate_sle:                                    ; preds = %increment, %entry
      %load_z = load i32, i32* %z, align 4
      %tmpVar2 = sub i32 %load_z, 2
      %1 = load i32, i32* %x, align 4
      %condition = icmp sle i32 %1, %tmpVar2
      br i1 %condition, label %loop, label %continue

    predicate_sge:                                    ; preds = %increment, %entry
      %load_z3 = load i32, i32* %z, align 4
      %tmpVar4 = sub i32 %load_z3, 2
      %2 = load i32, i32* %x, align 4
      %condition5 = icmp sge i32 %2, %tmpVar4
      br i1 %condition5, label %loop, label %continue

    loop:                                             ; preds = %predicate_sge, %predicate_sle
      %load_x = load i32, i32* %x, align 4
      br label %increment

    increment:                                        ; preds = %loop
      %3 = load i32, i32* %x, align 4
      %load_step6 = load i32, i32* %step, align 4
      %tmpVar7 = mul i32 %load_step6, 3
      %next = add i32 %tmpVar7, %3
      store i32 %next, i32* %x, align 4
      br i1 %is_incrementing, label %predicate_sle, label %predicate_sge

    continue:                                         ; preds = %predicate_sge, %predicate_sle
      ret void
    }
    ; ModuleID = '__initializers'
    source_filename = "__initializers"

    %prg = type { i32, i32, i32, i32 }

    @prg_instance = external global %prg

    define void @__init_prg(%prg* %0) {
    entry:
      %self = alloca %prg*, align 8
      store %prg* %0, %prg** %self, align 8
      ret void
    }

    declare void @prg(%prg*)
    ; ModuleID = '__init___testproject'
    source_filename = "__init___testproject"

    %prg = type { i32, i32, i32, i32 }

    @prg_instance = external global %prg
    @llvm.global_ctors = appending global [1 x { i32, void ()*, i8* }] [{ i32, void ()*, i8* } { i32 0, void ()* @__init___testproject, i8* null }]

    define void @__init___testproject() {
    entry:
      call void @__init_prg(%prg* @prg_instance)
      ret void
    }

    declare void @__init_prg(%prg*)

    declare void @prg(%prg*)
    "###);
}

#[test]
fn for_statement_type_casting() {
    let result = codegen(
        "FUNCTION main
        VAR
            a: USINT;
            b: INT := 1;
        END_VAR
            FOR a := 0 TO 10 BY b DO
                b := b * 3;
            END_FOR
        END_FUNCTION",
    );
    insta::assert_snapshot!(result,  @r###"
    ; ModuleID = '<internal>'
    source_filename = "<internal>"

    define void @main() {
    entry:
      %a = alloca i8, align 1
      %b = alloca i16, align 2
      store i8 0, i8* %a, align 1
      store i16 1, i16* %b, align 2
      store i8 0, i8* %a, align 1
      %load_b = load i16, i16* %b, align 2
      %0 = trunc i16 %load_b to i8
      %1 = sext i8 %0 to i32
      %is_incrementing = icmp sgt i32 %1, 0
      br i1 %is_incrementing, label %predicate_sle, label %predicate_sge

    predicate_sle:                                    ; preds = %increment, %entry
      %2 = load i8, i8* %a, align 1
      %3 = zext i8 %2 to i32
      %condition = icmp sle i32 %3, 10
      br i1 %condition, label %loop, label %continue

    predicate_sge:                                    ; preds = %increment, %entry
      %4 = load i8, i8* %a, align 1
      %5 = zext i8 %4 to i32
      %condition1 = icmp sge i32 %5, 10
      br i1 %condition1, label %loop, label %continue

    loop:                                             ; preds = %predicate_sge, %predicate_sle
      %load_b2 = load i16, i16* %b, align 2
      %6 = sext i16 %load_b2 to i32
      %tmpVar = mul i32 %6, 3
      %7 = trunc i32 %tmpVar to i16
      store i16 %7, i16* %b, align 2
      br label %increment

    increment:                                        ; preds = %loop
      %8 = load i8, i8* %a, align 1
      %load_b3 = load i16, i16* %b, align 2
      %9 = trunc i16 %load_b3 to i8
      %10 = sext i8 %9 to i32
      %11 = zext i8 %8 to i32
      %next = add i32 %10, %11
      %12 = trunc i32 %next to i8
      store i8 %12, i8* %a, align 1
      br i1 %is_incrementing, label %predicate_sle, label %predicate_sge

    continue:                                         ; preds = %predicate_sge, %predicate_sle
      ret void
    }
    ; ModuleID = '__init___testproject'
    source_filename = "__init___testproject"

    @llvm.global_ctors = appending global [1 x { i32, void ()*, i8* }] [{ i32, void ()*, i8* } { i32 0, void ()* @__init___testproject, i8* null }]

    define void @__init___testproject() {
    entry:
      ret void
    }
    "###);
}

#[test]
fn while_statement() {
    let result = codegen(
        "
        PROGRAM prg
        VAR
            x : BOOL;
        END_VAR
        WHILE x DO
            x;
        END_WHILE
        END_PROGRAM
        ",
    );

    insta::assert_snapshot!(result);
}

#[test]
fn while_with_expression_statement() {
    let result = codegen(
        "
        PROGRAM prg
        VAR
            x : BOOL;
        END_VAR
        WHILE x = 0 DO
            x;
        END_WHILE
        END_PROGRAM
        ",
    );
    insta::assert_snapshot!(result);
}

#[test]
fn repeat_statement() {
    let result = codegen(
        "
        PROGRAM prg
        VAR
            x : BOOL;
        END_VAR
        REPEAT
            x;
        UNTIL x
        END_REPEAT
        END_PROGRAM
        ",
    );

    insta::assert_snapshot!(result);
}

#[test]
fn simple_case_statement() {
    let result = codegen(
        "
        PROGRAM prg
        VAR
            x : DINT;
            y : DINT;
        END_VAR
        CASE x OF
        1: y := 1;
        2: y := 2;
        3: y := 3;
        ELSE
            y := -1;
        END_CASE
        END_PROGRAM
        ",
    );

    insta::assert_snapshot!(result);
}

#[test]
fn simple_case_i8_statement() {
    let result = codegen(
        "
        PROGRAM prg
        VAR
            x : BYTE;
            y : BYTE;
        END_VAR
        CASE x OF
        1: y := 1;
        2: y := 2;
        3: y := 3;
        ELSE
            y := 0;
        END_CASE
        END_PROGRAM
        ",
    );

    insta::assert_snapshot!(result);
}

#[test]
fn case_with_multiple_labels_statement() {
    let result = codegen(
        "
        PROGRAM prg
        VAR
            x : DINT;
            y : DINT;
        END_VAR
        CASE x OF
        1,2: y := 1;
        3,4: y := 2;
        ELSE
            y := -1;
        END_CASE
        END_PROGRAM
        ",
    );

    insta::assert_snapshot!(result);
}

#[test]
fn case_with_ranges_statement() {
    let result = codegen(
        "
        PROGRAM prg
        VAR
            x : DINT;
            y : DINT;
        END_VAR
        CASE x OF
        2..3: y := 2;
        END_CASE
        END_PROGRAM
        ",
    );

    insta::assert_snapshot!(result);
}

#[test]
fn case_with_constant_expressions_in_case_selectors() {
    let result = codegen(
        r##"
VAR_GLOBAL CONSTANT
    FORWARD     : DINT := 7;
    UP          : DINT := FORWARD + 1;
    DOWN        : DINT := FORWARD + UP;
END_VAR

FUNCTION drive : DINT
    VAR
        input : DINT;
        horiz, depth : DINT;
    END_VAR

    CASE input OF
        FORWARD :
            horiz := horiz + 1;
        FORWARD*2:
            horiz := horiz + 2;
        UP :
            depth := depth - 1;
        DOWN :
            depth := depth + 1;

    END_CASE

END_FUNCTION
"##,
    );

    // WHEN we compile, we want to see propagated constant in the switch statement
    // -> so no references to variables, but int-values (7, 14, 8 and 15)
    insta::assert_snapshot!(result);
}

#[test]
fn case_with_enum_expressions_in_case_selectors() {
    let result = codegen(
        r##"
VAR_GLOBAL CONSTANT
    BASE     : DINT := 7;
END_VAR

TYPE Direction: (
    FORWARD := BASE,
    UP,
    DOWN := BASE * 4);
END_TYPE

FUNCTION drive : DINT
    VAR
        input : DINT;
        horiz, depth : DINT;
    END_VAR

    CASE input OF
        FORWARD :
        horiz := horiz + 1;
    FORWARD*2:
            horiz := horiz + 2;
    UP :
        depth := depth - 1;
    DOWN :
            depth := depth + 1;

    END_CASE

END_FUNCTION
"##,
    );

    // WHEN we compile, we want to see propagated constant in the switch statement
    // -> so no references to variables, but int-values (7, 14, 8 and 28)
    insta::assert_snapshot!(result);
}

#[test]
fn function_called_in_program() {
    let result = codegen(
        "
        FUNCTION foo : DINT
        foo := 1;
        END_FUNCTION

        PROGRAM prg
        VAR
            x : DINT;
        END_VAR
        x := foo();
        END_PROGRAM
        ",
    );

    insta::assert_snapshot!(result);
}

#[test]
fn real_function_called_in_program() {
    let result = codegen(
        "
        FUNCTION foo : REAL
        foo := 1.0;
        END_FUNCTION

        PROGRAM prg
        VAR
            x : DINT;
        END_VAR
        x := foo();
        END_PROGRAM
        ",
    );

    insta::assert_snapshot!(result);
}

#[test]
fn external_function_called_in_program() {
    let result = codegen(
        "
        @EXTERNAL FUNCTION foo : DINT
        END_FUNCTION

        PROGRAM prg
        foo();
        END_PROGRAM
        ",
    );

    insta::assert_snapshot!(result);
}

#[test]
fn nested_function_called_in_program() {
    let result = codegen(
        "
        FUNCTION bar : DINT
        bar := 1;
        END_FUNCTION

        FUNCTION foo : DINT
        VAR_INPUT
            in : DINT;
        END_VAR

        foo := 1;
        END_FUNCTION

        PROGRAM prg
        VAR
            x : DINT;
        END_VAR
        x := foo(bar());
        END_PROGRAM
        ",
    );

    insta::assert_snapshot!(result);
}

#[test]
fn function_with_parameters_called_in_program() {
    let result = codegen(
        "
        FUNCTION foo : DINT
        VAR_INPUT
          bar : DINT;
        END_VAR
        foo := 1;
        END_FUNCTION

        PROGRAM prg
        VAR
        x : DINT;
        END_VAR
        x := foo(2);
        END_PROGRAM
        ",
    );

    insta::assert_snapshot!(result);
}

#[test]
fn function_with_two_parameters_called_in_program() {
    let result = codegen(
        "
        FUNCTION foo : DINT
        VAR_INPUT
          bar : DINT;
          buz : BOOL;
        END_VAR
        foo := 1;
        END_FUNCTION

        PROGRAM prg
        VAR
        x : DINT;
        END_VAR
        x := foo(2, TRUE);
        END_PROGRAM
        ",
    );

    insta::assert_snapshot!(result);
}

#[test]
fn function_with_local_var_initialization_and_call() {
    let result = codegen(
        "
        FUNCTION foo : DINT
        VAR_INPUT
          in1 : DINT;
        END_VAR
        VAR
          x : INT := 7;
          y : INT;
          z : INT := 9;
        END_VAR
        foo := 1;
        END_FUNCTION
        PROGRAM prg
        foo(5);
        END_PROGRAM
        ",
    );

    insta::assert_snapshot!(result)
}

#[test]
fn function_with_local_temp_var_initialization() {
    let result = codegen(
        "
        FUNCTION foo : DINT
        VAR_INPUT
          in1 : DINT;
        END_VAR
        VAR
          x : INT := 7;
        END_VAR
        VAR_TEMP
          y : INT;
          z : INT := 9;
        END_VAR
        y := z + 1;
        END_FUNCTION
        PROGRAM prg
        foo(5);
        END_PROGRAM
        ",
    );
    insta::assert_snapshot!(result)
}

#[test]
fn program_with_local_temp_var_initialization() {
    let result = codegen(
        "
        PROGRAM foo
        VAR
          x : INT := 7;
        END_VAR
        VAR_TEMP
          y : INT;
          z : INT := 9;
        END_VAR
        y := z + 1;
        END_PROGRAM
        PROGRAM prg
        foo();
        END_PROGRAM
        ",
    );
    insta::assert_snapshot!(result)
}

#[test]
fn program_called_in_program() {
    let result = codegen(
        "
        PROGRAM foo
        END_PROGRAM

        PROGRAM prg
        foo();
        END_PROGRAM
        ",
    );

    insta::assert_snapshot!(result);
}

#[test]
fn action_called_in_program() {
    let result = codegen(
        "
        PROGRAM prg
        VAR
            x : DINT;
        END_VAR
        foo();
        END_PROGRAM
        ACTIONS prg
        ACTION foo
            x := 2;
        END_ACTION
        ",
    );

    insta::assert_snapshot!(result);
}

#[test]
fn qualified_local_action_called_in_program() {
    let result = codegen(
        "
        PROGRAM prg
        VAR
            x : DINT;
        END_VAR
        prg.foo();
        END_PROGRAM
        ACTIONS prg
        ACTION foo
            x := 2;
        END_ACTION
        ",
    );

    insta::assert_snapshot!(result);
}

#[test]
fn qualified_foreign_action_called_in_program() {
    let result = codegen(
        "
        PROGRAM bar
            prg.foo();
        END_PROGRAM
        PROGRAM prg
        VAR
            x : DINT;
        END_VAR
        END_PROGRAM
        ACTIONS prg
        ACTION foo
            x := 2;
        END_ACTION
        END_ACTIONS
        ",
    );

    insta::assert_snapshot!(result);
}

#[test]
fn qualified_action_from_fb_called_in_program() {
    let result = codegen(
        "
        PROGRAM bar
        VAR
            fb_inst : fb;
        END_VAR
            fb_inst.foo();
        END_PROGRAM

        FUNCTION_BLOCK fb
        VAR
            x : DINT;
        END_VAR
        END_FUNCTION_BLOCK
        ACTIONS fb
        ACTION foo
            x := 2;
        END_ACTION
        END_ACTIONS
        ",
    );

    insta::assert_snapshot!(result);
}

#[test]
fn program_with_two_parameters_called_in_program() {
    let result = codegen(
        "
        PROGRAM foo
        VAR_INPUT
          bar : DINT;
          buz : BOOL;
        END_VAR
        END_PROGRAM

        PROGRAM prg
          foo(2, TRUE);
        END_PROGRAM
        ",
    );

    insta::assert_snapshot!(result);
}

#[test]
fn program_with_two_explicit_parameters_called_in_program() {
    let result = codegen(
        "
        PROGRAM foo
        VAR_INPUT
          bar : DINT;
          buz : BOOL;
        END_VAR
        END_PROGRAM

        PROGRAM prg
          foo(buz := TRUE, bar := 2);
        END_PROGRAM
        ",
    );

    insta::assert_snapshot!(result);
}

#[test]
fn program_with_var_out_called_in_program() {
    let result = codegen(
        "
        PROGRAM foo
        VAR_INPUT
          bar : DINT;
        END_VAR
        VAR_OUTPUT
          buz : BOOL;
        END_VAR
        END_PROGRAM

        PROGRAM prg
        VAR
            baz : BOOL;
        END_VAR
          foo(bar := 2, buz => baz);
        END_PROGRAM
        ",
    );

    insta::assert_snapshot!(result);
}

#[test]
fn program_with_var_inout_called_in_program() {
    let result = codegen(
        "
        PROGRAM foo
        VAR_IN_OUT
          inout : DINT;
        END_VAR
        inout := inout + 1;
        END_PROGRAM

        PROGRAM prg
        VAR
            baz : DINT;
        END_VAR
          baz := 7;
          foo(inout := baz);
        END_PROGRAM
        ",
    );

    insta::assert_snapshot!(result);
}

#[test]
fn pass_inout_to_inout() {
    let result = codegen(
        "
        PROGRAM foo2
        VAR_IN_OUT
          inout : DINT;
        END_VAR
        VAR_INPUT
          in : DINT;
        END_VAR
        END_PROGRAM

        PROGRAM foo
        VAR_IN_OUT
          inout : DINT;
        END_VAR
        foo2(inout := inout, in := inout);
        END_PROGRAM

        PROGRAM prg
        VAR
            baz : DINT;
        END_VAR
          foo(inout := baz);
        END_PROGRAM
        ",
    );

    insta::assert_snapshot!(result);
}

#[test]
fn pointers_generated() {
    let result = codegen(
        "
        PROGRAM prg
        VAR
            X : BOOL;
            pX : POINTER TO BOOL;
            rX : REF_TO BOOL;
        END_VAR

        //Assign address
        pX := NULL;
        rX := NULL;
        pX := REF(X);
        rX := REF(X);

        //Read from pointer
        X := pX^;
        X := rX^;

        //Write in pointer
        pX^ := X;
        rX^ := X;

        END_PROGRAM
        ",
    );

    insta::assert_snapshot!(result);
}

#[test]
fn complex_pointers() {
    let result = codegen(
        "
        PROGRAM prg
        VAR
            X : INT;
            arrX : ARRAY[1..10] OF INT;
            arrrX : ARRAY[1..10] OF REF_TO INT;
            rarrX : REF_TO ARRAY[1..10] OF INT;
        END_VAR

        //Assign address
        arrX[1] := X;
        arrrX[2] := REF(arrX[3]);
        rarrX := REF(arrX);

        //Read from pointer
        X := arrrX[4]^;
        X := rarrX^[5];

        //Write in pointer
        arrrX[6]^ := X;
        rarrX^[7] := arrrX[8]^;

        END_PROGRAM
        ",
    );

    insta::assert_snapshot!(result);
}

#[test]
fn pointer_and_array_access_to_in_out() {
    let result = codegen(
        "
        FUNCTION main : INT
        VAR_IN_OUT
            a : REF_TO INT;
            b : ARRAY[0..1] OF INT;
        END_VAR
        VAR
            c : INT;
        END_VAR
        c := a^;
        c := b[0];
        END_PROGRAM
        ",
    );

    insta::assert_snapshot!(result)
}

#[test]
fn program_with_var_out_called_mixed_in_program() {
    let result = codegen(
        "
        PROGRAM foo
        VAR_INPUT
          bar : DINT;
        END_VAR
        VAR_OUTPUT
          buz : BOOL;
        END_VAR
        END_PROGRAM

        PROGRAM prg
        VAR
            baz : BOOL;
        END_VAR
          foo(buz => baz, bar := 2);
        END_PROGRAM
        ",
    );

    insta::assert_snapshot!(result);
}

#[test]
fn program_called_before_decalaration() {
    codegen(
        "
        PROGRAM foo
          bar();
        END_PROGRAM

        PROGRAM bar
        END_PROGRAM
        ",
    );
    //Expecting no errors
}

#[test]
fn function_called_before_decalaration() {
    codegen(
        "
        FUNCTION foo : INT
          foo := bar();
        END_FUNCTION

        FUNCTION bar : INT
            bar := 7;
        END_FUNCTION
        ",
    );
    //Expecting no errors
}

#[test]
fn function_called_when_shadowed() {
    let result = codegen(
        "
        FUNCTION foo : DINT
        foo := 1;
        END_FUNCTION

        PROGRAM prg
        VAR
            froo : DINT;
        END_VAR
        froo := foo();  //the original test was foo := foo() which cannot work!!!
                        // imagine prg.foo was a FB which can be called.
        END_PROGRAM
        ",
    );

    insta::assert_snapshot!(result);
}

#[test]
fn function_block_instance_call() {
    let result = codegen(
        "
        FUNCTION_BLOCK foo
          VAR_INPUT
            x, y : INT;
          END_VAR
        END_FUNCTION_BLOCK

        PROGRAM prg
        VAR
            fb_inst : foo;
        END_VAR
        fb_inst();
        END_PROGRAM
        ",
    );

    insta::assert_snapshot!(result)
}

#[test]
fn function_block_qualified_instance_call() {
    let result = codegen(
        "
        FUNCTION_BLOCK foo
        VAR
          bar_inst : bar;
        END_VAR
        END_FUNCTION_BLOCK

        FUNCTION_BLOCK bar
        END_FUNCTION_BLOCK

        PROGRAM prg
        VAR
          foo_inst : foo;
        END_VAR
          foo_inst.bar_inst();
        END_PROGRAM
      ",
    );

    insta::assert_snapshot!(result);
}

#[test]
fn reference_qualified_name() {
    let result = codegen(
        "
        FUNCTION_BLOCK fb
        VAR_INPUT
          x :DINT;
        END_VAR
        END_FUNCTION_BLOCK
        PROGRAM foo
        VAR_INPUT
            x : DINT;
            y : DINT;
            baz : fb;
        END_VAR
        END_PROGRAM
        PROGRAM prg
        VAR
            x : DINT;
        END_VAR
            x := foo.x;
            x := foo.y;
            x := foo.baz.x;
        END_PROGRAM
        ",
    );

    insta::assert_snapshot!(result);
}

#[test]
fn structs_are_generated() {
    let result = codegen(
        "
        TYPE MyStruct: STRUCT
          a: DINT;
          b: INT;
        END_STRUCT
        END_TYPE

        VAR_GLOBAL
          x : MyStruct;
          y : STRUCT
            a : BYTE;
            b : BYTE;
          END_STRUCT;
        END_VAR
        ",
    );

    insta::assert_snapshot!(result);
}

#[test]
fn arrays_are_generated() {
    let result = codegen(
        "
        TYPE MyArray: ARRAY[0..9] OF INT; END_TYPE

        VAR_GLOBAL
          x : MyArray;
          y : ARRAY[0..5] OF REAL;
        END_VAR
        ",
    );

    insta::assert_snapshot!(result);
}

#[test]
fn arrays_with_global_const_size_are_generated() {
    let result = codegen(
        "
        VAR_GLOBAL CONSTANT
          THREE : INT := 3;
          ZERO  : INT := 0;
          LEN   : INT := THREE * THREE;
        END_VAR

        TYPE MyArray: ARRAY[ZERO..LEN] OF INT; END_TYPE

        VAR_GLOBAL
          x : MyArray;
          y : ARRAY[ZERO .. LEN+1] OF DINT;
          z : ARRAY[-LEN .. THREE * THREE] OF BYTE;
          zz : ARRAY[-LEN .. ZERO, ZERO .. LEN] OF BYTE;
          zzz : ARRAY[-LEN .. ZERO] OF ARRAY[2 .. LEN] OF BYTE;
        END_VAR
        ",
    );

    insta::assert_snapshot!(result);
}

#[test]
fn structs_members_can_be_referenced() {
    let result = codegen(
        "
        TYPE MyStruct: STRUCT
          a: DINT;
          b: DINT;
        END_STRUCT
        END_TYPE

        PROGRAM MainProg
        VAR
          Cord: MyStruct;
        END_VAR
          Cord.a := 0;
        END_PROGRAM
        ",
    );

    insta::assert_snapshot!(result);
}

#[test]
fn enums_are_generated() {
    let result = codegen(
        "
        TYPE MyEnum: (red, yellow, green);
        END_TYPE

        VAR_GLOBAL
          x : MyEnum;
        END_VAR
        ",
    );

    insta::assert_snapshot!(result)
}

#[test]
fn typed_enums_are_generated() {
    let result = codegen(
        "
        TYPE MyEnum: BYTE(red, yellow, green);
        END_TYPE

        TYPE MyEnum2: UINT(red, yellow, green);
        END_TYPE

        TYPE MyEnum3: DINT(red, yellow, green);
        END_TYPE

        VAR_GLOBAL
          x : MyEnum;
          y : MyEnum2;
          z : MyEnum3;
        END_VAR
        ",
    );

    insta::assert_snapshot!(result);
}

#[test]
fn typed_enums_are_used_properly() {
    let result = codegen(
        "
        TYPE MyEnum: BYTE(red := 5, yellow, green);
        END_TYPE

        TYPE MyEnum2: UINT(red := 15, yellow, green);
        END_TYPE

        TYPE MyEnum3: DINT(red := 25, yellow, green);
        END_TYPE

        PROGRAM prg
            VAR
                x: BYTE;
                y: UINT;
                z: DINT;
            END_VAR

            x := MyEnum#yellow;
            y := MyEnum2#yellow;
            z := MyEnum3#yellow;

        END_PROGRAM
        ",
    );

    insta::assert_snapshot!(result);
}

#[test]
fn typed_enums_with_initializers_are_generated() {
    let result = codegen(
        "
        TYPE MyEnum: BYTE(red := 1, yellow := 2, green := 3);
        END_TYPE

        TYPE MyEnum2: UINT(red := 10, yellow := 11, green := 12);
        END_TYPE

        TYPE MyEnum3: DINT(red := 22, yellow := 33, green := 44);
        END_TYPE

        VAR_GLOBAL
          x : MyEnum;
          y : MyEnum2;
          z : MyEnum3;
        END_VAR
        ",
    );

    insta::assert_snapshot!(result);
}

#[test]
fn typed_enums_with_partly_initializers_are_generated() {
    let result = codegen(
        "
        VAR_GLOBAL CONSTANT
          twenty : INT := 20;
        END_VAR

        TYPE MyEnum: BYTE(red := 7, yellow, green);
        END_TYPE

        TYPE MyEnum2: BYTE(a,b,c:=7,d,e,f:=twenty,g);
        END_TYPE

        VAR_GLOBAL
          x : MyEnum;
        END_VAR
        ",
    );

    insta::assert_snapshot!(result);
}

#[test]
fn enums_custom_type_are_generated() {
    let result = codegen(
        "
    TYPE TrafficLight:
        (White, Red, Yellow, Green);
    END_TYPE

    PROGRAM main
    VAR
        tf1 : TrafficLight;
    END_VAR
    END_PROGRAM
        ",
    );

    insta::assert_snapshot!(result)
}

#[test]
fn enum_members_can_be_used_in_asignments() {
    let result = codegen(
        "
      TYPE MyEnum: (red, yellow, green);
      END_TYPE

      PROGRAM main
      VAR
        color : MyEnum;
      END_VAR
      color := red;
      color := yellow;
      color := green;
      END_PROGRAM
      ",
    );

    insta::assert_snapshot!(result)
}

#[test]
fn inline_structs_are_generated() {
    let result = codegen(
        "

        VAR_GLOBAL
         x: STRUCT
              a: DINT;
              b: DINT;
            END_STRUCT
        END_VAR
        ",
    );

    insta::assert_snapshot!(result);
}

#[test]
fn accessing_nested_structs() {
    let result = codegen(
        "
        TYPE InnerStruct:
        STRUCT
          inner1 : INT;
          inner2 : INT;
        END_STRUCT
        END_TYPE

        TYPE OuterStruct:
        STRUCT
          out1 : InnerStruct;
          out2 : InnerStruct;
        END_STRUCT
        END_TYPE

        PROGRAM Main
        VAR
          m : OuterStruct;
        END_VAR

          m.out1.inner1 := 3;
          m.out2.inner2 := 7;
        END_PROGRAM
        ",
    );

    insta::assert_snapshot!(result);
}

#[test]
fn inline_enums_are_generated() {
    let result = codegen(
        "
        VAR_GLOBAL
          x : (red, yellow, green);
        END_VAR
        ",
    );

    insta::assert_snapshot!(result);
}

#[test]
fn basic_datatypes_generated() {
    let result = codegen(
        "
        VAR_GLOBAL
            bool_1   : BOOL;
            byte_2   : BYTE;
            sint_3   : SINT;
            usint_4  : USINT;
            word_5   : WORD;
            int_6    : INT;
            uint_7   : UINT;
            dword_8  : DWORD;
            dint_9   : DINT;
            udint_10 : UDINT;
            lword_11 : LWORD;
            lint_12  : LINT;
            ulint_13 : ULINT;
        END_VAR
        ",
    );
    insta::assert_snapshot!(result);
}

#[test]
fn array_of_int_type_generated() {
    let result = codegen(
        "
        PROGRAM prg
            VAR
                x : ARRAY[0..10] OF INT;
            END_VAR
        END_PROGRAM
        ",
    );

    insta::assert_snapshot!(result);
}

#[test]
fn array_of_cast_int_type_generated() {
    let result = codegen(
        "
        PROGRAM prg
            VAR
                x : ARRAY[0..INT#16#A] OF INT;
            END_VAR
        END_PROGRAM
        ",
    );

    insta::assert_snapshot!(result);
}

#[test]
fn array_of_int_type_used() {
    let result = codegen(
        "
        PROGRAM prg
            VAR
                x : ARRAY[0..3] OF DINT;
            END_VAR
            x[1] := 3;
            x[2] := x[3] + 3;
        END_PROGRAM
        ",
    );

    insta::assert_snapshot!(result);
}

#[test]
fn array_of_int_non_zero_type_generated() {
    let result = codegen(
        "
        PROGRAM prg
            VAR
                x : ARRAY[10..20] OF INT;
            END_VAR
        END_PROGRAM
        ",
    );

    insta::assert_snapshot!(result);
}

#[test]
fn array_of_int_type_with_non_zero_start_used() {
    let result = codegen(
        "
        PROGRAM prg
            VAR
                x : ARRAY[1..3] OF DINT;
            END_VAR
            x[1] := 3;
            x[2] := x[3] + 3;
        END_PROGRAM
        ",
    );

    insta::assert_snapshot!(result);
}

#[test]
fn array_of_int_non_zero_negative_type_generated() {
    let result = codegen(
        "
        PROGRAM prg
            VAR
                x : ARRAY[-10..20] OF INT;
            END_VAR
        END_PROGRAM
        ",
    );

    insta::assert_snapshot!(result);
}

#[test]
fn array_of_int_type_with_non_zero_negative_start_used() {
    let result = codegen(
        "
        PROGRAM prg
            VAR
                x : ARRAY[-2..3] OF DINT;
            END_VAR
            x[-1] := 3;
            x[2] := x[3] + 3;
        END_PROGRAM
        ",
    );

    insta::assert_snapshot!(result);
}

#[test]
fn multidim_array_declaration() {
    let result = codegen(
        "
        PROGRAM prg
            VAR
                x : ARRAY[0..1, 2..4] OF INT;
            END_VAR
        END_PROGRAM
        ",
    );

    insta::assert_snapshot!(result);
}

#[test]
fn multidim_array_access() {
    let result = codegen(
        "
        PROGRAM prg
            VAR
                x : ARRAY[0..3, 1..2] OF DINT;
            END_VAR
            x[2, 1] := 3;
            x[3, 2] := x[1, 2] + 3;
        END_PROGRAM
        ",
    );

    insta::assert_snapshot!(result);
}

#[test]
fn nested_array_declaration() {
    let result = codegen(
        "
        PROGRAM prg
            VAR
                x : ARRAY[2..4] OF ARRAY[0..1] OF INT;
            END_VAR
        END_PROGRAM
        ",
    );

    insta::assert_snapshot!(result);
}

#[test]
fn nested_array_access() {
    let result = codegen(
        "
        PROGRAM prg
            VAR
                x : ARRAY[0..3] OF ARRAY[1..2] OF DINT;
            END_VAR
            x[2][1] := 3;
            x[3][2] := x[1][2] + 3;
        END_PROGRAM
        ",
    );

    insta::assert_snapshot!(result);
}

#[test]
fn nested_array_cube_writes() {
    let result = codegen(
        r"
            PROGRAM main
            VAR
            x: INT;
            y: INT;
            z: INT;
            cube        : ARRAY[0..4, 0..4, 0..4] OF DINT;
            END_VAR

            cube[x, y, z] := x*y*z;
           END_PROGRAM
            ",
    );

    insta::assert_snapshot!(result);
}

#[test]
fn nested_array_cube_writes_negative_start() {
    let result = codegen(
        r"
            PROGRAM main
            VAR
            x: INT;
            y: INT;
            z: INT;
            cube        : ARRAY[-2..2,-2..2,-2..2] OF DINT;
            END_VAR

            cube[x, y, z] := x*y*z;
           END_PROGRAM
            ",
    );

    insta::assert_snapshot!(result);
}

#[test]
fn returning_early_in_function() {
    let result = codegen(
        "
        FUNCTION smaller_than_ten: INT
          VAR_INPUT n : SINT; END_VAR
          IF n < 10 THEN
                  RETURN;
          END_IF;
        END_FUNCTION
        ",
    );

    insta::assert_snapshot!(result);
}

#[test]
fn returning_early_in_function_block() {
    let result = codegen(
        "
        FUNCTION_BLOCK abcdef
          VAR_INPUT n : SINT; END_VAR
          IF n < 10 THEN
                  RETURN;
          END_IF;
        END_FUNCTION_BLOCK
        ",
    );

    insta::assert_snapshot!(result);
}

#[test]
fn accessing_nested_array_in_struct() {
    let result = codegen(
        "
        TYPE MyStruct:
        STRUCT
          field1 : ARRAY[0..4] OF INT;
        END_STRUCT
        END_TYPE

        PROGRAM Main
        VAR
          m : MyStruct;
        END_VAR

          m.field1[3] := 7;
        END_PROGRAM
        ",
    );

    insta::assert_snapshot!(result)
}

#[test]
fn sub_range_type_calls_check_function_missing() {
    let source = "
            TYPE MyInt: INT(0..100); END_TYPE

            FUNCTION Check_XX_RangeSigned : INT
            VAR_INPUT
              value : INT;
              lower : INT;
              upper : INT;
            END_VAR
            Check_XX_RangeSigned := value;
            END_FUNCTION

            PROGRAM Main
            VAR
              x : MyInt;
            END_VAR

            x := 7;
            END_PROGRAM
           ";
    let result = codegen(source);

    // we expect a normal assignemnt, no check-function call
    insta::assert_snapshot!(result);
}

#[test]
fn sub_range_type_calls_check_function_on_assigment() {
    let source = "
            TYPE MyInt: INT(0..100); END_TYPE

            FUNCTION CheckRangeSigned : INT
            VAR_INPUT
              value : INT;
              lower : INT;
              upper : INT;
            END_VAR
            CheckRangeSigned := value;
            END_FUNCTION

            PROGRAM Main
            VAR
              x : MyInt;
            END_VAR

            x := 7;
            END_PROGRAM
           ";
    let result = codegen(source);

    // we expect no simple assigment, but we expect somehting like x:= CheckRangeSigned(7);
    insta::assert_snapshot!(result);
}

#[test]
fn using_global_consts_in_expressions() {
    //GIVEN some constants used in an expression
    let result = codegen(
        r#"
        VAR_GLOBAL CONSTANT
          cA : INT := 1;
          cB : INT := 2;
          cC : INT := cA + cB;
        END_VAR

        PROGRAM prg
          VAR
            z : DINT;
          END_VAR
          z := cA + cB + cC;
        END_PROGRAM
        "#,
    );
    //WHEN we compile
    // we expect the constants to be inlined
    insta::assert_snapshot!(result);
}

#[test]
fn using_cast_statement_as_const_expression() {
    //GIVEN a array-declaration with an expression using cast-statements
    let result = codegen(
        r#"
        PROGRAM prg
          VAR
            x: ARRAY[0 .. INT#16#B + INT#16#2] OF INT;
          END_VAR
        END_PROGRAM
        "#,
    );

    //THEN the array should be of size 14 (13 + 1 \0 byte)
    insta::assert_snapshot!(result);
}

#[test]
fn using_const_expression_in_range_type() {
    //GIVEN a range statement with an expression as an upper limit
    let result = codegen(
        r#"
        VAR_GLOBAL CONST
          MIN : INT := 7;
        END_VAR

        FUNCTION CheckRangeSigned: INT
          VAR_INPUT
              value : INT;
              lower : INT;
              upper : INT;
          END_VAR
          CheckRangeSigned := value;
        END_FUNCTION

        PROGRAM prg
          VAR
            x: INT(0 .. MIN+1);
          END_VAR
          x := 5;
        END_PROGRAM
        "#,
    );
    //assigning to x should call the range-function with 0 and 8 as parameters
    insta::assert_snapshot!(result);
}

#[test]
fn inlined_array_size_from_local_scoped_constants() {
    // GIVEN some an array with const-expr -dimensions
    // the dimension-constants are defined within the same POU
    // which means that a & b are only visible from within that PROGRAM
    let result = codegen(
        r#"
        VAR_GLOBAL CONSTANT
          a : INT := 0;
          b : INT := 2;
          c : INT := 5;
        END_VAR

        PROGRAM aaa
            VAR CONSTANT
                a : INT := 3;
                b : INT := 7;
            END_VAR

            VAR
                arr : ARRAY[a..b] OF BYTE;
                arr2 : ARRAY[a..c] OF BYTE;
            END_VAR
        END_PROGRAM
       "#,
    );

    // THEN we expect arr to be of size 5, not size 3
    // AND we expect arr2 to be of size 3
    insta::assert_snapshot!(result);
}

#[test]
fn program_with_chars() {
    let result = codegen(
        r#"
        PROGRAM mainPROG
        VAR
            x : CHAR;
            y : WCHAR;
        END_VAR
            x := 'a';
            x := ' ';

            y := "A";
            y := " ";
            y := "'";
            y := "$"";
        END_PROGRAM
        "#,
    );
    insta::assert_snapshot!(result);
}

#[test]
fn program_with_casted_chars_assignment() {
    let result = codegen(
        r#"
        PROGRAM mainPROG
        VAR
            x : CHAR;
            y : WCHAR;
        END_VAR
            x := CHAR#"A";
            y := WCHAR#'B';
        END_PROGRAM
        "#,
    );
    insta::assert_snapshot!(result);
}

#[test]
fn function_call_with_same_name_as_return_type() {
    let result = codegen(
        "
        FUNCTION TIME : TIME
        END_FUNCTION

        PROGRAM prg
        VAR
        END_VAR
            TIME();
        END_PROGRAM
        ",
    );
    insta::assert_snapshot!(result);
}

#[test]
fn variable_with_same_name_as_data_type() {
    let result = codegen(
        "
        FUNCTION func : TIME
        VAR
            TIME : TIME;
        END_VAR
        END_FUNCTION

        PROGRAM prog
        VAR
            TIME : TIME;
        END_VAR
        END_PROGRAM
        ",
    );
    insta::assert_snapshot!(result);
}

/// THIS TEST IS MISLEADING!!!
/// THERE IS A CONFLICT BETWEEN TIME.TIME (the VAR)
/// AND TIME.TIME (the return variable) WHICH
/// CANNOT BE HANDLED PROPERLY. VALIDATION SHOULD FAIL!
#[test]
#[ignore = "worked in the past, should fail!"]
fn variable_with_same_name_as_function() {
    let result = codegen(
        "
        FUNCTION TIME : TIME
        VAR
            TIME : TIME;
        END_VAR
        END_FUNCTION
        ",
    );
    insta::assert_snapshot!(result);
}

#[test]
fn expression_list_as_array_initilization() {
    let result = codegen(
        "
        VAR_GLOBAL
            arr : ARRAY[0..3] OF INT := 1, 2, 3;
            b_exp : ARRAY[0..4] OF DINT := 1+3, 2*3, 7-1, 10;
            str : ARRAY[0..2] OF STRING := 'first', 'second';
        END_VAR
        ",
    );
    insta::assert_snapshot!(result);
}

#[test]
fn default_values_for_not_initialized_function_vars() {
    let result = codegen(
        "
        FUNCTION func : INT
        VAR
            int_var : INT;
            arr_var : ARRAY[0..2] OF DINT;
            ptr_var : REF_TO DINT;
            float_var   : REAL;
        END_VAR
        END_FUNCTION
        ",
    );
    insta::assert_snapshot!(result);
}

#[test]
fn order_var_and_var_temp_block() {
    // GIVEN a program with defined VAR_TEMP before VAR block
    let result = codegen(
        "
        PROGRAM main
        VAR_TEMP
            temp : INT;
        END_VAR
        VAR
            var1 : INT;
        END_VAR
        END_PROGRAM
        ",
    );
    // codegen should be successful
    insta::assert_snapshot!(result);
}

#[test]
fn constant_expressions_in_ranged_type_declaration_are_propagated() {
    //GIVEN a ranged type from 0 .. MIN+1 where MIN is a global constant
    //WHEN the code is generated
    let result = codegen(
        "
        VAR_GLOBAL CONSTANT
          MIN : INT := 7;
        END_VAR

        FUNCTION CheckRangeSigned: INT
          VAR_INPUT
              value : INT;
              lower : INT;
              upper : INT;
          END_VAR
          CheckRangeSigned := value;
        END_FUNCTION

        PROGRAM prg
          VAR
            x: INT(0 .. MIN+1);
          END_VAR
          x := 5;
        END_PROGRAM",
    );

    // THEN we expect that the assignment to the range-typed variable (x := 5) will result
    // in a call to CheckRangedSigned where the upper bound is a literal i16 8 - NOT an
    // add-expression that really calculates the upper bound at runtime

    insta::assert_snapshot!(result);
}

#[test]
fn constant_expression_in_function_blocks_are_propagated() {
    //GIVEN a constant in a function block
    //WHEN the code is generated
    let result = codegen(
        "
        FUNCTION_BLOCK fbWithConstant
        VAR
            x : INT;
        END_VAR
        VAR CONSTANT
            const : INT := 2;
        END_VAR
          x := const;
        END_FUNCTION
        ",
    );

    // THEN we expect that the assignment to the variable (x := const) will be replaced
    // With x := 2

    insta::assert_snapshot!(result);
}

#[test]
fn constant_propagation_of_struct_fields_on_assignment() {
    let result = codegen(
        "
        TYPE STRUCT1 : STRUCT
            value : DINT;
        END_STRUCT END_TYPE

        VAR_GLOBAL CONSTANT
            MyStruct : STRUCT1 := (value := 99);
        END_VAR

        FUNCTION main : DINT
            VAR
                local_value : DINT;
            END_VAR

            local_value := MyStruct.value;
        END_FUNCTION
        ",
    );

    // The snapshot of the given IR is currently not 100% correct because `MyStruct.value` isn't
    // constant-propagated and instead the value requires a `load` instruction. The underlying issue
    // is due to getting a qualified name of `STRUCT1.value` instead of `MyStruct.value` in `generate_expression_value`
    // and `generate_constant_expression`.
    //
    // TL;DR: If this IR changes from
    // ```
    // %load_value = load i32, i32* getelementptr inbounds (%STRUCT1, %STRUCT1* @MyStruct, i32 0, i32 0), align 4␊
    // store i32 %load_value, i32* %local_value, align 4␊
    // ```
    // to something along
    // ```
    // store i32 %load_value, 99, ...
    // ```
    // then you've probably fixed https://github.com/PLC-lang/rusty/issues/288
    insta::assert_snapshot!(result);
}

#[test]
fn date_and_time_addition_in_var_output() {
    //GIVEN a date and time and a time addition on output variables
    //WHEN the code is generated
    let result = codegen(
        "
        FUNCTION func : DINT
        VAR_OUTPUT
            d_and_t : DT;
            time_var : TIME;
        END_VAR
            d_and_t := d_and_t + time_var;
        END_FUNCTION
        ",
    );

    //Then the time variable is added to the date time variable
    insta::assert_snapshot!(result);
}

#[test]
fn date_and_time_global_constants_initialize() {
    //GIVEN date time constants with each possible prefix
    let src = r#"
    VAR_GLOBAL CONSTANT
        cT          : TIME              := TIME#1s;
        cT_SHORT    : TIME              := T#1s;
        cLT         : LTIME             := LTIME#1000s;
        cLT_SHORT   : LTIME             := LT#1000s;
        cD          : DATE              := DATE#1970-01-01;
        cD_SHORT    : DATE              := D#1975-02-11;
        cLD         : LDATE             := LDATE#1975-02-11;
        cLD_SHORT   : LDATE             := LD#1975-02-11;
        cTOD        : TIME_OF_DAY       := TIME_OF_DAY#00:00:00;
        cTOD_SHORT  : TOD               := TOD#00:00:00;
        cLTOD       : LTOD              := LTIME_OF_DAY#23:59:59.999999999;
        cLTOD_SHORT : LTOD              := LTOD#23:59:59.999999999;
        cDT         : DATE_AND_TIME     := DATE_AND_TIME#1970-01-02-23:59:59;
        cDT_SHORT   : DT                := DT#1970-01-02-23:59:59;
        cLDT        : LDT               := LDATE_AND_TIME#1970-01-02-23:59:59.123;
        cLDT_SHORT  : LDT               := LDT#1970-01-02-23:59:59.123;
    END_VAR

    PROGRAM main
    VAR_TEMP
        t1      : TIME;
        t2      : TIME;
        lt1     : LTIME;
        lt2     : LTIME;
        d1      : DATE;
        d2      : DATE;
        ld1     : LDATE;
        ld2     : LDATE;
        tod1    : TIME_OF_DAY;
        tod2    : TOD;
        ltod1   : LTOD;
        ltod2   : LTOD;
        dt1     : DATE_AND_TIME;
        dt2     : DT;
        ldt1    : LDT;
        ldt2    : LDT;
    END_VAR

        t1      := cT;
        t2      := cT_SHORT;
        lt1     := cLT;
        lt2     := cLT_SHORT;
        d1      := cD;
        d2      := cD_SHORT;
        ld1     := cLD;
        ld2     := cLD_SHORT;
        tod1    := cTOD;
        tod2    := cTOD_SHORT;
        ltod1   := cLTOD;
        ltod2   := cLTOD_SHORT;
        dt1     := cDT;
        dt2     := cDT_SHORT;
        ldt1    := cLDT;
        ldt2    := cLDT_SHORT;
    END_PROGRAM"#;

    let result = codegen(src);
    // THEN the variables are initialized correctly
    insta::assert_snapshot!(result);
}

#[test]
fn contants_in_case_statements_resolved() {
    let result = codegen(
        "
        PROGRAM main
            VAR
                DAYS_IN_MONTH : DINT;
            END_VAR
            VAR CONSTANT
                SIXTY : DINT := 60;
            END_VAR
            CASE DAYS_IN_MONTH OF
              32..SIXTY :   DAYS_IN_MONTH := 29;
              (SIXTY    + 2)..70 :  DAYS_IN_MONTH := 30;
            ELSE
              DAYS_IN_MONTH := 31;
            END_CASE;
        END_PROGRAM
        ",
    );

    // THEN the first case should be 32..60
    // AND the second case should be 62..70
    insta::assert_snapshot!(result);
}

#[test]
fn sub_range_check_functions() {
    // GIVEN
    let result = codegen(
        "
    FUNCTION CheckRangeSigned : DINT
        VAR_INPUT v: DINT; low: DINT; up: DINT; END_VAR
        CheckRangeSigned := -7;
    END_FUNCTION

    FUNCTION CheckRangeUnsigned : UDINT
        VAR_INPUT v: UDINT; low: UDINT; up: UDINT; END_VAR
        CheckRangeUnsigned := 7;
    END_FUNCTION

    FUNCTION CheckLRangeSigned : LINT
        VAR_INPUT v: LINT; low: LINT; up: LINT; END_VAR
        CheckLRangeSigned := -77;
    END_FUNCTION

    FUNCTION CheckLRangeUnsigned : ULINT
        VAR_INPUT v: ULINT; low: ULINT; up: ULINT; END_VAR
        CheckLRangeUnsigned := 77;
    END_FUNCTION

    PROGRAM main
    VAR
        a   : BYTE(0 .. 100);
        b   : SINT(-100 .. 100);
        c   : USINT(0 .. 100);
        d   : WORD(0 .. 100);
        e   : INT(-100 .. 100);
        f   : UINT(0 .. 100);
        g   : DINT(-100 .. 100);
        h   : UDINT(0 .. 100);
        i   : LINT(-100 .. 100);
        j   : ULINT(0 .. 100);
    END_VAR
    a := 1; b := 1; c := 1; d := 1; e := 1;
    f := 1; g := 1; h := 1; i := 1; j := 1;
    END_PROGRAM
    ",
    );

    // THEN for every assignment a check function should be called
    // with the correct type cast for parameters and return type
    insta::assert_snapshot!(result);
}

#[test]
fn reference_to_reference_assignments_in_function_arguments() {
    let result = codegen(
        r#"
    VAR_GLOBAL
        global1 : STRUCT_params;
        global2 : STRUCT_params;
        global3 : STRUCT_params;

        global4 : DINT;
        global5 : STRING;
        global6 : REAL;
    END_VAR

    TYPE STRUCT_params :
        STRUCT
            param1 : BOOL;
            param2 : BOOL;
            param3 : BOOL;
        END_STRUCT
    END_TYPE

    PROGRAM prog
        VAR_INPUT
            input1 : REF_TO STRUCT_params;
            input2 : REF_TO STRUCT_params;
        END_VAR
    END_PROGRAM

    PROGRAM main
        prog(
            // ALL of these should have an identical IR representation
            input1 := ADR(global1),
            input2 := REF(global2),
        );

        prog(
            // These are not valid but we want to see if there's a cast involved
            input1 := ADR(global4),
            input2 := REF(global5),
        );
    END_PROGRAM
    "#,
    );

    insta::assert_snapshot!(result);
}

#[test]
fn sizeof_works_in_binary_expression_with_different_size() {
    let result = codegen(
        r#"
        FUNCTION main : DINT
        VAR
            i : DINT;
            j : UINT;
            arr_ptr : REF_TO ARRAY[1..3] OF REAL;
        END_VAR
            i := j - SIZEOF(arr_ptr);
        END_FUNCTION
    "#,
    );

    insta::assert_snapshot!(result);
}

#[test]
#[ignore]
fn function_and_struct_with_same_names() {
    // See description of [`index::get_container_members_filtered`]
    // for reasoning why this test case exists.
    let result = codegen(
        "
        FUNCTION FOO : FOO
        END_FUNCTION

        TYPE FOO : STRUCT
            bar : DINT;
        END_STRUCT
        END_TYPE
        ",
    );

    insta::assert_snapshot!(result);
}

#[test]
fn array_of_struct_as_member_of_another_struct_is_initialized() {
    let res = codegen(
        "
        PROGRAM mainProg
        VAR
            var_str1 : STRUCT1 := ((myInt := 10), (myArr := [(x1 := TRUE, x2 := 128), (x1 := FALSE, x2 := 1024)]);
        END_VAR
        END_PROGRAM

        TYPE STRUCT1 :
            STRUCT
                myInt : INT;
                myArr : ARRAY[0..10] OF STRUCT2;
            END_STRUCT
        END_TYPE

        TYPE STRUCT2 :
            STRUCT
                x1 : BOOL;
                x2 : DINT;
            END_STRUCT
        END_TYPE
       ",
    );

    insta::assert_snapshot!(res);
}

#[test]
fn array_of_struct_as_member_of_another_struct_and_variable_declaration_is_initialized() {
    let res = codegen(
        "
        PROGRAM mainProg
        VAR
            var_str1 : ARRAY[1..5] OF STRUCT1 := [
                (myInt := 1, myArr := [(x1 := TRUE, x2 := 128), (x1 := FALSE, x2 := 1024)]),
                (myInt := 2, myArr := [(x1 := TRUE, x2 := 256), (x1 := FALSE, x2 := 2048)])
            ];
        END_VAR
        END_PROGRAM

        TYPE STRUCT1 :
            STRUCT
                myInt : INT;
                myArr : ARRAY[0..4] OF STRUCT2;
            END_STRUCT
        END_TYPE

        TYPE STRUCT2 :
            STRUCT
                x1 : BOOL;
                x2 : DINT;
            END_STRUCT
        END_TYPE
       ",
    );

    insta::assert_snapshot!(res);
}

#[test]
// XXX: this behaviour might change in future, for now `VAR_EXTERNAL` variables are ignored
fn variables_in_var_external_block_are_not_generated() {
    let res = codegen(
        "
        VAR_GLOBAL
            arr: ARRAY [0..100] OF INT;
        END_VAR

        FUNCTION foo
        VAR_EXTERNAL
            arr : ARRAY [0..100] OF INT;
        END_VAR
        END_FUNCTION

        FUNCTION_BLOCK bar
        VAR_EXTERNAL CONSTANT
            arr : ARRAY [0..100] OF INT;
        END_VAR
        END_FUNCTION_BLOCK

        PROGRAM baz
        VAR_EXTERNAL CONSTANT
            arr : ARRAY [0..100] OF INT;
        END_VAR
        END_PROGRAM

        CLASS qux
        VAR_EXTERNAL
            arr : ARRAY [0..100] OF INT;
        END_VAR
        END_CLASS
        ",
    );

    insta::assert_snapshot!(res, @r###"
    ; ModuleID = '<internal>'
    source_filename = "<internal>"

    %bar = type {}
    %baz = type {}
    %qux = type {}

    @arr = global [101 x i16] zeroinitializer
    @__bar__init = unnamed_addr constant %bar zeroinitializer
    @baz_instance = global %baz zeroinitializer
    @__qux__init = unnamed_addr constant %qux zeroinitializer

    define void @foo() {
    entry:
      ret void
    }

    define void @bar(%bar* %0) {
    entry:
      ret void
    }

    define void @baz(%baz* %0) {
    entry:
      ret void
    }

    define void @qux(%qux* %0) {
    entry:
      ret void
    }
    ; ModuleID = '__initializers'
    source_filename = "__initializers"

    %baz = type {}
    %bar = type {}
    %qux = type {}

    @baz_instance = external global %baz
    @__bar__init = external global %bar
    @__qux__init = external global %qux

    define void @__init_baz(%baz* %0) {
    entry:
      %self = alloca %baz*, align 8
      store %baz* %0, %baz** %self, align 8
      ret void
    }

    declare void @baz(%baz*)

    define void @__init_bar(%bar* %0) {
    entry:
      %self = alloca %bar*, align 8
      store %bar* %0, %bar** %self, align 8
      ret void
    }

    declare void @bar(%bar*)

    define void @__init_qux(%qux* %0) {
    entry:
      %self = alloca %qux*, align 8
      store %qux* %0, %qux** %self, align 8
      ret void
    }

    declare void @qux(%qux*)
    ; ModuleID = '__init___testproject'
    source_filename = "__init___testproject"

    %baz = type {}

    @baz_instance = external global %baz
    @llvm.global_ctors = appending global [1 x { i32, void ()*, i8* }] [{ i32, void ()*, i8* } { i32 0, void ()* @__init___testproject, i8* null }]

    define void @__init___testproject() {
    entry:
      call void @__init_baz(%baz* @baz_instance)
      ret void
    }

    declare void @__init_baz(%baz*)

    declare void @baz(%baz*)
    "###);
}

#[test]
<<<<<<< HEAD
fn method_with_aggregate_return_type() {
    let res = codegen(
        "
        FUNCTION_BLOCK fb_with_method
        VAR_TEMP
            ret : STRING;
        END_VAR
            METHOD method_with_aggregagte_return: STRING
            VAR_INPUT
                in: STRING;
            END_VAR
                method_with_aggregagte_return := in;
            END_METHOD

            ret := method_with_aggregagte_return('Hello');
        END_FUNCTION_BLOCK
        ",
    );

    insta::assert_snapshot!(res);
}

#[test]
fn methods_var_output() {
    let res = codegen(
        "
        FUNCTION_BLOCK foo
        METHOD baz
        VAR_OUTPUT 
            out : STRING;
        END_VAR
            out := 'hello';
        END_METHOD
        END_FUNCTION_BLOCK

        FUNCTION main
        VAR 
            s: STRING;
            fb: foo;
        END_VAR
            fb.baz(out => s);
            fb.baz(s);
=======
#[ignore = "tracked in issue #1389"]
fn function_with_array_string_return() {
    let res = codegen(
        "
        FUNCTION foo : ARRAY[0..1] OF STRING
            foo[0] := 'hello';
            foo[1] := 'world';
        END_FUNCTION

        FUNCTION main
            foo();
>>>>>>> 69d2becb
        END_FUNCTION
        ",
    );

<<<<<<< HEAD
    insta::assert_snapshot!(res);
=======
    insta::assert_snapshot!(res, @r###"
        "###);
>>>>>>> 69d2becb
}<|MERGE_RESOLUTION|>--- conflicted
+++ resolved
@@ -4200,7 +4200,26 @@
 }
 
 #[test]
-<<<<<<< HEAD
+#[ignore = "tracked in issue #1389"]
+fn function_with_array_string_return() {
+    let res = codegen(
+        "
+        FUNCTION foo : ARRAY[0..1] OF STRING
+            foo[0] := 'hello';
+            foo[1] := 'world';
+        END_FUNCTION
+
+        FUNCTION main
+            foo();
+        END_FUNCTION
+        ",
+    );
+
+    insta::assert_snapshot!(res, @r###"
+        "###);
+}
+
+#[test]
 fn method_with_aggregate_return_type() {
     let res = codegen(
         "
@@ -4243,27 +4262,9 @@
         END_VAR
             fb.baz(out => s);
             fb.baz(s);
-=======
-#[ignore = "tracked in issue #1389"]
-fn function_with_array_string_return() {
-    let res = codegen(
-        "
-        FUNCTION foo : ARRAY[0..1] OF STRING
-            foo[0] := 'hello';
-            foo[1] := 'world';
         END_FUNCTION
-
-        FUNCTION main
-            foo();
->>>>>>> 69d2becb
-        END_FUNCTION
-        ",
-    );
-
-<<<<<<< HEAD
+        ",
+    );
+
     insta::assert_snapshot!(res);
-=======
-    insta::assert_snapshot!(res, @r###"
-        "###);
->>>>>>> 69d2becb
 }