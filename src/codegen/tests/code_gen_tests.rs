// Copyright (c) 2020 Ghaith Hachem and Mathias Rieder

use crate::test_utils::tests::{codegen, generate_with_empty_program};

#[test]
fn program_with_variables_and_references_generates_void_function_and_struct_and_body() {
    let result = codegen(
        r#"PROGRAM prg
VAR
x : DINT;
y : DINT;
END_VAR
x;
y;
END_PROGRAM
"#,
    );
    insta::assert_snapshot!(result);
}

#[test]
fn empty_statements_dont_generate_anything() {
    let result = codegen(
        r#"
        PROGRAM prg
            VAR x : DINT; y : DINT; END_VAR
            x;
            y;
        END_PROGRAM
"#,
    );

    insta::assert_snapshot!(result);
}

#[test]
fn external_program_global_var_is_external() {
    let result = codegen(
        r#"
        @EXTERNAL
        PROGRAM prg
            VAR x : DINT; y : DINT; END_VAR
            x;
            y;
        END_PROGRAM
"#,
    );

    insta::assert_snapshot!(result);
}

#[test]
fn empty_global_variable_list_generates_nothing() {
    let result = generate_with_empty_program("VAR_GLOBAL END_VAR");
    insta::assert_snapshot!(result);
}

#[test]
fn a_global_variables_generates_in_separate_global_variables() {
    let result = generate_with_empty_program("VAR_GLOBAL gX : INT; gY : BOOL; END_VAR");
    insta::assert_snapshot!(result);
}

#[test]
fn external_global_variable_generates_as_external() {
    let result = generate_with_empty_program("@EXTERNAL VAR_GLOBAL gX : INT; gY : BOOL; END_VAR");
    insta::assert_snapshot!(result);
}

#[test]
fn two_global_variables_generates_in_separate_global_variables() {
    let result =
        generate_with_empty_program("VAR_GLOBAL gX : INT; gY : BOOL; END_VAR VAR_GLOBAL gA : INT; END_VAR");
    insta::assert_snapshot!(result);
}

#[test]
fn global_variable_reference_is_generated() {
    let function = codegen(
        r"
    VAR_GLOBAL
        gX : INT;
    END_VAR
    PROGRAM prg
    VAR
      x : INT;
    END_VAR
    gX := 20;
    x := gX;
    END_PROGRAM
    ",
    );

    insta::assert_snapshot!(function);
}

#[test]
fn empty_program_with_name_generates_void_function() {
    let result = codegen("PROGRAM prg END_PROGRAM");
    insta::assert_snapshot!(result);
}

#[test]
fn empty_function_with_name_generates_int_function() {
    let result = codegen("FUNCTION foo : INT END_FUNCTION");
    insta::assert_snapshot!(result);
}

#[test]
fn program_with_variables_generates_void_function_and_struct() {
    let result = codegen(
        r#"PROGRAM prg
VAR
x : DINT;
y : DINT;
END_VAR
END_PROGRAM
"#,
    );
    insta::assert_snapshot!(result);
}

#[test]
fn program_with_bool_variables_and_references_generates_void_function_and_struct_and_body() {
    let result = codegen(
        r#"PROGRAM prg
VAR
x : BOOL;
y : BOOL;
END_VAR
x;
y;
END_PROGRAM
"#,
    );
    insta::assert_snapshot!(result);
}

#[test]
fn program_with_variables_and_additions_generates_void_function_and_struct_and_body() {
    let result = codegen(
        r#"PROGRAM prg
VAR
x : DINT;
y : DINT;
END_VAR
x + y;
END_PROGRAM
"#,
    );
    insta::assert_snapshot!(result);
}

#[test]
fn program_with_variable_and_addition_literal_generates_void_function_and_struct_and_body() {
    let result = codegen(
        r#"PROGRAM prg
VAR
x : DINT;
END_VAR
x + 7;
END_PROGRAM
"#,
    );
    insta::assert_snapshot!(result);
}

#[test]
fn casted_literals_code_gen_test() {
    let result = codegen(
        r#"PROGRAM prg
VAR
x : INT;
z : INT;
END_VAR

      // the INT# should prevent this addition
      // to result in an DINT (i32) and then truncated back
      // to i16 again

      z := x + INT#7;

END_PROGRAM
"#,
    );
    insta::assert_snapshot!(result);
}

#[test]
fn casted_literals_hex_ints_code_gen_test() {
    let result = codegen(
        r#"PROGRAM prg
VAR
x : DINT;
END_VAR

      x := INT#16#FFFF;
      x := WORD#16#FFFF;

END_PROGRAM
"#,
    );
    insta::assert_snapshot!(result);
}

#[test]
fn casted_literals_lreal_code_gen_test() {
    let result = codegen(
        r#"PROGRAM prg
VAR
x : REAL;
z : REAL;
END_VAR

      // the LREAL# should fource a double addition
      z := x + LREAL#7.7;

END_PROGRAM
"#,
    );
    insta::assert_snapshot!(result);
}

#[test]
fn casted_literals_real_code_gen_test() {
    let result = codegen(
        r#"PROGRAM prg
VAR
x : INT;
z : REAL;
END_VAR

      // the REAL# should prevent this addition
      // to result in an DINT (i32) and then result
      // in an i32 devision

      z := x / REAL#7;

END_PROGRAM
"#,
    );
    insta::assert_snapshot!(result);
}

#[test]
fn casted_literals_hex_code_gen_test() {
    let result = codegen(
        r#"PROGRAM prg
VAR
x : INT;
z : INT;
END_VAR

      // the INT# should prevent this addition
      // to result in an DINT (i32) and then
      // truncated back to i16

      z := x +  INT#16#D;

END_PROGRAM
"#,
    );
    insta::assert_snapshot!(result);
}

#[test]
fn min_max_real_and_lreal_values_do_not_result_in_an_under_or_overflow() {
    // See relevant issue https://github.com/PLC-lang/rusty/issues/732
    // TL;DR: The given code snippet should NOT result in under- or overflows as they're the MIN and MAX
    //        values for (l)reals.
    let result = codegen(
        r#"
        PROGRAM main
            VAR
                F32_MIN : REAL  := -3.40282347E+38;
                F32_MAX : REAL  :=  3.40282347E+38;
                F64_MIN : LREAL := -1.7976931348623157E+308;
                F64_MAX : LREAL :=  1.7976931348623157E+308;
            END_VAR
        END_PROGRAM
        "#,
    );

    insta::assert_snapshot!(result);
}

#[test]
fn casted_literals_bool_code_gen_test() {
    let result = codegen(
        r#"PROGRAM prg
VAR
z : BOOL;
END_VAR

      z := BOOL#TRUE;
      z := BOOL#FALSE;
      z := BOOL#1;
      z := BOOL#0;

END_PROGRAM
"#,
    );
    insta::assert_snapshot!(result);
}

#[test]
fn program_with_variable_assignment_generates_void_function_and_struct_and_body() {
    let result = codegen(
        r#"PROGRAM prg
VAR
y : DINT;
END_VAR
y := 7;
END_PROGRAM
"#,
    );
    insta::assert_snapshot!(result);
}

#[test]
fn program_with_real_assignment() {
    let result = codegen(
        r#"PROGRAM prg
VAR
y : REAL;
END_VAR
y := 0.15625;
y := 0.1e3;
y := 1e3;
END_PROGRAM
"#,
    );
    insta::assert_snapshot!(result);
}

#[test]
fn program_with_real_cast_assignment() {
    let result = codegen(
        r#"PROGRAM prg
VAR
y : REAL;
x : INT;
END_VAR
y := x;
END_PROGRAM
"#,
    );
    insta::assert_snapshot!(result);
}

#[test]
fn program_with_date_assignment() {
    let result = codegen(
        r#"PROGRAM prg
VAR
w : TIME_OF_DAY;
x : TIME;
y : DATE;
z : DATE_AND_TIME;
END_VAR
w := TIME_OF_DAY#15:36:30.123;
w := TOD#15:36:30.123;
x := TIME#100s12ms;
x := T#100s12ms;
y := DATE#1984-10-01;
y := D#1970-01-01;
z := DATE_AND_TIME#1984-10-01-20:15:14;
z := DT#1970-01-01-16:20:04.123;
z := DT#1970-01-01-16:20:04.123456789;
z := DATE_AND_TIME#2000-01-01-20:15:00;
z := DATE_AND_TIME#2000-01-01-20:15;
z := DT#2000-01-01-20:15:08.123;
END_PROGRAM
"#,
    );

    insta::assert_snapshot!(result);
}

#[test]
fn program_with_long_date_assignment() {
    let result = codegen(
        r#"PROGRAM prg
VAR
w : LTIME;
x : LDATE;
y : LDT;
z : LTOD;
END_VAR
w := LTIME#100s12ms6us3ns;
w := LTIME#100s12ms6us3ns;
x := LDATE#1984-10-01;
x := LDATE#1970-01-01;
y := LDT#1984-10-01-20:15:14;
y := LDT#1970-01-01-16:20:04.123456789;
z := LTOD#15:36:30.999999999;
z := LTOD#15:36:30.123456;
END_PROGRAM
"#,
    );

    insta::assert_snapshot!(result);
}

#[test]
fn program_with_date_assignment_whit_short_datatype_names() {
    let result = codegen(
        r#"PROGRAM prg
VAR
w : TOD;
x : T;
y : D;
z : DT;
END_VAR
w := TIME_OF_DAY#15:36:30.123;
w := TOD#15:36:30.123;
x := TIME#100s12ms;
x := T#100s12ms;
y := DATE#1984-10-01;
y := D#1970-01-01;
z := DATE_AND_TIME#1984-10-01-20:15;
z := DT#1970-01-01-16:20:08.123;
z := DT#1970-01-01-16:20:04.123456789;
END_PROGRAM
"#,
    );

    insta::assert_snapshot!(result);
}

#[test]
fn program_with_time_assignment() {
    let result = codegen(
        r#"PROGRAM prg
VAR
y : TIME;

END_VAR
y := T#0d0h0m0s0ms;
y := T#0.5d;
y := T#0d0h0m0.1s;
y := T#0d0h0m100ms;
y := T#1ms;
y := T#-1us;
y := T#1ns;
y := T#-1d0h0m0s1ms;
y := T#100d0h0m0s1ms;
END_PROGRAM
"#,
    );

    insta::assert_snapshot!(result);
}

#[test]
fn program_with_time_of_day_assignment() {
    let result = codegen(
        r#"PROGRAM prg
VAR
y : TIME_OF_DAY;

END_VAR
y := TIME_OF_DAY#00:00:00;
y := TOD#01:00:00;
y := TIME_OF_DAY#01:00:00.001;
y := TOD#1:1:1;
y := TIME_OF_DAY#20:15:00;
y := TIME_OF_DAY#20:15;
y := TOD#11:11:00;
y := TOD#11:11;
END_PROGRAM
"#,
    );

    insta::assert_snapshot!(result);
}

#[test]
fn time_variables_have_nano_seconds_resolution() {
    let result = codegen(
        r#"PROGRAM prg
VAR
y : TIME;

END_VAR
y := T#1ms;
y := T#0.000001s;
y := T#0.0000001s;
y := T#100d0h0m0s1.125ms;
END_PROGRAM
"#,
    );

    insta::assert_snapshot!(result);
}

#[test]
fn date_comparisons() {
    let result = codegen(
        r#"PROGRAM prg
        VAR
          a : DATE;
          b : DATE_AND_TIME;
          c : TIME;
          d : TIME_OF_DAY;
        END_VAR

          a > D#2021-05-01;
          b > DT#2021-05-01-19:29:17;
          c > T#1d19h29m17s;
          d > TOD#19:29:17;
        END_PROGRAM"#,
    );
    insta::assert_snapshot!(result);
}

#[test]
fn program_with_string_assignment() {
    let result = codegen(
        r#"PROGRAM prg
            VAR
            y : STRING;
            z : WSTRING;
            END_VAR
            y := 'im a genius';
            z := "im a utf16 genius";
        END_PROGRAM"#,
    );

    insta::assert_snapshot!(result);
}

#[test]
fn program_with_special_chars_in_string() {
    let result = codegen(
        r#"PROGRAM prg
VAR
should_replace_s : STRING;
should_not_replace_s : STRING;

should_replace_ws : WSTRING;
should_not_replace_ws : WSTRING;
END_VAR
should_replace_s := 'a$l$L b$n$N c$p$P d$r$R e$t$T $$ $'single$' $57💖$F0$9F$92$96';
should_not_replace_s := '$0043 $"no replace$"';

should_replace_ws := "a$l$L b$n$N c$p$P d$r$R e$t$T $$ $"double$" $0057💖$D83D$DC96";
should_not_replace_ws := "$43 $'no replace$'";
END_PROGRAM
"#,
    );

    insta::assert_snapshot!(result);
}

#[test]
fn different_case_references() {
    let result = codegen(
        r#"
TYPE MyInt: INT := 1; END_TYPE
TYPE MyDInt: DINT := 2; END_TYPE

PROGRAM prg
VAR
y : int;
z : MyInt;
zz : Mydint;
END_VAR
END_PROGRAM
"#,
    );

    insta::assert_snapshot!(result);
}

#[test]
fn program_with_real_additions() {
    let result = codegen(
        r#"PROGRAM prg
VAR
x : REAL;
y : REAL;
z : REAL;
END_VAR
x := 12.375;
y := 0.25;
z := x + y;
END_PROGRAM
"#,
    );
    insta::assert_snapshot!(result);
}

#[test]
fn program_with_boolean_assignment_generates_void_function_and_struct_and_body() {
    let result = codegen(
        r#"PROGRAM prg
VAR
y : BOOL;
END_VAR
y := TRUE;
y := FALSE;
END_PROGRAM
"#,
    );
    insta::assert_snapshot!(result);
}

#[test]
fn program_with_variable_and_arithmatic_assignment_generates_void_function_and_struct_and_body() {
    let result = codegen(
        r#"PROGRAM prg
VAR
x : DINT;
y : DINT;
END_VAR
y := x + 1;
y := x - 2;
y := x * 3;
y := x / 4;
y := x MOD 5;
END_PROGRAM
"#,
    );
    insta::assert_snapshot!(result);
}

#[test]
fn program_with_variable_and_comparison_assignment_generates_void_function_and_struct_and_body() {
    let result = codegen(
        r#"PROGRAM prg
VAR
x : DINT;
y : BOOL;
END_VAR
y := x = 1;
y := x > 2;
y := x < 3;
y := x <> 4;
y := x >= 5;
y := x <= 6;
END_PROGRAM
"#,
    );
    insta::assert_snapshot!(result);
}

#[test]
fn program_with_floats_variable_and_comparison_assignment_generates_correctly() {
    let result = codegen(
        r#"PROGRAM prg
VAR
x : REAL;
y : BOOL;
END_VAR
y := x = 1;
y := x > 2;
y := x < 3;
y := x <> 4;
y := x >= 5;
y := x <= 6;
END_PROGRAM
"#,
    );
    insta::assert_snapshot!(result);
}

#[test]
fn program_with_and_statement() {
    let result = codegen(
        r#"PROGRAM prg
VAR
x : BOOL;
y : BOOL;
END_VAR
x AND y;
END_PROGRAM
"#,
    );
    insta::assert_snapshot!(result);
}

#[test]
fn program_with_or_statement() {
    let result = codegen(
        r#"PROGRAM prg
VAR
x : BOOL;
y : BOOL;
END_VAR
x OR y;
END_PROGRAM
"#,
    );
    insta::assert_snapshot!(result);
}

#[test]
fn program_with_xor_statement() {
    let result = codegen(
        r#"PROGRAM prg
VAR
x : BOOL;
y : BOOL;
z : BOOL;
END_VAR
z := x XOR y;
END_PROGRAM
"#,
    );
    insta::assert_snapshot!(result);
}

#[test]
fn program_with_negated_expressions_generates_void_function_and_struct_and_body() {
    let result = codegen(
        r#"PROGRAM prg
VAR
x : BOOL;
y : BOOL;
END_VAR
NOT x;
x AND NOT y;
END_PROGRAM
"#,
    );

    insta::assert_snapshot!(result);
}

#[test]
fn program_with_negated_combined_expressions_generates_void_function_and_struct_and_body() {
    let result = codegen(
        r#"PROGRAM prg
VAR
z : DINT;
y : BOOL;
END_VAR
y AND z >= 5;
NOT (z <= 6) OR y;
END_PROGRAM
"#,
    );
    insta::assert_snapshot!(result);
}

#[test]
fn program_with_signed_combined_expressions() {
    let result = codegen(
        r#"PROGRAM prg
            VAR
            z : DINT;
            y : DINT;
            END_VAR
            -1 + z;
            2 +-z;
            -y + 3;
            END_PROGRAM
            "#,
    );
    insta::assert_snapshot!(result);
}

#[test]
fn if_elsif_else_generator_test() {
    let result = codegen(
        "
        PROGRAM prg
        VAR
            x : DINT;
            y : DINT;
            z : DINT;
            u : DINT;
            b1 : BOOL;
            b2 : BOOL;
            b3 : BOOL;
        END_VAR
        IF b1 THEN
            x;
        ELSIF b2 THEN
            y;
        ELSIF b3 THEN
            z;
        ELSE
            u;
        END_IF
        END_PROGRAM
        ",
    );
    insta::assert_snapshot!(result);
}

#[test]
fn if_generator_test() {
    let result = codegen(
        "
        PROGRAM prg
        VAR
            x : DINT;
            b1 : BOOL;
        END_VAR
        IF b1 THEN
            x;
        END_IF
        END_PROGRAM
        ",
    );
    insta::assert_snapshot!(result);
}

#[test]
fn if_with_expression_generator_test() {
    let result = codegen(
        "
        PROGRAM prg
        VAR
            x : DINT;
            b1 : BOOL;
        END_VAR
        IF (x > 1) OR b1 THEN
            x;
        END_IF
        END_PROGRAM
        ",
    );
    insta::assert_snapshot!(result);
}

#[test]
fn for_statement_with_steps_test() {
    let result = codegen(
        "
        PROGRAM prg
        VAR
            x : DINT;
        END_VAR
        FOR x := 3 TO 10 BY 7 DO
            x;
        END_FOR
        END_PROGRAM
        ",
    );

    insta::assert_snapshot!(result);
}

#[test]
fn for_statement_with_continue() {
    let result = codegen(
        "
        PROGRAM prg
        VAR
            x : DINT;
        END_VAR
        FOR x := 3 TO 10 BY 7 DO
            x := x + 1;
            CONTINUE;
            x := x - 1;
        END_FOR
        END_PROGRAM
        ",
    );
    insta::assert_snapshot!(result);
}

#[test]
fn for_statement_with_exit() {
    let result = codegen(
        "
        PROGRAM prg
        VAR
            x : DINT;
        END_VAR
        FOR x := 3 TO 10 BY 7 DO
            x := x + 2;
            EXIT;
            x := x + 5;
        END_FOR
        END_PROGRAM
        ",
    );

    insta::assert_snapshot!(result);
}

#[test]
fn class_method_in_pou() {
    let result = codegen(
        "
        CLASS MyClass
            VAR
                x, y : INT;
            END_VAR

            METHOD testMethod
                VAR_INPUT myMethodArg : INT; END_VAR
                VAR myMethodLocalVar : INT; END_VAR

                x := myMethodArg;
                y := x;
                myMethodLocalVar = y;
            END_METHOD
        END_CLASS

        PROGRAM prg
        VAR
          cl : MyClass;
          x : INT;
        END_VAR
        x := cl.x;
        cl.testMethod(x);
        cl.testMethod(myMethodArg:= x);
        END_PROGRAM
        ",
    );

    insta::assert_snapshot!(result)
}

#[test]
fn fb_method_in_pou() {
    let result = codegen(
        "
        FUNCTION_BLOCK MyClass
            VAR
                x, y : INT;
            END_VAR

            METHOD testMethod
                VAR_INPUT myMethodArg : INT; END_VAR
                VAR myMethodLocalVar : INT; END_VAR

                x := myMethodArg;
                y := x;
                myMethodLocalVar = y;
            END_METHOD
        END_FUNCTION_BLOCK

        PROGRAM prg
        VAR
          cl : MyClass;
          x : INT;
        END_VAR
        x := cl.x;
        cl.testMethod(x);
        cl.testMethod(myMethodArg:= x);
        END_PROGRAM
        ",
    );

    insta::assert_snapshot!(result)
}

#[test]
fn fb_method_with_var_in_out() {
    let prg = codegen(
        r"
    FUNCTION_BLOCK MyClass
        VAR
            x, y : INT;
        END_VAR

        METHOD testMethod
        VAR_IN_OUT myMethodArg : INT; END_VAR
            myMethodArg := x;
        END_METHOD
    END_FUNCTION_BLOCK

    PROGRAM prg
    VAR
    cl : MyClass;
    x : INT;
    END_VAR
        cl.testMethod(x);
    END_PROGRAM
        ",
    );
    insta::assert_snapshot!(prg);
}

#[test]
fn fb_method_with_var_input_defaults() {
    let prg = codegen(
        r"
    FUNCTION_BLOCK MyClass
        VAR
            x, y : INT;
        END_VAR

        METHOD testMethod
        VAR_INPUT
            myMethodArg : INT := 3;
        END_VAR
            x := myMethodArg;
        END_METHOD
    END_FUNCTION_BLOCK

    PROGRAM prg
    VAR
    cl : MyClass;
    END_VAR
        cl.testMethod();
    END_PROGRAM
        ",
    );
    insta::assert_snapshot!(prg);
}

#[test]
fn method_codegen_with_initialized_input() {
    let prg = codegen(
        r#"
        FUNCTION_BLOCK fb
        METHOD meth : DINT
        VAR_INPUT
            a : DINT := 5;
        END_VAR
        END_METHOD
        meth();
        meth(4);
        END_FUNCTION_BLOCK

        FUNCTION foo : DINT END_FUNCTION
        "#,
    );
    insta::assert_snapshot!(prg);
}

#[test]
fn method_codegen_with_multiple_input() {
    let prg = codegen(
        r#"
        FUNCTION_BLOCK fb
        METHOD meth : DINT
        VAR_INPUT
            a : DINT := 6;
            b : DINT;
            c : DINT := 10;
        END_VAR
        END_METHOD
        meth(1,2,3);
        meth(5,7); //skip the last parameter it should have value 10
        meth(a := 3, b := 4); //skip the last parameter it should have value 10
        meth(b := 4); //skip the first and last parameter they should have value 6 and 10
        END_FUNCTION_BLOCK
        "#,
    );
    insta::assert_snapshot!(prg);
}

#[test]
fn fb_method_called_as_function() {
    let prg = codegen(
        r"
    FUNCTION_BLOCK MyClass
    VAR
        x, y : INT;
    END_VAR

    METHOD testMethod : INT
        VAR_INPUT myMethodArg : INT; END_VAR
        VAR myMethodLocalVar : INT; END_VAR

        x := myMethodArg;
        y := x + 1;
        myMethodLocalVar := y + 1;
        testMethod := myMethodLocalVar + 1;
    END_METHOD

    testMethod(1);
    testMethod(myMethodArg:= 3);
    END_FUNCTION_BLOCK",
    );

    insta::assert_snapshot!(prg);
}

#[test]
fn fb_method_called_locally() {
    let result = codegen(
        "
        FUNCTION_BLOCK foo
        VAR
            bar: DINT := 42;
        END_VAR
            METHOD addToBar: DINT
            VAR_INPUT
                in: INT;
            END_VAR
                bar := in + bar;
                addToBar := bar;
            END_METHOD

            addToBar(42);
        END_FUNCTION_BLOCK

        FUNCTION main
        VAR
            fb: foo;
            x: DINT;
        END_VAR
            x := fb.addToBar(3);
        END_FUNCTION
        ",
    );

    insta::assert_snapshot!(result, @r#"
    ; ModuleID = '<internal>'
    source_filename = "<internal>"

    %foo = type { i32 }

    @__foo__init = unnamed_addr constant %foo { i32 42 }

    define void @foo(%foo* %0) {
    entry:
      %bar = getelementptr inbounds %foo, %foo* %0, i32 0, i32 0
      %call = call i32 @foo_addToBar(%foo* %0, i16 42)
      ret void
    }

    define i32 @foo_addToBar(%foo* %0, i16 %1) {
    entry:
      %bar = getelementptr inbounds %foo, %foo* %0, i32 0, i32 0
      %foo.addToBar = alloca i32, align 4
      %in = alloca i16, align 2
      store i16 %1, i16* %in, align 2
      store i32 0, i32* %foo.addToBar, align 4
      %load_in = load i16, i16* %in, align 2
      %2 = sext i16 %load_in to i32
      %load_bar = load i32, i32* %bar, align 4
      %tmpVar = add i32 %2, %load_bar
      store i32 %tmpVar, i32* %bar, align 4
      %load_bar1 = load i32, i32* %bar, align 4
      store i32 %load_bar1, i32* %foo.addToBar, align 4
      %foo_addToBar_ret = load i32, i32* %foo.addToBar, align 4
      ret i32 %foo_addToBar_ret
    }

    define void @main() {
    entry:
      %fb = alloca %foo, align 8
      %x = alloca i32, align 4
      %0 = bitcast %foo* %fb to i8*
      call void @llvm.memcpy.p0i8.p0i8.i64(i8* align 1 %0, i8* align 1 bitcast (%foo* @__foo__init to i8*), i64 ptrtoint (%foo* getelementptr (%foo, %foo* null, i32 1) to i64), i1 false)
      store i32 0, i32* %x, align 4
<<<<<<< HEAD
      call void @__init_foo(%foo* %fb)
      %call = call i32 @foo_addToBar(%foo* %fb, i16 3)
=======
      %call = call i32 @foo.addToBar(%foo* %fb, i16 3)
>>>>>>> 1e543cdf
      store i32 %call, i32* %x, align 4
      ret void
    }

    ; Function Attrs: argmemonly nofree nounwind willreturn
    declare void @llvm.memcpy.p0i8.p0i8.i64(i8* noalias nocapture writeonly, i8* noalias nocapture readonly, i64, i1 immarg) #0

    attributes #0 = { argmemonly nofree nounwind willreturn }
    "#)
}

#[test]
fn fb_local_method_var_shadows_parent_var() {
    let result = codegen(
        "
        FUNCTION_BLOCK foo
        VAR
              bar: DINT := 42;
        END_VAR
        METHOD addToBar: DINT
            VAR_INPUT
                in: INT;
            END_VAR
            VAR
                bar: DINT := 69; // shadowing foo.bar
            END_VAR
                bar := in + bar;
                addToBar := bar;
        END_METHOD
            addToBar(42);
        END_FUNCTION_BLOCK

        FUNCTION main
        VAR
            fb: foo;
            x: DINT;
        END_VAR
            x := fb.addToBar(3);
        END_FUNCTION
        ",
    );

    insta::assert_snapshot!(result, @r#"
    ; ModuleID = '<internal>'
    source_filename = "<internal>"

    %foo = type { i32 }

    @__foo__init = unnamed_addr constant %foo { i32 42 }

    define void @foo(%foo* %0) {
    entry:
      %bar = getelementptr inbounds %foo, %foo* %0, i32 0, i32 0
      %call = call i32 @foo_addToBar(%foo* %0, i16 42)
      ret void
    }

    define i32 @foo_addToBar(%foo* %0, i16 %1) {
    entry:
      %bar = getelementptr inbounds %foo, %foo* %0, i32 0, i32 0
      %foo.addToBar = alloca i32, align 4
      %in = alloca i16, align 2
      store i16 %1, i16* %in, align 2
      %bar1 = alloca i32, align 4
      store i32 69, i32* %bar1, align 4
      store i32 0, i32* %foo.addToBar, align 4
      %load_in = load i16, i16* %in, align 2
      %2 = sext i16 %load_in to i32
      %load_bar = load i32, i32* %bar1, align 4
      %tmpVar = add i32 %2, %load_bar
      store i32 %tmpVar, i32* %bar1, align 4
      %load_bar2 = load i32, i32* %bar1, align 4
      store i32 %load_bar2, i32* %foo.addToBar, align 4
      %foo_addToBar_ret = load i32, i32* %foo.addToBar, align 4
      ret i32 %foo_addToBar_ret
    }

    define void @main() {
    entry:
      %fb = alloca %foo, align 8
      %x = alloca i32, align 4
      %0 = bitcast %foo* %fb to i8*
      call void @llvm.memcpy.p0i8.p0i8.i64(i8* align 1 %0, i8* align 1 bitcast (%foo* @__foo__init to i8*), i64 ptrtoint (%foo* getelementptr (%foo, %foo* null, i32 1) to i64), i1 false)
      store i32 0, i32* %x, align 4
<<<<<<< HEAD
      call void @__init_foo(%foo* %fb)
      %call = call i32 @foo_addToBar(%foo* %fb, i16 3)
=======
      %call = call i32 @foo.addToBar(%foo* %fb, i16 3)
>>>>>>> 1e543cdf
      store i32 %call, i32* %x, align 4
      ret void
    }

    ; Function Attrs: argmemonly nofree nounwind willreturn
    declare void @llvm.memcpy.p0i8.p0i8.i64(i8* noalias nocapture writeonly, i8* noalias nocapture readonly, i64, i1 immarg) #0

    attributes #0 = { argmemonly nofree nounwind willreturn }
    "#)
}

#[test]
fn prog_method_called_locally() {
    let result = codegen(
        "
        PROGRAM foo
        VAR
            bar: DINT := 42;
        END_VAR
            METHOD addToBar: DINT
            VAR_INPUT
                in: INT;
            END_VAR
                bar := in + bar;
                addToBar := bar;
            END_METHOD

            addToBar(42);
        END_PROGRAM

        FUNCTION main
        VAR
            x: DINT;
        END_VAR
            x := foo.addToBar(3);
        END_FUNCTION
        ",
    );

    insta::assert_snapshot!(result, @r#"
    ; ModuleID = '<internal>'
    source_filename = "<internal>"

    %foo = type { i32 }

    @foo_instance = global %foo { i32 42 }

    define void @foo(%foo* %0) {
    entry:
      %bar = getelementptr inbounds %foo, %foo* %0, i32 0, i32 0
      %call = call i32 @foo_addToBar(%foo* %0, i16 42)
      ret void
    }

    define i32 @foo_addToBar(%foo* %0, i16 %1) {
    entry:
      %bar = getelementptr inbounds %foo, %foo* %0, i32 0, i32 0
      %foo.addToBar = alloca i32, align 4
      %in = alloca i16, align 2
      store i16 %1, i16* %in, align 2
      store i32 0, i32* %foo.addToBar, align 4
      %load_in = load i16, i16* %in, align 2
      %2 = sext i16 %load_in to i32
      %load_bar = load i32, i32* %bar, align 4
      %tmpVar = add i32 %2, %load_bar
      store i32 %tmpVar, i32* %bar, align 4
      %load_bar1 = load i32, i32* %bar, align 4
      store i32 %load_bar1, i32* %foo.addToBar, align 4
      %foo_addToBar_ret = load i32, i32* %foo.addToBar, align 4
      ret i32 %foo_addToBar_ret
    }

    define void @main() {
    entry:
      %x = alloca i32, align 4
      store i32 0, i32* %x, align 4
      %call = call i32 @foo_addToBar(%foo* @foo_instance, i16 3)
      store i32 %call, i32* %x, align 4
      ret void
    }
    "#)
}

#[test]
fn prog_local_method_var_shadows_parent_var() {
    let result = codegen(
        "
        PROGRAM foo
        VAR
              bar: DINT := 42;
        END_VAR
        METHOD addToBar: DINT
            VAR_INPUT
                in: INT;
            END_VAR
            VAR
                bar: DINT := 69; // shadowing foo.bar
            END_VAR
                bar := in + bar;
                addToBar := bar;
        END_METHOD
            addToBar(42);
        END_PROGRAM

        FUNCTION main
        VAR
            x: DINT;
        END_VAR
            x := foo.addToBar(3);
        END_FUNCTION
        ",
    );

    insta::assert_snapshot!(result, @r#"
    ; ModuleID = '<internal>'
    source_filename = "<internal>"

    %foo = type { i32 }

    @foo_instance = global %foo { i32 42 }

    define void @foo(%foo* %0) {
    entry:
      %bar = getelementptr inbounds %foo, %foo* %0, i32 0, i32 0
      %call = call i32 @foo_addToBar(%foo* %0, i16 42)
      ret void
    }

    define i32 @foo_addToBar(%foo* %0, i16 %1) {
    entry:
      %bar = getelementptr inbounds %foo, %foo* %0, i32 0, i32 0
      %foo.addToBar = alloca i32, align 4
      %in = alloca i16, align 2
      store i16 %1, i16* %in, align 2
      %bar1 = alloca i32, align 4
      store i32 69, i32* %bar1, align 4
      store i32 0, i32* %foo.addToBar, align 4
      %load_in = load i16, i16* %in, align 2
      %2 = sext i16 %load_in to i32
      %load_bar = load i32, i32* %bar1, align 4
      %tmpVar = add i32 %2, %load_bar
      store i32 %tmpVar, i32* %bar1, align 4
      %load_bar2 = load i32, i32* %bar1, align 4
      store i32 %load_bar2, i32* %foo.addToBar, align 4
      %foo_addToBar_ret = load i32, i32* %foo.addToBar, align 4
      ret i32 %foo_addToBar_ret
    }

    define void @main() {
    entry:
      %x = alloca i32, align 4
      store i32 0, i32* %x, align 4
      %call = call i32 @foo_addToBar(%foo* @foo_instance, i16 3)
      store i32 %call, i32* %x, align 4
      ret void
    }
    "#)
}

#[test]
fn method_codegen_return() {
    let result = codegen(
        "
    CLASS MyClass
        METHOD testMethod : INT
            VAR_INPUT myMethodArg : INT; END_VAR
            testMethod := 1;
        END_METHOD
    END_CLASS
        ",
    );

    insta::assert_snapshot!(result)
}

#[test]
fn method_codegen_void() {
    let result = codegen(
        "
    CLASS MyClass
        METHOD testMethod
            VAR_INPUT myMethodArg : INT; END_VAR
            VAR myMethodLocalVar : INT; END_VAR

            myMethodLocalVar := 1;
        END_METHOD
    END_CLASS
        ",
    );

    insta::assert_snapshot!(result)
}

#[test]
fn class_member_access_from_method() {
    let result = codegen(
        "
    CLASS MyClass
        VAR
            x, y : INT;
        END_VAR

        METHOD testMethod
            VAR_INPUT myMethodArg : INT; END_VAR
            VAR myMethodLocalVar : INT; END_VAR

            x := myMethodArg;
            y := x;
            myMethodLocalVar = y;
        END_METHOD
    END_CLASS
        ",
    );

    insta::assert_snapshot!(result)
}

#[test]
fn while_loop_with_if_exit() {
    let result = codegen(
        "
        PROGRAM prg
        VAR
            x : DINT;
        END_VAR
        WHILE x < 20 DO
          x := x + 1;
          IF x >= 10 THEN
            EXIT;
          END_IF
        END_PROGRAM
        ",
    );

    insta::assert_snapshot!(result);
}

#[test]
fn for_statement_without_steps_test() {
    let result = codegen(
        "
        PROGRAM prg
        VAR
            x : DINT;
        END_VAR
        FOR x := 3 TO 10 DO
            x;
        END_FOR
        END_PROGRAM
        ",
    );

    insta::assert_snapshot!(result);
}

#[test]
fn for_statement_sint() {
    let result = codegen(
        "
        PROGRAM prg
        VAR
            x : SINT;
        END_VAR
        FOR x := 3 TO 10 DO
            x;
        END_FOR
        END_PROGRAM
        ",
    );

    insta::assert_snapshot!(result);
}

#[test]
fn for_statement_int() {
    let result = codegen(
        "
        PROGRAM prg
        VAR
            x : INT;
        END_VAR
        FOR x := 3 TO 10 DO
            x;
        END_FOR
        END_PROGRAM
        ",
    );

    insta::assert_snapshot!(result);
}

#[test]
fn for_statement_lint() {
    let result = codegen(
        "
        PROGRAM prg
        VAR
            x : LINT;
        END_VAR
        FOR x := 3 TO 10 DO
            x;
        END_FOR
        END_PROGRAM
        ",
    );

    insta::assert_snapshot!(result);
}

#[test]
fn for_statement_continue() {
    let result = codegen(
        "
        PROGRAM prg
        VAR
            x : DINT;
        END_VAR
        FOR x := 3 TO 10 DO
        END_FOR
        x;
        END_PROGRAM
        ",
    );

    insta::assert_snapshot!(result);
}

#[test]
fn for_statement_with_references_steps_test() {
    let result = codegen(
        "
        PROGRAM prg
        VAR
            step: DINT;
            x : DINT;
            y : DINT;
            z : DINT;
        END_VAR
        FOR x := y TO z BY step DO
            x;
        END_FOR
        END_PROGRAM
        ",
    );

    insta::assert_snapshot!(result);
}

#[test]
fn for_statement_with_binary_expressions() {
    let result = codegen(
        "
        PROGRAM prg
        VAR
            step: DINT;
            x : DINT;
            y : DINT;
            z : DINT;
        END_VAR
        FOR x := y + 1 TO z - 2 BY step * 3 DO
            x;
        END_FOR
        END_PROGRAM
        ",
    );

    insta::assert_snapshot!(result,  @r#"
    ; ModuleID = '<internal>'
    source_filename = "<internal>"

    %prg = type { i32, i32, i32, i32 }

    @prg_instance = global %prg zeroinitializer

    define void @prg(%prg* %0) {
    entry:
      %step = getelementptr inbounds %prg, %prg* %0, i32 0, i32 0
      %x = getelementptr inbounds %prg, %prg* %0, i32 0, i32 1
      %y = getelementptr inbounds %prg, %prg* %0, i32 0, i32 2
      %z = getelementptr inbounds %prg, %prg* %0, i32 0, i32 3
      %load_y = load i32, i32* %y, align 4
      %tmpVar = add i32 %load_y, 1
      store i32 %tmpVar, i32* %x, align 4
      %load_step = load i32, i32* %step, align 4
      %tmpVar1 = mul i32 %load_step, 3
      %is_incrementing = icmp sgt i32 %tmpVar1, 0
      br i1 %is_incrementing, label %predicate_sle, label %predicate_sge

    predicate_sle:                                    ; preds = %increment, %entry
      %load_z = load i32, i32* %z, align 4
      %tmpVar2 = sub i32 %load_z, 2
      %1 = load i32, i32* %x, align 4
      %condition = icmp sle i32 %1, %tmpVar2
      br i1 %condition, label %loop, label %continue

    predicate_sge:                                    ; preds = %increment, %entry
      %load_z3 = load i32, i32* %z, align 4
      %tmpVar4 = sub i32 %load_z3, 2
      %2 = load i32, i32* %x, align 4
      %condition5 = icmp sge i32 %2, %tmpVar4
      br i1 %condition5, label %loop, label %continue

    loop:                                             ; preds = %predicate_sge, %predicate_sle
      %load_x = load i32, i32* %x, align 4
      br label %increment

    increment:                                        ; preds = %loop
      %3 = load i32, i32* %x, align 4
      %load_step6 = load i32, i32* %step, align 4
      %tmpVar7 = mul i32 %load_step6, 3
      %next = add i32 %tmpVar7, %3
      store i32 %next, i32* %x, align 4
      br i1 %is_incrementing, label %predicate_sle, label %predicate_sge

    continue:                                         ; preds = %predicate_sge, %predicate_sle
      ret void
    }
    "#);
}

#[test]
fn for_statement_type_casting() {
    let result = codegen(
        "FUNCTION main
        VAR
            a: USINT;
            b: INT := 1;
        END_VAR
            FOR a := 0 TO 10 BY b DO
                b := b * 3;
            END_FOR
        END_FUNCTION",
    );
    insta::assert_snapshot!(result,  @r#"
    ; ModuleID = '<internal>'
    source_filename = "<internal>"

    define void @main() {
    entry:
      %a = alloca i8, align 1
      %b = alloca i16, align 2
      store i8 0, i8* %a, align 1
      store i16 1, i16* %b, align 2
      store i8 0, i8* %a, align 1
      %load_b = load i16, i16* %b, align 2
      %0 = trunc i16 %load_b to i8
      %1 = sext i8 %0 to i32
      %is_incrementing = icmp sgt i32 %1, 0
      br i1 %is_incrementing, label %predicate_sle, label %predicate_sge

    predicate_sle:                                    ; preds = %increment, %entry
      %2 = load i8, i8* %a, align 1
      %3 = zext i8 %2 to i32
      %condition = icmp sle i32 %3, 10
      br i1 %condition, label %loop, label %continue

    predicate_sge:                                    ; preds = %increment, %entry
      %4 = load i8, i8* %a, align 1
      %5 = zext i8 %4 to i32
      %condition1 = icmp sge i32 %5, 10
      br i1 %condition1, label %loop, label %continue

    loop:                                             ; preds = %predicate_sge, %predicate_sle
      %load_b2 = load i16, i16* %b, align 2
      %6 = sext i16 %load_b2 to i32
      %tmpVar = mul i32 %6, 3
      %7 = trunc i32 %tmpVar to i16
      store i16 %7, i16* %b, align 2
      br label %increment

    increment:                                        ; preds = %loop
      %8 = load i8, i8* %a, align 1
      %load_b3 = load i16, i16* %b, align 2
      %9 = trunc i16 %load_b3 to i8
      %10 = sext i8 %9 to i32
      %11 = zext i8 %8 to i32
      %next = add i32 %10, %11
      %12 = trunc i32 %next to i8
      store i8 %12, i8* %a, align 1
      br i1 %is_incrementing, label %predicate_sle, label %predicate_sge

    continue:                                         ; preds = %predicate_sge, %predicate_sle
      ret void
    }
    "#);
}

#[test]
fn while_statement() {
    let result = codegen(
        "
        PROGRAM prg
        VAR
            x : BOOL;
        END_VAR
        WHILE x DO
            x;
        END_WHILE
        END_PROGRAM
        ",
    );

    insta::assert_snapshot!(result);
}

#[test]
fn while_with_expression_statement() {
    let result = codegen(
        "
        PROGRAM prg
        VAR
            x : BOOL;
        END_VAR
        WHILE x = 0 DO
            x;
        END_WHILE
        END_PROGRAM
        ",
    );
    insta::assert_snapshot!(result);
}

#[test]
fn repeat_statement() {
    let result = codegen(
        "
        PROGRAM prg
        VAR
            x : BOOL;
        END_VAR
        REPEAT
            x;
        UNTIL x
        END_REPEAT
        END_PROGRAM
        ",
    );

    insta::assert_snapshot!(result);
}

#[test]
fn simple_case_statement() {
    let result = codegen(
        "
        PROGRAM prg
        VAR
            x : DINT;
            y : DINT;
        END_VAR
        CASE x OF
        1: y := 1;
        2: y := 2;
        3: y := 3;
        ELSE
            y := -1;
        END_CASE
        END_PROGRAM
        ",
    );

    insta::assert_snapshot!(result);
}

#[test]
fn simple_case_i8_statement() {
    let result = codegen(
        "
        PROGRAM prg
        VAR
            x : BYTE;
            y : BYTE;
        END_VAR
        CASE x OF
        1: y := 1;
        2: y := 2;
        3: y := 3;
        ELSE
            y := 0;
        END_CASE
        END_PROGRAM
        ",
    );

    insta::assert_snapshot!(result);
}

#[test]
fn case_with_multiple_labels_statement() {
    let result = codegen(
        "
        PROGRAM prg
        VAR
            x : DINT;
            y : DINT;
        END_VAR
        CASE x OF
        1,2: y := 1;
        3,4: y := 2;
        ELSE
            y := -1;
        END_CASE
        END_PROGRAM
        ",
    );

    insta::assert_snapshot!(result);
}

#[test]
fn case_with_ranges_statement() {
    let result = codegen(
        "
        PROGRAM prg
        VAR
            x : DINT;
            y : DINT;
        END_VAR
        CASE x OF
        2..3: y := 2;
        END_CASE
        END_PROGRAM
        ",
    );

    insta::assert_snapshot!(result);
}

#[test]
fn case_with_constant_expressions_in_case_selectors() {
    let result = codegen(
        r##"
VAR_GLOBAL CONSTANT
    FORWARD     : DINT := 7;
    UP          : DINT := FORWARD + 1;
    DOWN        : DINT := FORWARD + UP;
END_VAR

FUNCTION drive : DINT
    VAR
        input : DINT;
        horiz, depth : DINT;
    END_VAR

    CASE input OF
        FORWARD :
            horiz := horiz + 1;
        FORWARD*2:
            horiz := horiz + 2;
        UP :
            depth := depth - 1;
        DOWN :
            depth := depth + 1;

    END_CASE

END_FUNCTION
"##,
    );

    // WHEN we compile, we want to see propagated constant in the switch statement
    // -> so no references to variables, but int-values (7, 14, 8 and 15)
    insta::assert_snapshot!(result);
}

#[test]
fn case_with_enum_expressions_in_case_selectors() {
    let result = codegen(
        r##"
VAR_GLOBAL CONSTANT
    BASE     : DINT := 7;
END_VAR

TYPE Direction: (
    FORWARD := BASE,
    UP,
    DOWN := BASE * 4);
END_TYPE

FUNCTION drive : DINT
    VAR
        input : DINT;
        horiz, depth : DINT;
    END_VAR

    CASE input OF
        FORWARD :
        horiz := horiz + 1;
    FORWARD*2:
            horiz := horiz + 2;
    UP :
        depth := depth - 1;
    DOWN :
            depth := depth + 1;

    END_CASE

END_FUNCTION
"##,
    );

    // WHEN we compile, we want to see propagated constant in the switch statement
    // -> so no references to variables, but int-values (7, 14, 8 and 28)
    insta::assert_snapshot!(result);
}

#[test]
fn function_called_in_program() {
    let result = codegen(
        "
        FUNCTION foo : DINT
        foo := 1;
        END_FUNCTION

        PROGRAM prg
        VAR
            x : DINT;
        END_VAR
        x := foo();
        END_PROGRAM
        ",
    );

    insta::assert_snapshot!(result);
}

#[test]
fn real_function_called_in_program() {
    let result = codegen(
        "
        FUNCTION foo : REAL
        foo := 1.0;
        END_FUNCTION

        PROGRAM prg
        VAR
            x : DINT;
        END_VAR
        x := foo();
        END_PROGRAM
        ",
    );

    insta::assert_snapshot!(result);
}

#[test]
fn external_function_called_in_program() {
    let result = codegen(
        "
        @EXTERNAL FUNCTION foo : DINT
        END_FUNCTION

        PROGRAM prg
        foo();
        END_PROGRAM
        ",
    );

    insta::assert_snapshot!(result);
}

#[test]
fn nested_function_called_in_program() {
    let result = codegen(
        "
        FUNCTION bar : DINT
        bar := 1;
        END_FUNCTION

        FUNCTION foo : DINT
        VAR_INPUT
            in : DINT;
        END_VAR

        foo := 1;
        END_FUNCTION

        PROGRAM prg
        VAR
            x : DINT;
        END_VAR
        x := foo(bar());
        END_PROGRAM
        ",
    );

    insta::assert_snapshot!(result);
}

#[test]
fn function_with_parameters_called_in_program() {
    let result = codegen(
        "
        FUNCTION foo : DINT
        VAR_INPUT
          bar : DINT;
        END_VAR
        foo := 1;
        END_FUNCTION

        PROGRAM prg
        VAR
        x : DINT;
        END_VAR
        x := foo(2);
        END_PROGRAM
        ",
    );

    insta::assert_snapshot!(result);
}

#[test]
fn function_with_two_parameters_called_in_program() {
    let result = codegen(
        "
        FUNCTION foo : DINT
        VAR_INPUT
          bar : DINT;
          buz : BOOL;
        END_VAR
        foo := 1;
        END_FUNCTION

        PROGRAM prg
        VAR
        x : DINT;
        END_VAR
        x := foo(2, TRUE);
        END_PROGRAM
        ",
    );

    insta::assert_snapshot!(result);
}

#[test]
fn function_with_local_var_initialization_and_call() {
    let result = codegen(
        "
        FUNCTION foo : DINT
        VAR_INPUT
          in1 : DINT;
        END_VAR
        VAR
          x : INT := 7;
          y : INT;
          z : INT := 9;
        END_VAR
        foo := 1;
        END_FUNCTION
        PROGRAM prg
        foo(5);
        END_PROGRAM
        ",
    );

    insta::assert_snapshot!(result)
}

#[test]
fn function_with_local_temp_var_initialization() {
    let result = codegen(
        "
        FUNCTION foo : DINT
        VAR_INPUT
          in1 : DINT;
        END_VAR
        VAR
          x : INT := 7;
        END_VAR
        VAR_TEMP
          y : INT;
          z : INT := 9;
        END_VAR
        y := z + 1;
        END_FUNCTION
        PROGRAM prg
        foo(5);
        END_PROGRAM
        ",
    );
    insta::assert_snapshot!(result)
}

#[test]
fn program_with_local_temp_var_initialization() {
    let result = codegen(
        "
        PROGRAM foo
        VAR
          x : INT := 7;
        END_VAR
        VAR_TEMP
          y : INT;
          z : INT := 9;
        END_VAR
        y := z + 1;
        END_PROGRAM
        PROGRAM prg
        foo();
        END_PROGRAM
        ",
    );
    insta::assert_snapshot!(result)
}

#[test]
fn program_called_in_program() {
    let result = codegen(
        "
        PROGRAM foo
        END_PROGRAM

        PROGRAM prg
        foo();
        END_PROGRAM
        ",
    );

    insta::assert_snapshot!(result);
}

#[test]
fn action_called_in_program() {
    let result = codegen(
        "
        PROGRAM prg
        VAR
            x : DINT;
        END_VAR
        foo();
        END_PROGRAM
        ACTIONS prg
        ACTION foo
            x := 2;
        END_ACTION
        ",
    );

    insta::assert_snapshot!(result);
}

#[test]
fn qualified_local_action_called_in_program() {
    let result = codegen(
        "
        PROGRAM prg
        VAR
            x : DINT;
        END_VAR
        prg.foo();
        END_PROGRAM
        ACTIONS prg
        ACTION foo
            x := 2;
        END_ACTION
        ",
    );

    insta::assert_snapshot!(result);
}

#[test]
fn qualified_foreign_action_called_in_program() {
    let result = codegen(
        "
        PROGRAM bar
            prg.foo();
        END_PROGRAM
        PROGRAM prg
        VAR
            x : DINT;
        END_VAR
        END_PROGRAM
        ACTIONS prg
        ACTION foo
            x := 2;
        END_ACTION
        END_ACTIONS
        ",
    );

    insta::assert_snapshot!(result);
}

#[test]
fn qualified_action_from_fb_called_in_program() {
    let result = codegen(
        "
        PROGRAM bar
        VAR
            fb_inst : fb;
        END_VAR
            fb_inst.foo();
        END_PROGRAM

        FUNCTION_BLOCK fb
        VAR
            x : DINT;
        END_VAR
        END_FUNCTION_BLOCK
        ACTIONS fb
        ACTION foo
            x := 2;
        END_ACTION
        END_ACTIONS
        ",
    );

    insta::assert_snapshot!(result);
}

#[test]
fn program_with_two_parameters_called_in_program() {
    let result = codegen(
        "
        PROGRAM foo
        VAR_INPUT
          bar : DINT;
          buz : BOOL;
        END_VAR
        END_PROGRAM

        PROGRAM prg
          foo(2, TRUE);
        END_PROGRAM
        ",
    );

    insta::assert_snapshot!(result);
}

#[test]
fn program_with_two_explicit_parameters_called_in_program() {
    let result = codegen(
        "
        PROGRAM foo
        VAR_INPUT
          bar : DINT;
          buz : BOOL;
        END_VAR
        END_PROGRAM

        PROGRAM prg
          foo(buz := TRUE, bar := 2);
        END_PROGRAM
        ",
    );

    insta::assert_snapshot!(result);
}

#[test]
fn program_with_var_out_called_in_program() {
    let result = codegen(
        "
        PROGRAM foo
        VAR_INPUT
          bar : DINT;
        END_VAR
        VAR_OUTPUT
          buz : BOOL;
        END_VAR
        END_PROGRAM

        PROGRAM prg
        VAR
            baz : BOOL;
        END_VAR
          foo(bar := 2, buz => baz);
        END_PROGRAM
        ",
    );

    insta::assert_snapshot!(result);
}

#[test]
fn program_with_var_inout_called_in_program() {
    let result = codegen(
        "
        PROGRAM foo
        VAR_IN_OUT
          inout : DINT;
        END_VAR
        inout := inout + 1;
        END_PROGRAM

        PROGRAM prg
        VAR
            baz : DINT;
        END_VAR
          baz := 7;
          foo(inout := baz);
        END_PROGRAM
        ",
    );

    insta::assert_snapshot!(result);
}

#[test]
fn pass_inout_to_inout() {
    let result = codegen(
        "
        PROGRAM foo2
        VAR_IN_OUT
          inout : DINT;
        END_VAR
        VAR_INPUT
          in : DINT;
        END_VAR
        END_PROGRAM

        PROGRAM foo
        VAR_IN_OUT
          inout : DINT;
        END_VAR
        foo2(inout := inout, in := inout);
        END_PROGRAM

        PROGRAM prg
        VAR
            baz : DINT;
        END_VAR
          foo(inout := baz);
        END_PROGRAM
        ",
    );

    insta::assert_snapshot!(result);
}

#[test]
fn pointers_generated() {
    let result = codegen(
        "
        PROGRAM prg
        VAR
            X : BOOL;
            pX : POINTER TO BOOL;
            rX : REF_TO BOOL;
        END_VAR

        //Assign address
        pX := NULL;
        rX := NULL;
        pX := REF(X);
        rX := REF(X);

        //Read from pointer
        X := pX^;
        X := rX^;

        //Write in pointer
        pX^ := X;
        rX^ := X;

        END_PROGRAM
        ",
    );

    insta::assert_snapshot!(result);
}

#[test]
fn complex_pointers() {
    let result = codegen(
        "
        PROGRAM prg
        VAR
            X : INT;
            arrX : ARRAY[1..10] OF INT;
            arrrX : ARRAY[1..10] OF REF_TO INT;
            rarrX : REF_TO ARRAY[1..10] OF INT;
        END_VAR

        //Assign address
        arrX[1] := X;
        arrrX[2] := REF(arrX[3]);
        rarrX := REF(arrX);

        //Read from pointer
        X := arrrX[4]^;
        X := rarrX^[5];

        //Write in pointer
        arrrX[6]^ := X;
        rarrX^[7] := arrrX[8]^;

        END_PROGRAM
        ",
    );

    insta::assert_snapshot!(result);
}

#[test]
fn pointer_and_array_access_to_in_out() {
    let result = codegen(
        "
        FUNCTION main : INT
        VAR_IN_OUT
            a : REF_TO INT;
            b : ARRAY[0..1] OF INT;
        END_VAR
        VAR
            c : INT;
        END_VAR
        c := a^;
        c := b[0];
        END_PROGRAM
        ",
    );

    insta::assert_snapshot!(result)
}

#[test]
fn program_with_var_out_called_mixed_in_program() {
    let result = codegen(
        "
        PROGRAM foo
        VAR_INPUT
          bar : DINT;
        END_VAR
        VAR_OUTPUT
          buz : BOOL;
        END_VAR
        END_PROGRAM

        PROGRAM prg
        VAR
            baz : BOOL;
        END_VAR
          foo(buz => baz, bar := 2);
        END_PROGRAM
        ",
    );

    insta::assert_snapshot!(result);
}

#[test]
fn program_called_before_decalaration() {
    codegen(
        "
        PROGRAM foo
          bar();
        END_PROGRAM

        PROGRAM bar
        END_PROGRAM
        ",
    );
    //Expecting no errors
}

#[test]
fn function_called_before_decalaration() {
    codegen(
        "
        FUNCTION foo : INT
          foo := bar();
        END_FUNCTION

        FUNCTION bar : INT
            bar := 7;
        END_FUNCTION
        ",
    );
    //Expecting no errors
}

#[test]
fn function_called_when_shadowed() {
    let result = codegen(
        "
        FUNCTION foo : DINT
        foo := 1;
        END_FUNCTION

        PROGRAM prg
        VAR
            froo : DINT;
        END_VAR
        froo := foo();  //the original test was foo := foo() which cannot work!!!
                        // imagine prg.foo was a FB which can be called.
        END_PROGRAM
        ",
    );

    insta::assert_snapshot!(result);
}

#[test]
fn function_block_instance_call() {
    let result = codegen(
        "
        FUNCTION_BLOCK foo
          VAR_INPUT
            x, y : INT;
          END_VAR
        END_FUNCTION_BLOCK

        PROGRAM prg
        VAR
            fb_inst : foo;
        END_VAR
        fb_inst();
        END_PROGRAM
        ",
    );

    insta::assert_snapshot!(result)
}

#[test]
fn function_block_qualified_instance_call() {
    let result = codegen(
        "
        FUNCTION_BLOCK foo
        VAR
          bar_inst : bar;
        END_VAR
        END_FUNCTION_BLOCK

        FUNCTION_BLOCK bar
        END_FUNCTION_BLOCK

        PROGRAM prg
        VAR
          foo_inst : foo;
        END_VAR
          foo_inst.bar_inst();
        END_PROGRAM
      ",
    );

    insta::assert_snapshot!(result);
}

#[test]
fn reference_qualified_name() {
    let result = codegen(
        "
        FUNCTION_BLOCK fb
        VAR_INPUT
          x :DINT;
        END_VAR
        END_FUNCTION_BLOCK
        PROGRAM foo
        VAR_INPUT
            x : DINT;
            y : DINT;
            baz : fb;
        END_VAR
        END_PROGRAM
        PROGRAM prg
        VAR
            x : DINT;
        END_VAR
            x := foo.x;
            x := foo.y;
            x := foo.baz.x;
        END_PROGRAM
        ",
    );

    insta::assert_snapshot!(result);
}

#[test]
fn structs_are_generated() {
    let result = codegen(
        "
        TYPE MyStruct: STRUCT
          a: DINT;
          b: INT;
        END_STRUCT
        END_TYPE

        VAR_GLOBAL
          x : MyStruct;
          y : STRUCT
            a : BYTE;
            b : BYTE;
          END_STRUCT;
        END_VAR
        ",
    );

    insta::assert_snapshot!(result);
}

#[test]
fn arrays_are_generated() {
    let result = codegen(
        "
        TYPE MyArray: ARRAY[0..9] OF INT; END_TYPE

        VAR_GLOBAL
          x : MyArray;
          y : ARRAY[0..5] OF REAL;
        END_VAR
        ",
    );

    insta::assert_snapshot!(result);
}

#[test]
fn arrays_with_global_const_size_are_generated() {
    let result = codegen(
        "
        VAR_GLOBAL CONSTANT
          THREE : INT := 3;
          ZERO  : INT := 0;
          LEN   : INT := THREE * THREE;
        END_VAR

        TYPE MyArray: ARRAY[ZERO..LEN] OF INT; END_TYPE

        VAR_GLOBAL
          x : MyArray;
          y : ARRAY[ZERO .. LEN+1] OF DINT;
          z : ARRAY[-LEN .. THREE * THREE] OF BYTE;
          zz : ARRAY[-LEN .. ZERO, ZERO .. LEN] OF BYTE;
          zzz : ARRAY[-LEN .. ZERO] OF ARRAY[2 .. LEN] OF BYTE;
        END_VAR
        ",
    );

    insta::assert_snapshot!(result);
}

#[test]
fn structs_members_can_be_referenced() {
    let result = codegen(
        "
        TYPE MyStruct: STRUCT
          a: DINT;
          b: DINT;
        END_STRUCT
        END_TYPE

        PROGRAM MainProg
        VAR
          Cord: MyStruct;
        END_VAR
          Cord.a := 0;
        END_PROGRAM
        ",
    );

    insta::assert_snapshot!(result);
}

#[test]
fn enums_are_generated() {
    let result = codegen(
        "
        TYPE MyEnum: (red, yellow, green);
        END_TYPE

        VAR_GLOBAL
          x : MyEnum;
        END_VAR
        ",
    );

    insta::assert_snapshot!(result)
}

#[test]
fn typed_enums_are_generated() {
    let result = codegen(
        "
        TYPE MyEnum: BYTE(red, yellow, green);
        END_TYPE

        TYPE MyEnum2: UINT(red, yellow, green);
        END_TYPE

        TYPE MyEnum3: DINT(red, yellow, green);
        END_TYPE

        VAR_GLOBAL
          x : MyEnum;
          y : MyEnum2;
          z : MyEnum3;
        END_VAR
        ",
    );

    insta::assert_snapshot!(result);
}

#[test]
fn typed_enums_are_used_properly() {
    let result = codegen(
        "
        TYPE MyEnum: BYTE(red := 5, yellow, green);
        END_TYPE

        TYPE MyEnum2: UINT(red := 15, yellow, green);
        END_TYPE

        TYPE MyEnum3: DINT(red := 25, yellow, green);
        END_TYPE

        PROGRAM prg
            VAR
                x: BYTE;
                y: UINT;
                z: DINT;
            END_VAR

            x := MyEnum#yellow;
            y := MyEnum2#yellow;
            z := MyEnum3#yellow;

        END_PROGRAM
        ",
    );

    insta::assert_snapshot!(result);
}

#[test]
fn typed_enums_with_initializers_are_generated() {
    let result = codegen(
        "
        TYPE MyEnum: BYTE(red := 1, yellow := 2, green := 3);
        END_TYPE

        TYPE MyEnum2: UINT(red := 10, yellow := 11, green := 12);
        END_TYPE

        TYPE MyEnum3: DINT(red := 22, yellow := 33, green := 44);
        END_TYPE

        VAR_GLOBAL
          x : MyEnum;
          y : MyEnum2;
          z : MyEnum3;
        END_VAR
        ",
    );

    insta::assert_snapshot!(result);
}

#[test]
fn typed_enums_with_partly_initializers_are_generated() {
    let result = codegen(
        "
        VAR_GLOBAL CONSTANT
          twenty : INT := 20;
        END_VAR

        TYPE MyEnum: BYTE(red := 7, yellow, green);
        END_TYPE

        TYPE MyEnum2: BYTE(a,b,c:=7,d,e,f:=twenty,g);
        END_TYPE

        VAR_GLOBAL
          x : MyEnum;
        END_VAR
        ",
    );

    insta::assert_snapshot!(result);
}

#[test]
fn enums_custom_type_are_generated() {
    let result = codegen(
        "
    TYPE TrafficLight:
        (White, Red, Yellow, Green);
    END_TYPE

    PROGRAM main
    VAR
        tf1 : TrafficLight;
    END_VAR
    END_PROGRAM
        ",
    );

    insta::assert_snapshot!(result)
}

#[test]
fn enum_members_can_be_used_in_asignments() {
    let result = codegen(
        "
      TYPE MyEnum: (red, yellow, green);
      END_TYPE

      PROGRAM main
      VAR
        color : MyEnum;
      END_VAR
      color := red;
      color := yellow;
      color := green;
      END_PROGRAM
      ",
    );

    insta::assert_snapshot!(result)
}

#[test]
fn inline_structs_are_generated() {
    let result = codegen(
        "

        VAR_GLOBAL
         x: STRUCT
              a: DINT;
              b: DINT;
            END_STRUCT
        END_VAR
        ",
    );

    insta::assert_snapshot!(result);
}

#[test]
fn accessing_nested_structs() {
    let result = codegen(
        "
        TYPE InnerStruct:
        STRUCT
          inner1 : INT;
          inner2 : INT;
        END_STRUCT
        END_TYPE

        TYPE OuterStruct:
        STRUCT
          out1 : InnerStruct;
          out2 : InnerStruct;
        END_STRUCT
        END_TYPE

        PROGRAM Main
        VAR
          m : OuterStruct;
        END_VAR

          m.out1.inner1 := 3;
          m.out2.inner2 := 7;
        END_PROGRAM
        ",
    );

    insta::assert_snapshot!(result);
}

#[test]
fn inline_enums_are_generated() {
    let result = codegen(
        "
        VAR_GLOBAL
          x : (red, yellow, green);
        END_VAR
        ",
    );

    insta::assert_snapshot!(result);
}

#[test]
fn basic_datatypes_generated() {
    let result = codegen(
        "
        VAR_GLOBAL
            bool_1   : BOOL;
            byte_2   : BYTE;
            sint_3   : SINT;
            usint_4  : USINT;
            word_5   : WORD;
            int_6    : INT;
            uint_7   : UINT;
            dword_8  : DWORD;
            dint_9   : DINT;
            udint_10 : UDINT;
            lword_11 : LWORD;
            lint_12  : LINT;
            ulint_13 : ULINT;
        END_VAR
        ",
    );
    insta::assert_snapshot!(result);
}

#[test]
fn array_of_int_type_generated() {
    let result = codegen(
        "
        PROGRAM prg
            VAR
                x : ARRAY[0..10] OF INT;
            END_VAR
        END_PROGRAM
        ",
    );

    insta::assert_snapshot!(result);
}

#[test]
fn array_of_cast_int_type_generated() {
    let result = codegen(
        "
        PROGRAM prg
            VAR
                x : ARRAY[0..INT#16#A] OF INT;
            END_VAR
        END_PROGRAM
        ",
    );

    insta::assert_snapshot!(result);
}

#[test]
fn array_of_int_type_used() {
    let result = codegen(
        "
        PROGRAM prg
            VAR
                x : ARRAY[0..3] OF DINT;
            END_VAR
            x[1] := 3;
            x[2] := x[3] + 3;
        END_PROGRAM
        ",
    );

    insta::assert_snapshot!(result);
}

#[test]
fn array_of_int_non_zero_type_generated() {
    let result = codegen(
        "
        PROGRAM prg
            VAR
                x : ARRAY[10..20] OF INT;
            END_VAR
        END_PROGRAM
        ",
    );

    insta::assert_snapshot!(result);
}

#[test]
fn array_of_int_type_with_non_zero_start_used() {
    let result = codegen(
        "
        PROGRAM prg
            VAR
                x : ARRAY[1..3] OF DINT;
            END_VAR
            x[1] := 3;
            x[2] := x[3] + 3;
        END_PROGRAM
        ",
    );

    insta::assert_snapshot!(result);
}

#[test]
fn array_of_int_non_zero_negative_type_generated() {
    let result = codegen(
        "
        PROGRAM prg
            VAR
                x : ARRAY[-10..20] OF INT;
            END_VAR
        END_PROGRAM
        ",
    );

    insta::assert_snapshot!(result);
}

#[test]
fn array_of_int_type_with_non_zero_negative_start_used() {
    let result = codegen(
        "
        PROGRAM prg
            VAR
                x : ARRAY[-2..3] OF DINT;
            END_VAR
            x[-1] := 3;
            x[2] := x[3] + 3;
        END_PROGRAM
        ",
    );

    insta::assert_snapshot!(result);
}

#[test]
fn multidim_array_declaration() {
    let result = codegen(
        "
        PROGRAM prg
            VAR
                x : ARRAY[0..1, 2..4] OF INT;
            END_VAR
        END_PROGRAM
        ",
    );

    insta::assert_snapshot!(result);
}

#[test]
fn multidim_array_access() {
    let result = codegen(
        "
        PROGRAM prg
            VAR
                x : ARRAY[0..3, 1..2] OF DINT;
            END_VAR
            x[2, 1] := 3;
            x[3, 2] := x[1, 2] + 3;
        END_PROGRAM
        ",
    );

    insta::assert_snapshot!(result);
}

#[test]
fn nested_array_declaration() {
    let result = codegen(
        "
        PROGRAM prg
            VAR
                x : ARRAY[2..4] OF ARRAY[0..1] OF INT;
            END_VAR
        END_PROGRAM
        ",
    );

    insta::assert_snapshot!(result);
}

#[test]
fn nested_array_access() {
    let result = codegen(
        "
        PROGRAM prg
            VAR
                x : ARRAY[0..3] OF ARRAY[1..2] OF DINT;
            END_VAR
            x[2][1] := 3;
            x[3][2] := x[1][2] + 3;
        END_PROGRAM
        ",
    );

    insta::assert_snapshot!(result);
}

#[test]
fn nested_array_cube_writes() {
    let result = codegen(
        r"
            PROGRAM main
            VAR
            x: INT;
            y: INT;
            z: INT;
            cube        : ARRAY[0..4, 0..4, 0..4] OF DINT;
            END_VAR

            cube[x, y, z] := x*y*z;
           END_PROGRAM
            ",
    );

    insta::assert_snapshot!(result);
}

#[test]
fn nested_array_cube_writes_negative_start() {
    let result = codegen(
        r"
            PROGRAM main
            VAR
            x: INT;
            y: INT;
            z: INT;
            cube        : ARRAY[-2..2,-2..2,-2..2] OF DINT;
            END_VAR

            cube[x, y, z] := x*y*z;
           END_PROGRAM
            ",
    );

    insta::assert_snapshot!(result);
}

#[test]
fn returning_early_in_function() {
    let result = codegen(
        "
        FUNCTION smaller_than_ten: INT
          VAR_INPUT n : SINT; END_VAR
          IF n < 10 THEN
                  RETURN;
          END_IF;
        END_FUNCTION
        ",
    );

    insta::assert_snapshot!(result);
}

#[test]
fn returning_early_in_function_block() {
    let result = codegen(
        "
        FUNCTION_BLOCK abcdef
          VAR_INPUT n : SINT; END_VAR
          IF n < 10 THEN
                  RETURN;
          END_IF;
        END_FUNCTION_BLOCK
        ",
    );

    insta::assert_snapshot!(result);
}

#[test]
fn accessing_nested_array_in_struct() {
    let result = codegen(
        "
        TYPE MyStruct:
        STRUCT
          field1 : ARRAY[0..4] OF INT;
        END_STRUCT
        END_TYPE

        PROGRAM Main
        VAR
          m : MyStruct;
        END_VAR

          m.field1[3] := 7;
        END_PROGRAM
        ",
    );

    insta::assert_snapshot!(result)
}

#[test]
fn sub_range_type_calls_check_function_missing() {
    let source = "
            TYPE MyInt: INT(0..100); END_TYPE

            FUNCTION Check_XX_RangeSigned : INT
            VAR_INPUT
              value : INT;
              lower : INT;
              upper : INT;
            END_VAR
            Check_XX_RangeSigned := value;
            END_FUNCTION

            PROGRAM Main
            VAR
              x : MyInt;
            END_VAR

            x := 7;
            END_PROGRAM
           ";
    let result = codegen(source);

    // we expect a normal assignemnt, no check-function call
    insta::assert_snapshot!(result);
}

#[test]
fn sub_range_type_calls_check_function_on_assigment() {
    let source = "
            TYPE MyInt: INT(0..100); END_TYPE

            FUNCTION CheckRangeSigned : INT
            VAR_INPUT
              value : INT;
              lower : INT;
              upper : INT;
            END_VAR
            CheckRangeSigned := value;
            END_FUNCTION

            PROGRAM Main
            VAR
              x : MyInt;
            END_VAR

            x := 7;
            END_PROGRAM
           ";
    let result = codegen(source);

    // we expect no simple assigment, but we expect somehting like x:= CheckRangeSigned(7);
    insta::assert_snapshot!(result);
}

#[test]
fn using_global_consts_in_expressions() {
    //GIVEN some constants used in an expression
    let result = codegen(
        r#"
        VAR_GLOBAL CONSTANT
          cA : INT := 1;
          cB : INT := 2;
          cC : INT := cA + cB;
        END_VAR

        PROGRAM prg
          VAR
            z : DINT;
          END_VAR
          z := cA + cB + cC;
        END_PROGRAM
        "#,
    );
    //WHEN we compile
    // we expect the constants to be inlined
    insta::assert_snapshot!(result);
}

#[test]
fn using_cast_statement_as_const_expression() {
    //GIVEN a array-declaration with an expression using cast-statements
    let result = codegen(
        r#"
        PROGRAM prg
          VAR
            x: ARRAY[0 .. INT#16#B + INT#16#2] OF INT;
          END_VAR
        END_PROGRAM
        "#,
    );

    //THEN the array should be of size 14 (13 + 1 \0 byte)
    insta::assert_snapshot!(result);
}

#[test]
fn using_const_expression_in_range_type() {
    //GIVEN a range statement with an expression as an upper limit
    let result = codegen(
        r#"
        VAR_GLOBAL CONST
          MIN : INT := 7;
        END_VAR

        FUNCTION CheckRangeSigned: INT
          VAR_INPUT
              value : INT;
              lower : INT;
              upper : INT;
          END_VAR
          CheckRangeSigned := value;
        END_FUNCTION

        PROGRAM prg
          VAR
            x: INT(0 .. MIN+1);
          END_VAR
          x := 5;
        END_PROGRAM
        "#,
    );
    //assigning to x should call the range-function with 0 and 8 as parameters
    insta::assert_snapshot!(result);
}

#[test]
fn inlined_array_size_from_local_scoped_constants() {
    // GIVEN some an array with const-expr -dimensions
    // the dimension-constants are defined within the same POU
    // which means that a & b are only visible from within that PROGRAM
    let result = codegen(
        r#"
        VAR_GLOBAL CONSTANT
          a : INT := 0;
          b : INT := 2;
          c : INT := 5;
        END_VAR

        PROGRAM aaa
            VAR CONSTANT
                a : INT := 3;
                b : INT := 7;
            END_VAR

            VAR
                arr : ARRAY[a..b] OF BYTE;
                arr2 : ARRAY[a..c] OF BYTE;
            END_VAR
        END_PROGRAM
       "#,
    );

    // THEN we expect arr to be of size 5, not size 3
    // AND we expect arr2 to be of size 3
    insta::assert_snapshot!(result);
}

#[test]
fn program_with_chars() {
    let result = codegen(
        r#"
        PROGRAM mainPROG
        VAR
            x : CHAR;
            y : WCHAR;
        END_VAR
            x := 'a';
            x := ' ';

            y := "A";
            y := " ";
            y := "'";
            y := "$"";
        END_PROGRAM
        "#,
    );
    insta::assert_snapshot!(result);
}

#[test]
fn program_with_casted_chars_assignment() {
    let result = codegen(
        r#"
        PROGRAM mainPROG
        VAR
            x : CHAR;
            y : WCHAR;
        END_VAR
            x := CHAR#"A";
            y := WCHAR#'B';
        END_PROGRAM
        "#,
    );
    insta::assert_snapshot!(result);
}

#[test]
fn function_call_with_same_name_as_return_type() {
    let result = codegen(
        "
        FUNCTION TIME : TIME
        END_FUNCTION

        PROGRAM prg
        VAR
        END_VAR
            TIME();
        END_PROGRAM
        ",
    );
    insta::assert_snapshot!(result);
}

#[test]
fn variable_with_same_name_as_data_type() {
    let result = codegen(
        "
        FUNCTION func : TIME
        VAR
            TIME : TIME;
        END_VAR
        END_FUNCTION

        PROGRAM prog
        VAR
            TIME : TIME;
        END_VAR
        END_PROGRAM
        ",
    );
    insta::assert_snapshot!(result);
}

/// THIS TEST IS MISLEADING!!!
/// THERE IS A CONFLICT BETWEEN TIME.TIME (the VAR)
/// AND TIME.TIME (the return variable) WHICH
/// CANNOT BE HANDLED PROPERLY. VALIDATION SHOULD FAIL!
#[test]
#[ignore = "worked in the past, should fail!"]
fn variable_with_same_name_as_function() {
    let result = codegen(
        "
        FUNCTION TIME : TIME
        VAR
            TIME : TIME;
        END_VAR
        END_FUNCTION
        ",
    );
    insta::assert_snapshot!(result);
}

#[test]
fn expression_list_as_array_initilization() {
    let result = codegen(
        "
        VAR_GLOBAL
            arr : ARRAY[0..3] OF INT := 1, 2, 3;
            b_exp : ARRAY[0..4] OF DINT := 1+3, 2*3, 7-1, 10;
            str : ARRAY[0..2] OF STRING := 'first', 'second';
        END_VAR
        ",
    );
    insta::assert_snapshot!(result);
}

#[test]
fn default_values_for_not_initialized_function_vars() {
    let result = codegen(
        "
        FUNCTION func : INT
        VAR
            int_var : INT;
            arr_var : ARRAY[0..2] OF DINT;
            ptr_var : REF_TO DINT;
            float_var   : REAL;
        END_VAR
        END_FUNCTION
        ",
    );
    insta::assert_snapshot!(result);
}

#[test]
fn order_var_and_var_temp_block() {
    // GIVEN a program with defined VAR_TEMP before VAR block
    let result = codegen(
        "
        PROGRAM main
        VAR_TEMP
            temp : INT;
        END_VAR
        VAR
            var1 : INT;
        END_VAR
        END_PROGRAM
        ",
    );
    // codegen should be successful
    insta::assert_snapshot!(result);
}

#[test]
fn constant_expressions_in_ranged_type_declaration_are_propagated() {
    //GIVEN a ranged type from 0 .. MIN+1 where MIN is a global constant
    //WHEN the code is generated
    let result = codegen(
        "
        VAR_GLOBAL CONSTANT
          MIN : INT := 7;
        END_VAR

        FUNCTION CheckRangeSigned: INT
          VAR_INPUT
              value : INT;
              lower : INT;
              upper : INT;
          END_VAR
          CheckRangeSigned := value;
        END_FUNCTION

        PROGRAM prg
          VAR
            x: INT(0 .. MIN+1);
          END_VAR
          x := 5;
        END_PROGRAM",
    );

    // THEN we expect that the assignment to the range-typed variable (x := 5) will result
    // in a call to CheckRangedSigned where the upper bound is a literal i16 8 - NOT an
    // add-expression that really calculates the upper bound at runtime

    insta::assert_snapshot!(result);
}

#[test]
fn constant_expression_in_function_blocks_are_propagated() {
    //GIVEN a constant in a function block
    //WHEN the code is generated
    let result = codegen(
        "
        FUNCTION_BLOCK fbWithConstant
        VAR
            x : INT;
        END_VAR
        VAR CONSTANT
            const : INT := 2;
        END_VAR
          x := const;
        END_FUNCTION
        ",
    );

    // THEN we expect that the assignment to the variable (x := const) will be replaced
    // With x := 2

    insta::assert_snapshot!(result);
}

#[test]
fn constant_propagation_of_struct_fields_on_assignment() {
    let result = codegen(
        "
        TYPE STRUCT1 : STRUCT
            value : DINT;
        END_STRUCT END_TYPE

        VAR_GLOBAL CONSTANT
            MyStruct : STRUCT1 := (value := 99);
        END_VAR

        FUNCTION main : DINT
            VAR
                local_value : DINT;
            END_VAR

            local_value := MyStruct.value;
        END_FUNCTION
        ",
    );

    // The snapshot of the given IR is currently not 100% correct because `MyStruct.value` isn't
    // constant-propagated and instead the value requires a `load` instruction. The underlying issue
    // is due to getting a qualified name of `STRUCT1.value` instead of `MyStruct.value` in `generate_expression_value`
    // and `generate_constant_expression`.
    //
    // TL;DR: If this IR changes from
    // ```
    // %load_value = load i32, i32* getelementptr inbounds (%STRUCT1, %STRUCT1* @MyStruct, i32 0, i32 0), align 4␊
    // store i32 %load_value, i32* %local_value, align 4␊
    // ```
    // to something along
    // ```
    // store i32 %load_value, 99, ...
    // ```
    // then you've probably fixed https://github.com/PLC-lang/rusty/issues/288
    insta::assert_snapshot!(result);
}

#[test]
fn date_and_time_addition_in_var_output() {
    //GIVEN a date and time and a time addition on output variables
    //WHEN the code is generated
    let result = codegen(
        "
        FUNCTION func : DINT
        VAR_OUTPUT
            d_and_t : DT;
            time_var : TIME;
        END_VAR
            d_and_t := d_and_t + time_var;
        END_FUNCTION
        ",
    );

    //Then the time variable is added to the date time variable
    insta::assert_snapshot!(result);
}

#[test]
fn date_and_time_global_constants_initialize() {
    //GIVEN date time constants with each possible prefix
    let src = r#"
    VAR_GLOBAL CONSTANT
        cT          : TIME              := TIME#1s;
        cT_SHORT    : TIME              := T#1s;
        cLT         : LTIME             := LTIME#1000s;
        cLT_SHORT   : LTIME             := LT#1000s;
        cD          : DATE              := DATE#1970-01-01;
        cD_SHORT    : DATE              := D#1975-02-11;
        cLD         : LDATE             := LDATE#1975-02-11;
        cLD_SHORT   : LDATE             := LD#1975-02-11;
        cTOD        : TIME_OF_DAY       := TIME_OF_DAY#00:00:00;
        cTOD_SHORT  : TOD               := TOD#00:00:00;
        cLTOD       : LTOD              := LTIME_OF_DAY#23:59:59.999999999;
        cLTOD_SHORT : LTOD              := LTOD#23:59:59.999999999;
        cDT         : DATE_AND_TIME     := DATE_AND_TIME#1970-01-02-23:59:59;
        cDT_SHORT   : DT                := DT#1970-01-02-23:59:59;
        cLDT        : LDT               := LDATE_AND_TIME#1970-01-02-23:59:59.123;
        cLDT_SHORT  : LDT               := LDT#1970-01-02-23:59:59.123;
    END_VAR

    PROGRAM main
    VAR_TEMP
        t1      : TIME;
        t2      : TIME;
        lt1     : LTIME;
        lt2     : LTIME;
        d1      : DATE;
        d2      : DATE;
        ld1     : LDATE;
        ld2     : LDATE;
        tod1    : TIME_OF_DAY;
        tod2    : TOD;
        ltod1   : LTOD;
        ltod2   : LTOD;
        dt1     : DATE_AND_TIME;
        dt2     : DT;
        ldt1    : LDT;
        ldt2    : LDT;
    END_VAR

        t1      := cT;
        t2      := cT_SHORT;
        lt1     := cLT;
        lt2     := cLT_SHORT;
        d1      := cD;
        d2      := cD_SHORT;
        ld1     := cLD;
        ld2     := cLD_SHORT;
        tod1    := cTOD;
        tod2    := cTOD_SHORT;
        ltod1   := cLTOD;
        ltod2   := cLTOD_SHORT;
        dt1     := cDT;
        dt2     := cDT_SHORT;
        ldt1    := cLDT;
        ldt2    := cLDT_SHORT;
    END_PROGRAM"#;

    let result = codegen(src);
    // THEN the variables are initialized correctly
    insta::assert_snapshot!(result);
}

#[test]
fn contants_in_case_statements_resolved() {
    let result = codegen(
        "
        PROGRAM main
            VAR
                DAYS_IN_MONTH : DINT;
            END_VAR
            VAR CONSTANT
                SIXTY : DINT := 60;
            END_VAR
            CASE DAYS_IN_MONTH OF
              32..SIXTY :   DAYS_IN_MONTH := 29;
              (SIXTY    + 2)..70 :  DAYS_IN_MONTH := 30;
            ELSE
              DAYS_IN_MONTH := 31;
            END_CASE;
        END_PROGRAM
        ",
    );

    // THEN the first case should be 32..60
    // AND the second case should be 62..70
    insta::assert_snapshot!(result);
}

#[test]
fn sub_range_check_functions() {
    // GIVEN
    let result = codegen(
        "
    FUNCTION CheckRangeSigned : DINT
        VAR_INPUT v: DINT; low: DINT; up: DINT; END_VAR
        CheckRangeSigned := -7;
    END_FUNCTION

    FUNCTION CheckRangeUnsigned : UDINT
        VAR_INPUT v: UDINT; low: UDINT; up: UDINT; END_VAR
        CheckRangeUnsigned := 7;
    END_FUNCTION

    FUNCTION CheckLRangeSigned : LINT
        VAR_INPUT v: LINT; low: LINT; up: LINT; END_VAR
        CheckLRangeSigned := -77;
    END_FUNCTION

    FUNCTION CheckLRangeUnsigned : ULINT
        VAR_INPUT v: ULINT; low: ULINT; up: ULINT; END_VAR
        CheckLRangeUnsigned := 77;
    END_FUNCTION

    PROGRAM main
    VAR
        a   : BYTE(0 .. 100);
        b   : SINT(-100 .. 100);
        c   : USINT(0 .. 100);
        d   : WORD(0 .. 100);
        e   : INT(-100 .. 100);
        f   : UINT(0 .. 100);
        g   : DINT(-100 .. 100);
        h   : UDINT(0 .. 100);
        i   : LINT(-100 .. 100);
        j   : ULINT(0 .. 100);
    END_VAR
    a := 1; b := 1; c := 1; d := 1; e := 1;
    f := 1; g := 1; h := 1; i := 1; j := 1;
    END_PROGRAM
    ",
    );

    // THEN for every assignment a check function should be called
    // with the correct type cast for parameters and return type
    insta::assert_snapshot!(result);
}

#[test]
fn reference_to_reference_assignments_in_function_arguments() {
    let result = codegen(
        r#"
    VAR_GLOBAL
        global1 : STRUCT_params;
        global2 : STRUCT_params;
        global3 : STRUCT_params;

        global4 : DINT;
        global5 : STRING;
        global6 : REAL;
    END_VAR

    TYPE STRUCT_params :
        STRUCT
            param1 : BOOL;
            param2 : BOOL;
            param3 : BOOL;
        END_STRUCT
    END_TYPE

    PROGRAM prog
        VAR_INPUT
            input1 : REF_TO STRUCT_params;
            input2 : REF_TO STRUCT_params;
        END_VAR
    END_PROGRAM

    PROGRAM main
        prog(
            // ALL of these should have an identical IR representation
            input1 := ADR(global1),
            input2 := REF(global2),
        );

        prog(
            // These are not valid but we want to see if there's a cast involved
            input1 := ADR(global4),
            input2 := REF(global5),
        );
    END_PROGRAM
    "#,
    );

    insta::assert_snapshot!(result);
}

#[test]
fn sizeof_works_in_binary_expression_with_different_size() {
    let result = codegen(
        r#"
        FUNCTION main : DINT
        VAR
            i : DINT;
            j : UINT;
            arr_ptr : REF_TO ARRAY[1..3] OF REAL;
        END_VAR
            i := j - SIZEOF(arr_ptr);
        END_FUNCTION
    "#,
    );

    insta::assert_snapshot!(result);
}

#[test]
#[ignore]
fn function_and_struct_with_same_names() {
    // See description of [`index::get_container_members_filtered`]
    // for reasoning why this test case exists.
    let result = codegen(
        "
        FUNCTION FOO : FOO
        END_FUNCTION

        TYPE FOO : STRUCT
            bar : DINT;
        END_STRUCT
        END_TYPE
        ",
    );

    insta::assert_snapshot!(result);
}

#[test]
fn array_of_struct_as_member_of_another_struct_is_initialized() {
    let res = codegen(
        "
        PROGRAM mainProg
        VAR
            var_str1 : STRUCT1 := ((myInt := 10), (myArr := [(x1 := TRUE, x2 := 128), (x1 := FALSE, x2 := 1024)]);
        END_VAR
        END_PROGRAM

        TYPE STRUCT1 :
            STRUCT
                myInt : INT;
                myArr : ARRAY[0..10] OF STRUCT2;
            END_STRUCT
        END_TYPE

        TYPE STRUCT2 :
            STRUCT
                x1 : BOOL;
                x2 : DINT;
            END_STRUCT
        END_TYPE
       ",
    );

    insta::assert_snapshot!(res);
}

#[test]
fn array_of_struct_as_member_of_another_struct_and_variable_declaration_is_initialized() {
    let res = codegen(
        "
        PROGRAM mainProg
        VAR
            var_str1 : ARRAY[1..5] OF STRUCT1 := [
                (myInt := 1, myArr := [(x1 := TRUE, x2 := 128), (x1 := FALSE, x2 := 1024)]),
                (myInt := 2, myArr := [(x1 := TRUE, x2 := 256), (x1 := FALSE, x2 := 2048)])
            ];
        END_VAR
        END_PROGRAM

        TYPE STRUCT1 :
            STRUCT
                myInt : INT;
                myArr : ARRAY[0..4] OF STRUCT2;
            END_STRUCT
        END_TYPE

        TYPE STRUCT2 :
            STRUCT
                x1 : BOOL;
                x2 : DINT;
            END_STRUCT
        END_TYPE
       ",
    );

    insta::assert_snapshot!(res);
}

#[test]
// XXX: this behaviour might change in future, for now `VAR_EXTERNAL` variables are ignored
fn variables_in_var_external_block_are_not_generated() {
    let res = codegen(
        "
        VAR_GLOBAL
            arr: ARRAY [0..100] OF INT;
        END_VAR

        FUNCTION foo
        VAR_EXTERNAL
            arr : ARRAY [0..100] OF INT;
        END_VAR
        END_FUNCTION

        FUNCTION_BLOCK bar
        VAR_EXTERNAL CONSTANT
            arr : ARRAY [0..100] OF INT;
        END_VAR
        END_FUNCTION_BLOCK

        PROGRAM baz
        VAR_EXTERNAL CONSTANT
            arr : ARRAY [0..100] OF INT;
        END_VAR
        END_PROGRAM

        CLASS qux
        VAR_EXTERNAL
            arr : ARRAY [0..100] OF INT;
        END_VAR
        END_CLASS
        ",
    );

    insta::assert_snapshot!(res, @r#"
    ; ModuleID = '<internal>'
    source_filename = "<internal>"

    %bar = type {}
    %baz = type {}
    %qux = type {}

    @arr = global [101 x i16] zeroinitializer
    @__bar__init = unnamed_addr constant %bar zeroinitializer
    @baz_instance = global %baz zeroinitializer
    @__qux__init = unnamed_addr constant %qux zeroinitializer

    define void @foo() {
    entry:
      ret void
    }

    define void @bar(%bar* %0) {
    entry:
      ret void
    }

    define void @baz(%baz* %0) {
    entry:
      ret void
    }

    define void @qux(%qux* %0) {
    entry:
      ret void
    }
    "#);
}

#[test]
#[ignore = "tracked in issue #1389"]
fn function_with_array_string_return() {
    let res = codegen(
        "
        FUNCTION foo : ARRAY[0..1] OF STRING
            foo[0] := 'hello';
            foo[1] := 'world';
        END_FUNCTION

        FUNCTION main
            foo();
        END_FUNCTION
        ",
    );

    insta::assert_snapshot!(res, @r###"
        "###);
}

#[test]
fn method_with_aggregate_return_type() {
    let res = codegen(
        "
        FUNCTION_BLOCK fb_with_method
        VAR_TEMP
            ret : STRING;
        END_VAR
            METHOD method_with_aggregagte_return: STRING
            VAR_INPUT
                in: STRING;
            END_VAR
                method_with_aggregagte_return := in;
            END_METHOD

            ret := method_with_aggregagte_return('Hello');
        END_FUNCTION_BLOCK
        ",
    );

    insta::assert_snapshot!(res);
}

#[test]
fn methods_var_output() {
    let res = codegen(
        "
        FUNCTION_BLOCK foo
        METHOD baz
        VAR_OUTPUT 
            out : STRING;
        END_VAR
            out := 'hello';
        END_METHOD
        END_FUNCTION_BLOCK

        FUNCTION main
        VAR 
            s: STRING;
            fb: foo;
        END_VAR
            fb.baz(out => s);
            fb.baz(s);
        END_FUNCTION
        ",
    );

    insta::assert_snapshot!(res);
}<|MERGE_RESOLUTION|>--- conflicted
+++ resolved
@@ -1144,12 +1144,7 @@
       %0 = bitcast %foo* %fb to i8*
       call void @llvm.memcpy.p0i8.p0i8.i64(i8* align 1 %0, i8* align 1 bitcast (%foo* @__foo__init to i8*), i64 ptrtoint (%foo* getelementptr (%foo, %foo* null, i32 1) to i64), i1 false)
       store i32 0, i32* %x, align 4
-<<<<<<< HEAD
-      call void @__init_foo(%foo* %fb)
       %call = call i32 @foo_addToBar(%foo* %fb, i16 3)
-=======
-      %call = call i32 @foo.addToBar(%foo* %fb, i16 3)
->>>>>>> 1e543cdf
       store i32 %call, i32* %x, align 4
       ret void
     }
@@ -1234,12 +1229,7 @@
       %0 = bitcast %foo* %fb to i8*
       call void @llvm.memcpy.p0i8.p0i8.i64(i8* align 1 %0, i8* align 1 bitcast (%foo* @__foo__init to i8*), i64 ptrtoint (%foo* getelementptr (%foo, %foo* null, i32 1) to i64), i1 false)
       store i32 0, i32* %x, align 4
-<<<<<<< HEAD
-      call void @__init_foo(%foo* %fb)
       %call = call i32 @foo_addToBar(%foo* %fb, i16 3)
-=======
-      %call = call i32 @foo.addToBar(%foo* %fb, i16 3)
->>>>>>> 1e543cdf
       store i32 %call, i32* %x, align 4
       ret void
     }
