// Copyright (c) 2020 Ghaith Hachem and Mathias Rieder
use crate::{
    diagnostics::Diagnostic,
    test_utils::tests::{codegen, codegen_without_unwrap, generate_with_empty_program},
};
use pretty_assertions::assert_eq;

use super::{generate_program_boiler_plate, generate_program_boiler_plate_globals};

#[test]
fn program_with_variables_and_references_generates_void_function_and_struct_and_body() {
    let result = codegen(
        r#"PROGRAM prg
VAR
x : DINT;
y : DINT;
END_VAR
x;
y;
END_PROGRAM
"#,
    );
    let expected = generate_program_boiler_plate(
        "prg",
        &[("i32", "x"), ("i32", "y")],
        "void",
        "",
        "",
        r#"%load_x = load i32, i32* %x, align 4
  %load_y = load i32, i32* %y, align 4
  ret void
"#,
    );

    assert_eq!(result, expected);
}

#[test]
fn empty_statements_dont_generate_anything() {
    let result = codegen(
        r#"PROGRAM prg
            VAR x : DINT; y : DINT; END_VAR
            x;
            ;;;;
            y;
END_PROGRAM
"#,
    );
    let expected = generate_program_boiler_plate(
        "prg",
        &[("i32", "x"), ("i32", "y")],
        "void",
        "",
        "",
        r#"%load_x = load i32, i32* %x, align 4
  %load_y = load i32, i32* %y, align 4
  ret void
"#,
    );

    assert_eq!(result, expected);
}

#[test]
fn empty_global_variable_list_generates_nothing() {
    let result = generate_with_empty_program("VAR_GLOBAL END_VAR");
    let expected = generate_program_boiler_plate_globals("");

    assert_eq!(result, expected);
}

#[test]
fn a_global_variables_generates_in_separate_global_variables() {
    let result = generate_with_empty_program("VAR_GLOBAL gX : INT; gY : BOOL; END_VAR");
    let expected = generate_program_boiler_plate_globals(
        r#"
@gX = global i16 0
@gY = global i1 false"#,
    );

    assert_eq!(result, expected);
}

#[test]
fn two_global_variables_generates_in_separate_global_variables() {
    let result = generate_with_empty_program(
        "VAR_GLOBAL gX : INT; gY : BOOL; END_VAR VAR_GLOBAL gA : INT; END_VAR",
    );
    let expected = generate_program_boiler_plate_globals(
        r#"
@gX = global i16 0
@gY = global i1 false
@gA = global i16 0"#,
    );

    assert_eq!(result, expected);
}

#[test]
fn global_variable_reference_is_generated() {
    let function = codegen(
        r"
    VAR_GLOBAL
        gX : INT;
    END_VAR
    PROGRAM prg
    VAR
      x : INT;
    END_VAR
    gX := 20;
    x := gX;
    END_PROGRAM
    ",
    );

    let expected = generate_program_boiler_plate(
        "prg",
        &[("i16", "x")],
        "void",
        "",
        r"
@gX = global i16 0", //global vars
        r"store i16 20, i16* @gX, align 2
  %load_gX = load i16, i16* @gX, align 2
  store i16 %load_gX, i16* %x, align 2
  ret void
", //body
    );

    assert_eq!(function, expected)
}

#[test]
fn empty_program_with_name_generates_void_function() {
    let result = codegen("PROGRAM prg END_PROGRAM");
    let expected = generate_program_boiler_plate(
        "prg",
        &[],
        "void",
        "",
        "",
        r#"  ret void
"#,
    );

    assert_eq!(result, expected);
}

#[test]
fn empty_function_with_name_generates_int_function() {
    let result = codegen("FUNCTION foo : INT END_FUNCTION");
    let expected = r#"; ModuleID = 'main'
source_filename = "main"

%foo_interface = type {}

define i16 @foo(%foo_interface* %0) {
entry:
  %foo = alloca i16, align 2
  %foo_ret = load i16, i16* %foo, align 2
  ret i16 %foo_ret
}
"#;

    assert_eq!(result, expected);
}

#[test]
fn program_with_variables_generates_void_function_and_struct() {
    let result = codegen(
        r#"PROGRAM prg
VAR
x : DINT;
y : DINT;
END_VAR
END_PROGRAM
"#,
    );
    let expected = generate_program_boiler_plate(
        "prg",
        &[("i32", "x"), ("i32", "y")],
        "void",
        "",
        "",
        r#"ret void
"#,
    );

    assert_eq!(result, expected);
}

#[test]
fn program_with_bool_variables_and_references_generates_void_function_and_struct_and_body() {
    let result = codegen(
        r#"PROGRAM prg
VAR
x : BOOL;
y : BOOL;
END_VAR
x;
y;
END_PROGRAM
"#,
    );
    let expected = generate_program_boiler_plate(
        "prg",
        &[("i1", "x"), ("i1", "y")],
        "void",
        "",
        "",
        r#"%load_x = load i1, i1* %x, align 1
  %load_y = load i1, i1* %y, align 1
  ret void
"#,
    );

    assert_eq!(result, expected);
}

#[test]
fn program_with_variables_and_additions_generates_void_function_and_struct_and_body() {
    let result = codegen(
        r#"PROGRAM prg
VAR
x : DINT;
y : DINT;
END_VAR
x + y;
END_PROGRAM
"#,
    );
    let expected = generate_program_boiler_plate(
        "prg",
        &[("i32", "x"), ("i32", "y")],
        "void",
        "",
        "",
        r#"%load_x = load i32, i32* %x, align 4
  %load_y = load i32, i32* %y, align 4
  %tmpVar = add i32 %load_x, %load_y
  ret void
"#,
    );

    assert_eq!(result, expected);
}

#[test]
fn program_with_variable_and_addition_literal_generates_void_function_and_struct_and_body() {
    let result = codegen(
        r#"PROGRAM prg
VAR
x : DINT;
END_VAR
x + 7;
END_PROGRAM
"#,
    );
    let expected = generate_program_boiler_plate(
        "prg",
        &[("i32", "x")],
        "void",
        "",
        "",
        r#"%load_x = load i32, i32* %x, align 4
  %tmpVar = add i32 %load_x, 7
  ret void
"#,
    );

    assert_eq!(result, expected);
}

#[test]
fn casted_literals_code_gen_test() {
    let result = codegen(
        r#"PROGRAM prg
VAR
x : INT;
z : INT;
END_VAR

      // the INT# should prevent this addition
      // to result in an DINT (i32) and then truncated back
      // to i16 again

      z := x + INT#7; 

END_PROGRAM
"#,
    );
    let expected = generate_program_boiler_plate(
        "prg",
        &[("i16", "x"), ("i16", "z")],
        "void",
        "",
        "",
        r#"%load_x = load i16, i16* %x, align 2
  %1 = sext i16 %load_x to i32
  %tmpVar = add i32 %1, 7
  %2 = trunc i32 %tmpVar to i16
  store i16 %2, i16* %z, align 2
  ret void
"#,
    );

    assert_eq!(result, expected);
}

#[test]
fn casted_literals_hex_ints_code_gen_test() {
    let result = codegen(
        r#"PROGRAM prg
VAR
x : DINT;
END_VAR

      x := INT#16#FFFF; 
      x := WORD#16#FFFF; 

END_PROGRAM
"#,
    );
    let expected = generate_program_boiler_plate(
        "prg",
        &[("i32", "x")],
        "void",
        "",
        "",
        r#"store i32 -1, i32* %x, align 4
  store i32 65535, i32* %x, align 4
  ret void
"#,
    );

    assert_eq!(result, expected);
}

#[test]
fn casted_literals_lreal_code_gen_test() {
    let result = codegen(
        r#"PROGRAM prg
VAR
x : REAL;
z : REAL;
END_VAR

      // the LREAL# should fource a double addition
      z := x + LREAL#7.7; 

END_PROGRAM
"#,
    );
    let expected = generate_program_boiler_plate(
        "prg",
        &[("float", "x"), ("float", "z")],
        "void",
        "",
        "",
        r#"%load_x = load float, float* %x, align 4
  %1 = fpext float %load_x to double
  %tmpVar = fadd double %1, 7.700000e+00
  %2 = fptrunc double %tmpVar to float
  store float %2, float* %z, align 4
  ret void
"#,
    );

    assert_eq!(result, expected);
}

#[test]
fn casted_literals_real_code_gen_test() {
    let result = codegen(
        r#"PROGRAM prg
VAR
x : INT;
z : REAL;
END_VAR

      // the REAL# should prevent this addition
      // to result in an DINT (i32) and then result 
      // in an i32 devision

      z := x / REAL#7; 

END_PROGRAM
"#,
    );
    let expected = generate_program_boiler_plate(
        "prg",
        &[("i16", "x"), ("float", "z")],
        "void",
        "",
        "",
        r#"%load_x = load i16, i16* %x, align 2
  %1 = sitofp i16 %load_x to float
  %tmpVar = fdiv float %1, 7.000000e+00
  store float %tmpVar, float* %z, align 4
  ret void
"#,
    );

    assert_eq!(result, expected);
}

#[test]
fn casted_literals_hex_code_gen_test() {
    let result = codegen(
        r#"PROGRAM prg
VAR
x : INT;
z : INT;
END_VAR

      // the INT# should prevent this addition
      // to result in an DINT (i32) and then  
      // truncated back to i16

      z := x +  INT#16#D; 

END_PROGRAM
"#,
    );
    let expected = generate_program_boiler_plate(
        "prg",
        &[("i16", "x"), ("i16", "z")],
        "void",
        "",
        "",
        r#"%load_x = load i16, i16* %x, align 2
  %1 = sext i16 %load_x to i32
  %tmpVar = add i32 %1, 13
  %2 = trunc i32 %tmpVar to i16
  store i16 %2, i16* %z, align 2
  ret void
"#,
    );

    assert_eq!(result, expected);
}

#[test]
fn casted_literals_bool_code_gen_test() {
    let result = codegen(
        r#"PROGRAM prg
VAR
z : BOOL;
END_VAR

      z := BOOL#TRUE; 
      z := BOOL#FALSE; 
      z := BOOL#1; 
      z := BOOL#0; 

END_PROGRAM
"#,
    );
    let expected = generate_program_boiler_plate(
        "prg",
        &[("i1", "z")],
        "void",
        "",
        "",
        r#"store i1 true, i1* %z, align 1
  store i1 false, i1* %z, align 1
  store i1 true, i1* %z, align 1
  store i1 false, i1* %z, align 1
  ret void
"#,
    );

    assert_eq!(result, expected);
}

#[test]
fn program_with_variable_assignment_generates_void_function_and_struct_and_body() {
    let result = codegen(
        r#"PROGRAM prg
VAR
y : DINT;
END_VAR
y := 7;
END_PROGRAM
"#,
    );
    let expected = generate_program_boiler_plate(
        "prg",
        &[("i32", "y")],
        "void",
        "",
        "",
        r#"store i32 7, i32* %y, align 4
  ret void
"#,
    );

    assert_eq!(result, expected);
}

#[test]
fn program_with_real_assignment() {
    let result = codegen(
        r#"PROGRAM prg
VAR
y : REAL;
END_VAR
y := 0.15625;
y := 0.1e3;
y := 1e3;
END_PROGRAM
"#,
    );
    let expected = generate_program_boiler_plate(
        "prg",
        &[("float", "y")],
        "void",
        "",
        "",
        r#"store float 1.562500e-01, float* %y, align 4
  store float 1.000000e+02, float* %y, align 4
  store float 1.000000e+03, float* %y, align 4
  ret void
"#,
    );

    assert_eq!(result, expected);
}

#[test]
fn program_with_real_cast_assignment() {
    let result = codegen(
        r#"PROGRAM prg
VAR
y : REAL;
x : INT;
END_VAR
y := x;
END_PROGRAM
"#,
    );
    let expected = generate_program_boiler_plate(
        "prg",
        &[("float", "y"), ("i16", "x")],
        "void",
        "",
        "",
        r#"%load_x = load i16, i16* %x, align 2
  %1 = sitofp i16 %load_x to float
  store float %1, float* %y, align 4
  ret void
"#,
    );

    assert_eq!(result, expected);
}

#[test]
fn program_with_date_assignment() {
    let result = codegen(
        r#"PROGRAM prg
VAR
w : TIME_OF_DAY;
x : TIME;
y : DATE;
z : DATE_AND_TIME;
END_VAR
w := TIME_OF_DAY#15:36:30.123;
w := TOD#15:36:30.123;
x := TIME#100s12ms;
x := T#100s12ms;
y := DATE#1984-10-01;
y := D#1970-01-01;
z := DATE_AND_TIME#1984-10-01-20:15:14;
z := DT#1970-01-01-16:20:04.123;
z := DT#1970-01-01-16:20:04.123456789;
z := DATE_AND_TIME#2000-01-01-20:15:00;
z := DATE_AND_TIME#2000-01-01-20:15;
z := DT#2000-01-01-20:15;
END_PROGRAM
"#,
    );

    let expected = r#"; ModuleID = 'main'
source_filename = "main"

%prg_interface = type { i64, i64, i64, i64 }

@prg_instance = global %prg_interface zeroinitializer

define void @prg(%prg_interface* %0) {
entry:
  %w = getelementptr inbounds %prg_interface, %prg_interface* %0, i32 0, i32 0
  %x = getelementptr inbounds %prg_interface, %prg_interface* %0, i32 0, i32 1
  %y = getelementptr inbounds %prg_interface, %prg_interface* %0, i32 0, i32 2
  %z = getelementptr inbounds %prg_interface, %prg_interface* %0, i32 0, i32 3
  store i64 56190123, i64* %w, align 4
  store i64 56190123, i64* %w, align 4
  store i64 100012000000, i64* %x, align 4
  store i64 100012000000, i64* %x, align 4
  store i64 465436800000, i64* %y, align 4
  store i64 0, i64* %y, align 4
  store i64 465509714000, i64* %z, align 4
  store i64 58804123, i64* %z, align 4
  store i64 58804123, i64* %z, align 4
  store i64 946757700000, i64* %z, align 4
  store i64 946757700000, i64* %z, align 4
  store i64 946757700000, i64* %z, align 4
  ret void
}
"#;

    assert_eq!(result, expected);
}

#[test]
fn program_with_date_assignment_whit_short_datatype_names() {
    let result = codegen(
        r#"PROGRAM prg
VAR
w : TOD;
x : T;
y : D;
z : DT;
END_VAR
w := TIME_OF_DAY#15:36:30.123;
w := TOD#15:36:30.123;
x := TIME#100s12ms;
x := T#100s12ms;
y := DATE#1984-10-01;
y := D#1970-01-01;
z := DATE_AND_TIME#1984-10-01-20:15:14;
z := DT#1970-01-01-16:20:04.123;
z := DT#1970-01-01-16:20:04.123456789;
END_PROGRAM
"#,
    );

    let expected = r#"; ModuleID = 'main'
source_filename = "main"

%prg_interface = type { i64, i64, i64, i64 }

@prg_instance = global %prg_interface zeroinitializer

define void @prg(%prg_interface* %0) {
entry:
  %w = getelementptr inbounds %prg_interface, %prg_interface* %0, i32 0, i32 0
  %x = getelementptr inbounds %prg_interface, %prg_interface* %0, i32 0, i32 1
  %y = getelementptr inbounds %prg_interface, %prg_interface* %0, i32 0, i32 2
  %z = getelementptr inbounds %prg_interface, %prg_interface* %0, i32 0, i32 3
  store i64 56190123, i64* %w, align 4
  store i64 56190123, i64* %w, align 4
  store i64 100012000000, i64* %x, align 4
  store i64 100012000000, i64* %x, align 4
  store i64 465436800000, i64* %y, align 4
  store i64 0, i64* %y, align 4
  store i64 465509714000, i64* %z, align 4
  store i64 58804123, i64* %z, align 4
  store i64 58804123, i64* %z, align 4
  ret void
}
"#;

    assert_eq!(result, expected);
}

#[test]
fn program_with_time_assignment() {
    let result = codegen(
        r#"PROGRAM prg
VAR
y : TIME;

END_VAR
y := T#0d0h0m0s0ms;
y := T#0.5d;
y := T#0d0h0m0.1s;
y := T#0d0h0m100ms;
y := T#1ms;
y := T#-1us;
y := T#1ns;
y := T#-1d0h0m0s1ms;
y := T#100d0h0m0s1ms;
END_PROGRAM
"#,
    );

    let expected = r#"; ModuleID = 'main'
source_filename = "main"

%prg_interface = type { i64 }

@prg_instance = global %prg_interface zeroinitializer

define void @prg(%prg_interface* %0) {
entry:
  %y = getelementptr inbounds %prg_interface, %prg_interface* %0, i32 0, i32 0
  store i64 0, i64* %y, align 4
  store i64 43200000000000, i64* %y, align 4
  store i64 100000000, i64* %y, align 4
  store i64 100000000, i64* %y, align 4
  store i64 1000000, i64* %y, align 4
  store i64 -1000, i64* %y, align 4
  store i64 1, i64* %y, align 4
  store i64 -86400001000000, i64* %y, align 4
  store i64 8640000001000000, i64* %y, align 4
  ret void
}
"#;

    assert_eq!(result, expected);
}

#[test]
fn program_with_time_of_day_assignment() {
    let result = codegen(
        r#"PROGRAM prg
VAR
y : TIME_OF_DAY;

END_VAR
y := TIME_OF_DAY#00:00:00;
y := TOD#01:00:00;
y := TIME_OF_DAY#01:00:00.001;
y := TOD#1:1:1;
y := TIME_OF_DAY#20:15:00;
y := TIME_OF_DAY#20:15;
y := TOD#11:11:00;
y := TOD#11:11;
END_PROGRAM
"#,
    );

    let expected = r#"; ModuleID = 'main'
source_filename = "main"

%prg_interface = type { i64 }

@prg_instance = global %prg_interface zeroinitializer

define void @prg(%prg_interface* %0) {
entry:
  %y = getelementptr inbounds %prg_interface, %prg_interface* %0, i32 0, i32 0
  store i64 0, i64* %y, align 4
  store i64 3600000, i64* %y, align 4
  store i64 3600001, i64* %y, align 4
  store i64 3661000, i64* %y, align 4
  store i64 72900000, i64* %y, align 4
  store i64 72900000, i64* %y, align 4
  store i64 40260000, i64* %y, align 4
  store i64 40260000, i64* %y, align 4
  ret void
}
"#;

    assert_eq!(result, expected);
}

#[test]
fn time_variables_have_nano_seconds_resolution() {
    let result = codegen(
        r#"PROGRAM prg
VAR
y : TIME;

END_VAR
y := T#1ms;
y := T#0.000001s;
y := T#0.0000001s;
y := T#100d0h0m0s1.125ms;
END_PROGRAM
"#,
    );

    let expected = r#"; ModuleID = 'main'
source_filename = "main"

%prg_interface = type { i64 }

@prg_instance = global %prg_interface zeroinitializer

define void @prg(%prg_interface* %0) {
entry:
  %y = getelementptr inbounds %prg_interface, %prg_interface* %0, i32 0, i32 0
  store i64 1000000, i64* %y, align 4
  store i64 1000, i64* %y, align 4
  store i64 100, i64* %y, align 4
  store i64 8640000001125000, i64* %y, align 4
  ret void
}
"#;

    assert_eq!(result, expected);
}

#[test]
fn date_comparisons() {
    let result = codegen(
        r#"PROGRAM prg
        VAR
          a : DATE;
          b : DATE_AND_TIME;
          c : TIME;
          d : TIME_OF_DAY;
        END_VAR

          a > D#2021-05-01;
          b > DT#2021-05-01-19:29:17;
          c > T#1d19h29m17s;
          d > TOD#19:29:17;
        END_PROGRAM"#,
    );
    let expected = generate_program_boiler_plate(
        "prg",
        &[("i64", "a"), ("i64", "b"), ("i64", "c"), ("i64", "d")],
        "void",
        "",
        "",
        r#"%load_a = load i64, i64* %a, align 4
  %tmpVar = icmp sgt i64 %load_a, 1619827200000
  %load_b = load i64, i64* %b, align 4
  %tmpVar1 = icmp sgt i64 %load_b, 1619897357000
  %load_c = load i64, i64* %c, align 4
  %tmpVar2 = icmp sgt i64 %load_c, 156557000000000
  %load_d = load i64, i64* %d, align 4
  %tmpVar3 = icmp sgt i64 %load_d, 70157000
  ret void
"#,
    );

    assert_eq!(result, expected);
}

#[test]
fn program_with_string_assignment() {
    let result = codegen(
        r#"PROGRAM prg
            VAR
            y : STRING;
            z : WSTRING;
            END_VAR
            y := 'im a genius';
            z := "im a utf16 genius";
        END_PROGRAM"#,
    );

    insta::assert_snapshot!(result);
}

#[test]
fn program_with_special_chars_in_string() {
    let result = codegen(
        r#"PROGRAM prg
VAR
should_replace_s : STRING;
should_not_replace_s : STRING;

should_replace_ws : WSTRING;
should_not_replace_ws : WSTRING;
END_VAR
should_replace_s := 'a$l$L b$n$N c$p$P d$r$R e$t$T $$ $'single$' $57💖$F0$9F$92$96';
should_not_replace_s := '$0043 $"no replace$"';

should_replace_ws := "a$l$L b$n$N c$p$P d$r$R e$t$T $$ $"double$" $0057💖$D83D$DC96";
should_not_replace_ws := "$43 $'no replace$'";
END_PROGRAM
"#,
    );

    insta::assert_snapshot!(result);
}

#[test]
fn different_case_references() {
    let result = codegen(
        r#"
TYPE MyInt: INT := 1; END_TYPE
TYPE MyDInt: DINT := 2; END_TYPE

PROGRAM prg
VAR
y : int;
z : MyInt;
zz : Mydint;
END_VAR
END_PROGRAM
"#,
    );

    let expected = r#"; ModuleID = 'main'
source_filename = "main"

%prg_interface = type { i16, i16, i32 }

@prg_instance = global %prg_interface { i16 0, i16 1, i32 2 }

define void @prg(%prg_interface* %0) {
entry:
  %y = getelementptr inbounds %prg_interface, %prg_interface* %0, i32 0, i32 0
  %z = getelementptr inbounds %prg_interface, %prg_interface* %0, i32 0, i32 1
  %zz = getelementptr inbounds %prg_interface, %prg_interface* %0, i32 0, i32 2
  ret void
}
"#;

    assert_eq!(result, expected);
}

#[test]
fn program_with_real_additions() {
    let result = codegen(
        r#"PROGRAM prg
VAR
x : REAL;
y : REAL;
z : REAL;
END_VAR
x := 12.375;
y := 0.25;
z := x + y;
END_PROGRAM
"#,
    );
    let expected = generate_program_boiler_plate(
        "prg",
        &[("float", "x"), ("float", "y"), ("float", "z")],
        "void",
        "",
        "",
        r#"store float 1.237500e+01, float* %x, align 4
  store float 2.500000e-01, float* %y, align 4
  %load_x = load float, float* %x, align 4
  %load_y = load float, float* %y, align 4
  %tmpVar = fadd float %load_x, %load_y
  store float %tmpVar, float* %z, align 4
  ret void
"#,
    );

    assert_eq!(result, expected);
}

#[test]
fn program_with_boolean_assignment_generates_void_function_and_struct_and_body() {
    let result = codegen(
        r#"PROGRAM prg
VAR
y : BOOL;
END_VAR
y := TRUE;
y := FALSE;
END_PROGRAM
"#,
    );
    let expected = generate_program_boiler_plate(
        "prg",
        &[("i1", "y")],
        "void",
        "",
        "",
        r#"store i1 true, i1* %y, align 1
  store i1 false, i1* %y, align 1
  ret void
"#,
    );

    assert_eq!(result, expected);
}

#[test]
fn program_with_variable_and_arithmatic_assignment_generates_void_function_and_struct_and_body() {
    let result = codegen(
        r#"PROGRAM prg
VAR
x : DINT;
y : DINT;
END_VAR
y := x + 1;
y := x - 2;
y := x * 3;
y := x / 4;
y := x MOD 5;
END_PROGRAM
"#,
    );
    let expected = generate_program_boiler_plate(
        "prg",
        &[("i32", "x"), ("i32", "y")],
        "void",
        "",
        "",
        r#"%load_x = load i32, i32* %x, align 4
  %tmpVar = add i32 %load_x, 1
  store i32 %tmpVar, i32* %y, align 4
  %load_x1 = load i32, i32* %x, align 4
  %tmpVar2 = sub i32 %load_x1, 2
  store i32 %tmpVar2, i32* %y, align 4
  %load_x3 = load i32, i32* %x, align 4
  %tmpVar4 = mul i32 %load_x3, 3
  store i32 %tmpVar4, i32* %y, align 4
  %load_x5 = load i32, i32* %x, align 4
  %tmpVar6 = sdiv i32 %load_x5, 4
  store i32 %tmpVar6, i32* %y, align 4
  %load_x7 = load i32, i32* %x, align 4
  %tmpVar8 = srem i32 %load_x7, 5
  store i32 %tmpVar8, i32* %y, align 4
  ret void
"#,
    );

    assert_eq!(result, expected);
}

#[test]
fn program_with_variable_and_comparison_assignment_generates_void_function_and_struct_and_body() {
    let result = codegen(
        r#"PROGRAM prg
VAR
x : DINT;
y : BOOL;
END_VAR
y := x = 1;
y := x > 2;
y := x < 3;
y := x <> 4;
y := x >= 5;
y := x <= 6;
END_PROGRAM
"#,
    );
    let expected = generate_program_boiler_plate(
        "prg",
        &[("i32", "x"), ("i1", "y")],
        "void",
        "",
        "",
        r#"%load_x = load i32, i32* %x, align 4
  %tmpVar = icmp eq i32 %load_x, 1
  store i1 %tmpVar, i1* %y, align 1
  %load_x1 = load i32, i32* %x, align 4
  %tmpVar2 = icmp sgt i32 %load_x1, 2
  store i1 %tmpVar2, i1* %y, align 1
  %load_x3 = load i32, i32* %x, align 4
  %tmpVar4 = icmp slt i32 %load_x3, 3
  store i1 %tmpVar4, i1* %y, align 1
  %load_x5 = load i32, i32* %x, align 4
  %tmpVar6 = icmp ne i32 %load_x5, 4
  store i1 %tmpVar6, i1* %y, align 1
  %load_x7 = load i32, i32* %x, align 4
  %tmpVar8 = icmp sge i32 %load_x7, 5
  store i1 %tmpVar8, i1* %y, align 1
  %load_x9 = load i32, i32* %x, align 4
  %tmpVar10 = icmp sle i32 %load_x9, 6
  store i1 %tmpVar10, i1* %y, align 1
  ret void
"#,
    );

    assert_eq!(result, expected);
}

#[test]
fn program_with_floats_variable_and_comparison_assignment_generates_correctly() {
    let result = codegen(
        r#"PROGRAM prg
VAR
x : REAL;
y : BOOL;
END_VAR
y := x = 1;
y := x > 2;
y := x < 3;
y := x <> 4;
y := x >= 5;
y := x <= 6;
END_PROGRAM
"#,
    );
    let expected = generate_program_boiler_plate(
        "prg",
        &[("float", "x"), ("i1", "y")],
        "void",
        "",
        "",
        r#"%load_x = load float, float* %x, align 4
  %tmpVar = fcmp oeq float %load_x, 1.000000e+00
  store i1 %tmpVar, i1* %y, align 1
  %load_x1 = load float, float* %x, align 4
  %tmpVar2 = fcmp ogt float %load_x1, 2.000000e+00
  store i1 %tmpVar2, i1* %y, align 1
  %load_x3 = load float, float* %x, align 4
  %tmpVar4 = fcmp olt float %load_x3, 3.000000e+00
  store i1 %tmpVar4, i1* %y, align 1
  %load_x5 = load float, float* %x, align 4
  %tmpVar6 = fcmp one float %load_x5, 4.000000e+00
  store i1 %tmpVar6, i1* %y, align 1
  %load_x7 = load float, float* %x, align 4
  %tmpVar8 = fcmp oge float %load_x7, 5.000000e+00
  store i1 %tmpVar8, i1* %y, align 1
  %load_x9 = load float, float* %x, align 4
  %tmpVar10 = fcmp ole float %load_x9, 6.000000e+00
  store i1 %tmpVar10, i1* %y, align 1
  ret void
"#,
    );

    assert_eq!(result, expected);
}

#[test]
fn program_with_and_statement() {
    let result = codegen(
        r#"PROGRAM prg
VAR
x : BOOL;
y : BOOL;
END_VAR
x AND y;
END_PROGRAM
"#,
    );
    insta::assert_snapshot!(result);
}

#[test]
fn program_with_or_statement() {
    let result = codegen(
        r#"PROGRAM prg
VAR
x : BOOL;
y : BOOL;
END_VAR
x OR y;
END_PROGRAM
"#,
    );
    insta::assert_snapshot!(result);
}

#[test]
fn program_with_xor_statement() {
    let result = codegen(
        r#"PROGRAM prg
VAR
x : BOOL;
y : BOOL;
END_VAR
x XOR y;
END_PROGRAM
"#,
    );
    insta::assert_snapshot!(result);
}

#[test]
fn program_with_negated_expressions_generates_void_function_and_struct_and_body() {
    let result = codegen(
        r#"PROGRAM prg
VAR
x : BOOL;
y : BOOL;
END_VAR
NOT x;
x AND NOT y;
END_PROGRAM
"#,
    );

    insta::assert_snapshot!(result);
}

#[test]
fn program_with_negated_combined_expressions_generates_void_function_and_struct_and_body() {
    let result = codegen(
        r#"PROGRAM prg
VAR
z : DINT;
y : BOOL;
END_VAR
y AND z >= 5;
NOT (z <= 6) OR y;
END_PROGRAM
"#,
    );
    insta::assert_snapshot!(result);
}

#[test]
fn program_with_signed_combined_expressions() {
    let result = codegen(
        r#"PROGRAM prg
            VAR
            z : DINT;
            y : DINT;
            END_VAR
            -1 + z;
            2 +-z;
            -y + 3;
            END_PROGRAM
            "#,
    );
    let expected = generate_program_boiler_plate(
        "prg",
        &[("i32", "z"), ("i32", "y")],
        "void",
        "",
        "",
        r#"%load_z = load i32, i32* %z, align 4
  %tmpVar = add i32 -1, %load_z
  %load_z1 = load i32, i32* %z, align 4
  %tmpVar2 = sub i32 0, %load_z1
  %tmpVar3 = add i32 2, %tmpVar2
  %load_y = load i32, i32* %y, align 4
  %tmpVar4 = sub i32 0, %load_y
  %tmpVar5 = add i32 %tmpVar4, 3
  ret void
"#,
    );

    assert_eq!(result, expected);
}

#[test]
fn if_elsif_else_generator_test() {
    let result = codegen(
        "
        PROGRAM prg 
        VAR
            x : DINT;
            y : DINT;
            z : DINT;
            u : DINT;
            b1 : BOOL;
            b2 : BOOL;
            b3 : BOOL;
        END_VAR
        IF b1 THEN
            x;
        ELSIF b2 THEN
            y;
        ELSIF b3 THEN
            z;
        ELSE
            u;
        END_IF
        END_PROGRAM
        ",
    );
    let expected = generate_program_boiler_plate(
        "prg",
        &[
            ("i32", "x"),
            ("i32", "y"),
            ("i32", "z"),
            ("i32", "u"),
            ("i1", "b1"),
            ("i1", "b2"),
            ("i1", "b3"),
        ],
        "void",
        "",
        "",
        r#"%load_b1 = load i1, i1* %b1, align 1
  br i1 %load_b1, label %condition_body, label %branch

condition_body:                                   ; preds = %entry
  %load_x = load i32, i32* %x, align 4
  br label %continue

branch:                                           ; preds = %entry
  %load_b2 = load i1, i1* %b2, align 1
  br i1 %load_b2, label %condition_body2, label %branch1

condition_body2:                                  ; preds = %branch
  %load_y = load i32, i32* %y, align 4
  br label %continue

branch1:                                          ; preds = %branch
  %load_b3 = load i1, i1* %b3, align 1
  br i1 %load_b3, label %condition_body3, label %else

condition_body3:                                  ; preds = %branch1
  %load_z = load i32, i32* %z, align 4
  br label %continue

else:                                             ; preds = %branch1
  %load_u = load i32, i32* %u, align 4
  br label %continue

continue:                                         ; preds = %else, %condition_body3, %condition_body2, %condition_body
  ret void
"#,
    );

    assert_eq!(result, expected);
}

#[test]
fn if_generator_test() {
    let result = codegen(
        "
        PROGRAM prg 
        VAR
            x : DINT;
            b1 : BOOL;
        END_VAR
        IF b1 THEN
            x;
        END_IF
        END_PROGRAM
        ",
    );
    let expected = generate_program_boiler_plate(
        "prg",
        &[("i32", "x"), ("i1", "b1")],
        "void",
        "",
        "",
        r#"%load_b1 = load i1, i1* %b1, align 1
  br i1 %load_b1, label %condition_body, label %continue

condition_body:                                   ; preds = %entry
  %load_x = load i32, i32* %x, align 4
  br label %continue

continue:                                         ; preds = %condition_body, %entry
  ret void
"#,
    );

    assert_eq!(result, expected);
}

#[test]
fn if_with_expression_generator_test() {
    let result = codegen(
        "
        PROGRAM prg 
        VAR
            x : DINT;
            b1 : BOOL;
        END_VAR
        IF (x > 1) OR b1 THEN
            x;
        END_IF
        END_PROGRAM
        ",
    );
    insta::assert_snapshot!(result);
}

#[test]
fn for_statement_with_steps_test() {
    let result = codegen(
        "
        PROGRAM prg 
        VAR
            x : DINT;
        END_VAR
        FOR x := 3 TO 10 BY 7 DO 
            x;
        END_FOR
        END_PROGRAM
        ",
    );

    insta::assert_snapshot!(result);
}

#[test]
fn for_statement_with_continue() {
    let result = codegen(
        "
        PROGRAM prg 
        VAR
            x : DINT;
        END_VAR
        FOR x := 3 TO 10 BY 7 DO
            x := x + 1;
            CONTINUE;
            x := x - 1;
        END_FOR
        END_PROGRAM
        ",
    );
    insta::assert_snapshot!(result);
}

#[test]
fn for_statement_with_exit() {
    let result = codegen(
        "
        PROGRAM prg 
        VAR
            x : DINT;
        END_VAR
        FOR x := 3 TO 10 BY 7 DO 
            x := x + 2;
            EXIT;
            x := x + 5;
        END_FOR
        END_PROGRAM
        ",
    );

    insta::assert_snapshot!(result);
}

#[test]
fn class_method_in_pou() {
    let result = codegen(
        "
        CLASS MyClass
            VAR
                x, y : INT;
            END_VAR
        
            METHOD testMethod
                VAR_INPUT myMethodArg : INT; END_VAR
                VAR myMethodLocalVar : INT; END_VAR
        
                x := myMethodArg;
                y := x;
                myMethodLocalVar = y;
            END_METHOD
        END_CLASS

        PROGRAM prg
        VAR
          cl : MyClass;
          x : INT;
        END_VAR
        x := cl.x;
        cl.testMethod(x);
        cl.testMethod(myMethodArg:= x);
        END_PROGRAM
        ",
    );

    let expected = r#"; ModuleID = 'main'
source_filename = "main"

%prg_interface = type { %MyClass_interface, i16 }
%MyClass_interface = type { i16, i16 }
%MyClass.testMethod_interface = type { i16, i16 }

@prg_instance = global %prg_interface zeroinitializer

define void @MyClass.testMethod(%MyClass_interface* %0, %MyClass.testMethod_interface* %1) {
entry:
  %x = getelementptr inbounds %MyClass_interface, %MyClass_interface* %0, i32 0, i32 0
  %y = getelementptr inbounds %MyClass_interface, %MyClass_interface* %0, i32 0, i32 1
  %myMethodArg = getelementptr inbounds %MyClass.testMethod_interface, %MyClass.testMethod_interface* %1, i32 0, i32 0
  %myMethodLocalVar = getelementptr inbounds %MyClass.testMethod_interface, %MyClass.testMethod_interface* %1, i32 0, i32 1
  store i16 0, i16* %myMethodLocalVar, align 2
  %load_myMethodArg = load i16, i16* %myMethodArg, align 2
  store i16 %load_myMethodArg, i16* %x, align 2
  %load_x = load i16, i16* %x, align 2
  store i16 %load_x, i16* %y, align 2
  %load_myMethodLocalVar = load i16, i16* %myMethodLocalVar, align 2
  %2 = sext i16 %load_myMethodLocalVar to i32
  %load_y = load i16, i16* %y, align 2
  %3 = sext i16 %load_y to i32
  %tmpVar = icmp eq i32 %2, %3
  ret void
}

define void @prg(%prg_interface* %0) {
entry:
  %cl = getelementptr inbounds %prg_interface, %prg_interface* %0, i32 0, i32 0
  %x = getelementptr inbounds %prg_interface, %prg_interface* %0, i32 0, i32 1
  %x1 = getelementptr inbounds %MyClass_interface, %MyClass_interface* %cl, i32 0, i32 0
  %load_ = load i16, i16* %x1, align 2
  store i16 %load_, i16* %x, align 2
  %MyClass.testMethod_instance = alloca %MyClass.testMethod_interface, align 8
  br label %input

input:                                            ; preds = %entry
  %1 = getelementptr inbounds %MyClass.testMethod_interface, %MyClass.testMethod_interface* %MyClass.testMethod_instance, i32 0, i32 0
  %load_x = load i16, i16* %x, align 2
  store i16 %load_x, i16* %1, align 2
  br label %call

call:                                             ; preds = %input
  call void @MyClass.testMethod(%MyClass_interface* %cl, %MyClass.testMethod_interface* %MyClass.testMethod_instance)
  br label %output

output:                                           ; preds = %call
  br label %continue

continue:                                         ; preds = %output
  %MyClass.testMethod_instance2 = alloca %MyClass.testMethod_interface, align 8
  br label %input3

input3:                                           ; preds = %continue
  %2 = getelementptr inbounds %MyClass.testMethod_interface, %MyClass.testMethod_interface* %MyClass.testMethod_instance2, i32 0, i32 0
  %load_x7 = load i16, i16* %x, align 2
  store i16 %load_x7, i16* %2, align 2
  br label %call4

call4:                                            ; preds = %input3
  call void @MyClass.testMethod(%MyClass_interface* %cl, %MyClass.testMethod_interface* %MyClass.testMethod_instance2)
  br label %output5

output5:                                          ; preds = %call4
  br label %continue6

continue6:                                        ; preds = %output5
  ret void
}
"#;

    assert_eq!(result, expected.to_string());
}

#[test]
fn fb_method_in_pou() {
    let result = codegen(
        "
        FUNCTION_BLOCK MyClass
            VAR
                x, y : INT;
            END_VAR
        
            METHOD testMethod
                VAR_INPUT myMethodArg : INT; END_VAR
                VAR myMethodLocalVar : INT; END_VAR
        
                x := myMethodArg;
                y := x;
                myMethodLocalVar = y;
            END_METHOD
        END_FUNCTION_BLOCK

        PROGRAM prg
        VAR
          cl : MyClass;
          x : INT;
        END_VAR
        x := cl.x;
        cl.testMethod(x);
        cl.testMethod(myMethodArg:= x);
        END_PROGRAM
        ",
    );

    let expected = r#"; ModuleID = 'main'
source_filename = "main"

%prg_interface = type { %MyClass_interface, i16 }
%MyClass_interface = type { i16, i16 }
%MyClass.testMethod_interface = type { i16, i16 }

@prg_instance = global %prg_interface zeroinitializer

define void @MyClass.testMethod(%MyClass_interface* %0, %MyClass.testMethod_interface* %1) {
entry:
  %x = getelementptr inbounds %MyClass_interface, %MyClass_interface* %0, i32 0, i32 0
  %y = getelementptr inbounds %MyClass_interface, %MyClass_interface* %0, i32 0, i32 1
  %myMethodArg = getelementptr inbounds %MyClass.testMethod_interface, %MyClass.testMethod_interface* %1, i32 0, i32 0
  %myMethodLocalVar = getelementptr inbounds %MyClass.testMethod_interface, %MyClass.testMethod_interface* %1, i32 0, i32 1
  store i16 0, i16* %myMethodLocalVar, align 2
  %load_myMethodArg = load i16, i16* %myMethodArg, align 2
  store i16 %load_myMethodArg, i16* %x, align 2
  %load_x = load i16, i16* %x, align 2
  store i16 %load_x, i16* %y, align 2
  %load_myMethodLocalVar = load i16, i16* %myMethodLocalVar, align 2
  %2 = sext i16 %load_myMethodLocalVar to i32
  %load_y = load i16, i16* %y, align 2
  %3 = sext i16 %load_y to i32
  %tmpVar = icmp eq i32 %2, %3
  ret void
}

define void @MyClass(%MyClass_interface* %0) {
entry:
  %x = getelementptr inbounds %MyClass_interface, %MyClass_interface* %0, i32 0, i32 0
  %y = getelementptr inbounds %MyClass_interface, %MyClass_interface* %0, i32 0, i32 1
  ret void
}

define void @prg(%prg_interface* %0) {
entry:
  %cl = getelementptr inbounds %prg_interface, %prg_interface* %0, i32 0, i32 0
  %x = getelementptr inbounds %prg_interface, %prg_interface* %0, i32 0, i32 1
  %x1 = getelementptr inbounds %MyClass_interface, %MyClass_interface* %cl, i32 0, i32 0
  %load_ = load i16, i16* %x1, align 2
  store i16 %load_, i16* %x, align 2
  %MyClass.testMethod_instance = alloca %MyClass.testMethod_interface, align 8
  br label %input

input:                                            ; preds = %entry
  %1 = getelementptr inbounds %MyClass.testMethod_interface, %MyClass.testMethod_interface* %MyClass.testMethod_instance, i32 0, i32 0
  %load_x = load i16, i16* %x, align 2
  store i16 %load_x, i16* %1, align 2
  br label %call

call:                                             ; preds = %input
  call void @MyClass.testMethod(%MyClass_interface* %cl, %MyClass.testMethod_interface* %MyClass.testMethod_instance)
  br label %output

output:                                           ; preds = %call
  br label %continue

continue:                                         ; preds = %output
  %MyClass.testMethod_instance2 = alloca %MyClass.testMethod_interface, align 8
  br label %input3

input3:                                           ; preds = %continue
  %2 = getelementptr inbounds %MyClass.testMethod_interface, %MyClass.testMethod_interface* %MyClass.testMethod_instance2, i32 0, i32 0
  %load_x7 = load i16, i16* %x, align 2
  store i16 %load_x7, i16* %2, align 2
  br label %call4

call4:                                            ; preds = %input3
  call void @MyClass.testMethod(%MyClass_interface* %cl, %MyClass.testMethod_interface* %MyClass.testMethod_instance2)
  br label %output5

output5:                                          ; preds = %call4
  br label %continue6

continue6:                                        ; preds = %output5
  ret void
}
"#;

    assert_eq!(result, expected.to_string());
}

#[test]
fn method_codegen_return() {
    let result = codegen(
        "
    CLASS MyClass
        METHOD testMethod : INT
            VAR_INPUT myMethodArg : INT; END_VAR
            testMethod := 1;
        END_METHOD
    END_CLASS
        ",
    );

    let expected = r#"; ModuleID = 'main'
source_filename = "main"

%MyClass_interface = type {}
%MyClass.testMethod_interface = type { i16 }

define i16 @MyClass.testMethod(%MyClass_interface* %0, %MyClass.testMethod_interface* %1) {
entry:
  %myMethodArg = getelementptr inbounds %MyClass.testMethod_interface, %MyClass.testMethod_interface* %1, i32 0, i32 0
  %MyClass.testMethod = alloca i16, align 2
  store i16 1, i16* %MyClass.testMethod, align 2
  %MyClass.testMethod_ret = load i16, i16* %MyClass.testMethod, align 2
  ret i16 %MyClass.testMethod_ret
}
"#;

    assert_eq!(result, expected.to_string());
}

#[test]
fn method_codegen_void() {
    let result = codegen(
        "
    CLASS MyClass
        METHOD testMethod
            VAR_INPUT myMethodArg : INT; END_VAR
            VAR myMethodLocalVar : INT; END_VAR

            myMethodLocalVar := 1;
        END_METHOD
    END_CLASS
        ",
    );

    let expected = r#"; ModuleID = 'main'
source_filename = "main"

%MyClass_interface = type {}
%MyClass.testMethod_interface = type { i16, i16 }

define void @MyClass.testMethod(%MyClass_interface* %0, %MyClass.testMethod_interface* %1) {
entry:
  %myMethodArg = getelementptr inbounds %MyClass.testMethod_interface, %MyClass.testMethod_interface* %1, i32 0, i32 0
  %myMethodLocalVar = getelementptr inbounds %MyClass.testMethod_interface, %MyClass.testMethod_interface* %1, i32 0, i32 1
  store i16 0, i16* %myMethodLocalVar, align 2
  store i16 1, i16* %myMethodLocalVar, align 2
  ret void
}
"#;

    assert_eq!(result, expected.to_string());
}

#[test]
fn class_member_access_from_method() {
    let result = codegen(
        "
    CLASS MyClass
        VAR
            x, y : INT;
        END_VAR
    
        METHOD testMethod
            VAR_INPUT myMethodArg : INT; END_VAR
            VAR myMethodLocalVar : INT; END_VAR
    
            x := myMethodArg;
            y := x;
            myMethodLocalVar = y;
        END_METHOD
    END_CLASS
        ",
    );

    let expected = r#"; ModuleID = 'main'
source_filename = "main"

%MyClass_interface = type { i16, i16 }
%MyClass.testMethod_interface = type { i16, i16 }

define void @MyClass.testMethod(%MyClass_interface* %0, %MyClass.testMethod_interface* %1) {
entry:
  %x = getelementptr inbounds %MyClass_interface, %MyClass_interface* %0, i32 0, i32 0
  %y = getelementptr inbounds %MyClass_interface, %MyClass_interface* %0, i32 0, i32 1
  %myMethodArg = getelementptr inbounds %MyClass.testMethod_interface, %MyClass.testMethod_interface* %1, i32 0, i32 0
  %myMethodLocalVar = getelementptr inbounds %MyClass.testMethod_interface, %MyClass.testMethod_interface* %1, i32 0, i32 1
  store i16 0, i16* %myMethodLocalVar, align 2
  %load_myMethodArg = load i16, i16* %myMethodArg, align 2
  store i16 %load_myMethodArg, i16* %x, align 2
  %load_x = load i16, i16* %x, align 2
  store i16 %load_x, i16* %y, align 2
  %load_myMethodLocalVar = load i16, i16* %myMethodLocalVar, align 2
  %2 = sext i16 %load_myMethodLocalVar to i32
  %load_y = load i16, i16* %y, align 2
  %3 = sext i16 %load_y to i32
  %tmpVar = icmp eq i32 %2, %3
  ret void
}
"#;

    assert_eq!(result, expected.to_string());
}

#[test]
fn while_loop_with_if_exit() {
    let result = codegen(
        "
        PROGRAM prg 
        VAR
            x : DINT;
        END_VAR
        WHILE x < 20 DO
          x := x + 1;
          IF x >= 10 THEN
            EXIT;
          END_IF
        END_PROGRAM
        ",
    );

    let expected = generate_program_boiler_plate(
        "prg",
        &[("i32", "x")],
        "void",
        "",
        "",
        r#"br label %condition_check

condition_check:                                  ; preds = %entry, %continue3
  %load_x = load i32, i32* %x, align 4
  %tmpVar = icmp slt i32 %load_x, 20
  br i1 %tmpVar, label %while_body, label %continue

while_body:                                       ; preds = %condition_check
  %load_x1 = load i32, i32* %x, align 4
  %tmpVar2 = add i32 %load_x1, 1
  store i32 %tmpVar2, i32* %x, align 4
  %load_x4 = load i32, i32* %x, align 4
  %tmpVar5 = icmp sge i32 %load_x4, 10
  br i1 %tmpVar5, label %condition_body, label %continue3

continue:                                         ; preds = %condition_body, %condition_check
  ret void

condition_body:                                   ; preds = %while_body
  br label %continue

buffer_block:                                     ; No predecessors!
  br label %continue3

continue3:                                        ; preds = %buffer_block, %while_body
  br label %condition_check
"#,
    );

    assert_eq!(result, expected);
}

#[test]
fn for_statement_without_steps_test() {
    let result = codegen(
        "
        PROGRAM prg 
        VAR
            x : DINT;
        END_VAR
        FOR x := 3 TO 10 DO 
            x;
        END_FOR
        END_PROGRAM
        ",
    );

    insta::assert_snapshot!(result);
}

#[test]
fn for_statement_sint() {
    let result = codegen(
        "
        PROGRAM prg 
        VAR
            x : SINT;
        END_VAR
        FOR x := 3 TO 10 DO 
            x;
        END_FOR
        END_PROGRAM
        ",
    );

    insta::assert_snapshot!(result);
}

#[test]
fn for_statement_int() {
    let result = codegen(
        "
        PROGRAM prg 
        VAR
            x : INT;
        END_VAR
        FOR x := 3 TO 10 DO 
            x;
        END_FOR
        END_PROGRAM
        ",
    );

    insta::assert_snapshot!(result);
}

#[test]
fn for_statement_lint() {
    let result = codegen(
        "
        PROGRAM prg 
        VAR
            x : LINT;
        END_VAR
        FOR x := 3 TO 10 DO 
            x;
        END_FOR
        END_PROGRAM
        ",
    );

    insta::assert_snapshot!(result);
}

#[test]
fn for_statement_continue() {
    let result = codegen(
        "
        PROGRAM prg 
        VAR
            x : DINT;
        END_VAR
        FOR x := 3 TO 10 DO 
        END_FOR
        x;
        END_PROGRAM
        ",
    );

    insta::assert_snapshot!(result);
}

#[test]
fn for_statement_with_references_steps_test() {
    let result = codegen(
        "
        PROGRAM prg 
        VAR
            step: DINT;
            x : DINT;
            y : DINT;
            z : DINT;
        END_VAR
        FOR x := y TO z BY step DO 
            x;
        END_FOR
        END_PROGRAM
        ",
    );

    insta::assert_snapshot!(result);
}

#[test]
fn while_statement() {
    let result = codegen(
        "
        PROGRAM prg 
        VAR
            x : BOOL;
        END_VAR
        WHILE x DO
            x;
        END_WHILE
        END_PROGRAM
        ",
    );

    let expected = generate_program_boiler_plate(
        "prg",
        &[("i1", "x")],
        "void",
        "",
        "",
        r#"br label %condition_check

condition_check:                                  ; preds = %entry, %while_body
  %load_x = load i1, i1* %x, align 1
  br i1 %load_x, label %while_body, label %continue

while_body:                                       ; preds = %condition_check
  %load_x1 = load i1, i1* %x, align 1
  br label %condition_check

continue:                                         ; preds = %condition_check
  ret void
"#,
    );

    assert_eq!(result, expected);
}

#[test]
fn while_with_expression_statement() {
    let result = codegen(
        "
        PROGRAM prg 
        VAR
            x : BOOL;
        END_VAR
        WHILE x = 0 DO
            x;
        END_WHILE
        END_PROGRAM
        ",
    );
    insta::assert_snapshot!(result);
}

#[test]
fn repeat_statement() {
    let result = codegen(
        "
        PROGRAM prg 
        VAR
            x : BOOL;
        END_VAR
        REPEAT
            x;
        UNTIL x 
        END_REPEAT
        END_PROGRAM
        ",
    );

    let expected = generate_program_boiler_plate(
        "prg",
        &[("i1", "x")],
        "void",
        "",
        "",
        r#"br label %while_body

condition_check:                                  ; preds = %while_body
  %load_x = load i1, i1* %x, align 1
  br i1 %load_x, label %while_body, label %continue

while_body:                                       ; preds = %entry, %condition_check
  %load_x1 = load i1, i1* %x, align 1
  br label %condition_check

continue:                                         ; preds = %condition_check
  ret void
"#,
    );

    assert_eq!(result, expected);
}

#[test]
fn simple_case_statement() {
    let result = codegen(
        "
        PROGRAM prg 
        VAR
            x : DINT;
            y : DINT;
        END_VAR
        CASE x OF
        1: y := 1;
        2: y := 2;
        3: y := 3;
        ELSE
            y := -1;
        END_CASE
        END_PROGRAM
        ",
    );

    let expected = generate_program_boiler_plate(
        "prg",
        &[("i32", "x"), ("i32", "y")],
        "void",
        "",
        "",
        r#"%load_x = load i32, i32* %x, align 4
  switch i32 %load_x, label %else [
    i32 1, label %case
    i32 2, label %case1
    i32 3, label %case2
  ]

case:                                             ; preds = %entry
  store i32 1, i32* %y, align 4
  br label %continue

case1:                                            ; preds = %entry
  store i32 2, i32* %y, align 4
  br label %continue

case2:                                            ; preds = %entry
  store i32 3, i32* %y, align 4
  br label %continue

else:                                             ; preds = %entry
  store i32 -1, i32* %y, align 4
  br label %continue

continue:                                         ; preds = %else, %case2, %case1, %case
  ret void
"#,
    );

    assert_eq!(result, expected);
}

#[test]
fn simple_case_i8_statement() {
    let result = codegen(
        "
        PROGRAM prg 
        VAR
            x : BYTE;
            y : BYTE;
        END_VAR
        CASE x OF
        1: y := 1;
        2: y := 2;
        3: y := 3;
        ELSE
            y := 0;
        END_CASE
        END_PROGRAM
        ",
    );

    let expected = generate_program_boiler_plate(
        "prg",
        &[("i8", "x"), ("i8", "y")],
        "void",
        "",
        "",
        r#"%load_x = load i8, i8* %x, align 1
  switch i8 %load_x, label %else [
    i8 1, label %case
    i8 2, label %case1
    i8 3, label %case2
  ]

case:                                             ; preds = %entry
  store i8 1, i8* %y, align 1
  br label %continue

case1:                                            ; preds = %entry
  store i8 2, i8* %y, align 1
  br label %continue

case2:                                            ; preds = %entry
  store i8 3, i8* %y, align 1
  br label %continue

else:                                             ; preds = %entry
  store i8 0, i8* %y, align 1
  br label %continue

continue:                                         ; preds = %else, %case2, %case1, %case
  ret void
"#,
    );

    assert_eq!(result, expected);
}

#[test]
fn case_with_multiple_labels_statement() {
    let result = codegen(
        "
        PROGRAM prg 
        VAR
            x : DINT;
            y : DINT;
        END_VAR
        CASE x OF
        1,2: y := 1;
        3,4: y := 2;
        ELSE
            y := -1;
        END_CASE
        END_PROGRAM
        ",
    );

    let expected = generate_program_boiler_plate(
        "prg",
        &[("i32", "x"), ("i32", "y")],
        "void",
        "",
        "",
        r#"%load_x = load i32, i32* %x, align 4
  switch i32 %load_x, label %else [
    i32 1, label %case
    i32 2, label %case
    i32 3, label %case1
    i32 4, label %case1
  ]

case:                                             ; preds = %entry, %entry
  store i32 1, i32* %y, align 4
  br label %continue

case1:                                            ; preds = %entry, %entry
  store i32 2, i32* %y, align 4
  br label %continue

else:                                             ; preds = %entry
  store i32 -1, i32* %y, align 4
  br label %continue

continue:                                         ; preds = %else, %case1, %case
  ret void
"#,
    );

    assert_eq!(result, expected);
}

#[test]
fn case_with_ranges_statement() {
    let result = codegen(
        "
        PROGRAM prg 
        VAR
            x : DINT;
            y : DINT;
        END_VAR
        CASE x OF
        2..3: y := 2;
        END_CASE
        END_PROGRAM
        ",
    );

    let expected = generate_program_boiler_plate(
        "prg",
        &[("i32", "x"), ("i32", "y")],
        "void",
        "",
        "",
        r#"%load_x = load i32, i32* %x, align 4
  switch i32 %load_x, label %else [
  ]

case:                                             ; preds = %range_then
  store i32 2, i32* %y, align 4
  br label %continue

else:                                             ; preds = %entry
  %load_x1 = load i32, i32* %x, align 4
  %tmpVar = icmp sge i32 %load_x1, 2
  br i1 %tmpVar, label %range_then, label %range_else

range_then:                                       ; preds = %else
  %load_x2 = load i32, i32* %x, align 4
  %tmpVar3 = icmp sle i32 %load_x2, 3
  br i1 %tmpVar3, label %case, label %range_else

range_else:                                       ; preds = %range_then, %else
  br label %continue

continue:                                         ; preds = %range_else, %case
  ret void
"#,
    );

    assert_eq!(result, expected);
}

#[test]
fn function_called_in_program() {
    let result = codegen(
        "
        FUNCTION foo : DINT
        foo := 1;
        END_FUNCTION

        PROGRAM prg 
        VAR
            x : DINT;
        END_VAR
        x := foo();
        END_PROGRAM
        ",
    );

    let expected = r#"; ModuleID = 'main'
source_filename = "main"

%prg_interface = type { i32 }
%foo_interface = type {}

@prg_instance = global %prg_interface zeroinitializer

define i32 @foo(%foo_interface* %0) {
entry:
  %foo = alloca i32, align 4
  store i32 1, i32* %foo, align 4
  %foo_ret = load i32, i32* %foo, align 4
  ret i32 %foo_ret
}

define void @prg(%prg_interface* %0) {
entry:
  %x = getelementptr inbounds %prg_interface, %prg_interface* %0, i32 0, i32 0
  %foo_instance = alloca %foo_interface, align 8
  br label %input

input:                                            ; preds = %entry
  br label %call

call:                                             ; preds = %input
  %call1 = call i32 @foo(%foo_interface* %foo_instance)
  br label %output

output:                                           ; preds = %call
  br label %continue

continue:                                         ; preds = %output
  store i32 %call1, i32* %x, align 4
  ret void
}
"#;

    assert_eq!(result, expected);
}

#[test]
fn real_function_called_in_program() {
    let result = codegen(
        "
        FUNCTION foo : REAL
        foo := 1.0;
        END_FUNCTION

        PROGRAM prg 
        VAR
            x : DINT;
        END_VAR
        x := foo();
        END_PROGRAM
        ",
    );

    let expected = r#"; ModuleID = 'main'
source_filename = "main"

%prg_interface = type { i32 }
%foo_interface = type {}

@prg_instance = global %prg_interface zeroinitializer

define float @foo(%foo_interface* %0) {
entry:
  %foo = alloca float, align 4
  store float 1.000000e+00, float* %foo, align 4
  %foo_ret = load float, float* %foo, align 4
  ret float %foo_ret
}

define void @prg(%prg_interface* %0) {
entry:
  %x = getelementptr inbounds %prg_interface, %prg_interface* %0, i32 0, i32 0
  %foo_instance = alloca %foo_interface, align 8
  br label %input

input:                                            ; preds = %entry
  br label %call

call:                                             ; preds = %input
  %call1 = call float @foo(%foo_interface* %foo_instance)
  br label %output

output:                                           ; preds = %call
  br label %continue

continue:                                         ; preds = %output
  %1 = fptosi float %call1 to i32
  store i32 %1, i32* %x, align 4
  ret void
}
"#;

    assert_eq!(result, expected);
}

#[test]
fn external_function_called_in_program() {
    let result = codegen(
        "
        @EXTERNAL FUNCTION foo : DINT
        END_FUNCTION

        PROGRAM prg 
        foo();
        END_PROGRAM
        ",
    );

    let expected = r#"; ModuleID = 'main'
source_filename = "main"

%prg_interface = type {}
%foo_interface = type {}

@prg_instance = global %prg_interface zeroinitializer

declare i32 @foo(%foo_interface*)

define void @prg(%prg_interface* %0) {
entry:
  %foo_instance = alloca %foo_interface, align 8
  br label %input

input:                                            ; preds = %entry
  br label %call

call:                                             ; preds = %input
  %call1 = call i32 @foo(%foo_interface* %foo_instance)
  br label %output

output:                                           ; preds = %call
  br label %continue

continue:                                         ; preds = %output
  ret void
}
"#;

    assert_eq!(result, expected);
}

#[test]
fn nested_function_called_in_program() {
    let result = codegen(
        "
        FUNCTION bar : DINT
        bar := 1;
        END_FUNCTION

        FUNCTION foo : DINT
        VAR_INPUT
            in : DINT;
        END_VAR

        foo := 1;
        END_FUNCTION

        PROGRAM prg 
        VAR
            x : DINT;
        END_VAR
        x := foo(bar());
        END_PROGRAM
        ",
    );

    let expected = r#"; ModuleID = 'main'
source_filename = "main"

%prg_interface = type { i32 }
%bar_interface = type {}
%foo_interface = type { i32 }

@prg_instance = global %prg_interface zeroinitializer

define i32 @bar(%bar_interface* %0) {
entry:
  %bar = alloca i32, align 4
  store i32 1, i32* %bar, align 4
  %bar_ret = load i32, i32* %bar, align 4
  ret i32 %bar_ret
}

define i32 @foo(%foo_interface* %0) {
entry:
  %in = getelementptr inbounds %foo_interface, %foo_interface* %0, i32 0, i32 0
  %foo = alloca i32, align 4
  store i32 1, i32* %foo, align 4
  %foo_ret = load i32, i32* %foo, align 4
  ret i32 %foo_ret
}

define void @prg(%prg_interface* %0) {
entry:
  %x = getelementptr inbounds %prg_interface, %prg_interface* %0, i32 0, i32 0
  %foo_instance = alloca %foo_interface, align 8
  br label %input

input:                                            ; preds = %entry
  %1 = getelementptr inbounds %foo_interface, %foo_interface* %foo_instance, i32 0, i32 0
  %bar_instance = alloca %bar_interface, align 8
  br label %input1

call:                                             ; preds = %continue4
  %call6 = call i32 @foo(%foo_interface* %foo_instance)
  br label %output

output:                                           ; preds = %call
  br label %continue

continue:                                         ; preds = %output
  store i32 %call6, i32* %x, align 4
  ret void

input1:                                           ; preds = %input
  br label %call2

call2:                                            ; preds = %input1
  %call5 = call i32 @bar(%bar_interface* %bar_instance)
  br label %output3

output3:                                          ; preds = %call2
  br label %continue4

continue4:                                        ; preds = %output3
  store i32 %call5, i32* %1, align 4
  br label %call
}
"#;

    assert_eq!(result, expected);
}

#[test]
fn function_with_parameters_called_in_program() {
    let result = codegen(
        "
        FUNCTION foo : DINT
        VAR_INPUT
          bar : DINT;
        END_VAR
        foo := 1;
        END_FUNCTION

        PROGRAM prg 
        VAR
        x : DINT;
        END_VAR
        x := foo(2);
        END_PROGRAM
        ",
    );

    let expected = r#"; ModuleID = 'main'
source_filename = "main"

%prg_interface = type { i32 }
%foo_interface = type { i32 }

@prg_instance = global %prg_interface zeroinitializer

define i32 @foo(%foo_interface* %0) {
entry:
  %bar = getelementptr inbounds %foo_interface, %foo_interface* %0, i32 0, i32 0
  %foo = alloca i32, align 4
  store i32 1, i32* %foo, align 4
  %foo_ret = load i32, i32* %foo, align 4
  ret i32 %foo_ret
}

define void @prg(%prg_interface* %0) {
entry:
  %x = getelementptr inbounds %prg_interface, %prg_interface* %0, i32 0, i32 0
  %foo_instance = alloca %foo_interface, align 8
  br label %input

input:                                            ; preds = %entry
  %1 = getelementptr inbounds %foo_interface, %foo_interface* %foo_instance, i32 0, i32 0
  store i32 2, i32* %1, align 4
  br label %call

call:                                             ; preds = %input
  %call1 = call i32 @foo(%foo_interface* %foo_instance)
  br label %output

output:                                           ; preds = %call
  br label %continue

continue:                                         ; preds = %output
  store i32 %call1, i32* %x, align 4
  ret void
}
"#;

    assert_eq!(result, expected);
}

#[test]
fn function_with_two_parameters_called_in_program() {
    let result = codegen(
        "
        FUNCTION foo : DINT
        VAR_INPUT
          bar : DINT;
          buz : BOOL;
        END_VAR
        foo := 1;
        END_FUNCTION

        PROGRAM prg 
        VAR
        x : DINT;
        END_VAR
        x := foo(2, TRUE);
        END_PROGRAM
        ",
    );

    let expected = r#"; ModuleID = 'main'
source_filename = "main"

%prg_interface = type { i32 }
%foo_interface = type { i32, i1 }

@prg_instance = global %prg_interface zeroinitializer

define i32 @foo(%foo_interface* %0) {
entry:
  %bar = getelementptr inbounds %foo_interface, %foo_interface* %0, i32 0, i32 0
  %buz = getelementptr inbounds %foo_interface, %foo_interface* %0, i32 0, i32 1
  %foo = alloca i32, align 4
  store i32 1, i32* %foo, align 4
  %foo_ret = load i32, i32* %foo, align 4
  ret i32 %foo_ret
}

define void @prg(%prg_interface* %0) {
entry:
  %x = getelementptr inbounds %prg_interface, %prg_interface* %0, i32 0, i32 0
  %foo_instance = alloca %foo_interface, align 8
  br label %input

input:                                            ; preds = %entry
  %1 = getelementptr inbounds %foo_interface, %foo_interface* %foo_instance, i32 0, i32 0
  store i32 2, i32* %1, align 4
  %2 = getelementptr inbounds %foo_interface, %foo_interface* %foo_instance, i32 0, i32 1
  store i1 true, i1* %2, align 1
  br label %call

call:                                             ; preds = %input
  %call1 = call i32 @foo(%foo_interface* %foo_instance)
  br label %output

output:                                           ; preds = %call
  br label %continue

continue:                                         ; preds = %output
  store i32 %call1, i32* %x, align 4
  ret void
}
"#;

    assert_eq!(result, expected);
}

#[test]
fn function_with_varargs_called_in_program() {
    let result = codegen(
        "
        @EXTERNAL
        FUNCTION foo : DINT
        VAR_INPUT
          args : ...;
        END_VAR
        END_FUNCTION

        PROGRAM prg 
        VAR
        x : DINT;
        END_VAR
        x := foo(FALSE, 3, (x + 1));
        END_PROGRAM
        ",
    );

    let expected = r#"; ModuleID = 'main'
source_filename = "main"

%prg_interface = type { i32 }
%foo_interface = type {}

@prg_instance = global %prg_interface zeroinitializer

declare i32 @foo(%foo_interface*, ...)

define void @prg(%prg_interface* %0) {
entry:
  %x = getelementptr inbounds %prg_interface, %prg_interface* %0, i32 0, i32 0
  %foo_instance = alloca %foo_interface, align 8
  br label %input

input:                                            ; preds = %entry
  %load_x = load i32, i32* %x, align 4
  %tmpVar = add i32 %load_x, 1
  br label %call

call:                                             ; preds = %input
  %call1 = call i32 (%foo_interface*, ...) @foo(%foo_interface* %foo_instance, i1 false, i32 3, i32 %tmpVar)
  br label %output

output:                                           ; preds = %call
  br label %continue

continue:                                         ; preds = %output
  store i32 %call1, i32* %x, align 4
  ret void
}
"#;

    assert_eq!(result, expected);
}

#[test]
fn function_with_local_var_initialization_and_call() {
    let result = codegen(
        "
        FUNCTION foo : DINT
        VAR_INPUT
          in1 : DINT;
        END_VAR
        VAR
          x : INT := 7;
          y : INT;
          z : INT := 9;
        END_VAR
        foo := 1;
        END_FUNCTION
        PROGRAM prg
        foo(5);
        END_PROGRAM
        ",
    );

    insta::assert_snapshot!(result)
}

#[test]
fn function_with_local_temp_var_initialization() {
    let result = codegen(
        "
        FUNCTION foo : DINT
        VAR_INPUT
          in1 : DINT;
        END_VAR
        VAR
          x : INT := 7;
        END_VAR
        VAR_TEMP
          y : INT;
          z : INT := 9;
        END_VAR
        y := z + 1;
        END_FUNCTION
        PROGRAM prg
        foo(5);
        END_PROGRAM
        ",
    );
    insta::assert_snapshot!(result)
}

#[test]
fn program_with_local_temp_var_initialization() {
    let result = codegen(
        "
        PROGRAM foo
        VAR
          x : INT := 7;
        END_VAR
        VAR_TEMP
          y : INT;
          z : INT := 9;
        END_VAR
        y := z + 1;
        END_PROGRAM
        PROGRAM prg
        foo();
        END_PROGRAM
        ",
    );
    insta::assert_snapshot!(result)
}

#[test]
fn program_called_in_program() {
    let result = codegen(
        "
        PROGRAM foo
        END_PROGRAM

        PROGRAM prg 
        foo();
        END_PROGRAM
        ",
    );

    let expected = r#"; ModuleID = 'main'
source_filename = "main"

%foo_interface = type {}
%prg_interface = type {}

@foo_instance = global %foo_interface zeroinitializer
@prg_instance = global %prg_interface zeroinitializer

define void @foo(%foo_interface* %0) {
entry:
  ret void
}

define void @prg(%prg_interface* %0) {
entry:
  br label %input

input:                                            ; preds = %entry
  br label %call

call:                                             ; preds = %input
  call void @foo(%foo_interface* @foo_instance)
  br label %output

output:                                           ; preds = %call
  br label %continue

continue:                                         ; preds = %output
  ret void
}
"#;

    assert_eq!(result, expected);
}

#[test]
fn action_called_in_program() {
    let result = codegen(
        "
        PROGRAM prg 
        VAR
            x : DINT;
        END_VAR
        foo();
        END_PROGRAM
        ACTIONS prg
        ACTION foo
            x := 2;
        END_ACTION
        ",
    );

    let expected = r#"; ModuleID = 'main'
source_filename = "main"

%prg_interface = type { i32 }

@prg_instance = global %prg_interface zeroinitializer

define void @prg(%prg_interface* %0) {
entry:
  %x = getelementptr inbounds %prg_interface, %prg_interface* %0, i32 0, i32 0
  br label %input

input:                                            ; preds = %entry
  br label %call

call:                                             ; preds = %input
  call void @prg.foo(%prg_interface* %0)
  br label %output

output:                                           ; preds = %call
  br label %continue

continue:                                         ; preds = %output
  ret void
}

define void @prg.foo(%prg_interface* %0) {
entry:
  %x = getelementptr inbounds %prg_interface, %prg_interface* %0, i32 0, i32 0
  store i32 2, i32* %x, align 4
  ret void
}
"#;

    assert_eq!(result, expected);
}

#[test]
fn qualified_local_action_called_in_program() {
    let result = codegen(
        "
        PROGRAM prg 
        VAR
            x : DINT;
        END_VAR
        prg.foo();
        END_PROGRAM
        ACTIONS prg
        ACTION foo
            x := 2;
        END_ACTION
        ",
    );

    let expected = r#"; ModuleID = 'main'
source_filename = "main"

%prg_interface = type { i32 }

@prg_instance = global %prg_interface zeroinitializer

define void @prg(%prg_interface* %0) {
entry:
  %x = getelementptr inbounds %prg_interface, %prg_interface* %0, i32 0, i32 0
  br label %input

input:                                            ; preds = %entry
  br label %call

call:                                             ; preds = %input
  call void @prg.foo(%prg_interface* @prg_instance)
  br label %output

output:                                           ; preds = %call
  br label %continue

continue:                                         ; preds = %output
  ret void
}

define void @prg.foo(%prg_interface* %0) {
entry:
  %x = getelementptr inbounds %prg_interface, %prg_interface* %0, i32 0, i32 0
  store i32 2, i32* %x, align 4
  ret void
}
"#;

    assert_eq!(result, expected);
}

#[test]
fn qualified_foreign_action_called_in_program() {
    let result = codegen(
        "
        PROGRAM bar
            prg.foo();
        END_PROGRAM
        PROGRAM prg 
        VAR
            x : DINT;
        END_VAR
        END_PROGRAM
        ACTIONS prg
        ACTION foo
            x := 2;
        END_ACTION
        END_ACTIONS
        ",
    );

    let expected = r#"; ModuleID = 'main'
source_filename = "main"

%bar_interface = type {}
%prg_interface = type { i32 }

@bar_instance = global %bar_interface zeroinitializer
@prg_instance = global %prg_interface zeroinitializer

define void @bar(%bar_interface* %0) {
entry:
  br label %input

input:                                            ; preds = %entry
  br label %call

call:                                             ; preds = %input
  call void @prg.foo(%prg_interface* @prg_instance)
  br label %output

output:                                           ; preds = %call
  br label %continue

continue:                                         ; preds = %output
  ret void
}

define void @prg(%prg_interface* %0) {
entry:
  %x = getelementptr inbounds %prg_interface, %prg_interface* %0, i32 0, i32 0
  ret void
}

define void @prg.foo(%prg_interface* %0) {
entry:
  %x = getelementptr inbounds %prg_interface, %prg_interface* %0, i32 0, i32 0
  store i32 2, i32* %x, align 4
  ret void
}
"#;

    assert_eq!(result, expected);
}

#[test]
fn qualified_action_from_fb_called_in_program() {
    let result = codegen(
        "
        PROGRAM bar
        VAR
            fb_inst : fb;
        END_VAR
            fb_inst.foo();
        END_PROGRAM

        FUNCTION_BLOCK fb 
        VAR
            x : DINT;
        END_VAR
        END_FUNCTION_BLOCK
        ACTIONS fb
        ACTION foo
            x := 2;
        END_ACTION
        END_ACTIONS
        ",
    );

    let expected = r#"; ModuleID = 'main'
source_filename = "main"

%bar_interface = type { %fb_interface }
%fb_interface = type { i32 }

@bar_instance = global %bar_interface zeroinitializer

define void @bar(%bar_interface* %0) {
entry:
  %fb_inst = getelementptr inbounds %bar_interface, %bar_interface* %0, i32 0, i32 0
  br label %input

input:                                            ; preds = %entry
  br label %call

call:                                             ; preds = %input
  call void @fb.foo(%fb_interface* %fb_inst)
  br label %output

output:                                           ; preds = %call
  br label %continue

continue:                                         ; preds = %output
  ret void
}

define void @fb(%fb_interface* %0) {
entry:
  %x = getelementptr inbounds %fb_interface, %fb_interface* %0, i32 0, i32 0
  ret void
}

define void @fb.foo(%fb_interface* %0) {
entry:
  %x = getelementptr inbounds %fb_interface, %fb_interface* %0, i32 0, i32 0
  store i32 2, i32* %x, align 4
  ret void
}
"#;

    assert_eq!(result, expected);
}

#[test]
fn program_with_two_parameters_called_in_program() {
    let result = codegen(
        "
        PROGRAM foo 
        VAR_INPUT
          bar : DINT;
          buz : BOOL;
        END_VAR
        END_PROGRAM

        PROGRAM prg 
          foo(2, TRUE);
        END_PROGRAM
        ",
    );

    let expected = r#"; ModuleID = 'main'
source_filename = "main"

%foo_interface = type { i32, i1 }
%prg_interface = type {}

@foo_instance = global %foo_interface zeroinitializer
@prg_instance = global %prg_interface zeroinitializer

define void @foo(%foo_interface* %0) {
entry:
  %bar = getelementptr inbounds %foo_interface, %foo_interface* %0, i32 0, i32 0
  %buz = getelementptr inbounds %foo_interface, %foo_interface* %0, i32 0, i32 1
  ret void
}

define void @prg(%prg_interface* %0) {
entry:
  br label %input

input:                                            ; preds = %entry
  store i32 2, i32* getelementptr inbounds (%foo_interface, %foo_interface* @foo_instance, i32 0, i32 0), align 4
  store i1 true, i1* getelementptr inbounds (%foo_interface, %foo_interface* @foo_instance, i32 0, i32 1), align 1
  br label %call

call:                                             ; preds = %input
  call void @foo(%foo_interface* @foo_instance)
  br label %output

output:                                           ; preds = %call
  br label %continue

continue:                                         ; preds = %output
  ret void
}
"#;

    assert_eq!(result, expected);
}

#[test]
fn program_with_two_explicit_parameters_called_in_program() {
    let result = codegen(
        "
        PROGRAM foo 
        VAR_INPUT
          bar : DINT;
          buz : BOOL;
        END_VAR
        END_PROGRAM

        PROGRAM prg 
          foo(buz := TRUE, bar := 2);
        END_PROGRAM
        ",
    );

    let expected = r#"; ModuleID = 'main'
source_filename = "main"

%foo_interface = type { i32, i1 }
%prg_interface = type {}

@foo_instance = global %foo_interface zeroinitializer
@prg_instance = global %prg_interface zeroinitializer

define void @foo(%foo_interface* %0) {
entry:
  %bar = getelementptr inbounds %foo_interface, %foo_interface* %0, i32 0, i32 0
  %buz = getelementptr inbounds %foo_interface, %foo_interface* %0, i32 0, i32 1
  ret void
}

define void @prg(%prg_interface* %0) {
entry:
  br label %input

input:                                            ; preds = %entry
  store i1 true, i1* getelementptr inbounds (%foo_interface, %foo_interface* @foo_instance, i32 0, i32 1), align 1
  store i32 2, i32* getelementptr inbounds (%foo_interface, %foo_interface* @foo_instance, i32 0, i32 0), align 4
  br label %call

call:                                             ; preds = %input
  call void @foo(%foo_interface* @foo_instance)
  br label %output

output:                                           ; preds = %call
  br label %continue

continue:                                         ; preds = %output
  ret void
}
"#;

    assert_eq!(result, expected);
}

#[test]
fn program_with_var_out_called_in_program() {
    let result = codegen(
        "
        PROGRAM foo 
        VAR_INPUT
          bar : DINT;
        END_VAR
        VAR_OUTPUT
          buz : BOOL;
        END_VAR
        END_PROGRAM

        PROGRAM prg 
        VAR
            baz : BOOL;
        END_VAR
          foo(bar := 2, buz => baz);
        END_PROGRAM
        ",
    );

    let expected = r#"; ModuleID = 'main'
source_filename = "main"

%foo_interface = type { i32, i1 }
%prg_interface = type { i1 }

@foo_instance = global %foo_interface zeroinitializer
@prg_instance = global %prg_interface zeroinitializer

define void @foo(%foo_interface* %0) {
entry:
  %bar = getelementptr inbounds %foo_interface, %foo_interface* %0, i32 0, i32 0
  %buz = getelementptr inbounds %foo_interface, %foo_interface* %0, i32 0, i32 1
  ret void
}

define void @prg(%prg_interface* %0) {
entry:
  %baz = getelementptr inbounds %prg_interface, %prg_interface* %0, i32 0, i32 0
  br label %input

input:                                            ; preds = %entry
  store i32 2, i32* getelementptr inbounds (%foo_interface, %foo_interface* @foo_instance, i32 0, i32 0), align 4
  br label %call

call:                                             ; preds = %input
  call void @foo(%foo_interface* @foo_instance)
  br label %output

output:                                           ; preds = %call
  %buz = load i1, i1* getelementptr inbounds (%foo_interface, %foo_interface* @foo_instance, i32 0, i32 1), align 1
  store i1 %buz, i1* %baz, align 1
  br label %continue

continue:                                         ; preds = %output
  ret void
}
"#;

    assert_eq!(result, expected);
}

#[test]
fn program_with_var_inout_called_in_program() {
    let result = codegen(
        "
        PROGRAM foo 
        VAR_IN_OUT
          inout : DINT;
        END_VAR
        inout := inout + 1;
        END_PROGRAM

        PROGRAM prg 
        VAR
            baz : DINT;
        END_VAR
          baz := 7;
          foo(inout := baz);
        END_PROGRAM
        ",
    );

    //TODO see if the auto-deref can be integrated into the cast_if_needed

    let expected = r#"; ModuleID = 'main'
source_filename = "main"

%foo_interface = type { i32* }
%prg_interface = type { i32 }

@foo_instance = global %foo_interface zeroinitializer
@prg_instance = global %prg_interface zeroinitializer

define void @foo(%foo_interface* %0) {
entry:
  %inout = getelementptr inbounds %foo_interface, %foo_interface* %0, i32 0, i32 0
  %deref = load i32*, i32** %inout, align 8
  %deref1 = load i32*, i32** %inout, align 8
  %load_inout = load i32, i32* %deref1, align 4
  %tmpVar = add i32 %load_inout, 1
  store i32 %tmpVar, i32* %deref, align 4
  ret void
}

define void @prg(%prg_interface* %0) {
entry:
  %baz = getelementptr inbounds %prg_interface, %prg_interface* %0, i32 0, i32 0
  store i32 7, i32* %baz, align 4
  br label %input

input:                                            ; preds = %entry
  store i32* %baz, i32** getelementptr inbounds (%foo_interface, %foo_interface* @foo_instance, i32 0, i32 0), align 8
  br label %call

call:                                             ; preds = %input
  call void @foo(%foo_interface* @foo_instance)
  br label %output

output:                                           ; preds = %call
  br label %continue

continue:                                         ; preds = %output
  ret void
}
"#;

    assert_eq!(result, expected);
}

#[test]
fn pass_inout_to_inout() {
    let result = codegen(
        "
        PROGRAM foo2
        VAR_IN_OUT
          inout : DINT;
        END_VAR
        VAR_INPUT 
          in : DINT;
        END_VAR
        END_PROGRAM

        PROGRAM foo 
        VAR_IN_OUT
          inout : DINT;
        END_VAR
        foo2(inout := inout, in := inout);
        END_PROGRAM

        PROGRAM prg 
        VAR
            baz : DINT;
        END_VAR
          foo(inout := baz);
        END_PROGRAM
        ",
    );

    //TODO see if the auto-deref can be integrated into the cast_if_needed

    let expected = r#"; ModuleID = 'main'
source_filename = "main"

%foo2_interface = type { i32*, i32 }
%foo_interface = type { i32* }
%prg_interface = type { i32 }

@foo2_instance = global %foo2_interface zeroinitializer
@foo_instance = global %foo_interface zeroinitializer
@prg_instance = global %prg_interface zeroinitializer

define void @foo2(%foo2_interface* %0) {
entry:
  %inout = getelementptr inbounds %foo2_interface, %foo2_interface* %0, i32 0, i32 0
  %in = getelementptr inbounds %foo2_interface, %foo2_interface* %0, i32 0, i32 1
  ret void
}

define void @foo(%foo_interface* %0) {
entry:
  %inout = getelementptr inbounds %foo_interface, %foo_interface* %0, i32 0, i32 0
  br label %input

input:                                            ; preds = %entry
  %deref = load i32*, i32** %inout, align 8
  store i32* %deref, i32** getelementptr inbounds (%foo2_interface, %foo2_interface* @foo2_instance, i32 0, i32 0), align 8
  %deref1 = load i32*, i32** %inout, align 8
  %load_inout = load i32, i32* %deref1, align 4
  store i32 %load_inout, i32* getelementptr inbounds (%foo2_interface, %foo2_interface* @foo2_instance, i32 0, i32 1), align 4
  br label %call

call:                                             ; preds = %input
  call void @foo2(%foo2_interface* @foo2_instance)
  br label %output

output:                                           ; preds = %call
  br label %continue

continue:                                         ; preds = %output
  ret void
}

define void @prg(%prg_interface* %0) {
entry:
  %baz = getelementptr inbounds %prg_interface, %prg_interface* %0, i32 0, i32 0
  br label %input

input:                                            ; preds = %entry
  store i32* %baz, i32** getelementptr inbounds (%foo_interface, %foo_interface* @foo_instance, i32 0, i32 0), align 8
  br label %call

call:                                             ; preds = %input
  call void @foo(%foo_interface* @foo_instance)
  br label %output

output:                                           ; preds = %call
  br label %continue

continue:                                         ; preds = %output
  ret void
}
"#;

    assert_eq!(result, expected);
}

#[test]
fn pointers_generated() {
    let result = codegen(
        "
        PROGRAM prg 
        VAR
            X : BOOL;
            pX : POINTER TO BOOL;
            rX : REF_TO BOOL;
        END_VAR
        
        //Assign address
        pX := NULL;
        rX := NULL;
        pX := &X;
        rX := &X;

        //Read from pointer 
        X := pX^;
        X := rX^;

        //Write in pointer 
        pX^ := X;
        rX^ := X;
            
        END_PROGRAM
        ",
    );

    let expected = r#"; ModuleID = 'main'
source_filename = "main"

%prg_interface = type { i1, i1*, i1* }

@prg_instance = global %prg_interface zeroinitializer

define void @prg(%prg_interface* %0) {
entry:
  %X = getelementptr inbounds %prg_interface, %prg_interface* %0, i32 0, i32 0
  %pX = getelementptr inbounds %prg_interface, %prg_interface* %0, i32 0, i32 1
  %rX = getelementptr inbounds %prg_interface, %prg_interface* %0, i32 0, i32 2
  store i32* null, i1** %pX, align 8
  store i32* null, i1** %rX, align 8
  store i1* %X, i1** %pX, align 8
  store i1* %X, i1** %rX, align 8
  %deref = load i1*, i1** %pX, align 8
  %load_tmpVar = load i1, i1* %deref, align 1
  store i1 %load_tmpVar, i1* %X, align 1
  %deref1 = load i1*, i1** %rX, align 8
  %load_tmpVar2 = load i1, i1* %deref1, align 1
  store i1 %load_tmpVar2, i1* %X, align 1
  %deref3 = load i1*, i1** %pX, align 8
  %load_X = load i1, i1* %X, align 1
  store i1 %load_X, i1* %deref3, align 1
  %deref4 = load i1*, i1** %rX, align 8
  %load_X5 = load i1, i1* %X, align 1
  store i1 %load_X5, i1* %deref4, align 1
  ret void
}
"#;

    assert_eq!(result, expected);
}

#[test]
fn complex_pointers() {
    let result = codegen(
        "
        PROGRAM prg 
        VAR
            X : INT;
            arrX : ARRAY[1..10] OF INT;
            arrrX : ARRAY[1..10] OF REF_TO INT;
            rarrX : REF_TO ARRAY[1..10] OF INT;
        END_VAR

        //Assign address
        arrX[1] := X;
        arrrX[2] := &arrX[3];
        rarrX := &arrX;

        //Read from pointer 
        X := arrrX[4]^;
        X := rarrX^[5];

        //Write in pointer 
        arrrX[6]^ := X;
        rarrX^[7] := arrrX[8]^;
            
        END_PROGRAM
        ",
    );

    let expected = r#"; ModuleID = 'main'
source_filename = "main"

%prg_interface = type { i16, [10 x i16], [10 x i16*], [10 x i16]* }

@prg_instance = global %prg_interface zeroinitializer

define void @prg(%prg_interface* %0) {
entry:
  %X = getelementptr inbounds %prg_interface, %prg_interface* %0, i32 0, i32 0
  %arrX = getelementptr inbounds %prg_interface, %prg_interface* %0, i32 0, i32 1
  %arrrX = getelementptr inbounds %prg_interface, %prg_interface* %0, i32 0, i32 2
  %rarrX = getelementptr inbounds %prg_interface, %prg_interface* %0, i32 0, i32 3
  %tmpVar = getelementptr inbounds [10 x i16], [10 x i16]* %arrX, i32 0, i32 0
  %load_X = load i16, i16* %X, align 2
  store i16 %load_X, i16* %tmpVar, align 2
  %tmpVar1 = getelementptr inbounds [10 x i16*], [10 x i16*]* %arrrX, i32 0, i32 1
  %tmpVar2 = getelementptr inbounds [10 x i16], [10 x i16]* %arrX, i32 0, i32 2
  store i16* %tmpVar2, i16** %tmpVar1, align 8
  store [10 x i16]* %arrX, [10 x i16]** %rarrX, align 8
  %tmpVar3 = getelementptr inbounds [10 x i16*], [10 x i16*]* %arrrX, i32 0, i32 3
  %deref = load i16*, i16** %tmpVar3, align 8
  %load_tmpVar = load i16, i16* %deref, align 2
  store i16 %load_tmpVar, i16* %X, align 2
  %deref4 = load [10 x i16]*, [10 x i16]** %rarrX, align 8
  %tmpVar5 = getelementptr inbounds [10 x i16], [10 x i16]* %deref4, i32 0, i32 4
  %load_tmpVar6 = load i16, i16* %tmpVar5, align 2
  store i16 %load_tmpVar6, i16* %X, align 2
  %tmpVar7 = getelementptr inbounds [10 x i16*], [10 x i16*]* %arrrX, i32 0, i32 5
  %deref8 = load i16*, i16** %tmpVar7, align 8
  %load_X9 = load i16, i16* %X, align 2
  store i16 %load_X9, i16* %deref8, align 2
  %deref10 = load [10 x i16]*, [10 x i16]** %rarrX, align 8
  %tmpVar11 = getelementptr inbounds [10 x i16], [10 x i16]* %deref10, i32 0, i32 6
  %tmpVar12 = getelementptr inbounds [10 x i16*], [10 x i16*]* %arrrX, i32 0, i32 7
  %deref13 = load i16*, i16** %tmpVar12, align 8
  %load_tmpVar14 = load i16, i16* %deref13, align 2
  store i16 %load_tmpVar14, i16* %tmpVar11, align 2
  ret void
}
"#;
    assert_eq!(result, expected);
}

#[test]
fn pointer_and_array_access_to_in_out() {
    let result = codegen(
        "
        FUNCTION main : INT 
        VAR_IN_OUT
            a : REF_TO INT;
            b : ARRAY[0..1] OF INT;
        END_VAR
        VAR
            c : INT;
        END_VAR
        c := a^;
        c := b[0];
        END_PROGRAM
        ",
    );

    insta::assert_snapshot!(result)
}

#[test]
fn program_with_var_out_called_mixed_in_program() {
    let result = codegen(
        "
        PROGRAM foo 
        VAR_INPUT
          bar : DINT;
        END_VAR
        VAR_OUTPUT
          buz : BOOL;
        END_VAR
        END_PROGRAM

        PROGRAM prg 
        VAR
            baz : BOOL;
        END_VAR
          foo(buz => baz, bar := 2);
        END_PROGRAM
        ",
    );

    let expected = r#"; ModuleID = 'main'
source_filename = "main"

%foo_interface = type { i32, i1 }
%prg_interface = type { i1 }

@foo_instance = global %foo_interface zeroinitializer
@prg_instance = global %prg_interface zeroinitializer

define void @foo(%foo_interface* %0) {
entry:
  %bar = getelementptr inbounds %foo_interface, %foo_interface* %0, i32 0, i32 0
  %buz = getelementptr inbounds %foo_interface, %foo_interface* %0, i32 0, i32 1
  ret void
}

define void @prg(%prg_interface* %0) {
entry:
  %baz = getelementptr inbounds %prg_interface, %prg_interface* %0, i32 0, i32 0
  br label %input

input:                                            ; preds = %entry
  store i32 2, i32* getelementptr inbounds (%foo_interface, %foo_interface* @foo_instance, i32 0, i32 0), align 4
  br label %call

call:                                             ; preds = %input
  call void @foo(%foo_interface* @foo_instance)
  br label %output

output:                                           ; preds = %call
  %buz = load i1, i1* getelementptr inbounds (%foo_interface, %foo_interface* @foo_instance, i32 0, i32 1), align 1
  store i1 %buz, i1* %baz, align 1
  br label %continue

continue:                                         ; preds = %output
  ret void
}
"#;

    assert_eq!(result, expected);
}

#[test]
fn program_called_before_decalaration() {
    codegen(
        "
        PROGRAM foo 
          bar();
        END_PROGRAM

        PROGRAM bar 
        END_PROGRAM
        ",
    );
    //Expecting no errors
}

#[test]
fn function_called_before_decalaration() {
    codegen(
        "
        FUNCTION foo : INT
          foo := bar();
        END_FUNCTION

        FUNCTION bar : INT
            bar := 7;
        END_FUNCTION
        ",
    );
    //Expecting no errors
}

#[test]
fn function_called_when_shadowed() {
    let result = codegen(
        "
        FUNCTION foo : DINT
        foo := 1;
        END_FUNCTION

        PROGRAM prg 
        VAR
            froo : DINT;
        END_VAR
        froo := foo();  //the original test was foo := foo() which cannot work!!!
                        // imagine prg.foo was a FB which can be called.
        END_PROGRAM
        ",
    );

    let expected = r#"; ModuleID = 'main'
source_filename = "main"

%prg_interface = type { i32 }
%foo_interface = type {}

@prg_instance = global %prg_interface zeroinitializer

define i32 @foo(%foo_interface* %0) {
entry:
  %foo = alloca i32, align 4
  store i32 1, i32* %foo, align 4
  %foo_ret = load i32, i32* %foo, align 4
  ret i32 %foo_ret
}

define void @prg(%prg_interface* %0) {
entry:
  %froo = getelementptr inbounds %prg_interface, %prg_interface* %0, i32 0, i32 0
  %foo_instance = alloca %foo_interface, align 8
  br label %input

input:                                            ; preds = %entry
  br label %call

call:                                             ; preds = %input
  %call1 = call i32 @foo(%foo_interface* %foo_instance)
  br label %output

output:                                           ; preds = %call
  br label %continue

continue:                                         ; preds = %output
  store i32 %call1, i32* %froo, align 4
  ret void
}
"#;

    assert_eq!(result, expected);
}

#[test]
fn function_block_instance_call() {
    let result = codegen(
        "
        FUNCTION_BLOCK foo
        END_FUNCTION_BLOCK

        PROGRAM prg 
        VAR
            fb_inst : foo;
        END_VAR
        fb_inst();
        END_PROGRAM
        ",
    );

    let expected = r#"; ModuleID = 'main'
source_filename = "main"

%prg_interface = type { %foo_interface }
%foo_interface = type {}

@prg_instance = global %prg_interface zeroinitializer

define void @foo(%foo_interface* %0) {
entry:
  ret void
}

define void @prg(%prg_interface* %0) {
entry:
  %fb_inst = getelementptr inbounds %prg_interface, %prg_interface* %0, i32 0, i32 0
  br label %input

input:                                            ; preds = %entry
  br label %call

call:                                             ; preds = %input
  call void @foo(%foo_interface* %fb_inst)
  br label %output

output:                                           ; preds = %call
  br label %continue

continue:                                         ; preds = %output
  ret void
}
"#;

    assert_eq!(result, expected);
}

#[test]
fn function_block_qualified_instance_call() {
    let result = codegen(
        "
        FUNCTION_BLOCK foo
        VAR
          bar_inst : bar;
        END_VAR
        END_FUNCTION_BLOCK

        FUNCTION_BLOCK bar
        END_FUNCTION_BLOCK

        PROGRAM prg
        VAR
          foo_inst : foo;
        END_VAR
          foo_inst.bar_inst();
        END_PROGRAM
      ",
    );

    let expected = r#"; ModuleID = 'main'
source_filename = "main"

%prg_interface = type { %foo_interface }
%foo_interface = type { %bar_interface }
%bar_interface = type {}

@prg_instance = global %prg_interface zeroinitializer

define void @foo(%foo_interface* %0) {
entry:
  %bar_inst = getelementptr inbounds %foo_interface, %foo_interface* %0, i32 0, i32 0
  ret void
}

define void @bar(%bar_interface* %0) {
entry:
  ret void
}

define void @prg(%prg_interface* %0) {
entry:
  %foo_inst = getelementptr inbounds %prg_interface, %prg_interface* %0, i32 0, i32 0
  %bar_inst = getelementptr inbounds %foo_interface, %foo_interface* %foo_inst, i32 0, i32 0
  br label %input

input:                                            ; preds = %entry
  br label %call

call:                                             ; preds = %input
  call void @bar(%bar_interface* %bar_inst)
  br label %output

output:                                           ; preds = %call
  br label %continue

continue:                                         ; preds = %output
  ret void
}
"#;

    assert_eq!(result, expected);
}

#[test]
fn reference_qualified_name() {
    let result = codegen(
        "
        FUNCTION_BLOCK fb
        VAR_INPUT
          x :DINT;
        END_VAR
        END_FUNCTION_BLOCK
        PROGRAM foo
        VAR_INPUT
            x : DINT;
            y : DINT;
            baz : fb;
        END_VAR
        END_PROGRAM
        PROGRAM prg 
        VAR
            x : DINT;
        END_VAR
            x := foo.x;
            x := foo.y;
            x := foo.baz.x;    
        END_PROGRAM
        ",
    );

    let expected = r#"; ModuleID = 'main'
source_filename = "main"

%foo_interface = type { i32, i32, %fb_interface }
%fb_interface = type { i32 }
%prg_interface = type { i32 }

@foo_instance = global %foo_interface zeroinitializer
@prg_instance = global %prg_interface zeroinitializer

define void @fb(%fb_interface* %0) {
entry:
  %x = getelementptr inbounds %fb_interface, %fb_interface* %0, i32 0, i32 0
  ret void
}

define void @foo(%foo_interface* %0) {
entry:
  %x = getelementptr inbounds %foo_interface, %foo_interface* %0, i32 0, i32 0
  %y = getelementptr inbounds %foo_interface, %foo_interface* %0, i32 0, i32 1
  %baz = getelementptr inbounds %foo_interface, %foo_interface* %0, i32 0, i32 2
  ret void
}

define void @prg(%prg_interface* %0) {
entry:
  %x = getelementptr inbounds %prg_interface, %prg_interface* %0, i32 0, i32 0
  %load_ = load i32, i32* getelementptr inbounds (%foo_interface, %foo_interface* @foo_instance, i32 0, i32 0), align 4
  store i32 %load_, i32* %x, align 4
  %load_1 = load i32, i32* getelementptr inbounds (%foo_interface, %foo_interface* @foo_instance, i32 0, i32 1), align 4
  store i32 %load_1, i32* %x, align 4
  %load_2 = load i32, i32* getelementptr inbounds (%foo_interface, %foo_interface* @foo_instance, i32 0, i32 2, i32 0), align 4
  store i32 %load_2, i32* %x, align 4
  ret void
}
"#;

    assert_eq!(result, expected);
}

#[test]
fn structs_are_generated() {
    let result = codegen(
        "
        TYPE MyStruct: STRUCT
          a: DINT;
          b: DINT;
        END_STRUCT
        END_TYPE

        VAR_GLOBAL
          x : MyStruct;
          y : STRUCT
            a : BYTE;
            b : BYTE;
          END_STRUCT;
        END_VAR
        ",
    );

    insta::assert_snapshot!(result);
}

#[test]
fn arrays_are_generated() {
    let result = codegen(
        "
        TYPE MyArray: ARRAY[0..9] OF INT; END_TYPE

        VAR_GLOBAL
          x : MyArray;
          y : ARRAY[0..5] OF REAL;
        END_VAR
        ",
    );

    insta::assert_snapshot!(result);
}

#[test]
fn arrays_with_global_const_size_are_generated() {
    let result = codegen(
        "
        VAR_GLOBAL CONSTANT
          THREE : INT := 3; 
          ZERO  : INT := 0;
          LEN   : INT := THREE * THREE;
        END_VAR

        TYPE MyArray: ARRAY[ZERO..LEN] OF INT; END_TYPE

        VAR_GLOBAL
          x : MyArray;
          y : ARRAY[ZERO .. LEN+1] OF DINT;
          z : ARRAY[-LEN .. THREE * THREE] OF BYTE;
          zz : ARRAY[-LEN .. ZERO, ZERO .. LEN] OF BYTE;
          zzz : ARRAY[-LEN .. ZERO] OF ARRAY[2 .. LEN] OF BYTE;
        END_VAR
        ",
    );

    insta::assert_snapshot!(result);
}

#[test]
fn structs_members_can_be_referenced() {
    let result = codegen(
        "
        TYPE MyStruct: STRUCT
          a: DINT;
          b: DINT;
        END_STRUCT
        END_TYPE

        PROGRAM MainProg 
        VAR
          Cord: MyStruct; 
        END_VAR
          Cord.a := 0;
        END_PROGRAM
        ",
    );

    let expected = r#"; ModuleID = 'main'
source_filename = "main"

%MainProg_interface = type { %MyStruct }
%MyStruct = type { i32, i32 }

@MainProg_instance = global %MainProg_interface zeroinitializer

define void @MainProg(%MainProg_interface* %0) {
entry:
  %Cord = getelementptr inbounds %MainProg_interface, %MainProg_interface* %0, i32 0, i32 0
  %a = getelementptr inbounds %MyStruct, %MyStruct* %Cord, i32 0, i32 0
  store i32 0, i32* %a, align 4
  ret void
}
"#;

    assert_eq!(result, expected);
}

#[test]
fn enums_are_generated() {
    let result = codegen(
        "
        TYPE MyEnum: (red, yellow, green);
        END_TYPE

        VAR_GLOBAL
          x : MyEnum;
        END_VAR
        ",
    );

    let expected = r#"; ModuleID = 'main'
source_filename = "main"

@x = global i32 0
@red = global i32 0
@yellow = global i32 1
@green = global i32 2
"#;

    assert_eq!(result, expected);
}

#[test]
fn typed_enums_are_generated() {
    let result = codegen(
        "
        TYPE MyEnum: BYTE(red, yellow, green);
        END_TYPE

        TYPE MyEnum2: UINT(red, yellow, green);
        END_TYPE
        
        TYPE MyEnum3: DINT(red, yellow, green);
        END_TYPE

        VAR_GLOBAL
          x : MyEnum;
          y : MyEnum2;
          z : MyEnum3;
        END_VAR
        ",
    );

    insta::assert_snapshot!(result);
}

#[test]
fn typed_enums_with_initializers_are_generated() {
    let result = codegen(
        "
        TYPE MyEnum: BYTE(red := 1, yellow := 2, green := 3);
        END_TYPE

        TYPE MyEnum2: UINT(red := 10, yellow := 11, green := 12);
        END_TYPE
        
        TYPE MyEnum3: DINT(red := 22, yellow := 33, green := 44);
        END_TYPE

        VAR_GLOBAL
          x : MyEnum;
          y : MyEnum2;
          z : MyEnum3;
        END_VAR
        ",
    );

    insta::assert_snapshot!(result);
}

#[test]
fn typed_enums_with_partly_initializers_are_generated() {
    let result = codegen(
        "
        VAR_GLOBAL CONSTANT
          twenty : INT := 20;
        END_VAR

        TYPE MyEnum: BYTE(red := 7, yellow, green);
        END_TYPE

        TYPE MyEnum: BYTE(a,b,c:=7,d,e,f:=twenty,g);
        END_TYPE

        VAR_GLOBAL
          x : MyEnum;
        END_VAR
        ",
    );

    insta::assert_snapshot!(result);
}

#[test]
fn enums_custom_type_are_generated() {
    let result = codegen(
        "
    TYPE TrafficLight:
        (White, Red, Yellow, Green);
    END_TYPE

    PROGRAM main
    VAR
        tf1 : TrafficLight;        
    END_VAR
    END_PROGRAM
        ",
    );

    let expected = r#"; ModuleID = 'main'
source_filename = "main"

%main_interface = type { i32 }

@main_instance = global %main_interface zeroinitializer
@White = global i32 0
@Red = global i32 1
@Yellow = global i32 2
@Green = global i32 3

define void @main(%main_interface* %0) {
entry:
  %tf1 = getelementptr inbounds %main_interface, %main_interface* %0, i32 0, i32 0
  ret void
}
"#;

    assert_eq!(result, expected);
}

#[test]
fn enum_members_can_be_used_in_asignments() {
    let result = codegen(
        "
      TYPE MyEnum: (red, yellow, green);
      END_TYPE

      PROGRAM main
      VAR
        color : MyEnum;
      END_VAR
      color := red;
      color := yellow;
      color := green;
      END_PROGRAM
      ",
    );

    let expected = r#"; ModuleID = 'main'
source_filename = "main"

%main_interface = type { i32 }

@main_instance = global %main_interface zeroinitializer
@red = global i32 0
@yellow = global i32 1
@green = global i32 2

define void @main(%main_interface* %0) {
entry:
  %color = getelementptr inbounds %main_interface, %main_interface* %0, i32 0, i32 0
  %load_red = load i32, i32* @red, align 4
  store i32 %load_red, i32* %color, align 4
  %load_yellow = load i32, i32* @yellow, align 4
  store i32 %load_yellow, i32* %color, align 4
  %load_green = load i32, i32* @green, align 4
  store i32 %load_green, i32* %color, align 4
  ret void
}
"#;

    assert_eq!(result, expected);
}

#[test]
fn inline_structs_are_generated() {
    let result = codegen(
        "
        
        VAR_GLOBAL
         x: STRUCT
              a: DINT;
              b: DINT;
            END_STRUCT
        END_VAR
        ",
    );

    let expected = r#"; ModuleID = 'main'
source_filename = "main"

%__global_x = type { i32, i32 }

@x = global %__global_x zeroinitializer
"#;

    assert_eq!(result, expected);
}

#[test]
fn accessing_nested_structs() {
    let result = codegen(
        "
        TYPE InnerStruct:
        STRUCT 
          inner1 : INT;
          inner2 : INT;
        END_STRUCT
        END_TYPE
        
        TYPE OuterStruct:
        STRUCT 
          out1 : InnerStruct;
          out2 : InnerStruct;
        END_STRUCT
        END_TYPE
        
        PROGRAM Main
        VAR
          m : OuterStruct;
        END_VAR

          m.out1.inner1 := 3;
          m.out2.inner2 := 7;
        END_PROGRAM
        ",
    );

    let expected = r#"; ModuleID = 'main'
source_filename = "main"

%Main_interface = type { %OuterStruct }
%OuterStruct = type { %InnerStruct, %InnerStruct }
%InnerStruct = type { i16, i16 }

@Main_instance = global %Main_interface zeroinitializer

define void @Main(%Main_interface* %0) {
entry:
  %m = getelementptr inbounds %Main_interface, %Main_interface* %0, i32 0, i32 0
  %out1 = getelementptr inbounds %OuterStruct, %OuterStruct* %m, i32 0, i32 0
  %inner1 = getelementptr inbounds %InnerStruct, %InnerStruct* %out1, i32 0, i32 0
  store i16 3, i16* %inner1, align 2
  %out2 = getelementptr inbounds %OuterStruct, %OuterStruct* %m, i32 0, i32 1
  %inner2 = getelementptr inbounds %InnerStruct, %InnerStruct* %out2, i32 0, i32 1
  store i16 7, i16* %inner2, align 2
  ret void
}
"#;

    assert_eq!(result, expected);
}

#[test]
fn inline_enums_are_generated() {
    let result = codegen(
        "
        VAR_GLOBAL
          x : (red, yellow, green);
        END_VAR
        ",
    );

    let expected = r#"; ModuleID = 'main'
source_filename = "main"

@x = global i32 0
@red = global i32 0
@yellow = global i32 1
@green = global i32 2
"#;

    assert_eq!(result, expected);
}

#[test]
fn basic_datatypes_generated() {
    let result = codegen(
        "
        VAR_GLOBAL
            bool_1   : BOOL;
            byte_2   : BYTE;
            sint_3   : SINT;
            usint_4  : USINT;
            word_5   : WORD;
            int_6    : INT;
            uint_7   : UINT;
            dword_8  : DWORD;
            dint_9   : DINT;
            udint_10 : UDINT;
            lword_11 : LWORD;
            lint_12  : LINT;
            ulint_13 : ULINT;
        END_VAR
        ",
    );
    let expected = r#"; ModuleID = 'main'
source_filename = "main"

@bool_1 = global i1 false
@byte_2 = global i8 0
@sint_3 = global i8 0
@usint_4 = global i8 0
@word_5 = global i16 0
@int_6 = global i16 0
@uint_7 = global i16 0
@dword_8 = global i32 0
@dint_9 = global i32 0
@udint_10 = global i32 0
@lword_11 = global i64 0
@lint_12 = global i64 0
@ulint_13 = global i64 0
"#;

    assert_eq!(result, expected);
}

#[test]
fn array_of_int_type_generated() {
    let result = codegen(
        "
        PROGRAM prg 
            VAR
                x : ARRAY[0..10] OF INT;
            END_VAR
        END_PROGRAM
        ",
    );

    let expected = generate_program_boiler_plate(
        "prg",
        &[("[11 x i16]", "x")],
        "void",
        "",
        "",
        r#"ret void
"#,
    );
    assert_eq!(result, expected);
}

#[test]
fn array_of_cast_int_type_generated() {
    let result = codegen(
        "
        PROGRAM prg 
            VAR
                x : ARRAY[0..INT#16#A] OF INT;
            END_VAR
        END_PROGRAM
        ",
    );

    let expected = generate_program_boiler_plate(
        "prg",
        &[("[11 x i16]", "x")],
        "void",
        "",
        "",
        r#"ret void
"#,
    );
    assert_eq!(result, expected);
}

#[test]
fn array_of_int_type_used() {
    let result = codegen(
        "
        PROGRAM prg 
            VAR
                x : ARRAY[0..3] OF DINT;
            END_VAR
            x[1] := 3;
            x[2] := x[3] + 3;
        END_PROGRAM
        ",
    );

    let expected = generate_program_boiler_plate(
        "prg",
        &[("[4 x i32]", "x")],
        "void",
        "",
        "",
        r#"%tmpVar = getelementptr inbounds [4 x i32], [4 x i32]* %x, i32 0, i32 1
  store i32 3, i32* %tmpVar, align 4
  %tmpVar1 = getelementptr inbounds [4 x i32], [4 x i32]* %x, i32 0, i32 2
  %tmpVar2 = getelementptr inbounds [4 x i32], [4 x i32]* %x, i32 0, i32 3
  %load_tmpVar = load i32, i32* %tmpVar2, align 4
  %tmpVar3 = add i32 %load_tmpVar, 3
  store i32 %tmpVar3, i32* %tmpVar1, align 4
  ret void
"#,
    );
    assert_eq!(result, expected);
}

#[test]
fn array_of_int_non_zero_type_generated() {
    let result = codegen(
        "
        PROGRAM prg 
            VAR
                x : ARRAY[10..20] OF INT;
            END_VAR
        END_PROGRAM
        ",
    );

    let expected = generate_program_boiler_plate(
        "prg",
        &[("[11 x i16]", "x")],
        "void",
        "",
        "",
        r#"ret void
"#,
    );
    assert_eq!(result, expected);
}

#[test]
fn array_of_int_type_with_non_zero_start_used() {
    let result = codegen(
        "
        PROGRAM prg 
            VAR
                x : ARRAY[1..3] OF DINT;
            END_VAR
            x[1] := 3;
            x[2] := x[3] + 3;
        END_PROGRAM
        ",
    );

    let expected = generate_program_boiler_plate(
        "prg",
        &[("[3 x i32]", "x")],
        "void",
        "",
        "",
        r#"%tmpVar = getelementptr inbounds [3 x i32], [3 x i32]* %x, i32 0, i32 0
  store i32 3, i32* %tmpVar, align 4
  %tmpVar1 = getelementptr inbounds [3 x i32], [3 x i32]* %x, i32 0, i32 1
  %tmpVar2 = getelementptr inbounds [3 x i32], [3 x i32]* %x, i32 0, i32 2
  %load_tmpVar = load i32, i32* %tmpVar2, align 4
  %tmpVar3 = add i32 %load_tmpVar, 3
  store i32 %tmpVar3, i32* %tmpVar1, align 4
  ret void
"#,
    );
    assert_eq!(result, expected);
}

#[test]
fn array_of_int_non_zero_negative_type_generated() {
    let result = codegen(
        "
        PROGRAM prg 
            VAR
                x : ARRAY[-10..20] OF INT;
            END_VAR
        END_PROGRAM
        ",
    );

    let expected = generate_program_boiler_plate(
        "prg",
        &[("[31 x i16]", "x")],
        "void",
        "",
        "",
        r#"ret void
"#,
    );
    assert_eq!(result, expected);
}

#[test]
fn array_of_int_type_with_non_zero_negative_start_used() {
    let result = codegen(
        "
        PROGRAM prg 
            VAR
                x : ARRAY[-2..3] OF DINT;
            END_VAR
            x[-1] := 3;
            x[2] := x[3] + 3;
        END_PROGRAM
        ",
    );

    let expected = generate_program_boiler_plate(
        "prg",
        &[("[6 x i32]", "x")],
        "void",
        "",
        "",
        r#"%tmpVar = getelementptr inbounds [6 x i32], [6 x i32]* %x, i32 0, i32 1
  store i32 3, i32* %tmpVar, align 4
  %tmpVar1 = getelementptr inbounds [6 x i32], [6 x i32]* %x, i32 0, i32 4
  %tmpVar2 = getelementptr inbounds [6 x i32], [6 x i32]* %x, i32 0, i32 5
  %load_tmpVar = load i32, i32* %tmpVar2, align 4
  %tmpVar3 = add i32 %load_tmpVar, 3
  store i32 %tmpVar3, i32* %tmpVar1, align 4
  ret void
"#,
    );
    assert_eq!(result, expected);
}

#[test]
fn multidim_array_declaration() {
    let result = codegen(
        "
        PROGRAM prg 
            VAR
                x : ARRAY[0..1, 2..4] OF INT;
            END_VAR
        END_PROGRAM
        ",
    );

    let expected = generate_program_boiler_plate(
        "prg",
        &[("[2 x [3 x i16]]", "x")],
        "void",
        "",
        "",
        r#"ret void
"#,
    );
    assert_eq!(result, expected);
}

#[test]
fn multidim_array_access() {
    let result = codegen(
        "
        PROGRAM prg 
            VAR
                x : ARRAY[0..3, 1..2] OF DINT;
            END_VAR
            x[2, 1] := 3;
            x[3, 2] := x[1, 2] + 3;
        END_PROGRAM
        ",
    );

    let expected = generate_program_boiler_plate(
        "prg",
        &[("[4 x [2 x i32]]", "x")],
        "void",
        "",
        "",
        r#"%tmpVar = getelementptr inbounds [4 x [2 x i32]], [4 x [2 x i32]]* %x, i32 0, i32 2, i32 0
  store i32 3, i32* %tmpVar, align 4
  %tmpVar1 = getelementptr inbounds [4 x [2 x i32]], [4 x [2 x i32]]* %x, i32 0, i32 3, i32 1
  %tmpVar2 = getelementptr inbounds [4 x [2 x i32]], [4 x [2 x i32]]* %x, i32 0, i32 1, i32 1
  %load_tmpVar = load i32, i32* %tmpVar2, align 4
  %tmpVar3 = add i32 %load_tmpVar, 3
  store i32 %tmpVar3, i32* %tmpVar1, align 4
  ret void
"#,
    );
    assert_eq!(result, expected);
}

#[test]
fn nested_array_declaration() {
    let result = codegen(
        "
        PROGRAM prg 
            VAR
                x : ARRAY[2..4] OF ARRAY[0..1] OF INT;
            END_VAR
        END_PROGRAM
        ",
    );

    let expected = generate_program_boiler_plate(
        "prg",
        &[("[3 x [2 x i16]]", "x")],
        "void",
        "",
        "",
        r#"ret void
"#,
    );
    assert_eq!(result, expected);
}

#[test]
fn nested_array_access() {
    let result = codegen(
        "
        PROGRAM prg 
            VAR
                x : ARRAY[0..3] OF ARRAY[1..2] OF DINT;
            END_VAR
            x[2][1] := 3;
            x[3][2] := x[1][2] + 3;
        END_PROGRAM
        ",
    );

    let expected = generate_program_boiler_plate(
        "prg",
        &[("[4 x [2 x i32]]", "x")],
        "void",
        "",
        "",
        r#"%tmpVar = getelementptr inbounds [4 x [2 x i32]], [4 x [2 x i32]]* %x, i32 0, i32 2
  %tmpVar1 = getelementptr inbounds [2 x i32], [2 x i32]* %tmpVar, i32 0, i32 0
  store i32 3, i32* %tmpVar1, align 4
  %tmpVar2 = getelementptr inbounds [4 x [2 x i32]], [4 x [2 x i32]]* %x, i32 0, i32 3
  %tmpVar3 = getelementptr inbounds [2 x i32], [2 x i32]* %tmpVar2, i32 0, i32 1
  %tmpVar4 = getelementptr inbounds [4 x [2 x i32]], [4 x [2 x i32]]* %x, i32 0, i32 1
  %tmpVar5 = getelementptr inbounds [2 x i32], [2 x i32]* %tmpVar4, i32 0, i32 1
  %load_tmpVar = load i32, i32* %tmpVar5, align 4
  %tmpVar6 = add i32 %load_tmpVar, 3
  store i32 %tmpVar6, i32* %tmpVar3, align 4
  ret void
"#,
    );
    assert_eq!(result, expected);
}

#[test]
fn returning_early_in_function() {
    let result = codegen(
        "
        FUNCTION smaller_than_ten: INT
          VAR_INPUT n : SINT; END_VAR
          IF n < 10 THEN
                  RETURN;
          END_IF;
        END_FUNCTION
        ",
    );

    let expected = r#"; ModuleID = 'main'
source_filename = "main"

%smaller_than_ten_interface = type { i8 }

define i16 @smaller_than_ten(%smaller_than_ten_interface* %0) {
entry:
  %n = getelementptr inbounds %smaller_than_ten_interface, %smaller_than_ten_interface* %0, i32 0, i32 0
  %smaller_than_ten = alloca i16, align 2
  %load_n = load i8, i8* %n, align 1
  %1 = sext i8 %load_n to i32
  %tmpVar = icmp slt i32 %1, 10
  br i1 %tmpVar, label %condition_body, label %continue

condition_body:                                   ; preds = %entry
  %smaller_than_ten_ret = load i16, i16* %smaller_than_ten, align 2
  ret i16 %smaller_than_ten_ret

buffer_block:                                     ; No predecessors!
  br label %continue

continue:                                         ; preds = %buffer_block, %entry
  %smaller_than_ten_ret1 = load i16, i16* %smaller_than_ten, align 2
  ret i16 %smaller_than_ten_ret1
}
"#;

    assert_eq!(result, expected);
}

#[test]
fn returning_early_in_function_block() {
    let result = codegen(
        "
        FUNCTION_BLOCK abcdef
          VAR_INPUT n : SINT; END_VAR
          IF n < 10 THEN
                  RETURN;
          END_IF;
        END_FUNCTION_BLOCK
        ",
    );

    let expected = r#"; ModuleID = 'main'
source_filename = "main"

%abcdef_interface = type { i8 }

define void @abcdef(%abcdef_interface* %0) {
entry:
  %n = getelementptr inbounds %abcdef_interface, %abcdef_interface* %0, i32 0, i32 0
  %load_n = load i8, i8* %n, align 1
  %1 = sext i8 %load_n to i32
  %tmpVar = icmp slt i32 %1, 10
  br i1 %tmpVar, label %condition_body, label %continue

condition_body:                                   ; preds = %entry
  ret void

buffer_block:                                     ; No predecessors!
  br label %continue

continue:                                         ; preds = %buffer_block, %entry
  ret void
}
"#;

    assert_eq!(result, expected);
}

#[test]
fn accessing_nested_array_in_struct() {
    let result = codegen(
        "
        TYPE MyStruct:
        STRUCT 
          field1 : ARRAY[0..4] OF INT;
        END_STRUCT
        END_TYPE
        
        PROGRAM Main
        VAR
          m : MyStruct;
        END_VAR

          m.field1[3] := 7;
        END_PROGRAM
        ",
    );

    let expected = r#"; ModuleID = 'main'
source_filename = "main"

%Main_interface = type { %MyStruct }
%MyStruct = type { [5 x i16] }

@Main_instance = global %Main_interface zeroinitializer

define void @Main(%Main_interface* %0) {
entry:
  %m = getelementptr inbounds %Main_interface, %Main_interface* %0, i32 0, i32 0
  %field1 = getelementptr inbounds %MyStruct, %MyStruct* %m, i32 0, i32 0
  %tmpVar = getelementptr inbounds [5 x i16], [5 x i16]* %field1, i32 0, i32 3
  store i16 7, i16* %tmpVar, align 2
  ret void
}
"#;

    assert_eq!(result, expected);
}

#[test]
fn initial_values_in_global_variables() {
    let result = codegen(
        "
        VAR_GLOBAL
          x : INT := 7;
          y : BOOL := TRUE;
          z : REAL := 3.1415;
        END_VAR
        ",
    );

    let expected = r#"; ModuleID = 'main'
source_filename = "main"

@x = global i16 7
@y = global i1 true
@z = global float 0x400921CAC0000000
"#;

    assert_eq!(result, expected);
}

#[test]
fn initial_values_in_global_variables_out_of_order() {
    let result = codegen(
        "
        VAR_GLOBAL
        x : MyFB;
        END_VAR
        
        PROGRAM prg
        VAR
        x : MyFB;            
        END_VAR
        END_PROGRAM

        //if this fb is moved to the top, the initializer works
        FUNCTION_BLOCK MyFB
          VAR
            x : INT := 77;            
          END_VAR
        END_FUNCTION_BLOCK
        ",
    );

    insta::assert_snapshot!(result);
}

#[test]
fn initial_values_in_program_pou() {
    let result = codegen(
        "
        PROGRAM Main
        VAR
          x : INT := 7;
          xx : INT;
          y : BOOL := TRUE;
          yy : BOOL;
          z : REAL := 3.1415;
          zz : REAL;
        END_VAR
        END_PROGRAM
        ",
    );

    let expected = r#"; ModuleID = 'main'
source_filename = "main"

%Main_interface = type { i16, i16, i1, i1, float, float }

@Main_instance = global %Main_interface { i16 7, i16 0, i1 true, i1 false, float 0x400921CAC0000000, float 0.000000e+00 }

define void @Main(%Main_interface* %0) {
entry:
  %x = getelementptr inbounds %Main_interface, %Main_interface* %0, i32 0, i32 0
  %xx = getelementptr inbounds %Main_interface, %Main_interface* %0, i32 0, i32 1
  %y = getelementptr inbounds %Main_interface, %Main_interface* %0, i32 0, i32 2
  %yy = getelementptr inbounds %Main_interface, %Main_interface* %0, i32 0, i32 3
  %z = getelementptr inbounds %Main_interface, %Main_interface* %0, i32 0, i32 4
  %zz = getelementptr inbounds %Main_interface, %Main_interface* %0, i32 0, i32 5
  ret void
}
"#;

    assert_eq!(result, expected);
}

#[test]
fn initial_values_in_function_block_pou() {
    let result = codegen(
        "
        FUNCTION_BLOCK FB
        VAR
          x : INT := 7;
          xx : INT;
          y : BOOL := TRUE;
          yy : BOOL;
          z : REAL := 3.1415;
          zz : REAL;
        END_VAR
        END_FUNCTION_BLOCK

        PROGRAM main
        VAR
          fb : FB;
        END_VAR
        END_PROGRAM
        ",
    );

    let expected = r#"; ModuleID = 'main'
source_filename = "main"

%main_interface = type { %FB_interface }
%FB_interface = type { i16, i16, i1, i1, float, float }

@main_instance = global %main_interface { %FB_interface { i16 7, i16 0, i1 true, i1 false, float 0x400921CAC0000000, float 0.000000e+00 } }

define void @FB(%FB_interface* %0) {
entry:
  %x = getelementptr inbounds %FB_interface, %FB_interface* %0, i32 0, i32 0
  %xx = getelementptr inbounds %FB_interface, %FB_interface* %0, i32 0, i32 1
  %y = getelementptr inbounds %FB_interface, %FB_interface* %0, i32 0, i32 2
  %yy = getelementptr inbounds %FB_interface, %FB_interface* %0, i32 0, i32 3
  %z = getelementptr inbounds %FB_interface, %FB_interface* %0, i32 0, i32 4
  %zz = getelementptr inbounds %FB_interface, %FB_interface* %0, i32 0, i32 5
  ret void
}

define void @main(%main_interface* %0) {
entry:
  %fb = getelementptr inbounds %main_interface, %main_interface* %0, i32 0, i32 0
  ret void
}
"#;

    assert_eq!(result, expected);
}

#[test]
fn initial_values_in_struct_types() {
    let result = codegen(
        "
        TYPE MyStruct:
        STRUCT
          x : INT := 7;
          xx : INT;
          y : BOOL := TRUE;
          yy : BOOL;
          z : REAL := 3.1415;
          zz : REAL;
        END_STRUCT
        END_TYPE

        VAR_GLOBAL x : MyStruct; END_VAR
        ",
    );

    let expected = r#"; ModuleID = 'main'
source_filename = "main"

%MyStruct = type { i16, i16, i1, i1, float, float }

@x = global %MyStruct { i16 7, i16 0, i1 true, i1 false, float 0x400921CAC0000000, float 0.000000e+00 }
"#;

    assert_eq!(result, expected);
}

#[test]
fn struct_initial_values_different_data_types() {
    let result = codegen(
        "
        TYPE MyStruct:
        STRUCT
          b  : BYTE   := 7;
          s  : SINT   := 7;
          us : USINT  := 7;
          w  : WORD   := 7;
          i  : INT    := 7;
          ui : UINT   := 7;
          dw : DWORD  := 7;
          di : DINT   := 7;
          udi: UDINT  := 7;
          lw : LWORD  := 7;
          li : LINT   := 7;
          uli: ULINT  := 7;
          r  : REAL   := 7.7;
          lr : LREAL  := 7.7;
        END_STRUCT
        END_TYPE

        VAR_GLOBAL x : MyStruct; END_VAR
        ",
    );

    let expected = r#"; ModuleID = 'main'
source_filename = "main"

%MyStruct = type { i8, i8, i8, i16, i16, i16, i32, i32, i32, i64, i64, i64, float, double }

@x = global %MyStruct { i8 7, i8 7, i8 7, i16 7, i16 7, i16 7, i32 7, i32 7, i32 7, i64 7, i64 7, i64 7, float 0x401ECCCCC0000000, double 7.700000e+00 }
"#;

    assert_eq!(result, expected);
}

#[test]
fn initial_values_in_type_alias() {
    let result = codegen(
        "
        TYPE MyInt: INT := 7; END_TYPE 
        VAR_GLOBAL x : MyInt; END_VAR
        ",
    );

    let expected = r#"; ModuleID = 'main'
source_filename = "main"

@x = global i16 7
"#;

    assert_eq!(result, expected);
}

#[test]
fn initial_values_in_sub_range_type() {
    let result = codegen(
        "
        TYPE MyInt: INT(0..1000) := 7; END_TYPE 
        VAR_GLOBAL x : MyInt; END_VAR
        ",
    );

    let expected = r#"; ModuleID = 'main'
source_filename = "main"

@x = global i16 7
"#;

    assert_eq!(result, expected);
}

#[test]
fn alias_chain_with_lots_of_initializers() {
    let result = codegen(
        "
        TYPE MyInt: MyOtherInt1; END_TYPE 
        VAR_GLOBAL 
          x0 : MyInt; 
          x1 : MyOtherInt1; 
          x2 : MyOtherInt2; 
          x3 : MyOtherInt3; 
        END_VAR
        TYPE MyOtherInt3 : DINT := 3; END_TYPE
        TYPE MyOtherInt1 : MyOtherInt2 := 1; END_TYPE
        TYPE MyOtherInt2 : MyOtherInt3 := 2; END_TYPE
        ",
    );

    let expected = r#"; ModuleID = 'main'
source_filename = "main"

@x0 = global i32 1
@x1 = global i32 1
@x2 = global i32 2
@x3 = global i32 3
"#;

    assert_eq!(result, expected);
}

#[test]
fn initial_values_in_single_dimension_array_variable() {
    let result = codegen(
        "
        VAR_GLOBAL 
          a : ARRAY[0..2] OF SINT  := [1, 2, 3]; 
          b : ARRAY[0..2] OF INT  := [1, 2, 3]; 
          c : ARRAY[0..2] OF DINT  := [1, 2, 3]; 
          d : ARRAY[0..2] OF LINT  := [1, 2, 3]; 
          e : ARRAY[0..2] OF USINT  := [1, 2, 3]; 
          f : ARRAY[0..2] OF UINT  := [1, 2, 3]; 
          g : ARRAY[0..2] OF ULINT := [1, 2, 3]; 
          h : ARRAY[0..2] OF BOOL := [TRUE, FALSE, TRUE]; 
        END_VAR
        ",
    );

    let expected = r#"; ModuleID = 'main'
source_filename = "main"

@a = global [3 x i8] c"\01\02\03"
@b = global [3 x i16] [i16 1, i16 2, i16 3]
@c = global [3 x i32] [i32 1, i32 2, i32 3]
@d = global [3 x i64] [i64 1, i64 2, i64 3]
@e = global [3 x i8] c"\01\02\03"
@f = global [3 x i16] [i16 1, i16 2, i16 3]
@g = global [3 x i64] [i64 1, i64 2, i64 3]
@h = global [3 x i1] [i1 true, i1 false, i1 true]
"#;

    assert_eq!(result, expected);
}

#[test]
fn initial_values_in_single_dimension_array_type() {
    let result = codegen(
        "
        TYPE MyArray : ARRAY[0..2] OF INT := [1, 2, 3]; END_TYPE
        VAR_GLOBAL x : MyArray; END_VAR
        ",
    );

    let expected = r#"; ModuleID = 'main'
source_filename = "main"

@x = global [3 x i16] [i16 1, i16 2, i16 3]
"#;

    assert_eq!(result, expected);
}

#[test]
fn initial_values_in_multi_dimension_array_variable() {
    let result = codegen(
        "
         VAR_GLOBAL 
           a : ARRAY[0..1, 0..1] OF BYTE  := [1,2,3,4]; 
         END_VAR
         ",
    );

    let expected = r#"; ModuleID = 'main'
source_filename = "main"

@a = global [2 x [2 x i8]] c"\01\02\03\04"
"#;

    assert_eq!(result, expected);
}

#[test]
fn initial_values_in_array_of_array_variable() {
    let result = codegen(
        "
         VAR_GLOBAL 
           a : ARRAY[0..1] OF ARRAY[0..1] OF BYTE  := [[1,2],[3,4]]; 
         END_VAR
         ",
    );

    let expected = r#"; ModuleID = 'main'
source_filename = "main"

@a = global [2 x [2 x i8]] [[2 x i8] c"\01\02", [2 x i8] c"\03\04"]
"#;

    assert_eq!(result, expected);
}

#[test]
fn uninitialized_global_array() {
    let result = codegen(
        "
         VAR_GLOBAL 
           a : ARRAY[0..1] OF BYTE; 
         END_VAR
         ",
    );

    let expected = r#"; ModuleID = 'main'
source_filename = "main"

@a = global [2 x i8] zeroinitializer
"#;

    assert_eq!(result, expected);
}

#[test]
fn initial_values_in_array_variable_using_multiplied_statement() {
    let result = codegen(
        "
         VAR_GLOBAL 
           a : ARRAY[0..3] OF BYTE  := [4(7)]; 
           b : ARRAY[0..3] OF BYTE  := [2, 2(7), 3]; 
           c : ARRAY[0..9] OF BYTE  := [5(0,1)]; 
           d : ARRAY[0..9] OF BYTE  := [2(2(0), 2(1), 2)]; 
         END_VAR
         ",
    );

    let expected = r#"; ModuleID = 'main'
source_filename = "main"

@a = global [4 x i8] c"\07\07\07\07"
@b = global [4 x i8] c"\02\07\07\03"
@c = global [10 x i8] c"\00\01\00\01\00\01\00\01\00\01"
@d = global [10 x i8] c"\00\00\01\01\02\00\00\01\01\02"
"#;

    assert_eq!(result, expected);
}

#[test]
fn initial_values_in_struct_variable() {
    let result = codegen(
        "
        TYPE MyStruct: STRUCT
          a: DINT;
          b: DINT;
        END_STRUCT
        END_TYPE

         VAR_GLOBAL 
           a : MyStruct  := (a:=3, b:=5); 
           b : MyStruct  := (b:=3, a:=5); 
         END_VAR
         ",
    );

    let expected = r#"; ModuleID = 'main'
source_filename = "main"

%MyStruct = type { i32, i32 }

@a = global %MyStruct { i32 3, i32 5 }
@b = global %MyStruct { i32 5, i32 3 }
"#;

    assert_eq!(result, expected);
}

#[test]
fn complex_initial_values_in_struct_variable_using_multiplied_statement() {
    let result = codegen(
        "
        TYPE MyPoint: STRUCT
          x: DINT;
          y: DINT;
        END_STRUCT
        END_TYPE
 
        TYPE MyStruct: STRUCT
          point: MyPoint;
          my_array: ARRAY[0..3] OF INT;
          f : DINT;
        END_STRUCT
        END_TYPE

        VAR_GLOBAL 
          a : MyStruct  := (
              point := (x := 1, y:= 2),
              my_array := [0,1,2,3],
              f := 7
            ); 
        END_VAR
        ",
    );

    let expected = r#"; ModuleID = 'main'
source_filename = "main"

%MyStruct = type { %MyPoint, [4 x i16], i32 }
%MyPoint = type { i32, i32 }

@a = global %MyStruct { %MyPoint { i32 1, i32 2 }, [4 x i16] [i16 0, i16 1, i16 2, i16 3], i32 7 }
"#;

    assert_eq!(result, expected);
}

#[test]
fn struct_with_one_field_can_be_initialized() {
    let result = codegen(
        "
        TYPE MyPoint: STRUCT
          x: DINT;
        END_STRUCT
        END_TYPE
 
        VAR_GLOBAL 
          a : MyPoint := ( x := 7);
        END_VAR
        ",
    );

    let expected = r#"; ModuleID = 'main'
source_filename = "main"

%MyPoint = type { i32 }

@a = global %MyPoint { i32 7 }
"#;

    assert_eq!(result, expected);
}

#[test]
fn struct_initializer_needs_assignments() {
    let source = "
            TYPE Point: STRUCT
              x: DINT;
              y: DINT;
            END_STRUCT
            END_TYPE
 
            VAR_GLOBAL
                x : Point := (x := 1, 2);
            END_VAR
           ";
    let result = codegen_without_unwrap(source);
    assert_eq!(
        result,
        Err(Diagnostic::codegen_error(
            "struct literal must consist of explicit assignments in the form of member := value",
            (185..186).into()
        ))
    );
    assert_eq!(source[185..186].to_string(), "2".to_string());
}

#[test]
fn struct_initialization_uses_types_default_if_not_provided() {
    // GIVEN a custom dataType MyDINT with initial value of 7
    // AND a struct point that uses it for member z
    // AND a global instance that does not initializes z
    let source = "
            TYPE MyDINT : DINT := 7; END_TYPE

            TYPE Point: STRUCT
              x: DINT;
              y: DINT;
              z: MyDINT;
            END_STRUCT
            END_TYPE
 
            VAR_GLOBAL
                x : Point := (x := 1, y := 2);
            END_VAR
           ";

    //WHEN it is generated
    let result = codegen(source);

    //THEN we expect z to be 7
    let expected = r#"; ModuleID = 'main'
source_filename = "main"

%Point = type { i32, i32, i32 }

@x = global %Point { i32 1, i32 2, i32 7 }
"#;
    assert_eq!(expected, result);
}

#[test]
fn struct_initializer_uses_fallback_to_field_default() {
    let source = "
            TYPE Point: STRUCT
              x: DINT;
              y: DINT;
              z: DINT := 3;
            END_STRUCT
            END_TYPE
 
            VAR_GLOBAL
                x : Point := (x := 1, y := 2);
            END_VAR
           ";
    let result = codegen(source);

    let expected = r#"; ModuleID = 'main'
source_filename = "main"

%Point = type { i32, i32, i32 }

@x = global %Point { i32 1, i32 2, i32 3 }
"#;
    assert_eq!(expected, result);
}
#[test]
fn sub_range_type_calls_check_function_missing() {
    let source = "
            TYPE MyInt: INT(0..100); END_TYPE

            FUNCTION Check_XX_RangeSigned : INT
            VAR_INPUT
              value : INT;
              lower : INT;
              upper : INT;
            END_VAR
            Check_XX_RangeSigned := value;
            END_FUNCTION
  
            PROGRAM Main
            VAR
              x : MyInt;
            END_VAR 

            x := 7;
            END_PROGRAM
           ";
    let result = codegen(source);

    // we expect a normal assignemnt, no check-function call
    let expected = r#"; ModuleID = 'main'
source_filename = "main"

%Main_interface = type { i16 }
%Check_XX_RangeSigned_interface = type { i16, i16, i16 }

@Main_instance = global %Main_interface zeroinitializer

define i16 @Check_XX_RangeSigned(%Check_XX_RangeSigned_interface* %0) {
entry:
  %value = getelementptr inbounds %Check_XX_RangeSigned_interface, %Check_XX_RangeSigned_interface* %0, i32 0, i32 0
  %lower = getelementptr inbounds %Check_XX_RangeSigned_interface, %Check_XX_RangeSigned_interface* %0, i32 0, i32 1
  %upper = getelementptr inbounds %Check_XX_RangeSigned_interface, %Check_XX_RangeSigned_interface* %0, i32 0, i32 2
  %Check_XX_RangeSigned = alloca i16, align 2
  %load_value = load i16, i16* %value, align 2
  store i16 %load_value, i16* %Check_XX_RangeSigned, align 2
  %Check_XX_RangeSigned_ret = load i16, i16* %Check_XX_RangeSigned, align 2
  ret i16 %Check_XX_RangeSigned_ret
}

define void @Main(%Main_interface* %0) {
entry:
  %x = getelementptr inbounds %Main_interface, %Main_interface* %0, i32 0, i32 0
  store i16 7, i16* %x, align 2
  ret void
}
"#;
    assert_eq!(expected, result);
}

#[test]
fn sub_range_type_calls_check_function_on_assigment() {
    let source = "
            TYPE MyInt: INT(0..100); END_TYPE

            FUNCTION CheckRangeSigned : INT
            VAR_INPUT
              value : INT;
              lower : INT;
              upper : INT;
            END_VAR
            CheckRangeSigned := value;
            END_FUNCTION
  
            PROGRAM Main
            VAR
              x : MyInt;
            END_VAR 

            x := 7;
            END_PROGRAM
           ";
    let result = codegen(source);

    // we expect no simple assigment, but we expect somehting like x:= CheckRangeSigned(7);
    let expected = r#"; ModuleID = 'main'
source_filename = "main"

%Main_interface = type { i16 }
%CheckRangeSigned_interface = type { i16, i16, i16 }

@Main_instance = global %Main_interface zeroinitializer

define i16 @CheckRangeSigned(%CheckRangeSigned_interface* %0) {
entry:
  %value = getelementptr inbounds %CheckRangeSigned_interface, %CheckRangeSigned_interface* %0, i32 0, i32 0
  %lower = getelementptr inbounds %CheckRangeSigned_interface, %CheckRangeSigned_interface* %0, i32 0, i32 1
  %upper = getelementptr inbounds %CheckRangeSigned_interface, %CheckRangeSigned_interface* %0, i32 0, i32 2
  %CheckRangeSigned = alloca i16, align 2
  %load_value = load i16, i16* %value, align 2
  store i16 %load_value, i16* %CheckRangeSigned, align 2
  %CheckRangeSigned_ret = load i16, i16* %CheckRangeSigned, align 2
  ret i16 %CheckRangeSigned_ret
}

define void @Main(%Main_interface* %0) {
entry:
  %x = getelementptr inbounds %Main_interface, %Main_interface* %0, i32 0, i32 0
  %CheckRangeSigned_instance = alloca %CheckRangeSigned_interface, align 8
  br label %input

input:                                            ; preds = %entry
  %1 = getelementptr inbounds %CheckRangeSigned_interface, %CheckRangeSigned_interface* %CheckRangeSigned_instance, i32 0, i32 0
  store i16 7, i16* %1, align 2
  %2 = getelementptr inbounds %CheckRangeSigned_interface, %CheckRangeSigned_interface* %CheckRangeSigned_instance, i32 0, i32 1
  store i16 0, i16* %2, align 2
  %3 = getelementptr inbounds %CheckRangeSigned_interface, %CheckRangeSigned_interface* %CheckRangeSigned_instance, i32 0, i32 2
  store i16 100, i16* %3, align 2
  br label %call

call:                                             ; preds = %input
  %call1 = call i16 @CheckRangeSigned(%CheckRangeSigned_interface* %CheckRangeSigned_instance)
  br label %output

output:                                           ; preds = %call
  br label %continue

continue:                                         ; preds = %output
  store i16 %call1, i16* %x, align 2
  ret void
}
"#;
    assert_eq!(expected, result);
}

#[test]
fn initial_values_in_global_constant_variables() {
    let result = codegen(
        r#"
        VAR_GLOBAL CONSTANT
          c_INT : INT := 7;
          c_3c : INT := 3 * c_INT;
          
          c_BOOL : BOOL := TRUE;
          c_not : BOOL := NOT c_BOOL;
          c_str : STRING := 'Hello';
          c_wstr : WSTRING := "World";

          c_real : REAL := 3.14;
          c_lreal : LREAL := 3.1415;
        END_VAR

        VAR_GLOBAL CONSTANT
          x : INT := c_INT;
          y : INT := c_INT + c_INT;
          z : INT := c_INT + c_3c + 4;

          b : BOOL := c_BOOL;
          nb : BOOL := c_not;
          bb : BOOL := c_not AND NOT c_not;

          str : STRING := c_str;
          wstr : WSTRING := c_wstr;

          r : REAL := c_real / 2;
          tau : LREAL := 2 * c_lreal;
        END_VAR
        "#,
    );

    insta::assert_snapshot!(result);
}

#[test]
fn initial_constant_values_in_pou_variables() {
    let result = codegen(
        r#"
        VAR_GLOBAL CONSTANT
        MAX_LEN : INT := 99;
        MIN_LEN : INT := 10;
        LEN : INT := MIN_LEN + 10;
        END_VAR
 
        PROGRAM prg
      	  VAR_INPUT
            my_len: INT := LEN + 4;
            my_size: INT := MAX_LEN - MIN_LEN;
          END_VAR
        END_PROGRAM
 
        "#,
    );

    let expected = r#"; ModuleID = 'main'
source_filename = "main"

%prg_interface = type { i16, i16 }

@MAX_LEN = global i16 99
@MIN_LEN = global i16 10
@LEN = global i16 20
@prg_instance = global %prg_interface { i16 24, i16 89 }

define void @prg(%prg_interface* %0) {
entry:
  %my_len = getelementptr inbounds %prg_interface, %prg_interface* %0, i32 0, i32 0
  %my_size = getelementptr inbounds %prg_interface, %prg_interface* %0, i32 0, i32 1
  ret void
}
"#;

    assert_eq!(result, expected);
}

#[test]
fn using_global_consts_in_expressions() {
    //GIVEN some constants used in an expression
    let result = codegen(
        r#"
        VAR_GLOBAL CONSTANT
          cA : INT := 1;
          cB : INT := 2;
          cC : INT := cA + cB;
        END_VAR 

        PROGRAM prg
          VAR
            z : DINT;
          END_VAR
          z := cA + cB + cC;
        END_PROGRAM
        "#,
    );
    //WHEN we compile
    let expected = generate_program_boiler_plate(
        "prg",
        &[("i32", "z")],
        "void",
        "",
        "
@cA = global i16 1
@cB = global i16 2
@cC = global i16 3",
        r#"%load_cA = load i16, i16* @cA, align 2
  %1 = sext i16 %load_cA to i32
  %load_cB = load i16, i16* @cB, align 2
  %2 = sext i16 %load_cB to i32
  %tmpVar = add i32 %1, %2
  %load_cC = load i16, i16* @cC, align 2
  %3 = sext i16 %load_cC to i32
  %tmpVar1 = add i32 %tmpVar, %3
  store i32 %tmpVar1, i32* %z, align 4
  ret void
"#,
    );

    // we expect the constants to be inlined
    //TODO inline constant values into body-expression
    // https://github.com/ghaith/rusty/issues/291
    assert_eq!(result, expected);
}

#[test]
fn using_cast_statement_as_const_expression() {
    //GIVEN a array-declaration with an expression using cast-statements
    let result = codegen(
        r#"
        PROGRAM prg
          VAR
            x: ARRAY[0 .. INT#16#B + INT#16#2] OF INT;
          END_VAR
        END_PROGRAM
        "#,
    );

    //THEN the array should be of size 14 (13 + 1 \0 byte)
    insta::assert_snapshot!(result);
}

#[test]
fn using_const_expression_in_range_type() {
    //GIVEN a range statement with an expression as an upper limit
    let result = codegen(
        r#"
        VAR_GLOBAL CONST
          MIN : INT := 7;
        END_VAR 

        FUNCTION CheckRangeSigned: INT 
          VAR_INPUT
              value : INT;
              lower : INT;
              upper : INT;
          END_VAR
          CheckRangeSigned := value;
        END_FUNCTION

        PROGRAM prg
          VAR
            x: INT(0 .. MIN+1);
          END_VAR
          x := 5;
        END_PROGRAM
        "#,
    );
    //assigning to x should call the range-function with 0 and 8 as parameters
    insta::assert_snapshot!(result);
}

#[test]
fn inlined_array_size_from_local_scoped_constants() {
    // GIVEN some an array with const-expr -dimensions
    // the dimension-constants are defined within the same POU
    // which means that a & b are only visible from within that PROGRAM
    let result = codegen(
        r#"
        VAR_GLOBAL CONSTANT
          a : INT := 0;
          b : INT := 2;
          c : INT := 5;
        END_VAR

        PROGRAM aaa
            VAR CONSTANT
                a : INT := 3;
                b : INT := 7;
            END_VAR 

            VAR
                arr : ARRAY[a..b] OF BYTE;
                arr2 : ARRAY[a..c] OF BYTE;
            END_VAR
        END_PROGRAM
       "#,
    );

    // THEN we expect arr to be of size 5, not size 3
    // AND we expect arr2 to be of size 3
    insta::assert_snapshot!(result);
}

#[test]
fn program_with_chars() {
    let result = codegen(
        r#"
		PROGRAM mainPROG
		VAR
			x : CHAR;
			y : WCHAR;
		END_VAR
			x := 'a';
			x := ' ';

			y := "A";
			y := " ";
			y := "'";
			y := "$"";
		END_PROGRAM
		"#,
    );
    insta::assert_snapshot!(result);
}

#[test]
fn program_with_casted_chars_assignment() {
    let result = codegen(
        r#"
		PROGRAM mainPROG
		VAR
			x : CHAR;
			y : WCHAR;
		END_VAR
			x := CHAR#"A";
			y := WCHAR#'B';
		END_PROGRAM
		"#,
    );
    insta::assert_snapshot!(result);
}

#[test]
fn function_call_with_same_name_as_return_type() {
    let result = codegen(
        "
		FUNCTION TIME : TIME
		END_FUNCTION

		PROGRAM prg
		VAR
		END_VAR
			TIME();
		END_PROGRAM
		",
    );
    insta::assert_snapshot!(result);
}

#[test]
fn variable_with_same_name_as_data_type() {
    let result = codegen(
        "
		FUNCTION func : TIME
		VAR
			TIME : TIME;
		END_VAR
		END_FUNCTION

		PROGRAM prog
		VAR
			TIME : TIME;
		END_VAR
		END_PROGRAM
		",
    );
    insta::assert_snapshot!(result);
}

#[test]
fn variable_with_same_name_as_function() {
    let result = codegen(
        "
		FUNCTION TIME : TIME
		VAR
			TIME : TIME;
		END_VAR
		END_FUNCTION
		",
    );
    insta::assert_snapshot!(result);
}

#[test]
<<<<<<< HEAD
fn default_values_for_not_initialized_function_vars() {
    let result = codegen(
        "
		FUNCTION func : INT
		VAR
			int_var : INT;
			arr_var : ARRAY[0..2] OF DINT;
			ptr_var	: REF_TO DINT;
			float_var	: REAL;
		END_VAR
		END_FUNCTION
		",
    );
=======
fn expression_list_as_array_initilization() {
    let result = codegen(
        "
		VAR_GLOBAL
			arr : ARRAY[0..3] OF INT := 1, 2, 3;
			b_exp : ARRAY[0..4] OF DINT := 1+3, 2*3, 7-1, 10;
			str : ARRAY[0..2] OF STRING := 'first', 'second';
		END_VAR
		",
    );

>>>>>>> 3bebf050
    insta::assert_snapshot!(result);
}<|MERGE_RESOLUTION|>--- conflicted
+++ resolved
@@ -5737,7 +5737,20 @@
 }
 
 #[test]
-<<<<<<< HEAD
+fn expression_list_as_array_initilization() {
+    let result = codegen(
+        "
+		VAR_GLOBAL
+			arr : ARRAY[0..3] OF INT := 1, 2, 3;
+			b_exp : ARRAY[0..4] OF DINT := 1+3, 2*3, 7-1, 10;
+			str : ARRAY[0..2] OF STRING := 'first', 'second';
+		END_VAR
+		",
+    );
+    insta::assert_snapshot!(result);
+}
+
+#[test]
 fn default_values_for_not_initialized_function_vars() {
     let result = codegen(
         "
@@ -5751,18 +5764,5 @@
 		END_FUNCTION
 		",
     );
-=======
-fn expression_list_as_array_initilization() {
-    let result = codegen(
-        "
-		VAR_GLOBAL
-			arr : ARRAY[0..3] OF INT := 1, 2, 3;
-			b_exp : ARRAY[0..4] OF DINT := 1+3, 2*3, 7-1, 10;
-			str : ARRAY[0..2] OF STRING := 'first', 'second';
-		END_VAR
-		",
-    );
-
->>>>>>> 3bebf050
     insta::assert_snapshot!(result);
 }