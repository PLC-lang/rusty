--- conflicted
+++ resolved
@@ -19,72 +19,4 @@
 entry:
   %var_str1 = getelementptr inbounds %mainProg, %mainProg* %0, i32 0, i32 0
   ret void
-<<<<<<< HEAD
-}
-; ModuleID = '__initializers'
-source_filename = "__initializers"
-
-%STRUCT1 = type { i16, [5 x %STRUCT2] }
-%STRUCT2 = type { i8, i32 }
-%mainProg = type { [5 x %STRUCT1] }
-
-@__STRUCT1__init = external global %STRUCT1
-@__STRUCT2__init = external global %STRUCT2
-@mainProg_instance = external global %mainProg
-
-define void @__init_struct1(%STRUCT1* %0) {
-entry:
-  %self = alloca %STRUCT1*, align 8
-  store %STRUCT1* %0, %STRUCT1** %self, align 8
-  ret void
-}
-
-define void @__init_struct2(%STRUCT2* %0) {
-entry:
-  %self = alloca %STRUCT2*, align 8
-  store %STRUCT2* %0, %STRUCT2** %self, align 8
-  ret void
-}
-
-define void @__init_mainprog(%mainProg* %0) {
-entry:
-  %self = alloca %mainProg*, align 8
-  store %mainProg* %0, %mainProg** %self, align 8
-  ret void
-}
-
-declare void @mainProg(%mainProg*)
-
-define void @__user_init_mainProg(%mainProg* %0) {
-entry:
-  %self = alloca %mainProg*, align 8
-  store %mainProg* %0, %mainProg** %self, align 8
-  ret void
-}
-; ModuleID = '__init___testproject'
-source_filename = "__init___testproject"
-
-%mainProg = type { [5 x %STRUCT1] }
-%STRUCT1 = type { i16, [5 x %STRUCT2] }
-%STRUCT2 = type { i8, i32 }
-
-@mainProg_instance = external global %mainProg
-@__STRUCT1__init = external global %STRUCT1
-@__STRUCT2__init = external global %STRUCT2
-@llvm.global_ctors = appending global [1 x { i32, void ()*, i8* }] [{ i32, void ()*, i8* } { i32 0, void ()* @__init___testproject, i8* null }]
-
-define void @__init___testproject() {
-entry:
-  call void @__init_mainprog(%mainProg* @mainProg_instance)
-  call void @__user_init_mainProg(%mainProg* @mainProg_instance)
-  ret void
-}
-
-declare void @__init_mainprog(%mainProg*)
-
-declare void @mainProg(%mainProg*)
-
-declare void @__user_init_mainProg(%mainProg*)
-=======
-}
->>>>>>> 1e543cdf
+}