---
source: src/codegen/tests/code_gen_tests.rs
expression: result
---
; ModuleID = '<internal>'
source_filename = "<internal>"
target datalayout = "[filtered]"
target triple = "[filtered]"

%fbWithConstant = type { i32*, i16, i16 }

@__fbWithConstant__init = unnamed_addr constant %fbWithConstant { i32* null, i16 0, i16 2 }

define void @fbWithConstant(%fbWithConstant* %0) {
entry:
<<<<<<< HEAD
  %__vtable = getelementptr inbounds %fbWithConstant, %fbWithConstant* %0, i32 0, i32 0
  %x = getelementptr inbounds %fbWithConstant, %fbWithConstant* %0, i32 0, i32 1
  %const = getelementptr inbounds %fbWithConstant, %fbWithConstant* %0, i32 0, i32 2
=======
  %this = alloca %fbWithConstant*, align 8
  store %fbWithConstant* %0, %fbWithConstant** %this, align 8
  %x = getelementptr inbounds %fbWithConstant, %fbWithConstant* %0, i32 0, i32 0
  %const = getelementptr inbounds %fbWithConstant, %fbWithConstant* %0, i32 0, i32 1
>>>>>>> 075f4045
  store i16 2, i16* %x, align 2
  ret void
}<|MERGE_RESOLUTION|>--- conflicted
+++ resolved
@@ -13,16 +13,11 @@
 
 define void @fbWithConstant(%fbWithConstant* %0) {
 entry:
-<<<<<<< HEAD
+  %this = alloca %fbWithConstant*, align 8
+  store %fbWithConstant* %0, %fbWithConstant** %this, align 8
   %__vtable = getelementptr inbounds %fbWithConstant, %fbWithConstant* %0, i32 0, i32 0
   %x = getelementptr inbounds %fbWithConstant, %fbWithConstant* %0, i32 0, i32 1
   %const = getelementptr inbounds %fbWithConstant, %fbWithConstant* %0, i32 0, i32 2
-=======
-  %this = alloca %fbWithConstant*, align 8
-  store %fbWithConstant* %0, %fbWithConstant** %this, align 8
-  %x = getelementptr inbounds %fbWithConstant, %fbWithConstant* %0, i32 0, i32 0
-  %const = getelementptr inbounds %fbWithConstant, %fbWithConstant* %0, i32 0, i32 1
->>>>>>> 075f4045
   store i16 2, i16* %x, align 2
   ret void
 }