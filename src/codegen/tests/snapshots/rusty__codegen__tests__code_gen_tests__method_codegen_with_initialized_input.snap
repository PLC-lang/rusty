---
source: src/codegen/tests/code_gen_tests.rs
expression: prg
---
; ModuleID = '<internal>'
source_filename = "<internal>"
target datalayout = "[filtered]"
target triple = "[filtered]"

%fb = type { i32* }

@__fb__init = unnamed_addr constant %fb zeroinitializer

define void @fb(%fb* %0) {
entry:
<<<<<<< HEAD
  %__vtable = getelementptr inbounds %fb, %fb* %0, i32 0, i32 0
  %call = call i32 @fb_meth(%fb* %0, i32 5)
  %call1 = call i32 @fb_meth(%fb* %0, i32 4)
=======
  %this = alloca %fb*, align 8
  store %fb* %0, %fb** %this, align 8
  %call = call i32 @fb__meth(%fb* %0, i32 5)
  %call1 = call i32 @fb__meth(%fb* %0, i32 4)
>>>>>>> 075f4045
  ret void
}

define i32 @fb__meth(%fb* %0, i32 %1) {
entry:
<<<<<<< HEAD
  %__vtable = getelementptr inbounds %fb, %fb* %0, i32 0, i32 0
=======
  %this = alloca %fb*, align 8
  store %fb* %0, %fb** %this, align 8
>>>>>>> 075f4045
  %fb.meth = alloca i32, align 4
  %a = alloca i32, align 4
  store i32 %1, i32* %a, align 4
  store i32 0, i32* %fb.meth, align 4
  %fb__meth_ret = load i32, i32* %fb.meth, align 4
  ret i32 %fb__meth_ret
}

define i32 @foo() {
entry:
  %foo = alloca i32, align 4
  store i32 0, i32* %foo, align 4
  %foo_ret = load i32, i32* %foo, align 4
  ret i32 %foo_ret
}<|MERGE_RESOLUTION|>--- conflicted
+++ resolved
@@ -13,27 +13,19 @@
 
 define void @fb(%fb* %0) {
 entry:
-<<<<<<< HEAD
   %__vtable = getelementptr inbounds %fb, %fb* %0, i32 0, i32 0
-  %call = call i32 @fb_meth(%fb* %0, i32 5)
-  %call1 = call i32 @fb_meth(%fb* %0, i32 4)
-=======
   %this = alloca %fb*, align 8
   store %fb* %0, %fb** %this, align 8
   %call = call i32 @fb__meth(%fb* %0, i32 5)
   %call1 = call i32 @fb__meth(%fb* %0, i32 4)
->>>>>>> 075f4045
   ret void
 }
 
 define i32 @fb__meth(%fb* %0, i32 %1) {
 entry:
-<<<<<<< HEAD
   %__vtable = getelementptr inbounds %fb, %fb* %0, i32 0, i32 0
-=======
   %this = alloca %fb*, align 8
   store %fb* %0, %fb** %this, align 8
->>>>>>> 075f4045
   %fb.meth = alloca i32, align 4
   %a = alloca i32, align 4
   store i32 %1, i32* %a, align 4
