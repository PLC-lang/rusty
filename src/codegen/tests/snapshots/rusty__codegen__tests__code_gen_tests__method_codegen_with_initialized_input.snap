---
source: src/codegen/tests/code_gen_tests.rs
expression: prg
snapshot_kind: text
---
; ModuleID = '<internal>'
source_filename = "<internal>"

%fb = type {}

@__fb__init = unnamed_addr constant %fb zeroinitializer

define void @fb(%fb* %0) {
entry:
  %call = call i32 @fb.meth(%fb* %0, i32 5)
  %call1 = call i32 @fb.meth(%fb* %0, i32 4)
  ret void
}

define i32 @fb.meth(%fb* %0, i32 %1) {
entry:
  %fb.meth = alloca i32, align 4
  %a = alloca i32, align 4
  store i32 %1, i32* %a, align 4
  store i32 0, i32* %fb.meth, align 4
  %fb.meth_ret = load i32, i32* %fb.meth, align 4
  ret i32 %fb.meth_ret
}

define i32 @foo() {
entry:
  %foo = alloca i32, align 4
  store i32 0, i32* %foo, align 4
  %foo_ret = load i32, i32* %foo, align 4
  ret i32 %foo_ret
<<<<<<< HEAD
}
; ModuleID = '__initializers'
source_filename = "__initializers"

%fb = type {}

@__fb__init = external global %fb

define void @__init_fb(%fb* %0) {
entry:
  %self = alloca %fb*, align 8
  store %fb* %0, %fb** %self, align 8
  ret void
}

declare void @fb(%fb*)

define void @__user_init_fb(%fb* %0) {
entry:
  %self = alloca %fb*, align 8
  store %fb* %0, %fb** %self, align 8
  ret void
}
; ModuleID = '__init___testproject'
source_filename = "__init___testproject"

@llvm.global_ctors = appending global [1 x { i32, void ()*, i8* }] [{ i32, void ()*, i8* } { i32 0, void ()* @__init___testproject, i8* null }]

define void @__init___testproject() {
entry:
  ret void
=======
>>>>>>> 1e543cdf
}<|MERGE_RESOLUTION|>--- conflicted
+++ resolved
@@ -33,38 +33,4 @@
   store i32 0, i32* %foo, align 4
   %foo_ret = load i32, i32* %foo, align 4
   ret i32 %foo_ret
-<<<<<<< HEAD
-}
-; ModuleID = '__initializers'
-source_filename = "__initializers"
-
-%fb = type {}
-
-@__fb__init = external global %fb
-
-define void @__init_fb(%fb* %0) {
-entry:
-  %self = alloca %fb*, align 8
-  store %fb* %0, %fb** %self, align 8
-  ret void
-}
-
-declare void @fb(%fb*)
-
-define void @__user_init_fb(%fb* %0) {
-entry:
-  %self = alloca %fb*, align 8
-  store %fb* %0, %fb** %self, align 8
-  ret void
-}
-; ModuleID = '__init___testproject'
-source_filename = "__init___testproject"
-
-@llvm.global_ctors = appending global [1 x { i32, void ()*, i8* }] [{ i32, void ()*, i8* } { i32 0, void ()* @__init___testproject, i8* null }]
-
-define void @__init___testproject() {
-entry:
-  ret void
-=======
->>>>>>> 1e543cdf
 }