--- conflicted
+++ resolved
@@ -1,21 +1,12 @@
 ---
 source: src/codegen/tests/parameters_tests.rs
-<<<<<<< HEAD
-=======
-assertion_line: 367
->>>>>>> 80bd8158
 expression: result
 ---
 ; ModuleID = 'main'
 source_filename = "main"
 
-<<<<<<< HEAD
-%prog = type { i32, i32*, i32* }
+%prog = type { i32, i32, i32* }
 %main = type { i32, i32, i32 }
-=======
-%prog_interface = type { i32, i32, i32* }
-%main_interface = type { i32, i32, i32 }
->>>>>>> 80bd8158
 
 @prog_instance = global %prog zeroinitializer
 @main_instance = global %main zeroinitializer
@@ -34,28 +25,16 @@
   %var2 = getelementptr inbounds %main, %main* %0, i32 0, i32 1
   %var3 = getelementptr inbounds %main, %main* %0, i32 0, i32 2
   %load_var1 = load i32, i32* %var1, align 4
-<<<<<<< HEAD
   store i32 %load_var1, i32* getelementptr inbounds (%prog, %prog* @prog_instance, i32 0, i32 0), align 4
-  store i32* %var2, i32** getelementptr inbounds (%prog, %prog* @prog_instance, i32 0, i32 1), align 8
   store i32* %var3, i32** getelementptr inbounds (%prog, %prog* @prog_instance, i32 0, i32 2), align 8
   call void @prog(%prog* @prog_instance)
+  %1 = load i32, i32* getelementptr inbounds (%prog, %prog* @prog_instance, i32 0, i32 1), align 4
+  store i32 %1, i32* %var2, align 4
   store i32* %var3, i32** getelementptr inbounds (%prog, %prog* @prog_instance, i32 0, i32 2), align 8
   %load_var11 = load i32, i32* %var1, align 4
   store i32 %load_var11, i32* getelementptr inbounds (%prog, %prog* @prog_instance, i32 0, i32 0), align 4
-  store i32* %var2, i32** getelementptr inbounds (%prog, %prog* @prog_instance, i32 0, i32 1), align 8
   call void @prog(%prog* @prog_instance)
-=======
-  store i32 %load_var1, i32* getelementptr inbounds (%prog_interface, %prog_interface* @prog_instance, i32 0, i32 0), align 4
-  store i32* %var3, i32** getelementptr inbounds (%prog_interface, %prog_interface* @prog_instance, i32 0, i32 2), align 8
-  call void @prog(%prog_interface* @prog_instance)
-  %1 = load i32, i32* getelementptr inbounds (%prog_interface, %prog_interface* @prog_instance, i32 0, i32 1), align 4
-  store i32 %1, i32* %var2, align 4
-  store i32* %var3, i32** getelementptr inbounds (%prog_interface, %prog_interface* @prog_instance, i32 0, i32 2), align 8
-  %load_var11 = load i32, i32* %var1, align 4
-  store i32 %load_var11, i32* getelementptr inbounds (%prog_interface, %prog_interface* @prog_instance, i32 0, i32 0), align 4
-  call void @prog(%prog_interface* @prog_instance)
-  %2 = load i32, i32* getelementptr inbounds (%prog_interface, %prog_interface* @prog_instance, i32 0, i32 1), align 4
+  %2 = load i32, i32* getelementptr inbounds (%prog, %prog* @prog_instance, i32 0, i32 1), align 4
   store i32 %2, i32* %var2, align 4
->>>>>>> 80bd8158
   ret void
 }
