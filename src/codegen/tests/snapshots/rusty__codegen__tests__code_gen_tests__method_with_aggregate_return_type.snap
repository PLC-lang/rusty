--- conflicted
+++ resolved
@@ -14,12 +14,9 @@
 
 define void @fb_with_method(%fb_with_method* %0) {
 entry:
-<<<<<<< HEAD
   %__vtable = getelementptr inbounds %fb_with_method, %fb_with_method* %0, i32 0, i32 0
-=======
   %this = alloca %fb_with_method*, align 8
   store %fb_with_method* %0, %fb_with_method** %this, align 8
->>>>>>> 075f4045
   %ret = alloca [81 x i8], align 1
   %1 = bitcast [81 x i8]* %ret to i8*
   call void @llvm.memset.p0i8.i64(i8* align 1 %1, i8 0, i64 ptrtoint ([81 x i8]* getelementptr ([81 x i8], [81 x i8]* null, i32 1) to i64), i1 false)
@@ -36,12 +33,9 @@
 
 define void @fb_with_method__method_with_aggregagte_return(%fb_with_method* %0, i8* %1, i8* %2) {
 entry:
-<<<<<<< HEAD
   %__vtable = getelementptr inbounds %fb_with_method, %fb_with_method* %0, i32 0, i32 0
-=======
   %this = alloca %fb_with_method*, align 8
   store %fb_with_method* %0, %fb_with_method** %this, align 8
->>>>>>> 075f4045
   %ret = alloca [81 x i8], align 1
   %method_with_aggregagte_return = alloca i8*, align 8
   store i8* %1, i8** %method_with_aggregagte_return, align 8
