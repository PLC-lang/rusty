---
source: src/codegen/tests/code_gen_tests.rs
expression: res
snapshot_kind: text
---
; ModuleID = '<internal>'
source_filename = "<internal>"

%fb_with_method = type {}

@__fb_with_method__init = unnamed_addr constant %fb_with_method zeroinitializer
@utf08_literal_0 = private unnamed_addr constant [6 x i8] c"Hello\00"

define void @fb_with_method(%fb_with_method* %0) {
entry:
  %ret = alloca [81 x i8], align 1
  %1 = bitcast [81 x i8]* %ret to i8*
  call void @llvm.memset.p0i8.i64(i8* align 1 %1, i8 0, i64 ptrtoint ([81 x i8]* getelementptr ([81 x i8], [81 x i8]* null, i32 1) to i64), i1 false)
  %__method_with_aggregagte_return0 = alloca [81 x i8], align 1
  %2 = bitcast [81 x i8]* %__method_with_aggregagte_return0 to i8*
  call void @llvm.memset.p0i8.i64(i8* align 1 %2, i8 0, i64 ptrtoint ([81 x i8]* getelementptr ([81 x i8], [81 x i8]* null, i32 1) to i64), i1 false)
  %3 = bitcast [81 x i8]* %__method_with_aggregagte_return0 to i8*
  call void @fb_with_method.method_with_aggregagte_return(%fb_with_method* %0, i8* %3, i8* getelementptr inbounds ([6 x i8], [6 x i8]* @utf08_literal_0, i32 0, i32 0))
  %4 = bitcast [81 x i8]* %ret to i8*
  %5 = bitcast [81 x i8]* %__method_with_aggregagte_return0 to i8*
  call void @llvm.memcpy.p0i8.p0i8.i32(i8* align 1 %4, i8* align 1 %5, i32 80, i1 false)
  ret void
}

define void @fb_with_method.method_with_aggregagte_return(%fb_with_method* %0, i8* %1, i8* %2) {
entry:
  %ret = alloca [81 x i8], align 1
  %method_with_aggregagte_return = alloca i8*, align 8
  store i8* %1, i8** %method_with_aggregagte_return, align 8
  %in = alloca [81 x i8], align 1
  %bitcast = bitcast [81 x i8]* %in to i8*
  call void @llvm.memset.p0i8.i64(i8* align 1 %bitcast, i8 0, i64 81, i1 false)
  call void @llvm.memcpy.p0i8.p0i8.i64(i8* align 1 %bitcast, i8* align 1 %2, i64 80, i1 false)
  %deref = load i8*, i8** %method_with_aggregagte_return, align 8
  %3 = bitcast [81 x i8]* %in to i8*
  call void @llvm.memcpy.p0i8.p0i8.i32(i8* align 1 %deref, i8* align 1 %3, i32 80, i1 false)
  ret void
}

; Function Attrs: argmemonly nofree nounwind willreturn writeonly
declare void @llvm.memset.p0i8.i64(i8* nocapture writeonly, i8, i64, i1 immarg) #0

; Function Attrs: argmemonly nofree nounwind willreturn
declare void @llvm.memcpy.p0i8.p0i8.i64(i8* noalias nocapture writeonly, i8* noalias nocapture readonly, i64, i1 immarg) #1

; Function Attrs: argmemonly nofree nounwind willreturn
declare void @llvm.memcpy.p0i8.p0i8.i32(i8* noalias nocapture writeonly, i8* noalias nocapture readonly, i32, i1 immarg) #1

attributes #0 = { argmemonly nofree nounwind willreturn writeonly }
<<<<<<< HEAD
attributes #1 = { argmemonly nofree nounwind willreturn }
; ModuleID = '__initializers'
source_filename = "__initializers"

%fb_with_method = type {}

@__fb_with_method__init = external global %fb_with_method

define void @__init_fb_with_method(%fb_with_method* %0) {
entry:
  %self = alloca %fb_with_method*, align 8
  store %fb_with_method* %0, %fb_with_method** %self, align 8
  ret void
}

declare void @fb_with_method(%fb_with_method*)

define void @__user_init_fb_with_method(%fb_with_method* %0) {
entry:
  %self = alloca %fb_with_method*, align 8
  store %fb_with_method* %0, %fb_with_method** %self, align 8
  ret void
}
; ModuleID = '__init___testproject'
source_filename = "__init___testproject"

@llvm.global_ctors = appending global [1 x { i32, void ()*, i8* }] [{ i32, void ()*, i8* } { i32 0, void ()* @__init___testproject, i8* null }]

define void @__init___testproject() {
entry:
  ret void
}
=======
attributes #1 = { argmemonly nofree nounwind willreturn }
>>>>>>> 1e543cdf
<|MERGE_RESOLUTION|>--- conflicted
+++ resolved
@@ -52,39 +52,4 @@
 declare void @llvm.memcpy.p0i8.p0i8.i32(i8* noalias nocapture writeonly, i8* noalias nocapture readonly, i32, i1 immarg) #1
 
 attributes #0 = { argmemonly nofree nounwind willreturn writeonly }
-<<<<<<< HEAD
-attributes #1 = { argmemonly nofree nounwind willreturn }
-; ModuleID = '__initializers'
-source_filename = "__initializers"
-
-%fb_with_method = type {}
-
-@__fb_with_method__init = external global %fb_with_method
-
-define void @__init_fb_with_method(%fb_with_method* %0) {
-entry:
-  %self = alloca %fb_with_method*, align 8
-  store %fb_with_method* %0, %fb_with_method** %self, align 8
-  ret void
-}
-
-declare void @fb_with_method(%fb_with_method*)
-
-define void @__user_init_fb_with_method(%fb_with_method* %0) {
-entry:
-  %self = alloca %fb_with_method*, align 8
-  store %fb_with_method* %0, %fb_with_method** %self, align 8
-  ret void
-}
-; ModuleID = '__init___testproject'
-source_filename = "__init___testproject"
-
-@llvm.global_ctors = appending global [1 x { i32, void ()*, i8* }] [{ i32, void ()*, i8* } { i32 0, void ()* @__init___testproject, i8* null }]
-
-define void @__init___testproject() {
-entry:
-  ret void
-}
-=======
-attributes #1 = { argmemonly nofree nounwind willreturn }
->>>>>>> 1e543cdf
+attributes #1 = { argmemonly nofree nounwind willreturn }