--- conflicted
+++ resolved
@@ -21,21 +21,6 @@
   ret i16 %foo__INT_ret
 }
 
-<<<<<<< HEAD
-define i8 @foo__BYTE(i64 %0, i8* %1) {
-entry:
-  %foo__BYTE = alloca i8, align 1
-  %in1 = alloca i64, align 8
-  store i64 %0, i64* %in1, align 4
-  %out1 = alloca i8*, align 8
-  store i8* %1, i8** %out1, align 8
-  store i8 0, i8* %foo__BYTE, align 1
-  %foo__BYTE_ret = load i8, i8* %foo__BYTE, align 1
-  ret i8 %foo__BYTE_ret
-}
-
-=======
->>>>>>> b9176c21
 define void @prg(%prg* %0) {
 entry:
   %theInt = getelementptr inbounds %prg, %prg* %0, i32 0, i32 0
