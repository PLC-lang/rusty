---
source: src/codegen/tests/multifile_codegen_tests.rs
expression: "codegen_multi(units, crate::DebugLevel::None).join(\"\\n\")"
---
; ModuleID = 'myEnum.st'
source_filename = "myEnum.st"
target datalayout = "[filtered]"
target triple = "[filtered]"

@myEnum.a = unnamed_addr constant i32 1
@myEnum.b = unnamed_addr constant i32 2
@myEnum.c = unnamed_addr constant i32 3

; ModuleID = 'fb.st'
source_filename = "fb.st"
target datalayout = "[filtered]"
target triple = "[filtered]"

%fb = type { i32*, i32 }

@__fb__init = unnamed_addr constant %fb zeroinitializer

define void @fb(%fb* %0) {
entry:
<<<<<<< HEAD
  %__vtable = getelementptr inbounds %fb, %fb* %0, i32 0, i32 0
  %x = getelementptr inbounds %fb, %fb* %0, i32 0, i32 1
=======
  %this = alloca %fb*, align 8
  store %fb* %0, %fb** %this, align 8
  %x = getelementptr inbounds %fb, %fb* %0, i32 0, i32 0
>>>>>>> 075f4045
  ret void
}

; ModuleID = 'myStruct.st'
source_filename = "myStruct.st"
target datalayout = "[filtered]"
target triple = "[filtered]"

%myStruct = type { %fb.2 }
%fb.2 = type { i32*, i32 }

@__myStruct__init = unnamed_addr constant %myStruct zeroinitializer
@__fb__init = external unnamed_addr constant %fb.2

declare void @fb(%fb.2*)

; ModuleID = 'fb2.st'
source_filename = "fb2.st"
target datalayout = "[filtered]"
target triple = "[filtered]"

%fb2 = type { i32*, %myStruct.4 }
%myStruct.4 = type { %fb.5 }
%fb.5 = type { i32*, i32 }

@__fb2__init = unnamed_addr constant %fb2 zeroinitializer
@__myStruct__init = external unnamed_addr constant %myStruct.4
@__fb__init = external unnamed_addr constant %fb.5

define void @fb2(%fb2* %0) {
entry:
<<<<<<< HEAD
  %__vtable = getelementptr inbounds %fb2, %fb2* %0, i32 0, i32 0
  %x = getelementptr inbounds %fb2, %fb2* %0, i32 0, i32 1
=======
  %this = alloca %fb2*, align 8
  store %fb2* %0, %fb2** %this, align 8
  %x = getelementptr inbounds %fb2, %fb2* %0, i32 0, i32 0
>>>>>>> 075f4045
  ret void
}

declare void @fb(%fb.5*)

; ModuleID = 'fb3.st'
source_filename = "fb3.st"
target datalayout = "[filtered]"
target triple = "[filtered]"

%fb3 = type { i32* }

@__fb3__init = unnamed_addr constant %fb3 zeroinitializer

define void @fb3(%fb3* %0) {
entry:
<<<<<<< HEAD
  %__vtable = getelementptr inbounds %fb3, %fb3* %0, i32 0, i32 0
=======
  %this = alloca %fb3*, align 8
  store %fb3* %0, %fb3** %this, align 8
>>>>>>> 075f4045
  ret void
}<|MERGE_RESOLUTION|>--- conflicted
+++ resolved
@@ -22,14 +22,10 @@
 
 define void @fb(%fb* %0) {
 entry:
-<<<<<<< HEAD
   %__vtable = getelementptr inbounds %fb, %fb* %0, i32 0, i32 0
-  %x = getelementptr inbounds %fb, %fb* %0, i32 0, i32 1
-=======
   %this = alloca %fb*, align 8
   store %fb* %0, %fb** %this, align 8
-  %x = getelementptr inbounds %fb, %fb* %0, i32 0, i32 0
->>>>>>> 075f4045
+  %x = getelementptr inbounds %fb, %fb* %0, i32 0, i32 1
   ret void
 }
 
@@ -61,14 +57,10 @@
 
 define void @fb2(%fb2* %0) {
 entry:
-<<<<<<< HEAD
   %__vtable = getelementptr inbounds %fb2, %fb2* %0, i32 0, i32 0
-  %x = getelementptr inbounds %fb2, %fb2* %0, i32 0, i32 1
-=======
   %this = alloca %fb2*, align 8
   store %fb2* %0, %fb2** %this, align 8
-  %x = getelementptr inbounds %fb2, %fb2* %0, i32 0, i32 0
->>>>>>> 075f4045
+  %x = getelementptr inbounds %fb2, %fb2* %0, i32 0, i32 1
   ret void
 }
 
@@ -85,11 +77,8 @@
 
 define void @fb3(%fb3* %0) {
 entry:
-<<<<<<< HEAD
   %__vtable = getelementptr inbounds %fb3, %fb3* %0, i32 0, i32 0
-=======
   %this = alloca %fb3*, align 8
   store %fb3* %0, %fb3** %this, align 8
->>>>>>> 075f4045
   ret void
 }