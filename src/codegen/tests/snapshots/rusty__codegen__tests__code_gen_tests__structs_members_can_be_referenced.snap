--- conflicted
+++ resolved
@@ -18,64 +18,4 @@
   %a = getelementptr inbounds %MyStruct, %MyStruct* %Cord, i32 0, i32 0
   store i32 0, i32* %a, align 4
   ret void
-<<<<<<< HEAD
-}
-; ModuleID = '__initializers'
-source_filename = "__initializers"
-
-%MyStruct = type { i32, i32 }
-%MainProg = type { %MyStruct }
-
-@__MyStruct__init = external global %MyStruct
-@MainProg_instance = external global %MainProg
-
-define void @__init_mystruct(%MyStruct* %0) {
-entry:
-  %self = alloca %MyStruct*, align 8
-  store %MyStruct* %0, %MyStruct** %self, align 8
-  ret void
-}
-
-define void @__init_mainprog(%MainProg* %0) {
-entry:
-  %self = alloca %MainProg*, align 8
-  store %MainProg* %0, %MainProg** %self, align 8
-  %deref = load %MainProg*, %MainProg** %self, align 8
-  %Cord = getelementptr inbounds %MainProg, %MainProg* %deref, i32 0, i32 0
-  call void @__init_mystruct(%MyStruct* %Cord)
-  ret void
-}
-
-declare void @MainProg(%MainProg*)
-
-define void @__user_init_MainProg(%MainProg* %0) {
-entry:
-  %self = alloca %MainProg*, align 8
-  store %MainProg* %0, %MainProg** %self, align 8
-  ret void
-}
-; ModuleID = '__init___testproject'
-source_filename = "__init___testproject"
-
-%MainProg = type { %MyStruct }
-%MyStruct = type { i32, i32 }
-
-@MainProg_instance = external global %MainProg
-@__MyStruct__init = external global %MyStruct
-@llvm.global_ctors = appending global [1 x { i32, void ()*, i8* }] [{ i32, void ()*, i8* } { i32 0, void ()* @__init___testproject, i8* null }]
-
-define void @__init___testproject() {
-entry:
-  call void @__init_mainprog(%MainProg* @MainProg_instance)
-  call void @__user_init_MainProg(%MainProg* @MainProg_instance)
-  ret void
-}
-
-declare void @__init_mainprog(%MainProg*)
-
-declare void @MainProg(%MainProg*)
-
-declare void @__user_init_MainProg(%MainProg*)
-=======
-}
->>>>>>> 1e543cdf
+}