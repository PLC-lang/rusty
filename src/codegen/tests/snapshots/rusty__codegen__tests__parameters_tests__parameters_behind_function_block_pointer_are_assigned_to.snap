---
source: src/codegen/tests/parameters_tests.rs
expression: result
---
; ModuleID = '<internal>'
source_filename = "<internal>"
target datalayout = "[filtered]"
target triple = "[filtered]"

%main = type { %file_t, %file_t* }
%file_t = type { i32*, i8, i8 }

@main_instance = global %main zeroinitializer
@__file_t__init = unnamed_addr constant %file_t zeroinitializer

define void @main(%main* %0) {
entry:
  %file = getelementptr inbounds %main, %main* %0, i32 0, i32 0
  %FileOpen = getelementptr inbounds %main, %main* %0, i32 0, i32 1
  store %file_t* %file, %file_t** %FileOpen, align 8
  %deref = load %file_t*, %file_t** %FileOpen, align 8
  %1 = getelementptr inbounds %file_t, %file_t* %deref, i32 0, i32 2
  store i8 1, i8* %1, align 1
  call void @file_t(%file_t* %deref)
  ret void
}

define void @file_t(%file_t* %0) {
entry:
<<<<<<< HEAD
  %__vtable = getelementptr inbounds %file_t, %file_t* %0, i32 0, i32 0
  %var1 = getelementptr inbounds %file_t, %file_t* %0, i32 0, i32 1
  %var2 = getelementptr inbounds %file_t, %file_t* %0, i32 0, i32 2
=======
  %this = alloca %file_t*, align 8
  store %file_t* %0, %file_t** %this, align 8
  %var1 = getelementptr inbounds %file_t, %file_t* %0, i32 0, i32 0
  %var2 = getelementptr inbounds %file_t, %file_t* %0, i32 0, i32 1
>>>>>>> 075f4045
  ret void
}<|MERGE_RESOLUTION|>--- conflicted
+++ resolved
@@ -27,15 +27,10 @@
 
 define void @file_t(%file_t* %0) {
 entry:
-<<<<<<< HEAD
+  %this = alloca %file_t*, align 8
+  store %file_t* %0, %file_t** %this, align 8
   %__vtable = getelementptr inbounds %file_t, %file_t* %0, i32 0, i32 0
   %var1 = getelementptr inbounds %file_t, %file_t* %0, i32 0, i32 1
   %var2 = getelementptr inbounds %file_t, %file_t* %0, i32 0, i32 2
-=======
-  %this = alloca %file_t*, align 8
-  store %file_t* %0, %file_t** %this, align 8
-  %var1 = getelementptr inbounds %file_t, %file_t* %0, i32 0, i32 0
-  %var2 = getelementptr inbounds %file_t, %file_t* %0, i32 0, i32 1
->>>>>>> 075f4045
   ret void
 }