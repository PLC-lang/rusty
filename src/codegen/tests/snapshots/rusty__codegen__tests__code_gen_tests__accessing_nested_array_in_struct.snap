---
source: src/codegen/tests/code_gen_tests.rs
expression: result
snapshot_kind: text
---
; ModuleID = '<internal>'
source_filename = "<internal>"

%Main = type { %MyStruct }
%MyStruct = type { [5 x i16] }

@Main_instance = global %Main zeroinitializer
@__MyStruct__init = unnamed_addr constant %MyStruct zeroinitializer

define void @Main(%Main* %0) {
entry:
  %m = getelementptr inbounds %Main, %Main* %0, i32 0, i32 0
  %field1 = getelementptr inbounds %MyStruct, %MyStruct* %m, i32 0, i32 0
  %tmpVar = getelementptr inbounds [5 x i16], [5 x i16]* %field1, i32 0, i32 3
  store i16 7, i16* %tmpVar, align 2
  ret void
<<<<<<< HEAD
}
; ModuleID = '__initializers'
source_filename = "__initializers"

%MyStruct = type { [5 x i16] }
%Main = type { %MyStruct }

@__MyStruct__init = external global %MyStruct
@Main_instance = external global %Main

define void @__init_mystruct(%MyStruct* %0) {
entry:
  %self = alloca %MyStruct*, align 8
  store %MyStruct* %0, %MyStruct** %self, align 8
  ret void
}

define void @__init_main(%Main* %0) {
entry:
  %self = alloca %Main*, align 8
  store %Main* %0, %Main** %self, align 8
  %deref = load %Main*, %Main** %self, align 8
  %m = getelementptr inbounds %Main, %Main* %deref, i32 0, i32 0
  call void @__init_mystruct(%MyStruct* %m)
  ret void
}

declare void @Main(%Main*)

define void @__user_init_Main(%Main* %0) {
entry:
  %self = alloca %Main*, align 8
  store %Main* %0, %Main** %self, align 8
  ret void
}
; ModuleID = '__init___testproject'
source_filename = "__init___testproject"

%Main = type { %MyStruct }
%MyStruct = type { [5 x i16] }

@Main_instance = external global %Main
@__MyStruct__init = external global %MyStruct
@llvm.global_ctors = appending global [1 x { i32, void ()*, i8* }] [{ i32, void ()*, i8* } { i32 0, void ()* @__init___testproject, i8* null }]

define void @__init___testproject() {
entry:
  call void @__init_main(%Main* @Main_instance)
  call void @__user_init_Main(%Main* @Main_instance)
  ret void
}

declare void @__init_main(%Main*)

declare void @Main(%Main*)

declare void @__user_init_Main(%Main*)
=======
}
>>>>>>> 1e543cdf
<|MERGE_RESOLUTION|>--- conflicted
+++ resolved
@@ -19,64 +19,4 @@
   %tmpVar = getelementptr inbounds [5 x i16], [5 x i16]* %field1, i32 0, i32 3
   store i16 7, i16* %tmpVar, align 2
   ret void
-<<<<<<< HEAD
-}
-; ModuleID = '__initializers'
-source_filename = "__initializers"
-
-%MyStruct = type { [5 x i16] }
-%Main = type { %MyStruct }
-
-@__MyStruct__init = external global %MyStruct
-@Main_instance = external global %Main
-
-define void @__init_mystruct(%MyStruct* %0) {
-entry:
-  %self = alloca %MyStruct*, align 8
-  store %MyStruct* %0, %MyStruct** %self, align 8
-  ret void
-}
-
-define void @__init_main(%Main* %0) {
-entry:
-  %self = alloca %Main*, align 8
-  store %Main* %0, %Main** %self, align 8
-  %deref = load %Main*, %Main** %self, align 8
-  %m = getelementptr inbounds %Main, %Main* %deref, i32 0, i32 0
-  call void @__init_mystruct(%MyStruct* %m)
-  ret void
-}
-
-declare void @Main(%Main*)
-
-define void @__user_init_Main(%Main* %0) {
-entry:
-  %self = alloca %Main*, align 8
-  store %Main* %0, %Main** %self, align 8
-  ret void
-}
-; ModuleID = '__init___testproject'
-source_filename = "__init___testproject"
-
-%Main = type { %MyStruct }
-%MyStruct = type { [5 x i16] }
-
-@Main_instance = external global %Main
-@__MyStruct__init = external global %MyStruct
-@llvm.global_ctors = appending global [1 x { i32, void ()*, i8* }] [{ i32, void ()*, i8* } { i32 0, void ()* @__init___testproject, i8* null }]
-
-define void @__init___testproject() {
-entry:
-  call void @__init_main(%Main* @Main_instance)
-  call void @__user_init_Main(%Main* @Main_instance)
-  ret void
-}
-
-declare void @__init_main(%Main*)
-
-declare void @Main(%Main*)
-
-declare void @__user_init_Main(%Main*)
-=======
-}
->>>>>>> 1e543cdf
+}