--- conflicted
+++ resolved
@@ -28,38 +28,4 @@
 
 continue:                                         ; preds = %buffer_block, %entry
   ret void
-<<<<<<< HEAD
-}
-; ModuleID = '__initializers'
-source_filename = "__initializers"
-
-%abcdef = type { i8 }
-
-@__abcdef__init = external global %abcdef
-
-define void @__init_abcdef(%abcdef* %0) {
-entry:
-  %self = alloca %abcdef*, align 8
-  store %abcdef* %0, %abcdef** %self, align 8
-  ret void
-}
-
-declare void @abcdef(%abcdef*)
-
-define void @__user_init_abcdef(%abcdef* %0) {
-entry:
-  %self = alloca %abcdef*, align 8
-  store %abcdef* %0, %abcdef** %self, align 8
-  ret void
-}
-; ModuleID = '__init___testproject'
-source_filename = "__init___testproject"
-
-@llvm.global_ctors = appending global [1 x { i32, void ()*, i8* }] [{ i32, void ()*, i8* } { i32 0, void ()* @__init___testproject, i8* null }]
-
-define void @__init___testproject() {
-entry:
-  ret void
-=======
->>>>>>> 1e543cdf
 }