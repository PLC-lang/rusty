--- conflicted
+++ resolved
@@ -13,14 +13,9 @@
 
 define void @abcdef(%abcdef* %0) {
 entry:
-<<<<<<< HEAD
-  %__vtable = getelementptr inbounds %abcdef, %abcdef* %0, i32 0, i32 0
-  %n = getelementptr inbounds %abcdef, %abcdef* %0, i32 0, i32 1
-=======
   %this = alloca %abcdef*, align 8
   store %abcdef* %0, %abcdef** %this, align 8
   %n = getelementptr inbounds %abcdef, %abcdef* %0, i32 0, i32 0
->>>>>>> 075f4045
   %load_n = load i8, i8* %n, align 1
   %1 = sext i8 %load_n to i32
   %tmpVar = icmp slt i32 %1, 10
