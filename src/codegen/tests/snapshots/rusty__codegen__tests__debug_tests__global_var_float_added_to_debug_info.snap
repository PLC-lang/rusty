--- conflicted
+++ resolved
@@ -18,12 +18,6 @@
 !4 = !DIGlobalVariableExpression(var: !5, expr: !DIExpression())
 !5 = distinct !DIGlobalVariable(name: "b", scope: !2, file: !2, line: 4, type: !6, isLocal: false, isDefinition: true)
 !6 = !DIBasicType(name: "lreal", size: 64, encoding: DW_ATE_float, flags: DIFlagPublic)
-<<<<<<< HEAD
-!7 = distinct !DICompileUnit(language: DW_LANG_C, file: !2, producer: "RuSTy Structured text Compiler", isOptimized: false, runtimeVersion: 0, emissionKind: FullDebug, globals: !8, splitDebugInlining: false)
-!8 = !{!0, !4}
-=======
 !7 = !{i32 2, !"Dwarf Version", i32 5}
-!8 = distinct !DICompileUnit(language: DW_LANG_C, file: !2, producer: "RuSTy Structured text Compiler", isOptimized: false, runtimeVersion: 0, emissionKind: FullDebug, enums: !9, globals: !10, splitDebugInlining: false)
-!9 = !{}
-!10 = !{!0, !4}
->>>>>>> dbdf3251
+!8 = distinct !DICompileUnit(language: DW_LANG_C, file: !2, producer: "RuSTy Structured text Compiler", isOptimized: false, runtimeVersion: 0, emissionKind: FullDebug, globals: !9, splitDebugInlining: false)
+!9 = !{!0, !4}
