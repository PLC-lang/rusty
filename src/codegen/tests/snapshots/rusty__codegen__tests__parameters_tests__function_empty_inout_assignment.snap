---
source: src/codegen/tests/parameters_tests.rs
expression: result
snapshot_kind: text
---
; ModuleID = '<internal>'
source_filename = "<internal>"

%main = type { i32, i32, i32 }

@main_instance = global %main zeroinitializer

define i32 @foo(i32 %0, i32* %1, i32* %2) {
entry:
  %foo = alloca i32, align 4
  %input1 = alloca i32, align 4
  store i32 %0, i32* %input1, align 4
  %output1 = alloca i32*, align 8
  store i32* %1, i32** %output1, align 8
  %inout1 = alloca i32*, align 8
  store i32* %2, i32** %inout1, align 8
  store i32 0, i32* %foo, align 4
  %foo_ret = load i32, i32* %foo, align 4
  ret i32 %foo_ret
}

define void @main(%main* %0) {
entry:
  %var1 = getelementptr inbounds %main, %main* %0, i32 0, i32 0
  %var2 = getelementptr inbounds %main, %main* %0, i32 0, i32 1
  %var3 = getelementptr inbounds %main, %main* %0, i32 0, i32 2
  %load_var1 = load i32, i32* %var1, align 4
  %1 = alloca i32, align 4
  %call = call i32 @foo(i32 %load_var1, i32* %var2, i32* %1)
  ret void
<<<<<<< HEAD
}
; ModuleID = '__initializers'
source_filename = "__initializers"

%main = type { i32, i32, i32 }

@main_instance = external global %main

define void @__init_main(%main* %0) {
entry:
  %self = alloca %main*, align 8
  store %main* %0, %main** %self, align 8
  ret void
}

declare void @main(%main*)

define void @__user_init_main(%main* %0) {
entry:
  %self = alloca %main*, align 8
  store %main* %0, %main** %self, align 8
  ret void
}
; ModuleID = '__init___testproject'
source_filename = "__init___testproject"

%main = type { i32, i32, i32 }

@main_instance = external global %main
@llvm.global_ctors = appending global [1 x { i32, void ()*, i8* }] [{ i32, void ()*, i8* } { i32 0, void ()* @__init___testproject, i8* null }]

define void @__init___testproject() {
entry:
  call void @__init_main(%main* @main_instance)
  call void @__user_init_main(%main* @main_instance)
  ret void
}

declare void @__init_main(%main*)

declare void @main(%main*)

declare void @__user_init_main(%main*)
=======
}
>>>>>>> 1e543cdf
<|MERGE_RESOLUTION|>--- conflicted
+++ resolved
@@ -33,50 +33,4 @@
   %1 = alloca i32, align 4
   %call = call i32 @foo(i32 %load_var1, i32* %var2, i32* %1)
   ret void
-<<<<<<< HEAD
-}
-; ModuleID = '__initializers'
-source_filename = "__initializers"
-
-%main = type { i32, i32, i32 }
-
-@main_instance = external global %main
-
-define void @__init_main(%main* %0) {
-entry:
-  %self = alloca %main*, align 8
-  store %main* %0, %main** %self, align 8
-  ret void
-}
-
-declare void @main(%main*)
-
-define void @__user_init_main(%main* %0) {
-entry:
-  %self = alloca %main*, align 8
-  store %main* %0, %main** %self, align 8
-  ret void
-}
-; ModuleID = '__init___testproject'
-source_filename = "__init___testproject"
-
-%main = type { i32, i32, i32 }
-
-@main_instance = external global %main
-@llvm.global_ctors = appending global [1 x { i32, void ()*, i8* }] [{ i32, void ()*, i8* } { i32 0, void ()* @__init___testproject, i8* null }]
-
-define void @__init___testproject() {
-entry:
-  call void @__init_main(%main* @main_instance)
-  call void @__user_init_main(%main* @main_instance)
-  ret void
-}
-
-declare void @__init_main(%main*)
-
-declare void @main(%main*)
-
-declare void @__user_init_main(%main*)
-=======
-}
->>>>>>> 1e543cdf
+}