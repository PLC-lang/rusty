---
source: src/codegen/tests/generics_test.rs
expression: codegen(src)
---
; ModuleID = '<internal>'
source_filename = "<internal>"

define double @main() {
entry:
  %main = alloca double, align 8
  store double 0.000000e+00, double* %main, align 8
  %0 = alloca [4 x double], align 8
  %1 = getelementptr inbounds [4 x double], [4 x double]* %0, i32 0, i32 0
  store double 5.000000e+00, double* %1, align 8
  %2 = getelementptr inbounds [4 x double], [4 x double]* %0, i32 0, i32 1
  store double 1.000000e+00, double* %2, align 8
  %3 = getelementptr inbounds [4 x double], [4 x double]* %0, i32 0, i32 2
  store double 1.500000e+00, double* %3, align 8
  %4 = getelementptr inbounds [4 x double], [4 x double]* %0, i32 0, i32 3
  store double 1.200000e+00, double* %4, align 8
  %5 = bitcast [4 x double]* %0 to double*
  %call = call double @MAX__LREAL(i32 4, double* %5)
  store double %call, double* %main, align 8
  %main_ret = load double, double* %main, align 8
  ret double %main_ret
}

<<<<<<< HEAD
declare double @MAX__LREAL(i32, double*) section "fn-$RUSTY$MAX__LREAL:f64"
; ModuleID = '__init___testproject'
source_filename = "__init___testproject"

define void @__init___testproject() section "fn-$RUSTY$__init___testproject:v" {
entry:
  ret void
}
=======
declare double @MAX__LREAL(i32, double*)
>>>>>>> 3382d267
<|MERGE_RESOLUTION|>--- conflicted
+++ resolved
@@ -25,15 +25,11 @@
   ret double %main_ret
 }
 
-<<<<<<< HEAD
-declare double @MAX__LREAL(i32, double*) section "fn-$RUSTY$MAX__LREAL:f64"
+declare double @MAX__LREAL(i32, double*)
 ; ModuleID = '__init___testproject'
 source_filename = "__init___testproject"
 
-define void @__init___testproject() section "fn-$RUSTY$__init___testproject:v" {
+define void @__init___testproject() {
 entry:
   ret void
-}
-=======
-declare double @MAX__LREAL(i32, double*)
->>>>>>> 3382d267
+}