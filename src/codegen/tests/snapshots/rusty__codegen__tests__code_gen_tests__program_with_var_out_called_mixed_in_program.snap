---
source: src/codegen/tests/code_gen_tests.rs
assertion_line: 1877
expression: result
---
; ModuleID = 'main'
source_filename = "main"

<<<<<<< HEAD
%foo = type { i32, i8* }
%prg = type { i8 }
=======
%foo_interface = type { i32, i8 }
%prg_interface = type { i8 }
>>>>>>> 80bd8158

@foo_instance = global %foo zeroinitializer
@prg_instance = global %prg zeroinitializer

define void @foo(%foo* %0) {
entry:
  %bar = getelementptr inbounds %foo, %foo* %0, i32 0, i32 0
  %buz = getelementptr inbounds %foo, %foo* %0, i32 0, i32 1
  ret void
}

define void @prg(%prg* %0) {
entry:
<<<<<<< HEAD
  %baz = getelementptr inbounds %prg, %prg* %0, i32 0, i32 0
  store i8* %baz, i8** getelementptr inbounds (%foo, %foo* @foo_instance, i32 0, i32 1), align 8
  store i32 2, i32* getelementptr inbounds (%foo, %foo* @foo_instance, i32 0, i32 0), align 4
  call void @foo(%foo* @foo_instance)
=======
  %baz = getelementptr inbounds %prg_interface, %prg_interface* %0, i32 0, i32 0
  store i32 2, i32* getelementptr inbounds (%foo_interface, %foo_interface* @foo_instance, i32 0, i32 0), align 4
  call void @foo(%foo_interface* @foo_instance)
  %1 = load i8, i8* getelementptr inbounds (%foo_interface, %foo_interface* @foo_instance, i32 0, i32 1), align 1
  store i8 %1, i8* %baz, align 1
>>>>>>> 80bd8158
  ret void
}
<|MERGE_RESOLUTION|>--- conflicted
+++ resolved
@@ -1,18 +1,12 @@
 ---
 source: src/codegen/tests/code_gen_tests.rs
-assertion_line: 1877
 expression: result
 ---
 ; ModuleID = 'main'
 source_filename = "main"
 
-<<<<<<< HEAD
-%foo = type { i32, i8* }
+%foo = type { i32, i8 }
 %prg = type { i8 }
-=======
-%foo_interface = type { i32, i8 }
-%prg_interface = type { i8 }
->>>>>>> 80bd8158
 
 @foo_instance = global %foo zeroinitializer
 @prg_instance = global %prg zeroinitializer
@@ -26,17 +20,10 @@
 
 define void @prg(%prg* %0) {
 entry:
-<<<<<<< HEAD
   %baz = getelementptr inbounds %prg, %prg* %0, i32 0, i32 0
-  store i8* %baz, i8** getelementptr inbounds (%foo, %foo* @foo_instance, i32 0, i32 1), align 8
   store i32 2, i32* getelementptr inbounds (%foo, %foo* @foo_instance, i32 0, i32 0), align 4
   call void @foo(%foo* @foo_instance)
-=======
-  %baz = getelementptr inbounds %prg_interface, %prg_interface* %0, i32 0, i32 0
-  store i32 2, i32* getelementptr inbounds (%foo_interface, %foo_interface* @foo_instance, i32 0, i32 0), align 4
-  call void @foo(%foo_interface* @foo_instance)
-  %1 = load i8, i8* getelementptr inbounds (%foo_interface, %foo_interface* @foo_instance, i32 0, i32 1), align 1
+  %1 = load i8, i8* getelementptr inbounds (%foo, %foo* @foo_instance, i32 0, i32 1), align 1
   store i8 %1, i8* %baz, align 1
->>>>>>> 80bd8158
   ret void
 }
