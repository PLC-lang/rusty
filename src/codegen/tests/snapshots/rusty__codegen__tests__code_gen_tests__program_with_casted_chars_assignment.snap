---
source: src/codegen/tests/code_gen_tests.rs
expression: result
snapshot_kind: text
---
; ModuleID = '<internal>'
source_filename = "<internal>"

%mainPROG = type { i8, i16 }

@mainPROG_instance = global %mainPROG zeroinitializer
@utf08_literal_0 = private unnamed_addr constant [2 x i8] c"B\00"
@utf16_literal_0 = private unnamed_addr constant [2 x i16] [i16 65, i16 0]

define void @mainPROG(%mainPROG* %0) {
entry:
  %x = getelementptr inbounds %mainPROG, %mainPROG* %0, i32 0, i32 0
  %y = getelementptr inbounds %mainPROG, %mainPROG* %0, i32 0, i32 1
  store i8 65, i8* %x, align 1
  store i16 66, i16* %y, align 2
  ret void
<<<<<<< HEAD
}
; ModuleID = '__initializers'
source_filename = "__initializers"

%mainPROG = type { i8, i16 }

@mainPROG_instance = external global %mainPROG

define void @__init_mainprog(%mainPROG* %0) {
entry:
  %self = alloca %mainPROG*, align 8
  store %mainPROG* %0, %mainPROG** %self, align 8
  ret void
}

declare void @mainPROG(%mainPROG*)

define void @__user_init_mainPROG(%mainPROG* %0) {
entry:
  %self = alloca %mainPROG*, align 8
  store %mainPROG* %0, %mainPROG** %self, align 8
  ret void
}
; ModuleID = '__init___testproject'
source_filename = "__init___testproject"

%mainPROG = type { i8, i16 }

@mainPROG_instance = external global %mainPROG
@llvm.global_ctors = appending global [1 x { i32, void ()*, i8* }] [{ i32, void ()*, i8* } { i32 0, void ()* @__init___testproject, i8* null }]

define void @__init___testproject() {
entry:
  call void @__init_mainprog(%mainPROG* @mainPROG_instance)
  call void @__user_init_mainPROG(%mainPROG* @mainPROG_instance)
  ret void
}

declare void @__init_mainprog(%mainPROG*)

declare void @mainPROG(%mainPROG*)

declare void @__user_init_mainPROG(%mainPROG*)
=======
}
>>>>>>> 1e543cdf
<|MERGE_RESOLUTION|>--- conflicted
+++ resolved
@@ -19,50 +19,4 @@
   store i8 65, i8* %x, align 1
   store i16 66, i16* %y, align 2
   ret void
-<<<<<<< HEAD
-}
-; ModuleID = '__initializers'
-source_filename = "__initializers"
-
-%mainPROG = type { i8, i16 }
-
-@mainPROG_instance = external global %mainPROG
-
-define void @__init_mainprog(%mainPROG* %0) {
-entry:
-  %self = alloca %mainPROG*, align 8
-  store %mainPROG* %0, %mainPROG** %self, align 8
-  ret void
-}
-
-declare void @mainPROG(%mainPROG*)
-
-define void @__user_init_mainPROG(%mainPROG* %0) {
-entry:
-  %self = alloca %mainPROG*, align 8
-  store %mainPROG* %0, %mainPROG** %self, align 8
-  ret void
-}
-; ModuleID = '__init___testproject'
-source_filename = "__init___testproject"
-
-%mainPROG = type { i8, i16 }
-
-@mainPROG_instance = external global %mainPROG
-@llvm.global_ctors = appending global [1 x { i32, void ()*, i8* }] [{ i32, void ()*, i8* } { i32 0, void ()* @__init___testproject, i8* null }]
-
-define void @__init___testproject() {
-entry:
-  call void @__init_mainprog(%mainPROG* @mainPROG_instance)
-  call void @__user_init_mainPROG(%mainPROG* @mainPROG_instance)
-  ret void
-}
-
-declare void @__init_mainprog(%mainPROG*)
-
-declare void @mainPROG(%mainPROG*)
-
-declare void @__user_init_mainPROG(%mainPROG*)
-=======
-}
->>>>>>> 1e543cdf
+}