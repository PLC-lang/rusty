---
source: src/codegen/tests/code_gen_tests.rs
expression: result
snapshot_kind: text
---
; ModuleID = '<internal>'
source_filename = "<internal>"

%foo2 = type { i32*, i32 }
%foo = type { i32* }
%prg = type { i32 }

@foo2_instance = global %foo2 zeroinitializer
@foo_instance = global %foo zeroinitializer
@prg_instance = global %prg zeroinitializer

define void @foo2(%foo2* %0) {
entry:
  %inout = getelementptr inbounds %foo2, %foo2* %0, i32 0, i32 0
  %in = getelementptr inbounds %foo2, %foo2* %0, i32 0, i32 1
  ret void
}

define void @foo(%foo* %0) {
entry:
  %inout = getelementptr inbounds %foo, %foo* %0, i32 0, i32 0
  %deref = load i32*, i32** %inout, align 8
  store i32* %deref, i32** getelementptr inbounds (%foo2, %foo2* @foo2_instance, i32 0, i32 0), align 8
  %deref1 = load i32*, i32** %inout, align 8
  %load_inout = load i32, i32* %deref1, align 4
  store i32 %load_inout, i32* getelementptr inbounds (%foo2, %foo2* @foo2_instance, i32 0, i32 1), align 4
  call void @foo2(%foo2* @foo2_instance)
  ret void
}

define void @prg(%prg* %0) {
entry:
  %baz = getelementptr inbounds %prg, %prg* %0, i32 0, i32 0
  store i32* %baz, i32** getelementptr inbounds (%foo, %foo* @foo_instance, i32 0, i32 0), align 8
  call void @foo(%foo* @foo_instance)
  ret void
<<<<<<< HEAD
}
; ModuleID = '__initializers'
source_filename = "__initializers"

%foo = type { i32* }
%foo2 = type { i32*, i32 }
%prg = type { i32 }

@foo_instance = external global %foo
@foo2_instance = external global %foo2
@prg_instance = external global %prg

define void @__init_foo(%foo* %0) {
entry:
  %self = alloca %foo*, align 8
  store %foo* %0, %foo** %self, align 8
  ret void
}

declare void @foo(%foo*)

define void @__init_foo2(%foo2* %0) {
entry:
  %self = alloca %foo2*, align 8
  store %foo2* %0, %foo2** %self, align 8
  ret void
}

declare void @foo2(%foo2*)

define void @__init_prg(%prg* %0) {
entry:
  %self = alloca %prg*, align 8
  store %prg* %0, %prg** %self, align 8
  ret void
}

declare void @prg(%prg*)

define void @__user_init_prg(%prg* %0) {
entry:
  %self = alloca %prg*, align 8
  store %prg* %0, %prg** %self, align 8
  ret void
}

define void @__user_init_foo2(%foo2* %0) {
entry:
  %self = alloca %foo2*, align 8
  store %foo2* %0, %foo2** %self, align 8
  ret void
}

define void @__user_init_foo(%foo* %0) {
entry:
  %self = alloca %foo*, align 8
  store %foo* %0, %foo** %self, align 8
  ret void
}
; ModuleID = '__init___testproject'
source_filename = "__init___testproject"

%foo = type { i32* }
%foo2 = type { i32*, i32 }
%prg = type { i32 }

@foo_instance = external global %foo
@foo2_instance = external global %foo2
@prg_instance = external global %prg
@llvm.global_ctors = appending global [1 x { i32, void ()*, i8* }] [{ i32, void ()*, i8* } { i32 0, void ()* @__init___testproject, i8* null }]

define void @__init___testproject() {
entry:
  call void @__init_foo(%foo* @foo_instance)
  call void @__init_foo2(%foo2* @foo2_instance)
  call void @__init_prg(%prg* @prg_instance)
  call void @__user_init_foo(%foo* @foo_instance)
  call void @__user_init_foo2(%foo2* @foo2_instance)
  call void @__user_init_prg(%prg* @prg_instance)
  ret void
}

declare void @__init_foo(%foo*)

declare void @foo(%foo*)

declare void @__init_foo2(%foo2*)

declare void @foo2(%foo2*)

declare void @__init_prg(%prg*)

declare void @prg(%prg*)

declare void @__user_init_foo(%foo*)

declare void @__user_init_foo2(%foo2*)

declare void @__user_init_prg(%prg*)
=======
}
>>>>>>> 1e543cdf
<|MERGE_RESOLUTION|>--- conflicted
+++ resolved
@@ -39,106 +39,4 @@
   store i32* %baz, i32** getelementptr inbounds (%foo, %foo* @foo_instance, i32 0, i32 0), align 8
   call void @foo(%foo* @foo_instance)
   ret void
-<<<<<<< HEAD
-}
-; ModuleID = '__initializers'
-source_filename = "__initializers"
-
-%foo = type { i32* }
-%foo2 = type { i32*, i32 }
-%prg = type { i32 }
-
-@foo_instance = external global %foo
-@foo2_instance = external global %foo2
-@prg_instance = external global %prg
-
-define void @__init_foo(%foo* %0) {
-entry:
-  %self = alloca %foo*, align 8
-  store %foo* %0, %foo** %self, align 8
-  ret void
-}
-
-declare void @foo(%foo*)
-
-define void @__init_foo2(%foo2* %0) {
-entry:
-  %self = alloca %foo2*, align 8
-  store %foo2* %0, %foo2** %self, align 8
-  ret void
-}
-
-declare void @foo2(%foo2*)
-
-define void @__init_prg(%prg* %0) {
-entry:
-  %self = alloca %prg*, align 8
-  store %prg* %0, %prg** %self, align 8
-  ret void
-}
-
-declare void @prg(%prg*)
-
-define void @__user_init_prg(%prg* %0) {
-entry:
-  %self = alloca %prg*, align 8
-  store %prg* %0, %prg** %self, align 8
-  ret void
-}
-
-define void @__user_init_foo2(%foo2* %0) {
-entry:
-  %self = alloca %foo2*, align 8
-  store %foo2* %0, %foo2** %self, align 8
-  ret void
-}
-
-define void @__user_init_foo(%foo* %0) {
-entry:
-  %self = alloca %foo*, align 8
-  store %foo* %0, %foo** %self, align 8
-  ret void
-}
-; ModuleID = '__init___testproject'
-source_filename = "__init___testproject"
-
-%foo = type { i32* }
-%foo2 = type { i32*, i32 }
-%prg = type { i32 }
-
-@foo_instance = external global %foo
-@foo2_instance = external global %foo2
-@prg_instance = external global %prg
-@llvm.global_ctors = appending global [1 x { i32, void ()*, i8* }] [{ i32, void ()*, i8* } { i32 0, void ()* @__init___testproject, i8* null }]
-
-define void @__init___testproject() {
-entry:
-  call void @__init_foo(%foo* @foo_instance)
-  call void @__init_foo2(%foo2* @foo2_instance)
-  call void @__init_prg(%prg* @prg_instance)
-  call void @__user_init_foo(%foo* @foo_instance)
-  call void @__user_init_foo2(%foo2* @foo2_instance)
-  call void @__user_init_prg(%prg* @prg_instance)
-  ret void
-}
-
-declare void @__init_foo(%foo*)
-
-declare void @foo(%foo*)
-
-declare void @__init_foo2(%foo2*)
-
-declare void @foo2(%foo2*)
-
-declare void @__init_prg(%prg*)
-
-declare void @prg(%prg*)
-
-declare void @__user_init_foo(%foo*)
-
-declare void @__user_init_foo2(%foo2*)
-
-declare void @__user_init_prg(%prg*)
-=======
-}
->>>>>>> 1e543cdf
+}