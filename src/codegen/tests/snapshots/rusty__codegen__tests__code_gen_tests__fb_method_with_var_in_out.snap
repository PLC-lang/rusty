---
source: src/codegen/tests/code_gen_tests.rs
expression: prg
snapshot_kind: text
---
; ModuleID = '<internal>'
source_filename = "<internal>"

%MyClass = type { i16, i16 }
%prg = type { %MyClass, i16 }

@__MyClass__init = unnamed_addr constant %MyClass zeroinitializer
@prg_instance = global %prg zeroinitializer

define void @MyClass(%MyClass* %0) {
entry:
  %x = getelementptr inbounds %MyClass, %MyClass* %0, i32 0, i32 0
  %y = getelementptr inbounds %MyClass, %MyClass* %0, i32 0, i32 1
  ret void
}

define void @MyClass.testMethod(%MyClass* %0, i16* %1) {
entry:
  %x = getelementptr inbounds %MyClass, %MyClass* %0, i32 0, i32 0
  %y = getelementptr inbounds %MyClass, %MyClass* %0, i32 0, i32 1
  %myMethodArg = alloca i16*, align 8
  store i16* %1, i16** %myMethodArg, align 8
  %deref = load i16*, i16** %myMethodArg, align 8
  %load_x = load i16, i16* %x, align 2
  store i16 %load_x, i16* %deref, align 2
  ret void
}

define void @prg(%prg* %0) {
entry:
  %cl = getelementptr inbounds %prg, %prg* %0, i32 0, i32 0
  %x = getelementptr inbounds %prg, %prg* %0, i32 0, i32 1
  call void @MyClass.testMethod(%MyClass* %cl, i16* %x)
  ret void
<<<<<<< HEAD
}
; ModuleID = '__initializers'
source_filename = "__initializers"

%MyClass = type { i16, i16 }
%prg = type { %MyClass, i16 }

@__MyClass__init = external global %MyClass
@prg_instance = external global %prg

define void @__init_myclass(%MyClass* %0) {
entry:
  %self = alloca %MyClass*, align 8
  store %MyClass* %0, %MyClass** %self, align 8
  ret void
}

declare void @MyClass(%MyClass*)

define void @__init_prg(%prg* %0) {
entry:
  %self = alloca %prg*, align 8
  store %prg* %0, %prg** %self, align 8
  %deref = load %prg*, %prg** %self, align 8
  %cl = getelementptr inbounds %prg, %prg* %deref, i32 0, i32 0
  call void @__init_myclass(%MyClass* %cl)
  ret void
}

declare void @prg(%prg*)

define void @__user_init_MyClass(%MyClass* %0) {
entry:
  %self = alloca %MyClass*, align 8
  store %MyClass* %0, %MyClass** %self, align 8
  ret void
}

define void @__user_init_prg(%prg* %0) {
entry:
  %self = alloca %prg*, align 8
  store %prg* %0, %prg** %self, align 8
  %deref = load %prg*, %prg** %self, align 8
  %cl = getelementptr inbounds %prg, %prg* %deref, i32 0, i32 0
  call void @__user_init_MyClass(%MyClass* %cl)
  ret void
}
; ModuleID = '__init___testproject'
source_filename = "__init___testproject"

%prg = type { %MyClass, i16 }
%MyClass = type { i16, i16 }

@prg_instance = external global %prg
@__MyClass__init = external global %MyClass
@llvm.global_ctors = appending global [1 x { i32, void ()*, i8* }] [{ i32, void ()*, i8* } { i32 0, void ()* @__init___testproject, i8* null }]

define void @__init___testproject() {
entry:
  call void @__init_prg(%prg* @prg_instance)
  call void @__user_init_prg(%prg* @prg_instance)
  ret void
}

declare void @__init_prg(%prg*)

declare void @prg(%prg*)

declare void @MyClass(%MyClass*)

declare void @__user_init_prg(%prg*)
=======
}
>>>>>>> 1e543cdf
<|MERGE_RESOLUTION|>--- conflicted
+++ resolved
@@ -37,78 +37,4 @@
   %x = getelementptr inbounds %prg, %prg* %0, i32 0, i32 1
   call void @MyClass.testMethod(%MyClass* %cl, i16* %x)
   ret void
-<<<<<<< HEAD
-}
-; ModuleID = '__initializers'
-source_filename = "__initializers"
-
-%MyClass = type { i16, i16 }
-%prg = type { %MyClass, i16 }
-
-@__MyClass__init = external global %MyClass
-@prg_instance = external global %prg
-
-define void @__init_myclass(%MyClass* %0) {
-entry:
-  %self = alloca %MyClass*, align 8
-  store %MyClass* %0, %MyClass** %self, align 8
-  ret void
-}
-
-declare void @MyClass(%MyClass*)
-
-define void @__init_prg(%prg* %0) {
-entry:
-  %self = alloca %prg*, align 8
-  store %prg* %0, %prg** %self, align 8
-  %deref = load %prg*, %prg** %self, align 8
-  %cl = getelementptr inbounds %prg, %prg* %deref, i32 0, i32 0
-  call void @__init_myclass(%MyClass* %cl)
-  ret void
-}
-
-declare void @prg(%prg*)
-
-define void @__user_init_MyClass(%MyClass* %0) {
-entry:
-  %self = alloca %MyClass*, align 8
-  store %MyClass* %0, %MyClass** %self, align 8
-  ret void
-}
-
-define void @__user_init_prg(%prg* %0) {
-entry:
-  %self = alloca %prg*, align 8
-  store %prg* %0, %prg** %self, align 8
-  %deref = load %prg*, %prg** %self, align 8
-  %cl = getelementptr inbounds %prg, %prg* %deref, i32 0, i32 0
-  call void @__user_init_MyClass(%MyClass* %cl)
-  ret void
-}
-; ModuleID = '__init___testproject'
-source_filename = "__init___testproject"
-
-%prg = type { %MyClass, i16 }
-%MyClass = type { i16, i16 }
-
-@prg_instance = external global %prg
-@__MyClass__init = external global %MyClass
-@llvm.global_ctors = appending global [1 x { i32, void ()*, i8* }] [{ i32, void ()*, i8* } { i32 0, void ()* @__init___testproject, i8* null }]
-
-define void @__init___testproject() {
-entry:
-  call void @__init_prg(%prg* @prg_instance)
-  call void @__user_init_prg(%prg* @prg_instance)
-  ret void
-}
-
-declare void @__init_prg(%prg*)
-
-declare void @prg(%prg*)
-
-declare void @MyClass(%MyClass*)
-
-declare void @__user_init_prg(%prg*)
-=======
-}
->>>>>>> 1e543cdf
+}