--- conflicted
+++ resolved
@@ -24,68 +24,4 @@
 ; Function Attrs: argmemonly nofree nounwind willreturn
 declare void @llvm.memcpy.p0i8.p0i8.i64(i8* noalias nocapture writeonly, i8* noalias nocapture readonly, i64, i1 immarg) #0
 
-<<<<<<< HEAD
-attributes #0 = { argmemonly nofree nounwind willreturn }
-; ModuleID = '__initializers'
-source_filename = "__initializers"
-
-%Point = type { i16, i16 }
-%main = type { %Point }
-
-@__Point__init = external global %Point
-@main_instance = external global %main
-
-define void @__init_point(%Point* %0) {
-entry:
-  %self = alloca %Point*, align 8
-  store %Point* %0, %Point** %self, align 8
-  ret void
-}
-
-define void @__init_main(%main* %0) {
-entry:
-  %self = alloca %main*, align 8
-  store %main* %0, %main** %self, align 8
-  %deref = load %main*, %main** %self, align 8
-  %strct = getelementptr inbounds %main, %main* %deref, i32 0, i32 0
-  call void @__init_point(%Point* %strct)
-  ret void
-}
-
-declare void @main(%main*)
-
-define void @__user_init_main(%main* %0) {
-entry:
-  %self = alloca %main*, align 8
-  store %main* %0, %main** %self, align 8
-  ret void
-}
-; ModuleID = '__init___testproject'
-source_filename = "__init___testproject"
-
-%main = type { %Point }
-%Point = type { i16, i16 }
-
-@main_instance = external global %main
-@__Point__init = external global %Point
-@const_strct = external global %Point
-@llvm.global_ctors = appending global [1 x { i32, void ()*, i8* }] [{ i32, void ()*, i8* } { i32 0, void ()* @__init___testproject, i8* null }]
-
-define void @__init___testproject() {
-entry:
-  call void @__init_main(%main* @main_instance)
-  call void @__init_point(%Point* @const_strct)
-  call void @__user_init_main(%main* @main_instance)
-  ret void
-}
-
-declare void @__init_main(%main*)
-
-declare void @main(%main*)
-
-declare void @__init_point(%Point*)
-
-declare void @__user_init_main(%main*)
-=======
-attributes #0 = { argmemonly nofree nounwind willreturn }
->>>>>>> 1e543cdf
+attributes #0 = { argmemonly nofree nounwind willreturn }