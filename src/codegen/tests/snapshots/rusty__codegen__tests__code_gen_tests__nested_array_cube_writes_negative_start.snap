--- conflicted
+++ resolved
@@ -42,50 +42,4 @@
   %tmpVar11 = mul i32 %tmpVar9, %9
   store i32 %tmpVar11, i32* %tmpVar6, align 4
   ret void
-<<<<<<< HEAD
-}
-; ModuleID = '__initializers'
-source_filename = "__initializers"
-
-%main = type { i16, i16, i16, [125 x i32] }
-
-@main_instance = external global %main
-
-define void @__init_main(%main* %0) {
-entry:
-  %self = alloca %main*, align 8
-  store %main* %0, %main** %self, align 8
-  ret void
-}
-
-declare void @main(%main*)
-
-define void @__user_init_main(%main* %0) {
-entry:
-  %self = alloca %main*, align 8
-  store %main* %0, %main** %self, align 8
-  ret void
-}
-; ModuleID = '__init___testproject'
-source_filename = "__init___testproject"
-
-%main = type { i16, i16, i16, [125 x i32] }
-
-@main_instance = external global %main
-@llvm.global_ctors = appending global [1 x { i32, void ()*, i8* }] [{ i32, void ()*, i8* } { i32 0, void ()* @__init___testproject, i8* null }]
-
-define void @__init___testproject() {
-entry:
-  call void @__init_main(%main* @main_instance)
-  call void @__user_init_main(%main* @main_instance)
-  ret void
-}
-
-declare void @__init_main(%main*)
-
-declare void @main(%main*)
-
-declare void @__user_init_main(%main*)
-=======
-}
->>>>>>> 1e543cdf
+}