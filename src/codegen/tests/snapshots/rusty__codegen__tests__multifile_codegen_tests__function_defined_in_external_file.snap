--- conflicted
+++ resolved
@@ -26,12 +26,9 @@
 
 define void @fb(%fb* %0) {
 entry:
-<<<<<<< HEAD
   %__vtable = getelementptr inbounds %fb, %fb* %0, i32 0, i32 0
-=======
   %this = alloca %fb*, align 8
   store %fb* %0, %fb** %this, align 8
->>>>>>> 075f4045
   ret void
 }
 
