---
source: src/codegen/tests/code_gen_tests.rs
expression: result
snapshot_kind: text
---
; ModuleID = '<internal>'
source_filename = "<internal>"

%prg = type { i16 }

@prg_instance = global %prg zeroinitializer

define void @prg(%prg* %0) {
entry:
  %x = getelementptr inbounds %prg, %prg* %0, i32 0, i32 0
  store i16 3, i16* %x, align 2
  br i1 true, label %predicate_sle, label %predicate_sge

predicate_sle:                                    ; preds = %increment, %entry
  %1 = load i16, i16* %x, align 2
  %2 = sext i16 %1 to i32
  %condition = icmp sle i32 %2, 10
  br i1 %condition, label %loop, label %continue

predicate_sge:                                    ; preds = %increment, %entry
  %3 = load i16, i16* %x, align 2
  %4 = sext i16 %3 to i32
  %condition1 = icmp sge i32 %4, 10
  br i1 %condition1, label %loop, label %continue

loop:                                             ; preds = %predicate_sge, %predicate_sle
  %load_x = load i16, i16* %x, align 2
  br label %increment

increment:                                        ; preds = %loop
  %5 = load i16, i16* %x, align 2
  %6 = sext i16 %5 to i32
  %next = add i32 1, %6
  %7 = trunc i32 %next to i16
  store i16 %7, i16* %x, align 2
  br i1 true, label %predicate_sle, label %predicate_sge

continue:                                         ; preds = %predicate_sge, %predicate_sle
  ret void
<<<<<<< HEAD
}
; ModuleID = '__initializers'
source_filename = "__initializers"

%prg = type { i16 }

@prg_instance = external global %prg

define void @__init_prg(%prg* %0) {
entry:
  %self = alloca %prg*, align 8
  store %prg* %0, %prg** %self, align 8
  ret void
}

declare void @prg(%prg*)

define void @__user_init_prg(%prg* %0) {
entry:
  %self = alloca %prg*, align 8
  store %prg* %0, %prg** %self, align 8
  ret void
}
; ModuleID = '__init___testproject'
source_filename = "__init___testproject"

%prg = type { i16 }

@prg_instance = external global %prg
@llvm.global_ctors = appending global [1 x { i32, void ()*, i8* }] [{ i32, void ()*, i8* } { i32 0, void ()* @__init___testproject, i8* null }]

define void @__init___testproject() {
entry:
  call void @__init_prg(%prg* @prg_instance)
  call void @__user_init_prg(%prg* @prg_instance)
  ret void
}

declare void @__init_prg(%prg*)

declare void @prg(%prg*)

declare void @__user_init_prg(%prg*)
=======
}
>>>>>>> 1e543cdf
<|MERGE_RESOLUTION|>--- conflicted
+++ resolved
@@ -42,50 +42,4 @@
 
 continue:                                         ; preds = %predicate_sge, %predicate_sle
   ret void
-<<<<<<< HEAD
-}
-; ModuleID = '__initializers'
-source_filename = "__initializers"
-
-%prg = type { i16 }
-
-@prg_instance = external global %prg
-
-define void @__init_prg(%prg* %0) {
-entry:
-  %self = alloca %prg*, align 8
-  store %prg* %0, %prg** %self, align 8
-  ret void
-}
-
-declare void @prg(%prg*)
-
-define void @__user_init_prg(%prg* %0) {
-entry:
-  %self = alloca %prg*, align 8
-  store %prg* %0, %prg** %self, align 8
-  ret void
-}
-; ModuleID = '__init___testproject'
-source_filename = "__init___testproject"
-
-%prg = type { i16 }
-
-@prg_instance = external global %prg
-@llvm.global_ctors = appending global [1 x { i32, void ()*, i8* }] [{ i32, void ()*, i8* } { i32 0, void ()* @__init___testproject, i8* null }]
-
-define void @__init___testproject() {
-entry:
-  call void @__init_prg(%prg* @prg_instance)
-  call void @__user_init_prg(%prg* @prg_instance)
-  ret void
-}
-
-declare void @__init_prg(%prg*)
-
-declare void @prg(%prg*)
-
-declare void @__user_init_prg(%prg*)
-=======
-}
->>>>>>> 1e543cdf
+}