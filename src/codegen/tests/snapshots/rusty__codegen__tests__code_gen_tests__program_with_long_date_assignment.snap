---
source: src/codegen/tests/code_gen_tests.rs
expression: result
---
; ModuleID = 'main'
source_filename = "main"

%prg = type { i64, i64, i64, i64 }

@prg_instance = global %prg zeroinitializer

define void @prg(%prg* %0) {
entry:
<<<<<<< HEAD
  %w = getelementptr inbounds %prg, %prg* %0, i32 0, i32 0
  %x = getelementptr inbounds %prg, %prg* %0, i32 0, i32 1
  %y = getelementptr inbounds %prg, %prg* %0, i32 0, i32 2
  %z = getelementptr inbounds %prg, %prg* %0, i32 0, i32 3
  store i64 100012000000, i64* %w, align 4
  store i64 100012000000, i64* %w, align 4
=======
  %w = getelementptr inbounds %prg_interface, %prg_interface* %0, i32 0, i32 0
  %x = getelementptr inbounds %prg_interface, %prg_interface* %0, i32 0, i32 1
  %y = getelementptr inbounds %prg_interface, %prg_interface* %0, i32 0, i32 2
  %z = getelementptr inbounds %prg_interface, %prg_interface* %0, i32 0, i32 3
  store i64 100012006003, i64* %w, align 4
  store i64 100012006003, i64* %w, align 4
>>>>>>> ae74f48c
  store i64 465436800000000000, i64* %x, align 4
  store i64 0, i64* %x, align 4
  store i64 465509714000000000, i64* %y, align 4
  store i64 58804123456789, i64* %y, align 4
  store i64 56190999999999, i64* %z, align 4
  store i64 56190123456000, i64* %z, align 4
  ret void
}
<|MERGE_RESOLUTION|>--- conflicted
+++ resolved
@@ -11,21 +11,12 @@
 
 define void @prg(%prg* %0) {
 entry:
-<<<<<<< HEAD
   %w = getelementptr inbounds %prg, %prg* %0, i32 0, i32 0
   %x = getelementptr inbounds %prg, %prg* %0, i32 0, i32 1
   %y = getelementptr inbounds %prg, %prg* %0, i32 0, i32 2
   %z = getelementptr inbounds %prg, %prg* %0, i32 0, i32 3
-  store i64 100012000000, i64* %w, align 4
-  store i64 100012000000, i64* %w, align 4
-=======
-  %w = getelementptr inbounds %prg_interface, %prg_interface* %0, i32 0, i32 0
-  %x = getelementptr inbounds %prg_interface, %prg_interface* %0, i32 0, i32 1
-  %y = getelementptr inbounds %prg_interface, %prg_interface* %0, i32 0, i32 2
-  %z = getelementptr inbounds %prg_interface, %prg_interface* %0, i32 0, i32 3
   store i64 100012006003, i64* %w, align 4
   store i64 100012006003, i64* %w, align 4
->>>>>>> ae74f48c
   store i64 465436800000000000, i64* %x, align 4
   store i64 0, i64* %x, align 4
   store i64 465509714000000000, i64* %y, align 4
