// Copyright (c) 2020 Ghaith Hachem and Mathias Rieder
use crate::test_utils::tests::codegen;
use plc_util::filtered_assert_snapshot;

#[test]
fn bitaccess_assignment() {
    let prog = codegen(
        "
    FUNCTION main : INT
    VAR
        a : BYTE;
        b : INT := 1;
    END_VAR
    a.1 := TRUE;
    a.%X2 := FALSE;
    a.%Xb := FALSE;
    END_FUNCTION",
    );

    filtered_assert_snapshot!(prog);
}

#[test]
fn byteaccess_assignment() {
    let prog = codegen(
        "
    FUNCTION main : INT
    VAR
        b : WORD := 0;
    END_VAR
    b.%B0 := 2;
    END_FUNCTION",
    );

    filtered_assert_snapshot!(prog);
}

#[test]
fn wordaccess_assignment() {
    let prog = codegen(
        "
    FUNCTION main : INT
    VAR
        c : DWORD := 0;
    END_VAR
    c.%W0 := 256;
    END_FUNCTION",
    );

    filtered_assert_snapshot!(prog);
}

#[test]
fn dwordaccess_assignment() {
    let prog = codegen(
        "
    FUNCTION main : INT
    VAR
        d : LWORD := 0;
    END_VAR
    d.%D0 := 16#AB_CD_EF;
    END_FUNCTION",
    );

    filtered_assert_snapshot!(prog);
}

#[test]
fn lwordaccess_assignment() {
    let prog = codegen(
        "
    FUNCTION main : INT
    VAR
        d : LWORD := 0;
    END_VAR
    d.%L1 := 16#AB_CD_EF;
    END_FUNCTION",
    );

    filtered_assert_snapshot!(prog);
}

#[test]
fn chained_bit_assignment() {
    let prog = codegen(
        "
    FUNCTION main : INT
    VAR
        d : LWORD := 0;
    END_VAR
    d.%D1.%X1 := TRUE;
    END_FUNCTION",
    );

    filtered_assert_snapshot!(prog);
}

#[test]
fn qualified_reference_assignment() {
    let prog = codegen(
        "
        TYPE myStruct : STRUCT x : BYTE := 1; END_STRUCT END_TYPE

        FUNCTION main : INT
        VAR
            str : myStruct;
        END_VAR
        str.x.%X0 := FALSE;
        str.x.%X1 := TRUE;
        END_FUNCTION

        ",
    );
    filtered_assert_snapshot!(prog);
}

#[test]
fn direct_acess_in_output_assignment_implicit_explicit_and_mixed() {
    let ir = codegen(
        r"
        FUNCTION_BLOCK FOO
            VAR_INPUT
                X : BOOL;
            END_VAR
            VAR_OUTPUT
                Y : BOOL;
            END_VAR
        END_FUNCTION_BLOCK

        FUNCTION main : DINT
            VAR
                error_bits : BYTE;
                f : FOO;
            END_VAR

            f(X := error_bits.0, Y => error_bits.0);
            f(Y => error_bits.0, x := error_bits.0);
            f(error_bits.0, error_bits.0);
            f(X := error_bits.0, Y =>);
        END_FUNCTION
        ",
    );

<<<<<<< HEAD
    assert_snapshot!(ir, @r#"
=======
    filtered_assert_snapshot!(ir, @r#"
>>>>>>> 075f4045
    ; ModuleID = '<internal>'
    source_filename = "<internal>"
    target datalayout = "[filtered]"
    target triple = "[filtered]"

    %FOO = type { i32*, i8, i8 }

    @__FOO__init = unnamed_addr constant %FOO zeroinitializer

    define void @FOO(%FOO* %0) {
    entry:
<<<<<<< HEAD
      %__vtable = getelementptr inbounds %FOO, %FOO* %0, i32 0, i32 0
      %X = getelementptr inbounds %FOO, %FOO* %0, i32 0, i32 1
      %Y = getelementptr inbounds %FOO, %FOO* %0, i32 0, i32 2
=======
      %this = alloca %FOO*, align 8
      store %FOO* %0, %FOO** %this, align 8
      %X = getelementptr inbounds %FOO, %FOO* %0, i32 0, i32 0
      %Y = getelementptr inbounds %FOO, %FOO* %0, i32 0, i32 1
>>>>>>> 075f4045
      ret void
    }

    define i32 @main() {
    entry:
      %main = alloca i32, align 4
      %error_bits = alloca i8, align 1
      %f = alloca %FOO, align 8
      store i8 0, i8* %error_bits, align 1
      %0 = bitcast %FOO* %f to i8*
      call void @llvm.memcpy.p0i8.p0i8.i64(i8* align 1 %0, i8* align 1 bitcast (%FOO* @__FOO__init to i8*), i64 ptrtoint (%FOO* getelementptr (%FOO, %FOO* null, i32 1) to i64), i1 false)
      store i32 0, i32* %main, align 4
      %1 = getelementptr inbounds %FOO, %FOO* %f, i32 0, i32 1
      %load_error_bits = load i8, i8* %error_bits, align 1
      %shift = lshr i8 %load_error_bits, 0
      %2 = and i8 %shift, 1
      store i8 %2, i8* %1, align 1
      call void @FOO(%FOO* %f)
      %3 = getelementptr inbounds %FOO, %FOO* %f, i32 0, i32 2
      %4 = load i8, i8* %error_bits, align 1
      %5 = load i8, i8* %3, align 1
      %erase = and i8 %4, -2
      %value = shl i8 %5, 0
      %or = or i8 %erase, %value
      store i8 %or, i8* %error_bits, align 1
      %6 = getelementptr inbounds %FOO, %FOO* %f, i32 0, i32 1
      %load_error_bits1 = load i8, i8* %error_bits, align 1
      %shift2 = lshr i8 %load_error_bits1, 0
      %7 = and i8 %shift2, 1
      store i8 %7, i8* %6, align 1
      call void @FOO(%FOO* %f)
      %8 = getelementptr inbounds %FOO, %FOO* %f, i32 0, i32 2
      %9 = load i8, i8* %error_bits, align 1
      %10 = load i8, i8* %8, align 1
      %erase3 = and i8 %9, -2
      %value4 = shl i8 %10, 0
      %or5 = or i8 %erase3, %value4
      store i8 %or5, i8* %error_bits, align 1
      %11 = getelementptr inbounds %FOO, %FOO* %f, i32 0, i32 1
      %load_error_bits6 = load i8, i8* %error_bits, align 1
      %shift7 = lshr i8 %load_error_bits6, 0
      %12 = and i8 %shift7, 1
      store i8 %12, i8* %11, align 1
      call void @FOO(%FOO* %f)
      %13 = getelementptr inbounds %FOO, %FOO* %f, i32 0, i32 2
      %14 = load i8, i8* %error_bits, align 1
      %15 = load i8, i8* %13, align 1
      %erase8 = and i8 %14, -2
      %value9 = shl i8 %15, 0
      %or10 = or i8 %erase8, %value9
      store i8 %or10, i8* %error_bits, align 1
      %16 = getelementptr inbounds %FOO, %FOO* %f, i32 0, i32 1
      %load_error_bits11 = load i8, i8* %error_bits, align 1
      %shift12 = lshr i8 %load_error_bits11, 0
      %17 = and i8 %shift12, 1
      store i8 %17, i8* %16, align 1
      call void @FOO(%FOO* %f)
      %main_ret = load i32, i32* %main, align 4
      ret i32 %main_ret
    }

    ; Function Attrs: argmemonly nofree nounwind willreturn
    declare void @llvm.memcpy.p0i8.p0i8.i64(i8* noalias nocapture writeonly, i8* noalias nocapture readonly, i64, i1 immarg) #0

    attributes #0 = { argmemonly nofree nounwind willreturn }
    "#);
}

#[test]
fn direct_acess_in_output_assignment_with_simple_expression() {
    let ir = codegen(
        r"
        FUNCTION_BLOCK FOO
            VAR_OUTPUT
                Q : BOOL := TRUE;
            END_VAR
        END_FUNCTION_BLOCK

        FUNCTION main : DINT
            VAR
                error_bits : BYTE := 2#1110_1111;
                f : FOO;
            END_VAR

            f(Q => error_bits.4);
        END_FUNCTION
        ",
    );

    filtered_assert_snapshot!(ir, @r#"
    ; ModuleID = '<internal>'
    source_filename = "<internal>"
    target datalayout = "[filtered]"
    target triple = "[filtered]"

    %FOO = type { i32*, i8 }

    @__FOO__init = unnamed_addr constant %FOO { i32* null, i8 1 }

    define void @FOO(%FOO* %0) {
    entry:
<<<<<<< HEAD
      %__vtable = getelementptr inbounds %FOO, %FOO* %0, i32 0, i32 0
      %Q = getelementptr inbounds %FOO, %FOO* %0, i32 0, i32 1
=======
      %this = alloca %FOO*, align 8
      store %FOO* %0, %FOO** %this, align 8
      %Q = getelementptr inbounds %FOO, %FOO* %0, i32 0, i32 0
>>>>>>> 075f4045
      ret void
    }

    define i32 @main() {
    entry:
      %main = alloca i32, align 4
      %error_bits = alloca i8, align 1
      %f = alloca %FOO, align 8
      store i8 -17, i8* %error_bits, align 1
      %0 = bitcast %FOO* %f to i8*
      call void @llvm.memcpy.p0i8.p0i8.i64(i8* align 1 %0, i8* align 1 bitcast (%FOO* @__FOO__init to i8*), i64 ptrtoint (%FOO* getelementptr (%FOO, %FOO* null, i32 1) to i64), i1 false)
      store i32 0, i32* %main, align 4
      call void @FOO(%FOO* %f)
      %1 = getelementptr inbounds %FOO, %FOO* %f, i32 0, i32 1
      %2 = load i8, i8* %error_bits, align 1
      %3 = load i8, i8* %1, align 1
      %erase = and i8 %2, -17
      %value = shl i8 %3, 4
      %or = or i8 %erase, %value
      store i8 %or, i8* %error_bits, align 1
      %main_ret = load i32, i32* %main, align 4
      ret i32 %main_ret
    }

    ; Function Attrs: argmemonly nofree nounwind willreturn
    declare void @llvm.memcpy.p0i8.p0i8.i64(i8* noalias nocapture writeonly, i8* noalias nocapture readonly, i64, i1 immarg) #0

    attributes #0 = { argmemonly nofree nounwind willreturn }
    "#);
}

#[test]
fn direct_acess_in_output_assignment_with_simple_expression_implicit() {
    let ir = codegen(
        r"
        FUNCTION_BLOCK FOO
            VAR_OUTPUT
                Q : BOOL := TRUE;
            END_VAR
        END_FUNCTION_BLOCK

        FUNCTION main : DINT
            VAR
                error_bits : BYTE := 2#1110_1111;
                f : FOO;
            END_VAR

            f(error_bits.4);
        END_FUNCTION
        ",
    );

<<<<<<< HEAD
    assert_snapshot!(ir, @r#"
=======
    filtered_assert_snapshot!(ir, @r#"
>>>>>>> 075f4045
    ; ModuleID = '<internal>'
    source_filename = "<internal>"
    target datalayout = "[filtered]"
    target triple = "[filtered]"

    %FOO = type { i32*, i8 }

    @__FOO__init = unnamed_addr constant %FOO { i32* null, i8 1 }

    define void @FOO(%FOO* %0) {
    entry:
<<<<<<< HEAD
      %__vtable = getelementptr inbounds %FOO, %FOO* %0, i32 0, i32 0
      %Q = getelementptr inbounds %FOO, %FOO* %0, i32 0, i32 1
=======
      %this = alloca %FOO*, align 8
      store %FOO* %0, %FOO** %this, align 8
      %Q = getelementptr inbounds %FOO, %FOO* %0, i32 0, i32 0
>>>>>>> 075f4045
      ret void
    }

    define i32 @main() {
    entry:
      %main = alloca i32, align 4
      %error_bits = alloca i8, align 1
      %f = alloca %FOO, align 8
      store i8 -17, i8* %error_bits, align 1
      %0 = bitcast %FOO* %f to i8*
      call void @llvm.memcpy.p0i8.p0i8.i64(i8* align 1 %0, i8* align 1 bitcast (%FOO* @__FOO__init to i8*), i64 ptrtoint (%FOO* getelementptr (%FOO, %FOO* null, i32 1) to i64), i1 false)
      store i32 0, i32* %main, align 4
      call void @FOO(%FOO* %f)
      %1 = getelementptr inbounds %FOO, %FOO* %f, i32 0, i32 1
      %2 = load i8, i8* %error_bits, align 1
      %3 = load i8, i8* %1, align 1
      %erase = and i8 %2, -17
      %value = shl i8 %3, 4
      %or = or i8 %erase, %value
      store i8 %or, i8* %error_bits, align 1
      %main_ret = load i32, i32* %main, align 4
      ret i32 %main_ret
    }

    ; Function Attrs: argmemonly nofree nounwind willreturn
    declare void @llvm.memcpy.p0i8.p0i8.i64(i8* noalias nocapture writeonly, i8* noalias nocapture readonly, i64, i1 immarg) #0

    attributes #0 = { argmemonly nofree nounwind willreturn }
    "#);
}

#[test]
fn direct_acess_in_output_assignment_with_complexe_expression() {
    let ir = codegen(
        r"
        TYPE foo_struct : STRUCT
            bar : bar_struct;
        END_STRUCT END_TYPE

        TYPE bar_struct : STRUCT
            baz : LWORD;
        END_STRUCT END_TYPE

        FUNCTION_BLOCK QUUX
            VAR_OUTPUT
                Q : BOOL;
            END_VAR
        END_FUNCTION_BLOCK

        FUNCTION main : DINT
            VAR
                foo : foo_struct;
                f : QUUX;
            END_VAR

            f(Q => foo.bar.baz.%W3);
            f(Q => foo.bar.baz.%W3.%B0.%X2);
        END_FUNCTION
        ",
    );

    filtered_assert_snapshot!(ir, @r#"
    ; ModuleID = '<internal>'
    source_filename = "<internal>"
    target datalayout = "[filtered]"
    target triple = "[filtered]"

    %QUUX = type { i32*, i8 }
    %foo_struct = type { %bar_struct }
    %bar_struct = type { i64 }

    @__QUUX__init = unnamed_addr constant %QUUX zeroinitializer
    @__foo_struct__init = unnamed_addr constant %foo_struct zeroinitializer
    @__bar_struct__init = unnamed_addr constant %bar_struct zeroinitializer

    define void @QUUX(%QUUX* %0) {
    entry:
<<<<<<< HEAD
      %__vtable = getelementptr inbounds %QUUX, %QUUX* %0, i32 0, i32 0
      %Q = getelementptr inbounds %QUUX, %QUUX* %0, i32 0, i32 1
=======
      %this = alloca %QUUX*, align 8
      store %QUUX* %0, %QUUX** %this, align 8
      %Q = getelementptr inbounds %QUUX, %QUUX* %0, i32 0, i32 0
>>>>>>> 075f4045
      ret void
    }

    define i32 @main() {
    entry:
      %main = alloca i32, align 4
      %foo = alloca %foo_struct, align 8
      %f = alloca %QUUX, align 8
      %0 = bitcast %foo_struct* %foo to i8*
      call void @llvm.memcpy.p0i8.p0i8.i64(i8* align 1 %0, i8* align 1 bitcast (%foo_struct* @__foo_struct__init to i8*), i64 ptrtoint (%foo_struct* getelementptr (%foo_struct, %foo_struct* null, i32 1) to i64), i1 false)
      %1 = bitcast %QUUX* %f to i8*
      call void @llvm.memcpy.p0i8.p0i8.i64(i8* align 1 %1, i8* align 1 bitcast (%QUUX* @__QUUX__init to i8*), i64 ptrtoint (%QUUX* getelementptr (%QUUX, %QUUX* null, i32 1) to i64), i1 false)
      store i32 0, i32* %main, align 4
      call void @QUUX(%QUUX* %f)
      %bar = getelementptr inbounds %foo_struct, %foo_struct* %foo, i32 0, i32 0
      %baz = getelementptr inbounds %bar_struct, %bar_struct* %bar, i32 0, i32 0
<<<<<<< HEAD
      %2 = getelementptr inbounds %QUUX, %QUUX* %f, i32 0, i32 1
      %3 = load i64, i64* %baz, align 4
=======
      %2 = getelementptr inbounds %QUUX, %QUUX* %f, i32 0, i32 0
      %3 = load i64, i64* %baz, align 8
>>>>>>> 075f4045
      %4 = load i8, i8* %2, align 1
      %erase = and i64 %3, -281474976710657
      %5 = zext i8 %4 to i64
      %value = shl i64 %5, 48
      %or = or i64 %erase, %value
      store i64 %or, i64* %baz, align 8
      call void @QUUX(%QUUX* %f)
      %bar1 = getelementptr inbounds %foo_struct, %foo_struct* %foo, i32 0, i32 0
      %baz2 = getelementptr inbounds %bar_struct, %bar_struct* %bar1, i32 0, i32 0
<<<<<<< HEAD
      %6 = getelementptr inbounds %QUUX, %QUUX* %f, i32 0, i32 1
      %7 = load i64, i64* %baz2, align 4
=======
      %6 = getelementptr inbounds %QUUX, %QUUX* %f, i32 0, i32 0
      %7 = load i64, i64* %baz2, align 8
>>>>>>> 075f4045
      %8 = load i8, i8* %6, align 1
      %erase3 = and i64 %7, -1125899906842625
      %9 = zext i8 %8 to i64
      %value4 = shl i64 %9, 50
      %or5 = or i64 %erase3, %value4
      store i64 %or5, i64* %baz2, align 8
      %main_ret = load i32, i32* %main, align 4
      ret i32 %main_ret
    }

    ; Function Attrs: argmemonly nofree nounwind willreturn
    declare void @llvm.memcpy.p0i8.p0i8.i64(i8* noalias nocapture writeonly, i8* noalias nocapture readonly, i64, i1 immarg) #0

    attributes #0 = { argmemonly nofree nounwind willreturn }
    "#);
}<|MERGE_RESOLUTION|>--- conflicted
+++ resolved
@@ -141,11 +141,7 @@
         ",
     );
 
-<<<<<<< HEAD
-    assert_snapshot!(ir, @r#"
-=======
     filtered_assert_snapshot!(ir, @r#"
->>>>>>> 075f4045
     ; ModuleID = '<internal>'
     source_filename = "<internal>"
     target datalayout = "[filtered]"
@@ -157,16 +153,10 @@
 
     define void @FOO(%FOO* %0) {
     entry:
-<<<<<<< HEAD
-      %__vtable = getelementptr inbounds %FOO, %FOO* %0, i32 0, i32 0
-      %X = getelementptr inbounds %FOO, %FOO* %0, i32 0, i32 1
-      %Y = getelementptr inbounds %FOO, %FOO* %0, i32 0, i32 2
-=======
       %this = alloca %FOO*, align 8
       store %FOO* %0, %FOO** %this, align 8
       %X = getelementptr inbounds %FOO, %FOO* %0, i32 0, i32 0
       %Y = getelementptr inbounds %FOO, %FOO* %0, i32 0, i32 1
->>>>>>> 075f4045
       ret void
     }
 
@@ -268,14 +258,9 @@
 
     define void @FOO(%FOO* %0) {
     entry:
-<<<<<<< HEAD
-      %__vtable = getelementptr inbounds %FOO, %FOO* %0, i32 0, i32 0
-      %Q = getelementptr inbounds %FOO, %FOO* %0, i32 0, i32 1
-=======
       %this = alloca %FOO*, align 8
       store %FOO* %0, %FOO** %this, align 8
       %Q = getelementptr inbounds %FOO, %FOO* %0, i32 0, i32 0
->>>>>>> 075f4045
       ret void
     }
 
@@ -328,11 +313,7 @@
         ",
     );
 
-<<<<<<< HEAD
-    assert_snapshot!(ir, @r#"
-=======
     filtered_assert_snapshot!(ir, @r#"
->>>>>>> 075f4045
     ; ModuleID = '<internal>'
     source_filename = "<internal>"
     target datalayout = "[filtered]"
@@ -344,14 +325,9 @@
 
     define void @FOO(%FOO* %0) {
     entry:
-<<<<<<< HEAD
-      %__vtable = getelementptr inbounds %FOO, %FOO* %0, i32 0, i32 0
-      %Q = getelementptr inbounds %FOO, %FOO* %0, i32 0, i32 1
-=======
       %this = alloca %FOO*, align 8
       store %FOO* %0, %FOO** %this, align 8
       %Q = getelementptr inbounds %FOO, %FOO* %0, i32 0, i32 0
->>>>>>> 075f4045
       ret void
     }
 
@@ -429,14 +405,9 @@
 
     define void @QUUX(%QUUX* %0) {
     entry:
-<<<<<<< HEAD
-      %__vtable = getelementptr inbounds %QUUX, %QUUX* %0, i32 0, i32 0
-      %Q = getelementptr inbounds %QUUX, %QUUX* %0, i32 0, i32 1
-=======
       %this = alloca %QUUX*, align 8
       store %QUUX* %0, %QUUX** %this, align 8
       %Q = getelementptr inbounds %QUUX, %QUUX* %0, i32 0, i32 0
->>>>>>> 075f4045
       ret void
     }
 
@@ -453,13 +424,8 @@
       call void @QUUX(%QUUX* %f)
       %bar = getelementptr inbounds %foo_struct, %foo_struct* %foo, i32 0, i32 0
       %baz = getelementptr inbounds %bar_struct, %bar_struct* %bar, i32 0, i32 0
-<<<<<<< HEAD
-      %2 = getelementptr inbounds %QUUX, %QUUX* %f, i32 0, i32 1
-      %3 = load i64, i64* %baz, align 4
-=======
       %2 = getelementptr inbounds %QUUX, %QUUX* %f, i32 0, i32 0
       %3 = load i64, i64* %baz, align 8
->>>>>>> 075f4045
       %4 = load i8, i8* %2, align 1
       %erase = and i64 %3, -281474976710657
       %5 = zext i8 %4 to i64
@@ -469,13 +435,8 @@
       call void @QUUX(%QUUX* %f)
       %bar1 = getelementptr inbounds %foo_struct, %foo_struct* %foo, i32 0, i32 0
       %baz2 = getelementptr inbounds %bar_struct, %bar_struct* %bar1, i32 0, i32 0
-<<<<<<< HEAD
-      %6 = getelementptr inbounds %QUUX, %QUUX* %f, i32 0, i32 1
-      %7 = load i64, i64* %baz2, align 4
-=======
       %6 = getelementptr inbounds %QUUX, %QUUX* %f, i32 0, i32 0
       %7 = load i64, i64* %baz2, align 8
->>>>>>> 075f4045
       %8 = load i8, i8* %6, align 1
       %erase3 = and i64 %7, -1125899906842625
       %9 = zext i8 %8 to i64
