--- conflicted
+++ resolved
@@ -351,11 +351,7 @@
         ",
     );
 
-<<<<<<< HEAD
-    assert_snapshot!(codegen, @r###"
-=======
     filtered_assert_snapshot!(codegen, @r###"
->>>>>>> 075f4045
     ; ModuleID = '<internal>'
     source_filename = "<internal>"
     target datalayout = "[filtered]"
@@ -369,20 +365,6 @@
     @____vtable_fb_type__init = constant %__vtable_fb_type zeroinitializer, !dbg !8
     @__vtable_fb = global %__vtable_fb_type zeroinitializer, !dbg !14
 
-<<<<<<< HEAD
-    define void @fb(%fb* %0) !dbg !20 {
-    entry:
-      call void @llvm.dbg.declare(metadata %fb* %0, metadata !24, metadata !DIExpression()), !dbg !25
-      %__vtable = getelementptr inbounds %fb, %fb* %0, i32 0, i32 0
-      ret void, !dbg !25
-    }
-
-    define void @fb_foo(%fb* %0) !dbg !26 {
-    entry:
-      call void @llvm.dbg.declare(metadata %fb* %0, metadata !27, metadata !DIExpression()), !dbg !28
-      %__vtable = getelementptr inbounds %fb, %fb* %0, i32 0, i32 0
-      ret void, !dbg !28
-=======
     define void @fb(%fb* %0) !dbg !10 {
     entry:
       call void @llvm.dbg.declare(metadata %fb* %0, metadata !13, metadata !DIExpression()), !dbg !14
@@ -397,7 +379,6 @@
       %this = alloca %fb*, align 8
       store %fb* %0, %fb** %this, align 8
       ret void, !dbg !17
->>>>>>> 075f4045
     }
 
     ; Function Attrs: nofree nosync nounwind readnone speculatable willreturn
@@ -435,45 +416,12 @@
 
     attributes #0 = { nofree nosync nounwind readnone speculatable willreturn }
 
-<<<<<<< HEAD
-    !llvm.module.flags = !{!16, !17}
-    !llvm.dbg.cu = !{!18}
-=======
     !llvm.module.flags = !{!6, !7}
     !llvm.dbg.cu = !{!8}
->>>>>>> 075f4045
 
     !0 = !DIGlobalVariableExpression(var: !1, expr: !DIExpression())
     !1 = distinct !DIGlobalVariable(name: "__fb__init", scope: !2, file: !2, line: 2, type: !3, isLocal: false, isDefinition: true)
     !2 = !DIFile(filename: "<internal>", directory: "")
-<<<<<<< HEAD
-    !3 = !DICompositeType(tag: DW_TAG_structure_type, name: "fb", scope: !2, file: !2, line: 2, size: 64, align: 64, flags: DIFlagPublic, elements: !4, identifier: "fb")
-    !4 = !{!5}
-    !5 = !DIDerivedType(tag: DW_TAG_member, name: "__vtable", scope: !2, file: !2, baseType: !6, size: 64, align: 64, flags: DIFlagPublic)
-    !6 = !DIDerivedType(tag: DW_TAG_pointer_type, name: "__VOID_POINTER", baseType: !7, size: 64, align: 64, dwarfAddressSpace: 1)
-    !7 = !DIBasicType(name: "__VOID", encoding: DW_ATE_unsigned, flags: DIFlagPublic)
-    !8 = !DIGlobalVariableExpression(var: !9, expr: !DIExpression())
-    !9 = distinct !DIGlobalVariable(name: "____vtable_fb_type__init", scope: !2, file: !2, type: !10, isLocal: false, isDefinition: true)
-    !10 = !DICompositeType(tag: DW_TAG_structure_type, name: "__vtable_fb_type", scope: !2, file: !2, size: 128, align: 64, flags: DIFlagPublic, elements: !11, identifier: "__vtable_fb_type")
-    !11 = !{!12, !13}
-    !12 = !DIDerivedType(tag: DW_TAG_member, name: "__body", scope: !2, file: !2, baseType: !6, size: 64, align: 64, flags: DIFlagPublic)
-    !13 = !DIDerivedType(tag: DW_TAG_member, name: "fb.foo", scope: !2, file: !2, baseType: !6, size: 64, align: 64, offset: 64, flags: DIFlagPublic)
-    !14 = !DIGlobalVariableExpression(var: !15, expr: !DIExpression())
-    !15 = distinct !DIGlobalVariable(name: "__vtable_fb", scope: !2, file: !2, type: !10, isLocal: false, isDefinition: true)
-    !16 = !{i32 2, !"Dwarf Version", i32 5}
-    !17 = !{i32 2, !"Debug Info Version", i32 3}
-    !18 = distinct !DICompileUnit(language: DW_LANG_C, file: !2, producer: "RuSTy Structured text Compiler", isOptimized: false, runtimeVersion: 0, emissionKind: FullDebug, globals: !19, splitDebugInlining: false)
-    !19 = !{!14, !8, !0}
-    !20 = distinct !DISubprogram(name: "fb", linkageName: "fb", scope: !2, file: !2, line: 2, type: !21, scopeLine: 5, flags: DIFlagPublic, spFlags: DISPFlagDefinition, unit: !18, retainedNodes: !23)
-    !21 = !DISubroutineType(flags: DIFlagPublic, types: !22)
-    !22 = !{null, !3}
-    !23 = !{}
-    !24 = !DILocalVariable(name: "fb", scope: !20, file: !2, line: 5, type: !3)
-    !25 = !DILocation(line: 5, column: 8, scope: !20)
-    !26 = distinct !DISubprogram(name: "fb.foo", linkageName: "fb.foo", scope: !20, file: !2, line: 3, type: !21, scopeLine: 4, flags: DIFlagPublic, spFlags: DISPFlagDefinition, unit: !18, retainedNodes: !23)
-    !27 = !DILocalVariable(name: "fb", scope: !26, file: !2, line: 4, type: !3)
-    !28 = !DILocation(line: 4, column: 8, scope: !26)
-=======
     !3 = !DIDerivedType(tag: DW_TAG_const_type, baseType: !4)
     !4 = !DICompositeType(tag: DW_TAG_structure_type, name: "fb", scope: !2, file: !2, line: 2, align: 64, flags: DIFlagPublic, elements: !5, identifier: "fb")
     !5 = !{}
@@ -489,7 +437,6 @@
     !15 = distinct !DISubprogram(name: "fb.foo", linkageName: "fb.foo", scope: !10, file: !2, line: 3, type: !11, scopeLine: 4, flags: DIFlagPublic, spFlags: DISPFlagDefinition, unit: !8, retainedNodes: !5)
     !16 = !DILocalVariable(name: "fb", scope: !15, file: !2, line: 4, type: !4)
     !17 = !DILocation(line: 4, column: 8, scope: !15)
->>>>>>> 075f4045
     "###);
 }
 
