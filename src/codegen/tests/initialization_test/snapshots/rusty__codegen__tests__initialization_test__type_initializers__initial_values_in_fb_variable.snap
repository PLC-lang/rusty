--- conflicted
+++ resolved
@@ -17,16 +17,11 @@
 
 define void @TON(%TON* %0) {
 entry:
-<<<<<<< HEAD
+  %this = alloca %TON*, align 8
+  store %TON* %0, %TON** %this, align 8
   %__vtable = getelementptr inbounds %TON, %TON* %0, i32 0, i32 0
   %a = getelementptr inbounds %TON, %TON* %0, i32 0, i32 1
   %b = getelementptr inbounds %TON, %TON* %0, i32 0, i32 2
-=======
-  %this = alloca %TON*, align 8
-  store %TON* %0, %TON** %this, align 8
-  %a = getelementptr inbounds %TON, %TON* %0, i32 0, i32 0
-  %b = getelementptr inbounds %TON, %TON* %0, i32 0, i32 1
->>>>>>> 075f4045
   ret void
 }
 
