---
source: src/codegen/tests/initialization_test/pou_initializers.rs
expression: result
snapshot_kind: text
---
; ModuleID = '<internal>'
source_filename = "<internal>"

%prog = type { %__prog_a }
%__prog_a = type { i16 }

@prog_instance = global %prog zeroinitializer
@____prog_a__init = unnamed_addr constant %__prog_a zeroinitializer

define void @prog(%prog* %0) {
entry:
  %a = getelementptr inbounds %prog, %prog* %0, i32 0, i32 0
  ret void
<<<<<<< HEAD
}
; ModuleID = '__initializers'
source_filename = "__initializers"

%__prog_a = type { i16 }
%prog = type { %__prog_a }

@____prog_a__init = external global %__prog_a
@prog_instance = external global %prog

define void @__init___prog_a(%__prog_a* %0) {
entry:
  %self = alloca %__prog_a*, align 8
  store %__prog_a* %0, %__prog_a** %self, align 8
  ret void
}

define void @__init_prog(%prog* %0) {
entry:
  %self = alloca %prog*, align 8
  store %prog* %0, %prog** %self, align 8
  %deref = load %prog*, %prog** %self, align 8
  %a = getelementptr inbounds %prog, %prog* %deref, i32 0, i32 0
  call void @__init___prog_a(%__prog_a* %a)
  ret void
}

declare void @prog(%prog*)

define void @__user_init_prog(%prog* %0) {
entry:
  %self = alloca %prog*, align 8
  store %prog* %0, %prog** %self, align 8
  ret void
}
; ModuleID = '__init___testproject'
source_filename = "__init___testproject"

%prog = type { %__prog_a }
%__prog_a = type { i16 }

@prog_instance = external global %prog
@____prog_a__init = external global %__prog_a
@llvm.global_ctors = appending global [1 x { i32, void ()*, i8* }] [{ i32, void ()*, i8* } { i32 0, void ()* @__init___testproject, i8* null }]

define void @__init___testproject() {
entry:
  call void @__init_prog(%prog* @prog_instance)
  call void @__user_init_prog(%prog* @prog_instance)
  ret void
}

declare void @__init_prog(%prog*)

declare void @prog(%prog*)

declare void @__user_init_prog(%prog*)
=======
}
>>>>>>> 1e543cdf
<|MERGE_RESOLUTION|>--- conflicted
+++ resolved
@@ -16,64 +16,4 @@
 entry:
   %a = getelementptr inbounds %prog, %prog* %0, i32 0, i32 0
   ret void
-<<<<<<< HEAD
-}
-; ModuleID = '__initializers'
-source_filename = "__initializers"
-
-%__prog_a = type { i16 }
-%prog = type { %__prog_a }
-
-@____prog_a__init = external global %__prog_a
-@prog_instance = external global %prog
-
-define void @__init___prog_a(%__prog_a* %0) {
-entry:
-  %self = alloca %__prog_a*, align 8
-  store %__prog_a* %0, %__prog_a** %self, align 8
-  ret void
-}
-
-define void @__init_prog(%prog* %0) {
-entry:
-  %self = alloca %prog*, align 8
-  store %prog* %0, %prog** %self, align 8
-  %deref = load %prog*, %prog** %self, align 8
-  %a = getelementptr inbounds %prog, %prog* %deref, i32 0, i32 0
-  call void @__init___prog_a(%__prog_a* %a)
-  ret void
-}
-
-declare void @prog(%prog*)
-
-define void @__user_init_prog(%prog* %0) {
-entry:
-  %self = alloca %prog*, align 8
-  store %prog* %0, %prog** %self, align 8
-  ret void
-}
-; ModuleID = '__init___testproject'
-source_filename = "__init___testproject"
-
-%prog = type { %__prog_a }
-%__prog_a = type { i16 }
-
-@prog_instance = external global %prog
-@____prog_a__init = external global %__prog_a
-@llvm.global_ctors = appending global [1 x { i32, void ()*, i8* }] [{ i32, void ()*, i8* } { i32 0, void ()* @__init___testproject, i8* null }]
-
-define void @__init___testproject() {
-entry:
-  call void @__init_prog(%prog* @prog_instance)
-  call void @__user_init_prog(%prog* @prog_instance)
-  ret void
-}
-
-declare void @__init_prog(%prog*)
-
-declare void @prog(%prog*)
-
-declare void @__user_init_prog(%prog*)
-=======
-}
->>>>>>> 1e543cdf
+}