--- conflicted
+++ resolved
@@ -16,14 +16,10 @@
 
 define void @MyFB(%MyFB* %0) {
 entry:
-<<<<<<< HEAD
   %__vtable = getelementptr inbounds %MyFB, %MyFB* %0, i32 0, i32 0
-  %x = getelementptr inbounds %MyFB, %MyFB* %0, i32 0, i32 1
-=======
   %this = alloca %MyFB*, align 8
   store %MyFB* %0, %MyFB** %this, align 8
-  %x = getelementptr inbounds %MyFB, %MyFB* %0, i32 0, i32 0
->>>>>>> 075f4045
+  %x = getelementptr inbounds %MyFB, %MyFB* %0, i32 0, i32 1
   ret void
 }
 
