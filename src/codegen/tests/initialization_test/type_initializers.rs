--- conflicted
+++ resolved
@@ -518,7 +518,6 @@
 }
 
 #[test]
-<<<<<<< HEAD
 fn array_of_struct_initialization() {
     let source = "
 	TYPE myStruct : STRUCT
@@ -544,7 +543,9 @@
 
     insta::assert_snapshot!(result);
     assert!(diagnostics.is_empty());
-=======
+}
+
+#[test]
 fn type_defaults_are_used_for_uninitialized_constants() {
     let result = codegen_without_unwrap(
         r#"
@@ -614,5 +615,4 @@
         "#,
     );
     assert_eq!(diagnostics, vec![]);
->>>>>>> 3dc10fbf
 }