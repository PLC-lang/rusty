--- conflicted
+++ resolved
@@ -269,11 +269,7 @@
     )
     .unwrap();
 
-<<<<<<< HEAD
-    insta::assert_snapshot!(result, @r###"
-=======
     filtered_assert_snapshot!(result, @r###"
->>>>>>> 075f4045
     ; ModuleID = '<internal>'
     source_filename = "<internal>"
     target datalayout = "[filtered]"
@@ -290,21 +286,9 @@
 
     define void @foo(%foo* %0) {
     entry:
-<<<<<<< HEAD
-      %__vtable = getelementptr inbounds %foo, %foo* %0, i32 0, i32 0
-      %to_init = getelementptr inbounds %foo, %foo* %0, i32 0, i32 1
-      ret void
-    }
-
-    define void @__init___vtable_foo_type(%__vtable_foo_type* %0) {
-    entry:
-      %self = alloca %__vtable_foo_type*, align 8
-      store %__vtable_foo_type* %0, %__vtable_foo_type** %self, align 8
-=======
       %this = alloca %foo*, align 8
       store %foo* %0, %foo** %this, align 8
       %to_init = getelementptr inbounds %foo, %foo* %0, i32 0, i32 0
->>>>>>> 075f4045
       ret void
     }
 
@@ -401,11 +385,7 @@
     )
     .unwrap();
 
-<<<<<<< HEAD
-    insta::assert_snapshot!(result, @r###"
-=======
     filtered_assert_snapshot!(result, @r###"
->>>>>>> 075f4045
     ; ModuleID = '<internal>'
     source_filename = "<internal>"
     target datalayout = "[filtered]"
@@ -436,47 +416,29 @@
 
     define void @foo(%foo* %0) {
     entry:
-<<<<<<< HEAD
-      %__vtable = getelementptr inbounds %foo, %foo* %0, i32 0, i32 0
-      %str_ref = getelementptr inbounds %foo, %foo* %0, i32 0, i32 1
-      %b = getelementptr inbounds %foo, %foo* %0, i32 0, i32 2
-      call void @bar_print(%bar* %b)
-=======
       %this = alloca %foo*, align 8
       store %foo* %0, %foo** %this, align 8
       %str_ref = getelementptr inbounds %foo, %foo* %0, i32 0, i32 0
       %b = getelementptr inbounds %foo, %foo* %0, i32 0, i32 1
       call void @bar__print(%bar* %b)
->>>>>>> 075f4045
       call void @bar(%bar* %b)
       ret void
     }
 
     define void @bar(%bar* %0) {
     entry:
-<<<<<<< HEAD
-      %__vtable = getelementptr inbounds %bar, %bar* %0, i32 0, i32 0
-      %b = getelementptr inbounds %bar, %bar* %0, i32 0, i32 1
-      call void @baz_print(%baz* %b)
-=======
       %this = alloca %bar*, align 8
       store %bar* %0, %bar** %this, align 8
       %b = getelementptr inbounds %bar, %bar* %0, i32 0, i32 0
       call void @baz__print(%baz* %b)
->>>>>>> 075f4045
       ret void
     }
 
     define void @baz(%baz* %0) {
     entry:
-<<<<<<< HEAD
-      %__vtable = getelementptr inbounds %baz, %baz* %0, i32 0, i32 0
-      %str_ref = getelementptr inbounds %baz, %baz* %0, i32 0, i32 1
-=======
       %this = alloca %baz*, align 8
       store %baz* %0, %baz** %this, align 8
       %str_ref = getelementptr inbounds %baz, %baz* %0, i32 0, i32 0
->>>>>>> 075f4045
       ret void
     }
 
@@ -498,42 +460,26 @@
 
     define void @bar__print(%bar* %0) {
     entry:
-<<<<<<< HEAD
-      %__vtable = getelementptr inbounds %bar, %bar* %0, i32 0, i32 0
-      %b = getelementptr inbounds %bar, %bar* %0, i32 0, i32 1
-=======
       %this = alloca %bar*, align 8
       store %bar* %0, %bar** %this, align 8
       %b = getelementptr inbounds %bar, %bar* %0, i32 0, i32 0
->>>>>>> 075f4045
       ret void
     }
 
     define void @foo__print(%foo* %0) {
     entry:
-<<<<<<< HEAD
-      %__vtable = getelementptr inbounds %foo, %foo* %0, i32 0, i32 0
-      %str_ref = getelementptr inbounds %foo, %foo* %0, i32 0, i32 1
-      %b = getelementptr inbounds %foo, %foo* %0, i32 0, i32 2
-=======
       %this = alloca %foo*, align 8
       store %foo* %0, %foo** %this, align 8
       %str_ref = getelementptr inbounds %foo, %foo* %0, i32 0, i32 0
       %b = getelementptr inbounds %foo, %foo* %0, i32 0, i32 1
->>>>>>> 075f4045
       ret void
     }
 
     define void @baz__print(%baz* %0) {
     entry:
-<<<<<<< HEAD
-      %__vtable = getelementptr inbounds %baz, %baz* %0, i32 0, i32 0
-      %str_ref = getelementptr inbounds %baz, %baz* %0, i32 0, i32 1
-=======
       %this = alloca %baz*, align 8
       store %baz* %0, %baz** %this, align 8
       %str_ref = getelementptr inbounds %baz, %baz* %0, i32 0, i32 0
->>>>>>> 075f4045
       ret void
     }
 
@@ -542,22 +488,11 @@
       %self = alloca %foo*, align 8
       store %foo* %0, %foo** %self, align 8
       %deref = load %foo*, %foo** %self, align 8
-<<<<<<< HEAD
-      %str_ref = getelementptr inbounds %foo, %foo* %deref, i32 0, i32 1
-      store [81 x i8]* @str, [81 x i8]** %str_ref, align 8
-      %deref1 = load %foo*, %foo** %self, align 8
-      %b = getelementptr inbounds %foo, %foo* %deref1, i32 0, i32 2
-      call void @__init_bar(%bar* %b)
-      %deref2 = load %foo*, %foo** %self, align 8
-      %__vtable = getelementptr inbounds %foo, %foo* %deref2, i32 0, i32 0
-      store i32* bitcast (%__vtable_foo_type* @__vtable_foo to i32*), i32** %__vtable, align 8
-=======
       %b = getelementptr inbounds %foo, %foo* %deref, i32 0, i32 1
       call void @__init_bar(%bar* %b)
       %deref1 = load %foo*, %foo** %self, align 8
       %str_ref = getelementptr inbounds %foo, %foo* %deref1, i32 0, i32 0
       store [81 x i8]* @str, [81 x i8]** %str_ref, align 8
->>>>>>> 075f4045
       ret void
     }
 
@@ -600,27 +535,6 @@
       ret void
     }
 
-    define void @__init___vtable_foo_type(%__vtable_foo_type* %0) {
-    entry:
-      %self = alloca %__vtable_foo_type*, align 8
-      store %__vtable_foo_type* %0, %__vtable_foo_type** %self, align 8
-      ret void
-    }
-
-    define void @__init___vtable_bar_type(%__vtable_bar_type* %0) {
-    entry:
-      %self = alloca %__vtable_bar_type*, align 8
-      store %__vtable_bar_type* %0, %__vtable_bar_type** %self, align 8
-      ret void
-    }
-
-    define void @__init___vtable_baz_type(%__vtable_baz_type* %0) {
-    entry:
-      %self = alloca %__vtable_baz_type*, align 8
-      store %__vtable_baz_type* %0, %__vtable_baz_type** %self, align 8
-      ret void
-    }
-
     define void @__init_sideprog(%sideProg* %0) {
     entry:
       %self = alloca %sideProg*, align 8
@@ -1061,11 +975,7 @@
     )
     .unwrap();
 
-<<<<<<< HEAD
-    insta::assert_snapshot!(res, @r###"
-=======
     filtered_assert_snapshot!(res, @r###"
->>>>>>> 075f4045
     ; ModuleID = '<internal>'
     source_filename = "<internal>"
     target datalayout = "[filtered]"
@@ -1095,23 +1005,15 @@
 
     define void @foo(%foo* %0) {
     entry:
-<<<<<<< HEAD
-      %__vtable = getelementptr inbounds %foo, %foo* %0, i32 0, i32 0
-=======
-      %this = alloca %foo*, align 8
-      store %foo* %0, %foo** %this, align 8
->>>>>>> 075f4045
+      %this = alloca %foo*, align 8
+      store %foo* %0, %foo** %this, align 8
       ret void
     }
 
     define void @foo__m(%foo* %0) {
     entry:
-<<<<<<< HEAD
-      %__vtable = getelementptr inbounds %foo, %foo* %0, i32 0, i32 0
-=======
-      %this = alloca %foo*, align 8
-      store %foo* %0, %foo** %this, align 8
->>>>>>> 075f4045
+      %this = alloca %foo*, align 8
+      store %foo* %0, %foo** %this, align 8
       ret void
     }
 
@@ -1129,12 +1031,8 @@
 
     define void @foo__act(%foo* %0) {
     entry:
-<<<<<<< HEAD
-      %__vtable = getelementptr inbounds %foo, %foo* %0, i32 0, i32 0
-=======
-      %this = alloca %foo*, align 8
-      store %foo* %0, %foo** %this, align 8
->>>>>>> 075f4045
+      %this = alloca %foo*, align 8
+      store %foo* %0, %foo** %this, align 8
       ret void
     }
 
@@ -1243,11 +1141,7 @@
     )
     .unwrap();
 
-<<<<<<< HEAD
-    insta::assert_snapshot!(res, @r###"
-=======
     filtered_assert_snapshot!(res, @r###"
->>>>>>> 075f4045
     ; ModuleID = '<internal>'
     source_filename = "<internal>"
     target datalayout = "[filtered]"
@@ -1267,14 +1161,9 @@
 
     define void @foo(%foo* %0) {
     entry:
-<<<<<<< HEAD
-      %__vtable = getelementptr inbounds %foo, %foo* %0, i32 0, i32 0
-      %s = getelementptr inbounds %foo, %foo* %0, i32 0, i32 1
-=======
       %this = alloca %foo*, align 8
       store %foo* %0, %foo** %this, align 8
       %s = getelementptr inbounds %foo, %foo* %0, i32 0, i32 0
->>>>>>> 075f4045
       ret void
     }
 
@@ -1367,11 +1256,7 @@
     )
     .unwrap();
 
-<<<<<<< HEAD
-    insta::assert_snapshot!(res, @r###"
-=======
     filtered_assert_snapshot!(res, @r###"
->>>>>>> 075f4045
     ; ModuleID = '<internal>'
     source_filename = "<internal>"
     target datalayout = "[filtered]"
@@ -1391,14 +1276,9 @@
 
     define void @foo(%foo* %0) {
     entry:
-<<<<<<< HEAD
-      %__vtable = getelementptr inbounds %foo, %foo* %0, i32 0, i32 0
-      %s = getelementptr inbounds %foo, %foo* %0, i32 0, i32 1
-=======
       %this = alloca %foo*, align 8
       store %foo* %0, %foo** %this, align 8
       %s = getelementptr inbounds %foo, %foo* %0, i32 0, i32 0
->>>>>>> 075f4045
       ret void
     }
 
@@ -1583,14 +1463,9 @@
 
     define void @FB(%FB* %0) {
     entry:
-<<<<<<< HEAD
-      %__vtable = getelementptr inbounds %FB, %FB* %0, i32 0, i32 0
-      %foo = getelementptr inbounds %FB, %FB* %0, i32 0, i32 1
-=======
       %this = alloca %FB*, align 8
       store %FB* %0, %FB** %this, align 8
       %foo = getelementptr inbounds %FB, %FB* %0, i32 0, i32 0
->>>>>>> 075f4045
       ret void
     }
 
@@ -1691,11 +1566,7 @@
         )],
     )
     .unwrap();
-<<<<<<< HEAD
-    insta::assert_snapshot!(res, @r###"
-=======
     filtered_assert_snapshot!(res, @r###"
->>>>>>> 075f4045
     ; ModuleID = '<internal>'
     source_filename = "<internal>"
     target datalayout = "[filtered]"
@@ -1713,12 +1584,8 @@
 
     define void @foo(%foo* %0) {
     entry:
-<<<<<<< HEAD
-      %__vtable = getelementptr inbounds %foo, %foo* %0, i32 0, i32 0
-=======
-      %this = alloca %foo*, align 8
-      store %foo* %0, %foo** %this, align 8
->>>>>>> 075f4045
+      %this = alloca %foo*, align 8
+      store %foo* %0, %foo** %this, align 8
       ret void
     }
 
@@ -1778,11 +1645,7 @@
         )],
     )
     .unwrap();
-<<<<<<< HEAD
-    insta::assert_snapshot!(res, @r###"
-=======
     filtered_assert_snapshot!(res, @r###"
->>>>>>> 075f4045
     ; ModuleID = '<internal>'
     source_filename = "<internal>"
     target datalayout = "[filtered]"
@@ -1798,27 +1661,12 @@
 
     define void @foo(%foo* %0) {
     entry:
-<<<<<<< HEAD
-      %__vtable = getelementptr inbounds %foo, %foo* %0, i32 0, i32 0
-      %s = getelementptr inbounds %foo, %foo* %0, i32 0, i32 1
-      %ptr = getelementptr inbounds %foo, %foo* %0, i32 0, i32 2
-      %alias = getelementptr inbounds %foo, %foo* %0, i32 0, i32 3
-      %reference_to = getelementptr inbounds %foo, %foo* %0, i32 0, i32 4
-      ret void
-    }
-
-    define void @__init___vtable_foo_type(%__vtable_foo_type* %0) {
-    entry:
-      %self = alloca %__vtable_foo_type*, align 8
-      store %__vtable_foo_type* %0, %__vtable_foo_type** %self, align 8
-=======
       %this = alloca %foo*, align 8
       store %foo* %0, %foo** %this, align 8
       %s = getelementptr inbounds %foo, %foo* %0, i32 0, i32 0
       %ptr = getelementptr inbounds %foo, %foo* %0, i32 0, i32 1
       %alias = getelementptr inbounds %foo, %foo* %0, i32 0, i32 2
       %reference_to = getelementptr inbounds %foo, %foo* %0, i32 0, i32 3
->>>>>>> 075f4045
       ret void
     }
 
@@ -1884,11 +1732,7 @@
         )],
     )
     .unwrap();
-<<<<<<< HEAD
-    insta::assert_snapshot!(res, @r###"
-=======
     filtered_assert_snapshot!(res, @r###"
->>>>>>> 075f4045
     ; ModuleID = '<internal>'
     source_filename = "<internal>"
     target datalayout = "[filtered]"
@@ -1905,27 +1749,12 @@
 
     define void @foo(%foo* %0) {
     entry:
-<<<<<<< HEAD
-      %__vtable = getelementptr inbounds %foo, %foo* %0, i32 0, i32 0
-      %s = getelementptr inbounds %foo, %foo* %0, i32 0, i32 1
-      %ptr = getelementptr inbounds %foo, %foo* %0, i32 0, i32 2
-      %alias = getelementptr inbounds %foo, %foo* %0, i32 0, i32 3
-      %reference_to = getelementptr inbounds %foo, %foo* %0, i32 0, i32 4
-      ret void
-    }
-
-    define void @__init___vtable_foo_type(%__vtable_foo_type* %0) {
-    entry:
-      %self = alloca %__vtable_foo_type*, align 8
-      store %__vtable_foo_type* %0, %__vtable_foo_type** %self, align 8
-=======
       %this = alloca %foo*, align 8
       store %foo* %0, %foo** %this, align 8
       %s = getelementptr inbounds %foo, %foo* %0, i32 0, i32 0
       %ptr = getelementptr inbounds %foo, %foo* %0, i32 0, i32 1
       %alias = getelementptr inbounds %foo, %foo* %0, i32 0, i32 2
       %reference_to = getelementptr inbounds %foo, %foo* %0, i32 0, i32 3
->>>>>>> 075f4045
       ret void
     }
 
@@ -1989,11 +1818,7 @@
         )],
     )
     .unwrap();
-<<<<<<< HEAD
-    insta::assert_snapshot!(res, @r###"
-=======
     filtered_assert_snapshot!(res, @r###"
->>>>>>> 075f4045
     ; ModuleID = '<internal>'
     source_filename = "<internal>"
     target datalayout = "[filtered]"
@@ -2009,14 +1834,9 @@
 
     define void @foo(%foo* %0) {
     entry:
-<<<<<<< HEAD
-      %__vtable = getelementptr inbounds %foo, %foo* %0, i32 0, i32 0
-      %s = getelementptr inbounds %foo, %foo* %0, i32 0, i32 1
-=======
       %this = alloca %foo*, align 8
       store %foo* %0, %foo** %this, align 8
       %s = getelementptr inbounds %foo, %foo* %0, i32 0, i32 0
->>>>>>> 075f4045
       %ptr = alloca [81 x i8]*, align 8
       %alias = alloca [81 x i8]*, align 8
       %reference_to = alloca [81 x i8]*, align 8
@@ -2137,11 +1957,7 @@
         )],
     )
     .unwrap();
-<<<<<<< HEAD
-    insta::assert_snapshot!(res, @r###"
-=======
     filtered_assert_snapshot!(res, @r###"
->>>>>>> 075f4045
     ; ModuleID = '<internal>'
     source_filename = "<internal>"
     target datalayout = "[filtered]"
@@ -2157,23 +1973,15 @@
 
     define void @foo(%foo* %0) {
     entry:
-<<<<<<< HEAD
-      %__vtable = getelementptr inbounds %foo, %foo* %0, i32 0, i32 0
-=======
-      %this = alloca %foo*, align 8
-      store %foo* %0, %foo** %this, align 8
->>>>>>> 075f4045
+      %this = alloca %foo*, align 8
+      store %foo* %0, %foo** %this, align 8
       ret void
     }
 
     define void @foo__bar(%foo* %0) {
     entry:
-<<<<<<< HEAD
-      %__vtable = getelementptr inbounds %foo, %foo* %0, i32 0, i32 0
-=======
-      %this = alloca %foo*, align 8
-      store %foo* %0, %foo** %this, align 8
->>>>>>> 075f4045
+      %this = alloca %foo*, align 8
+      store %foo* %0, %foo** %this, align 8
       %x = alloca i32, align 4
       %px = alloca i32*, align 8
       store i32 10, i32* %x, align 4
@@ -2235,11 +2043,7 @@
         )],
     )
     .unwrap();
-<<<<<<< HEAD
-    insta::assert_snapshot!(res, @r###"
-=======
     filtered_assert_snapshot!(res, @r###"
->>>>>>> 075f4045
     ; ModuleID = '<internal>'
     source_filename = "<internal>"
     target datalayout = "[filtered]"
@@ -2248,38 +2052,24 @@
     %foo = type { i32*, i32 }
     %__vtable_foo_type = type { i32*, i32* }
 
-<<<<<<< HEAD
-    @__foo__init = constant %foo { i32* null, i32 5 }
-=======
     @__foo__init = unnamed_addr constant %foo { i32 5 }
->>>>>>> 075f4045
     @llvm.global_ctors = appending global [1 x { i32, void ()*, i8* }] [{ i32, void ()*, i8* } { i32 0, void ()* @__init___Test, i8* null }]
     @____vtable_foo_type__init = constant %__vtable_foo_type zeroinitializer
     @__vtable_foo = global %__vtable_foo_type zeroinitializer
 
     define void @foo(%foo* %0) {
     entry:
-<<<<<<< HEAD
-      %__vtable = getelementptr inbounds %foo, %foo* %0, i32 0, i32 0
-      %x = getelementptr inbounds %foo, %foo* %0, i32 0, i32 1
-=======
       %this = alloca %foo*, align 8
       store %foo* %0, %foo** %this, align 8
       %x = getelementptr inbounds %foo, %foo* %0, i32 0, i32 0
->>>>>>> 075f4045
       ret void
     }
 
     define void @foo__bar(%foo* %0) {
     entry:
-<<<<<<< HEAD
-      %__vtable = getelementptr inbounds %foo, %foo* %0, i32 0, i32 0
-      %x = getelementptr inbounds %foo, %foo* %0, i32 0, i32 1
-=======
       %this = alloca %foo*, align 8
       store %foo* %0, %foo** %this, align 8
       %x = getelementptr inbounds %foo, %foo* %0, i32 0, i32 0
->>>>>>> 075f4045
       %px = alloca i32*, align 8
       store i32* %x, i32** %px, align 8
       store i32* %x, i32** %px, align 8
@@ -2339,11 +2129,7 @@
         )],
     )
     .unwrap();
-<<<<<<< HEAD
-    insta::assert_snapshot!(res, @r###"
-=======
     filtered_assert_snapshot!(res, @r###"
->>>>>>> 075f4045
     ; ModuleID = '<internal>'
     source_filename = "<internal>"
     target datalayout = "[filtered]"
@@ -2360,23 +2146,15 @@
 
     define void @foo(%foo* %0) {
     entry:
-<<<<<<< HEAD
-      %__vtable = getelementptr inbounds %foo, %foo* %0, i32 0, i32 0
-=======
-      %this = alloca %foo*, align 8
-      store %foo* %0, %foo** %this, align 8
->>>>>>> 075f4045
+      %this = alloca %foo*, align 8
+      store %foo* %0, %foo** %this, align 8
       ret void
     }
 
     define void @foo__bar(%foo* %0) {
     entry:
-<<<<<<< HEAD
-      %__vtable = getelementptr inbounds %foo, %foo* %0, i32 0, i32 0
-=======
-      %this = alloca %foo*, align 8
-      store %foo* %0, %foo** %this, align 8
->>>>>>> 075f4045
+      %this = alloca %foo*, align 8
+      store %foo* %0, %foo** %this, align 8
       %px = alloca i32*, align 8
       store i32* @x, i32** %px, align 8
       store i32* @x, i32** %px, align 8
@@ -2437,11 +2215,7 @@
         )],
     )
     .unwrap();
-<<<<<<< HEAD
-    insta::assert_snapshot!(res, @r###"
-=======
     filtered_assert_snapshot!(res, @r###"
->>>>>>> 075f4045
     ; ModuleID = '<internal>'
     source_filename = "<internal>"
     target datalayout = "[filtered]"
@@ -2458,23 +2232,15 @@
 
     define void @foo(%foo* %0) {
     entry:
-<<<<<<< HEAD
-      %__vtable = getelementptr inbounds %foo, %foo* %0, i32 0, i32 0
-=======
-      %this = alloca %foo*, align 8
-      store %foo* %0, %foo** %this, align 8
->>>>>>> 075f4045
+      %this = alloca %foo*, align 8
+      store %foo* %0, %foo** %this, align 8
       ret void
     }
 
     define void @foo__bar(%foo* %0) {
     entry:
-<<<<<<< HEAD
-      %__vtable = getelementptr inbounds %foo, %foo* %0, i32 0, i32 0
-=======
-      %this = alloca %foo*, align 8
-      store %foo* %0, %foo** %this, align 8
->>>>>>> 075f4045
+      %this = alloca %foo*, align 8
+      store %foo* %0, %foo** %this, align 8
       %x = alloca i32, align 4
       %px = alloca i32*, align 8
       store i32 0, i32* %x, align 4
@@ -2533,11 +2299,7 @@
         )],
     )
     .unwrap();
-<<<<<<< HEAD
-    insta::assert_snapshot!(res, @r###"
-=======
     filtered_assert_snapshot!(res, @r###"
->>>>>>> 075f4045
     ; ModuleID = '<internal>'
     source_filename = "<internal>"
     target datalayout = "[filtered]"
@@ -2553,23 +2315,15 @@
 
     define void @foo(%foo* %0) {
     entry:
-<<<<<<< HEAD
-      %__vtable = getelementptr inbounds %foo, %foo* %0, i32 0, i32 0
-=======
-      %this = alloca %foo*, align 8
-      store %foo* %0, %foo** %this, align 8
->>>>>>> 075f4045
+      %this = alloca %foo*, align 8
+      store %foo* %0, %foo** %this, align 8
       ret void
     }
 
     define void @foo__bar(%foo* %0) {
     entry:
-<<<<<<< HEAD
-      %__vtable = getelementptr inbounds %foo, %foo* %0, i32 0, i32 0
-=======
-      %this = alloca %foo*, align 8
-      store %foo* %0, %foo** %this, align 8
->>>>>>> 075f4045
+      %this = alloca %foo*, align 8
+      store %foo* %0, %foo** %this, align 8
       %x = alloca i32, align 4
       %px = alloca i32*, align 8
       store i32 0, i32* %x, align 4
@@ -2628,11 +2382,7 @@
         )],
     )
     .unwrap();
-<<<<<<< HEAD
-    insta::assert_snapshot!(res, @r###"
-=======
     filtered_assert_snapshot!(res, @r###"
->>>>>>> 075f4045
     ; ModuleID = '<internal>'
     source_filename = "<internal>"
     target datalayout = "[filtered]"
@@ -2648,23 +2398,15 @@
 
     define void @foo(%foo* %0) {
     entry:
-<<<<<<< HEAD
-      %__vtable = getelementptr inbounds %foo, %foo* %0, i32 0, i32 0
-=======
-      %this = alloca %foo*, align 8
-      store %foo* %0, %foo** %this, align 8
->>>>>>> 075f4045
+      %this = alloca %foo*, align 8
+      store %foo* %0, %foo** %this, align 8
       ret void
     }
 
     define void @foo__bar(%foo* %0) {
     entry:
-<<<<<<< HEAD
-      %__vtable = getelementptr inbounds %foo, %foo* %0, i32 0, i32 0
-=======
-      %this = alloca %foo*, align 8
-      store %foo* %0, %foo** %this, align 8
->>>>>>> 075f4045
+      %this = alloca %foo*, align 8
+      store %foo* %0, %foo** %this, align 8
       %x = alloca i32, align 4
       %px = alloca i32*, align 8
       store i32 0, i32* %x, align 4
@@ -2730,11 +2472,7 @@
     )
     .unwrap();
     // when compiling to ir, we expect `bar.baz` to call `__init_foo` with the local instance.
-<<<<<<< HEAD
-    assert_snapshot!(res, @r###"
-=======
     filtered_assert_snapshot!(res, @r###"
->>>>>>> 075f4045
     ; ModuleID = '<internal>'
     source_filename = "<internal>"
     target datalayout = "[filtered]"
@@ -2755,38 +2493,24 @@
 
     define void @foo(%foo* %0) {
     entry:
-<<<<<<< HEAD
-      %__vtable = getelementptr inbounds %foo, %foo* %0, i32 0, i32 0
-      %x = getelementptr inbounds %foo, %foo* %0, i32 0, i32 1
-      %y = getelementptr inbounds %foo, %foo* %0, i32 0, i32 2
-=======
       %this = alloca %foo*, align 8
       store %foo* %0, %foo** %this, align 8
       %x = getelementptr inbounds %foo, %foo* %0, i32 0, i32 0
       %y = getelementptr inbounds %foo, %foo* %0, i32 0, i32 1
->>>>>>> 075f4045
       ret void
     }
 
     define void @bar(%bar* %0) {
     entry:
-<<<<<<< HEAD
-      %__vtable = getelementptr inbounds %bar, %bar* %0, i32 0, i32 0
-=======
       %this = alloca %bar*, align 8
       store %bar* %0, %bar** %this, align 8
->>>>>>> 075f4045
       ret void
     }
 
     define void @bar__baz(%bar* %0) {
     entry:
-<<<<<<< HEAD
-      %__vtable = getelementptr inbounds %bar, %bar* %0, i32 0, i32 0
-=======
       %this = alloca %bar*, align 8
       store %bar* %0, %bar** %this, align 8
->>>>>>> 075f4045
       %fb = alloca %foo, align 8
       %1 = bitcast %foo* %fb to i8*
       call void @llvm.memcpy.p0i8.p0i8.i64(i8* align 1 %1, i8* align 1 bitcast (%foo* @__foo__init to i8*), i64 ptrtoint (%foo* getelementptr (%foo, %foo* null, i32 1) to i64), i1 false)
@@ -2890,11 +2614,7 @@
     )
     .unwrap();
 
-<<<<<<< HEAD
-    assert_snapshot!(res, @r###"
-=======
     filtered_assert_snapshot!(res, @r###"
->>>>>>> 075f4045
     ; ModuleID = '<internal>'
     source_filename = "<internal>"
     target datalayout = "[filtered]"
@@ -2906,17 +2626,6 @@
 
     @llvm.global_ctors = appending global [1 x { i32, void ()*, i8* }] [{ i32, void ()*, i8* } { i32 0, void ()* @__init___Test, i8* null }]
     @prog_instance = global %prog zeroinitializer
-<<<<<<< HEAD
-    @__foo__init = constant %foo zeroinitializer
-    @____vtable_foo_type__init = constant %__vtable_foo_type zeroinitializer
-    @__vtable_foo = global %__vtable_foo_type zeroinitializer
-
-    define void @foo(%foo* %0) {
-    entry:
-      %__vtable = getelementptr inbounds %foo, %foo* %0, i32 0, i32 0
-      %x = getelementptr inbounds %foo, %foo* %0, i32 0, i32 1
-      %y = getelementptr inbounds %foo, %foo* %0, i32 0, i32 2
-=======
     @__foo__init = unnamed_addr constant %foo zeroinitializer
 
     define void @foo(%foo* %0) {
@@ -2925,22 +2634,15 @@
       store %foo* %0, %foo** %this, align 8
       %x = getelementptr inbounds %foo, %foo* %0, i32 0, i32 0
       %y = getelementptr inbounds %foo, %foo* %0, i32 0, i32 1
->>>>>>> 075f4045
       ret void
     }
 
     define void @foo__FB_INIT(%foo* %0) {
     entry:
-<<<<<<< HEAD
-      %__vtable = getelementptr inbounds %foo, %foo* %0, i32 0, i32 0
-      %x = getelementptr inbounds %foo, %foo* %0, i32 0, i32 1
-      %y = getelementptr inbounds %foo, %foo* %0, i32 0, i32 2
-=======
       %this = alloca %foo*, align 8
       store %foo* %0, %foo** %this, align 8
       %x = getelementptr inbounds %foo, %foo* %0, i32 0, i32 0
       %y = getelementptr inbounds %foo, %foo* %0, i32 0, i32 1
->>>>>>> 075f4045
       store i16 1, i16* %x, align 2
       store i16 2, i16* %y, align 2
       ret void
@@ -3047,11 +2749,7 @@
     )
     .unwrap();
 
-<<<<<<< HEAD
-    assert_snapshot!(res, @r###"
-=======
     filtered_assert_snapshot!(res, @r###"
->>>>>>> 075f4045
     ; ModuleID = '<internal>'
     source_filename = "<internal>"
     target datalayout = "[filtered]"
@@ -3072,31 +2770,19 @@
 
     define void @foo(%foo* %0) {
     entry:
-<<<<<<< HEAD
-      %__vtable = getelementptr inbounds %foo, %foo* %0, i32 0, i32 0
-      %x = getelementptr inbounds %foo, %foo* %0, i32 0, i32 1
-      %y = getelementptr inbounds %foo, %foo* %0, i32 0, i32 2
-=======
       %this = alloca %foo*, align 8
       store %foo* %0, %foo** %this, align 8
       %x = getelementptr inbounds %foo, %foo* %0, i32 0, i32 0
       %y = getelementptr inbounds %foo, %foo* %0, i32 0, i32 1
->>>>>>> 075f4045
       ret void
     }
 
     define void @foo__FB_INIT(%foo* %0) {
     entry:
-<<<<<<< HEAD
-      %__vtable = getelementptr inbounds %foo, %foo* %0, i32 0, i32 0
-      %x = getelementptr inbounds %foo, %foo* %0, i32 0, i32 1
-      %y = getelementptr inbounds %foo, %foo* %0, i32 0, i32 2
-=======
       %this = alloca %foo*, align 8
       store %foo* %0, %foo** %this, align 8
       %x = getelementptr inbounds %foo, %foo* %0, i32 0, i32 0
       %y = getelementptr inbounds %foo, %foo* %0, i32 0, i32 1
->>>>>>> 075f4045
       store i16 1, i16* %x, align 2
       store i16 2, i16* %y, align 2
       ret void
@@ -3227,13 +2913,7 @@
 
     @llvm.global_ctors = appending global [1 x { i32, void ()*, i8* }] [{ i32, void ()*, i8* } { i32 0, void ()* @__init___Test, i8* null }]
     @prog_instance = global %prog zeroinitializer
-<<<<<<< HEAD
-    @__foo__init = external global %foo
-    @____vtable_foo_type__init = constant %__vtable_foo_type zeroinitializer
-    @__vtable_foo = external global %__vtable_foo_type
-=======
     @__foo__init = external unnamed_addr constant %foo
->>>>>>> 075f4045
 
     declare void @foo(%foo*)
 
