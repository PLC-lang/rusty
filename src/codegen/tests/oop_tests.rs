use plc_util::filtered_assert_snapshot;
use test_utils::codegen;
mod debug_tests;
mod super_tests;

#[test]
fn members_from_base_class_are_available_in_subclasses() {
    let result = codegen(
        r#"
        FUNCTION_BLOCK foo
        VAR
            a : INT;
            b : STRING;
            c : ARRAY[0..10] OF STRING;
        END_VAR
        END_FUNCTION_BLOCK

        FUNCTION_BLOCK bar EXTENDS foo
        END_FUNCTION_BLOCK
        "#,
    );
    filtered_assert_snapshot!(result, @r#"
    ; ModuleID = '<internal>'
    source_filename = "<internal>"
    target datalayout = "[filtered]"
    target triple = "[filtered]"

    %__vtable_foo = type { void (%foo*)* }
    %foo = type { i32*, i16, [81 x i8], [11 x [81 x i8]] }
    %__vtable_bar = type { void (%bar*)* }
    %bar = type { %foo }

    @llvm.global_ctors = appending global [1 x { i32, void ()*, i8* }] [{ i32, void ()*, i8* } { i32 0, void ()* @__init___Test, i8* null }]
    @____vtable_foo__init = unnamed_addr constant %__vtable_foo zeroinitializer
    @__foo__init = unnamed_addr constant %foo zeroinitializer
    @__vtable_foo_instance = global %__vtable_foo zeroinitializer
    @____vtable_bar__init = unnamed_addr constant %__vtable_bar zeroinitializer
    @__bar__init = unnamed_addr constant %bar zeroinitializer
    @__vtable_bar_instance = global %__vtable_bar zeroinitializer

    define void @foo(%foo* %0) {
    entry:
      %this = alloca %foo*, align 8
      store %foo* %0, %foo** %this, align 8
      %__vtable = getelementptr inbounds %foo, %foo* %0, i32 0, i32 0
      %a = getelementptr inbounds %foo, %foo* %0, i32 0, i32 1
      %b = getelementptr inbounds %foo, %foo* %0, i32 0, i32 2
      %c = getelementptr inbounds %foo, %foo* %0, i32 0, i32 3
      ret void
    }

    define void @bar(%bar* %0) {
    entry:
      %this = alloca %bar*, align 8
      store %bar* %0, %bar** %this, align 8
      %__foo = getelementptr inbounds %bar, %bar* %0, i32 0, i32 0
      ret void
    }

    define void @__init___vtable_foo(%__vtable_foo* %0) {
    entry:
      %self = alloca %__vtable_foo*, align 8
      store %__vtable_foo* %0, %__vtable_foo** %self, align 8
      %deref = load %__vtable_foo*, %__vtable_foo** %self, align 8
      %__body = getelementptr inbounds %__vtable_foo, %__vtable_foo* %deref, i32 0, i32 0
      store void (%foo*)* @foo, void (%foo*)** %__body, align 8
      ret void
    }

    define void @__init___vtable_bar(%__vtable_bar* %0) {
    entry:
      %self = alloca %__vtable_bar*, align 8
      store %__vtable_bar* %0, %__vtable_bar** %self, align 8
      %deref = load %__vtable_bar*, %__vtable_bar** %self, align 8
      %__body = getelementptr inbounds %__vtable_bar, %__vtable_bar* %deref, i32 0, i32 0
      store void (%bar*)* @bar, void (%bar*)** %__body, align 8
      ret void
    }

    define void @__init_foo(%foo* %0) {
    entry:
      %self = alloca %foo*, align 8
      store %foo* %0, %foo** %self, align 8
      %deref = load %foo*, %foo** %self, align 8
      %__vtable = getelementptr inbounds %foo, %foo* %deref, i32 0, i32 0
      store i32* bitcast (%__vtable_foo* @__vtable_foo_instance to i32*), i32** %__vtable, align 8
      ret void
    }

    define void @__init_bar(%bar* %0) {
    entry:
      %self = alloca %bar*, align 8
      store %bar* %0, %bar** %self, align 8
      %deref = load %bar*, %bar** %self, align 8
      %__foo = getelementptr inbounds %bar, %bar* %deref, i32 0, i32 0
      call void @__init_foo(%foo* %__foo)
      %deref1 = load %bar*, %bar** %self, align 8
      %__foo2 = getelementptr inbounds %bar, %bar* %deref1, i32 0, i32 0
      %__vtable = getelementptr inbounds %foo, %foo* %__foo2, i32 0, i32 0
      store i32* bitcast (%__vtable_bar* @__vtable_bar_instance to i32*), i32** %__vtable, align 8
      ret void
    }

    define void @__user_init___vtable_bar(%__vtable_bar* %0) {
    entry:
      %self = alloca %__vtable_bar*, align 8
      store %__vtable_bar* %0, %__vtable_bar** %self, align 8
      ret void
    }

    define void @__user_init_bar(%bar* %0) {
    entry:
      %self = alloca %bar*, align 8
      store %bar* %0, %bar** %self, align 8
      %deref = load %bar*, %bar** %self, align 8
      %__foo = getelementptr inbounds %bar, %bar* %deref, i32 0, i32 0
      call void @__user_init_foo(%foo* %__foo)
      ret void
    }

    define void @__user_init_foo(%foo* %0) {
    entry:
      %self = alloca %foo*, align 8
      store %foo* %0, %foo** %self, align 8
      ret void
    }

    define void @__user_init___vtable_foo(%__vtable_foo* %0) {
    entry:
      %self = alloca %__vtable_foo*, align 8
      store %__vtable_foo* %0, %__vtable_foo** %self, align 8
      ret void
    }

    define void @__init___Test() {
    entry:
      call void @__init___vtable_foo(%__vtable_foo* @__vtable_foo_instance)
      call void @__init___vtable_bar(%__vtable_bar* @__vtable_bar_instance)
      call void @__user_init___vtable_foo(%__vtable_foo* @__vtable_foo_instance)
      call void @__user_init___vtable_bar(%__vtable_bar* @__vtable_bar_instance)
      ret void
    }
    "#);
}

#[test]
fn write_to_parent_variable_qualified_access() {
    let res = codegen(
        "
        FUNCTION_BLOCK fb
        VAR
            x : INT;
            y : INT;
        END_VAR
        END_FUNCTION_BLOCK

        FUNCTION_BLOCK fb2 EXTENDS fb
        END_FUNCTION_BLOCK

        FUNCTION_BLOCK foo
        VAR
            myFb : fb2;
        END_VAR
            myFb.x := 1;
        END_FUNCTION_BLOCK
       ",
    );

    filtered_assert_snapshot!(res, @r#"
    ; ModuleID = '<internal>'
    source_filename = "<internal>"
    target datalayout = "[filtered]"
    target triple = "[filtered]"

    %__vtable_fb = type { void (%fb*)* }
    %fb = type { i32*, i16, i16 }
    %__vtable_fb2 = type { void (%fb2*)* }
    %fb2 = type { %fb }
    %__vtable_foo = type { void (%foo*)* }
    %foo = type { i32*, %fb2 }

    @llvm.global_ctors = appending global [1 x { i32, void ()*, i8* }] [{ i32, void ()*, i8* } { i32 0, void ()* @__init___Test, i8* null }]
    @____vtable_fb__init = unnamed_addr constant %__vtable_fb zeroinitializer
    @__fb__init = unnamed_addr constant %fb zeroinitializer
    @__vtable_fb_instance = global %__vtable_fb zeroinitializer
    @____vtable_fb2__init = unnamed_addr constant %__vtable_fb2 zeroinitializer
    @__fb2__init = unnamed_addr constant %fb2 zeroinitializer
    @__vtable_fb2_instance = global %__vtable_fb2 zeroinitializer
    @____vtable_foo__init = unnamed_addr constant %__vtable_foo zeroinitializer
    @__foo__init = unnamed_addr constant %foo zeroinitializer
    @__vtable_foo_instance = global %__vtable_foo zeroinitializer

    define void @fb(%fb* %0) {
    entry:
      %this = alloca %fb*, align 8
      store %fb* %0, %fb** %this, align 8
      %__vtable = getelementptr inbounds %fb, %fb* %0, i32 0, i32 0
      %x = getelementptr inbounds %fb, %fb* %0, i32 0, i32 1
      %y = getelementptr inbounds %fb, %fb* %0, i32 0, i32 2
      ret void
    }

    define void @fb2(%fb2* %0) {
    entry:
      %this = alloca %fb2*, align 8
      store %fb2* %0, %fb2** %this, align 8
      %__fb = getelementptr inbounds %fb2, %fb2* %0, i32 0, i32 0
      ret void
    }

    define void @foo(%foo* %0) {
    entry:
      %this = alloca %foo*, align 8
      store %foo* %0, %foo** %this, align 8
      %__vtable = getelementptr inbounds %foo, %foo* %0, i32 0, i32 0
      %myFb = getelementptr inbounds %foo, %foo* %0, i32 0, i32 1
      %__fb = getelementptr inbounds %fb2, %fb2* %myFb, i32 0, i32 0
      %x = getelementptr inbounds %fb, %fb* %__fb, i32 0, i32 1
      store i16 1, i16* %x, align 2
      ret void
    }

    define void @__init___vtable_fb(%__vtable_fb* %0) {
    entry:
      %self = alloca %__vtable_fb*, align 8
      store %__vtable_fb* %0, %__vtable_fb** %self, align 8
      %deref = load %__vtable_fb*, %__vtable_fb** %self, align 8
      %__body = getelementptr inbounds %__vtable_fb, %__vtable_fb* %deref, i32 0, i32 0
      store void (%fb*)* @fb, void (%fb*)** %__body, align 8
      ret void
    }

    define void @__init___vtable_fb2(%__vtable_fb2* %0) {
    entry:
      %self = alloca %__vtable_fb2*, align 8
      store %__vtable_fb2* %0, %__vtable_fb2** %self, align 8
      %deref = load %__vtable_fb2*, %__vtable_fb2** %self, align 8
      %__body = getelementptr inbounds %__vtable_fb2, %__vtable_fb2* %deref, i32 0, i32 0
      store void (%fb2*)* @fb2, void (%fb2*)** %__body, align 8
      ret void
    }

    define void @__init___vtable_foo(%__vtable_foo* %0) {
    entry:
      %self = alloca %__vtable_foo*, align 8
      store %__vtable_foo* %0, %__vtable_foo** %self, align 8
      %deref = load %__vtable_foo*, %__vtable_foo** %self, align 8
      %__body = getelementptr inbounds %__vtable_foo, %__vtable_foo* %deref, i32 0, i32 0
      store void (%foo*)* @foo, void (%foo*)** %__body, align 8
      ret void
    }

    define void @__init_fb2(%fb2* %0) {
    entry:
      %self = alloca %fb2*, align 8
      store %fb2* %0, %fb2** %self, align 8
      %deref = load %fb2*, %fb2** %self, align 8
      %__fb = getelementptr inbounds %fb2, %fb2* %deref, i32 0, i32 0
      call void @__init_fb(%fb* %__fb)
      %deref1 = load %fb2*, %fb2** %self, align 8
      %__fb2 = getelementptr inbounds %fb2, %fb2* %deref1, i32 0, i32 0
      %__vtable = getelementptr inbounds %fb, %fb* %__fb2, i32 0, i32 0
      store i32* bitcast (%__vtable_fb2* @__vtable_fb2_instance to i32*), i32** %__vtable, align 8
      ret void
    }

    define void @__init_fb(%fb* %0) {
    entry:
      %self = alloca %fb*, align 8
      store %fb* %0, %fb** %self, align 8
      %deref = load %fb*, %fb** %self, align 8
      %__vtable = getelementptr inbounds %fb, %fb* %deref, i32 0, i32 0
      store i32* bitcast (%__vtable_fb* @__vtable_fb_instance to i32*), i32** %__vtable, align 8
      ret void
    }

    define void @__init_foo(%foo* %0) {
    entry:
      %self = alloca %foo*, align 8
      store %foo* %0, %foo** %self, align 8
      %deref = load %foo*, %foo** %self, align 8
      %myFb = getelementptr inbounds %foo, %foo* %deref, i32 0, i32 1
      call void @__init_fb2(%fb2* %myFb)
      %deref1 = load %foo*, %foo** %self, align 8
      %__vtable = getelementptr inbounds %foo, %foo* %deref1, i32 0, i32 0
      store i32* bitcast (%__vtable_foo* @__vtable_foo_instance to i32*), i32** %__vtable, align 8
      ret void
    }

    define void @__user_init_fb(%fb* %0) {
    entry:
      %self = alloca %fb*, align 8
      store %fb* %0, %fb** %self, align 8
      ret void
    }

    define void @__user_init_fb2(%fb2* %0) {
    entry:
      %self = alloca %fb2*, align 8
      store %fb2* %0, %fb2** %self, align 8
      %deref = load %fb2*, %fb2** %self, align 8
      %__fb = getelementptr inbounds %fb2, %fb2* %deref, i32 0, i32 0
      call void @__user_init_fb(%fb* %__fb)
      ret void
    }

    define void @__user_init___vtable_fb(%__vtable_fb* %0) {
    entry:
      %self = alloca %__vtable_fb*, align 8
      store %__vtable_fb* %0, %__vtable_fb** %self, align 8
      ret void
    }

    define void @__user_init___vtable_fb2(%__vtable_fb2* %0) {
    entry:
      %self = alloca %__vtable_fb2*, align 8
      store %__vtable_fb2* %0, %__vtable_fb2** %self, align 8
      ret void
    }

    define void @__user_init___vtable_foo(%__vtable_foo* %0) {
    entry:
      %self = alloca %__vtable_foo*, align 8
      store %__vtable_foo* %0, %__vtable_foo** %self, align 8
      ret void
    }

    define void @__user_init_foo(%foo* %0) {
    entry:
      %self = alloca %foo*, align 8
      store %foo* %0, %foo** %self, align 8
      %deref = load %foo*, %foo** %self, align 8
      %myFb = getelementptr inbounds %foo, %foo* %deref, i32 0, i32 1
      call void @__user_init_fb2(%fb2* %myFb)
      ret void
    }

    define void @__init___Test() {
    entry:
      call void @__init___vtable_fb(%__vtable_fb* @__vtable_fb_instance)
      call void @__init___vtable_fb2(%__vtable_fb2* @__vtable_fb2_instance)
      call void @__init___vtable_foo(%__vtable_foo* @__vtable_foo_instance)
      call void @__user_init___vtable_fb(%__vtable_fb* @__vtable_fb_instance)
      call void @__user_init___vtable_fb2(%__vtable_fb2* @__vtable_fb2_instance)
      call void @__user_init___vtable_foo(%__vtable_foo* @__vtable_foo_instance)
      ret void
    }
    "#);
}

#[test]
fn write_to_parent_variable_in_instance() {
    let result = codegen(
        r#"
        FUNCTION_BLOCK foo
        VAR
            s : STRING;
        END_VAR
        METHOD baz
            s := 'hello';
        END_METHOD
        END_FUNCTION_BLOCK

        FUNCTION_BLOCK bar EXTENDS foo
            s := 'world';
        END_FUNCTION_BLOCK

        FUNCTION main
        VAR
            s: STRING;
            fb: bar;
        END_VAR
            fb.baz();
            fb();
        END_FUNCTION
    "#,
    );
    filtered_assert_snapshot!(result, @r#"
    ; ModuleID = '<internal>'
    source_filename = "<internal>"
    target datalayout = "[filtered]"
    target triple = "[filtered]"

    %__vtable_foo = type { void (%foo*)*, void (%foo*)* }
    %foo = type { i32*, [81 x i8] }
    %__vtable_bar = type { void (%bar*)*, void (%foo*)* }
    %bar = type { %foo }

    @utf08_literal_0 = private unnamed_addr constant [6 x i8] c"hello\00"
    @utf08_literal_1 = private unnamed_addr constant [6 x i8] c"world\00"
    @llvm.global_ctors = appending global [1 x { i32, void ()*, i8* }] [{ i32, void ()*, i8* } { i32 0, void ()* @__init___Test, i8* null }]
    @____vtable_foo__init = unnamed_addr constant %__vtable_foo zeroinitializer
    @__foo__init = unnamed_addr constant %foo zeroinitializer
    @__vtable_foo_instance = global %__vtable_foo zeroinitializer
    @____vtable_bar__init = unnamed_addr constant %__vtable_bar zeroinitializer
    @__bar__init = unnamed_addr constant %bar zeroinitializer
    @__vtable_bar_instance = global %__vtable_bar zeroinitializer

    define void @foo(%foo* %0) {
    entry:
      %this = alloca %foo*, align 8
      store %foo* %0, %foo** %this, align 8
      %__vtable = getelementptr inbounds %foo, %foo* %0, i32 0, i32 0
      %s = getelementptr inbounds %foo, %foo* %0, i32 0, i32 1
      ret void
    }

    define void @foo__baz(%foo* %0) {
    entry:
      %this = alloca %foo*, align 8
      store %foo* %0, %foo** %this, align 8
      %__vtable = getelementptr inbounds %foo, %foo* %0, i32 0, i32 0
      %s = getelementptr inbounds %foo, %foo* %0, i32 0, i32 1
      %1 = bitcast [81 x i8]* %s to i8*
      call void @llvm.memcpy.p0i8.p0i8.i32(i8* align 1 %1, i8* align 1 getelementptr inbounds ([6 x i8], [6 x i8]* @utf08_literal_0, i32 0, i32 0), i32 6, i1 false)
      ret void
    }

    define void @bar(%bar* %0) {
    entry:
      %this = alloca %bar*, align 8
      store %bar* %0, %bar** %this, align 8
      %__foo = getelementptr inbounds %bar, %bar* %0, i32 0, i32 0
      %s = getelementptr inbounds %foo, %foo* %__foo, i32 0, i32 1
      %1 = bitcast [81 x i8]* %s to i8*
      call void @llvm.memcpy.p0i8.p0i8.i32(i8* align 1 %1, i8* align 1 getelementptr inbounds ([6 x i8], [6 x i8]* @utf08_literal_1, i32 0, i32 0), i32 6, i1 false)
      ret void
    }

    define void @main() {
    entry:
      %s = alloca [81 x i8], align 1
      %fb = alloca %bar, align 8
      %0 = bitcast [81 x i8]* %s to i8*
      call void @llvm.memset.p0i8.i64(i8* align 1 %0, i8 0, i64 ptrtoint ([81 x i8]* getelementptr ([81 x i8], [81 x i8]* null, i32 1) to i64), i1 false)
      %1 = bitcast %bar* %fb to i8*
      call void @llvm.memcpy.p0i8.p0i8.i64(i8* align 1 %1, i8* align 1 bitcast (%bar* @__bar__init to i8*), i64 ptrtoint (%bar* getelementptr (%bar, %bar* null, i32 1) to i64), i1 false)
      call void @__init_bar(%bar* %fb)
      call void @__user_init_bar(%bar* %fb)
      %__foo = getelementptr inbounds %bar, %bar* %fb, i32 0, i32 0
      call void @foo__baz(%foo* %__foo)
      call void @bar(%bar* %fb)
      ret void
    }

    ; Function Attrs: argmemonly nofree nounwind willreturn
    declare void @llvm.memcpy.p0i8.p0i8.i32(i8* noalias nocapture writeonly, i8* noalias nocapture readonly, i32, i1 immarg) #0

    ; Function Attrs: argmemonly nofree nounwind willreturn writeonly
    declare void @llvm.memset.p0i8.i64(i8* nocapture writeonly, i8, i64, i1 immarg) #1

    ; Function Attrs: argmemonly nofree nounwind willreturn
    declare void @llvm.memcpy.p0i8.p0i8.i64(i8* noalias nocapture writeonly, i8* noalias nocapture readonly, i64, i1 immarg) #0

    define void @__init___vtable_foo(%__vtable_foo* %0) {
    entry:
      %self = alloca %__vtable_foo*, align 8
      store %__vtable_foo* %0, %__vtable_foo** %self, align 8
      %deref = load %__vtable_foo*, %__vtable_foo** %self, align 8
      %__body = getelementptr inbounds %__vtable_foo, %__vtable_foo* %deref, i32 0, i32 0
      store void (%foo*)* @foo, void (%foo*)** %__body, align 8
      %deref1 = load %__vtable_foo*, %__vtable_foo** %self, align 8
      %baz = getelementptr inbounds %__vtable_foo, %__vtable_foo* %deref1, i32 0, i32 1
      store void (%foo*)* @foo__baz, void (%foo*)** %baz, align 8
      ret void
    }

    define void @__init___vtable_bar(%__vtable_bar* %0) {
    entry:
      %self = alloca %__vtable_bar*, align 8
      store %__vtable_bar* %0, %__vtable_bar** %self, align 8
      %deref = load %__vtable_bar*, %__vtable_bar** %self, align 8
      %__body = getelementptr inbounds %__vtable_bar, %__vtable_bar* %deref, i32 0, i32 0
      store void (%bar*)* @bar, void (%bar*)** %__body, align 8
      %deref1 = load %__vtable_bar*, %__vtable_bar** %self, align 8
      %baz = getelementptr inbounds %__vtable_bar, %__vtable_bar* %deref1, i32 0, i32 1
      store void (%foo*)* @foo__baz, void (%foo*)** %baz, align 8
      ret void
    }

    define void @__init_bar(%bar* %0) {
    entry:
      %self = alloca %bar*, align 8
      store %bar* %0, %bar** %self, align 8
      %deref = load %bar*, %bar** %self, align 8
      %__foo = getelementptr inbounds %bar, %bar* %deref, i32 0, i32 0
      call void @__init_foo(%foo* %__foo)
      %deref1 = load %bar*, %bar** %self, align 8
      %__foo2 = getelementptr inbounds %bar, %bar* %deref1, i32 0, i32 0
      %__vtable = getelementptr inbounds %foo, %foo* %__foo2, i32 0, i32 0
      store i32* bitcast (%__vtable_bar* @__vtable_bar_instance to i32*), i32** %__vtable, align 8
      ret void
    }

    define void @__init_foo(%foo* %0) {
    entry:
      %self = alloca %foo*, align 8
      store %foo* %0, %foo** %self, align 8
      %deref = load %foo*, %foo** %self, align 8
      %__vtable = getelementptr inbounds %foo, %foo* %deref, i32 0, i32 0
      store i32* bitcast (%__vtable_foo* @__vtable_foo_instance to i32*), i32** %__vtable, align 8
      ret void
    }

    define void @__user_init___vtable_bar(%__vtable_bar* %0) {
    entry:
      %self = alloca %__vtable_bar*, align 8
      store %__vtable_bar* %0, %__vtable_bar** %self, align 8
      ret void
    }

    define void @__user_init_bar(%bar* %0) {
    entry:
      %self = alloca %bar*, align 8
      store %bar* %0, %bar** %self, align 8
      %deref = load %bar*, %bar** %self, align 8
      %__foo = getelementptr inbounds %bar, %bar* %deref, i32 0, i32 0
      call void @__user_init_foo(%foo* %__foo)
      ret void
    }

    define void @__user_init_foo(%foo* %0) {
    entry:
      %self = alloca %foo*, align 8
      store %foo* %0, %foo** %self, align 8
      ret void
    }

    define void @__user_init___vtable_foo(%__vtable_foo* %0) {
    entry:
      %self = alloca %__vtable_foo*, align 8
      store %__vtable_foo* %0, %__vtable_foo** %self, align 8
      ret void
    }

    define void @__init___Test() {
    entry:
      call void @__init___vtable_foo(%__vtable_foo* @__vtable_foo_instance)
      call void @__init___vtable_bar(%__vtable_bar* @__vtable_bar_instance)
      call void @__user_init___vtable_foo(%__vtable_foo* @__vtable_foo_instance)
      call void @__user_init___vtable_bar(%__vtable_bar* @__vtable_bar_instance)
      ret void
    }

    attributes #0 = { argmemonly nofree nounwind willreturn }
    attributes #1 = { argmemonly nofree nounwind willreturn writeonly }
    "#);
}

#[test]
fn array_in_parent_generated() {
    let result = codegen(
        r#"
        FUNCTION_BLOCK grandparent
        VAR
            y : ARRAY[0..5] OF INT;
            a : INT;
        END_VAR
        END_FUNCTION_BLOCK

        FUNCTION_BLOCK parent extends grandparent
            VAR
                x : ARRAY[0..10] OF INT;
                b : INT;
            END_VAR
        END_FUNCTION_BLOCK

        FUNCTION_BLOCK child EXTENDS parent
            VAR
                z : ARRAY[0..10] OF INT;
            END_VAR
        END_FUNCTION_BLOCK

        FUNCTION main
        VAR
            arr: ARRAY[0..10] OF child;
        END_VAR
            arr[0].a := 10;
            arr[0].y[0] := 20;
            arr[1].b := 30;
            arr[1].x[1] := 40;
            arr[2].z[2] := 50;
        END_FUNCTION
        "#,
    );
    filtered_assert_snapshot!(result, @r#"
    ; ModuleID = '<internal>'
    source_filename = "<internal>"
    target datalayout = "[filtered]"
    target triple = "[filtered]"

    %__vtable_grandparent = type { void (%grandparent*)* }
    %grandparent = type { i32*, [6 x i16], i16 }
    %__vtable_parent = type { void (%parent*)* }
    %parent = type { %grandparent, [11 x i16], i16 }
    %__vtable_child = type { void (%child*)* }
    %child = type { %parent, [11 x i16] }

    @llvm.global_ctors = appending global [1 x { i32, void ()*, i8* }] [{ i32, void ()*, i8* } { i32 0, void ()* @__init___Test, i8* null }]
    @____vtable_grandparent__init = unnamed_addr constant %__vtable_grandparent zeroinitializer
    @__grandparent__init = unnamed_addr constant %grandparent zeroinitializer
    @__vtable_grandparent_instance = global %__vtable_grandparent zeroinitializer
    @____vtable_parent__init = unnamed_addr constant %__vtable_parent zeroinitializer
    @__parent__init = unnamed_addr constant %parent zeroinitializer
    @__vtable_parent_instance = global %__vtable_parent zeroinitializer
    @____vtable_child__init = unnamed_addr constant %__vtable_child zeroinitializer
    @__child__init = unnamed_addr constant %child zeroinitializer
    @__vtable_child_instance = global %__vtable_child zeroinitializer

    define void @grandparent(%grandparent* %0) {
    entry:
      %this = alloca %grandparent*, align 8
      store %grandparent* %0, %grandparent** %this, align 8
      %__vtable = getelementptr inbounds %grandparent, %grandparent* %0, i32 0, i32 0
      %y = getelementptr inbounds %grandparent, %grandparent* %0, i32 0, i32 1
      %a = getelementptr inbounds %grandparent, %grandparent* %0, i32 0, i32 2
      ret void
    }

    define void @parent(%parent* %0) {
    entry:
      %this = alloca %parent*, align 8
      store %parent* %0, %parent** %this, align 8
      %__grandparent = getelementptr inbounds %parent, %parent* %0, i32 0, i32 0
      %x = getelementptr inbounds %parent, %parent* %0, i32 0, i32 1
      %b = getelementptr inbounds %parent, %parent* %0, i32 0, i32 2
      ret void
    }

    define void @child(%child* %0) {
    entry:
      %this = alloca %child*, align 8
      store %child* %0, %child** %this, align 8
      %__parent = getelementptr inbounds %child, %child* %0, i32 0, i32 0
      %z = getelementptr inbounds %child, %child* %0, i32 0, i32 1
      ret void
    }

    define void @main() {
    entry:
      %arr = alloca [11 x %child], align 8
      %0 = bitcast [11 x %child]* %arr to i8*
      call void @llvm.memset.p0i8.i64(i8* align 1 %0, i8 0, i64 ptrtoint ([11 x %child]* getelementptr ([11 x %child], [11 x %child]* null, i32 1) to i64), i1 false)
      %tmpVar = getelementptr inbounds [11 x %child], [11 x %child]* %arr, i32 0, i32 0
      %__parent = getelementptr inbounds %child, %child* %tmpVar, i32 0, i32 0
      %__grandparent = getelementptr inbounds %parent, %parent* %__parent, i32 0, i32 0
      %a = getelementptr inbounds %grandparent, %grandparent* %__grandparent, i32 0, i32 2
      store i16 10, i16* %a, align 2
      %tmpVar1 = getelementptr inbounds [11 x %child], [11 x %child]* %arr, i32 0, i32 0
      %__parent2 = getelementptr inbounds %child, %child* %tmpVar1, i32 0, i32 0
      %__grandparent3 = getelementptr inbounds %parent, %parent* %__parent2, i32 0, i32 0
      %y = getelementptr inbounds %grandparent, %grandparent* %__grandparent3, i32 0, i32 1
      %tmpVar4 = getelementptr inbounds [6 x i16], [6 x i16]* %y, i32 0, i32 0
      store i16 20, i16* %tmpVar4, align 2
      %tmpVar5 = getelementptr inbounds [11 x %child], [11 x %child]* %arr, i32 0, i32 1
      %__parent6 = getelementptr inbounds %child, %child* %tmpVar5, i32 0, i32 0
      %b = getelementptr inbounds %parent, %parent* %__parent6, i32 0, i32 2
      store i16 30, i16* %b, align 2
      %tmpVar7 = getelementptr inbounds [11 x %child], [11 x %child]* %arr, i32 0, i32 1
      %__parent8 = getelementptr inbounds %child, %child* %tmpVar7, i32 0, i32 0
      %x = getelementptr inbounds %parent, %parent* %__parent8, i32 0, i32 1
      %tmpVar9 = getelementptr inbounds [11 x i16], [11 x i16]* %x, i32 0, i32 1
      store i16 40, i16* %tmpVar9, align 2
      %tmpVar10 = getelementptr inbounds [11 x %child], [11 x %child]* %arr, i32 0, i32 2
      %z = getelementptr inbounds %child, %child* %tmpVar10, i32 0, i32 1
      %tmpVar11 = getelementptr inbounds [11 x i16], [11 x i16]* %z, i32 0, i32 2
      store i16 50, i16* %tmpVar11, align 2
      ret void
    }

    ; Function Attrs: argmemonly nofree nounwind willreturn writeonly
    declare void @llvm.memset.p0i8.i64(i8* nocapture writeonly, i8, i64, i1 immarg) #0

    define void @__init___vtable_grandparent(%__vtable_grandparent* %0) {
    entry:
      %self = alloca %__vtable_grandparent*, align 8
      store %__vtable_grandparent* %0, %__vtable_grandparent** %self, align 8
      %deref = load %__vtable_grandparent*, %__vtable_grandparent** %self, align 8
      %__body = getelementptr inbounds %__vtable_grandparent, %__vtable_grandparent* %deref, i32 0, i32 0
      store void (%grandparent*)* @grandparent, void (%grandparent*)** %__body, align 8
      ret void
    }

    define void @__init___vtable_parent(%__vtable_parent* %0) {
    entry:
      %self = alloca %__vtable_parent*, align 8
      store %__vtable_parent* %0, %__vtable_parent** %self, align 8
      %deref = load %__vtable_parent*, %__vtable_parent** %self, align 8
      %__body = getelementptr inbounds %__vtable_parent, %__vtable_parent* %deref, i32 0, i32 0
      store void (%parent*)* @parent, void (%parent*)** %__body, align 8
      ret void
    }

    define void @__init___vtable_child(%__vtable_child* %0) {
    entry:
      %self = alloca %__vtable_child*, align 8
      store %__vtable_child* %0, %__vtable_child** %self, align 8
      %deref = load %__vtable_child*, %__vtable_child** %self, align 8
      %__body = getelementptr inbounds %__vtable_child, %__vtable_child* %deref, i32 0, i32 0
      store void (%child*)* @child, void (%child*)** %__body, align 8
      ret void
    }

    define void @__init_child(%child* %0) {
    entry:
      %self = alloca %child*, align 8
      store %child* %0, %child** %self, align 8
      %deref = load %child*, %child** %self, align 8
      %__parent = getelementptr inbounds %child, %child* %deref, i32 0, i32 0
      call void @__init_parent(%parent* %__parent)
      %deref1 = load %child*, %child** %self, align 8
      %__parent2 = getelementptr inbounds %child, %child* %deref1, i32 0, i32 0
      %__grandparent = getelementptr inbounds %parent, %parent* %__parent2, i32 0, i32 0
      %__vtable = getelementptr inbounds %grandparent, %grandparent* %__grandparent, i32 0, i32 0
      store i32* bitcast (%__vtable_child* @__vtable_child_instance to i32*), i32** %__vtable, align 8
      ret void
    }

    define void @__init_parent(%parent* %0) {
    entry:
      %self = alloca %parent*, align 8
      store %parent* %0, %parent** %self, align 8
      %deref = load %parent*, %parent** %self, align 8
      %__grandparent = getelementptr inbounds %parent, %parent* %deref, i32 0, i32 0
      call void @__init_grandparent(%grandparent* %__grandparent)
      %deref1 = load %parent*, %parent** %self, align 8
      %__grandparent2 = getelementptr inbounds %parent, %parent* %deref1, i32 0, i32 0
      %__vtable = getelementptr inbounds %grandparent, %grandparent* %__grandparent2, i32 0, i32 0
      store i32* bitcast (%__vtable_parent* @__vtable_parent_instance to i32*), i32** %__vtable, align 8
      ret void
    }

    define void @__init_grandparent(%grandparent* %0) {
    entry:
      %self = alloca %grandparent*, align 8
      store %grandparent* %0, %grandparent** %self, align 8
      %deref = load %grandparent*, %grandparent** %self, align 8
      %__vtable = getelementptr inbounds %grandparent, %grandparent* %deref, i32 0, i32 0
      store i32* bitcast (%__vtable_grandparent* @__vtable_grandparent_instance to i32*), i32** %__vtable, align 8
      ret void
    }

    define void @__user_init___vtable_parent(%__vtable_parent* %0) {
    entry:
      %self = alloca %__vtable_parent*, align 8
      store %__vtable_parent* %0, %__vtable_parent** %self, align 8
      ret void
    }

    define void @__user_init_grandparent(%grandparent* %0) {
    entry:
      %self = alloca %grandparent*, align 8
      store %grandparent* %0, %grandparent** %self, align 8
      ret void
    }

    define void @__user_init___vtable_child(%__vtable_child* %0) {
    entry:
      %self = alloca %__vtable_child*, align 8
      store %__vtable_child* %0, %__vtable_child** %self, align 8
      ret void
    }

    define void @__user_init___vtable_grandparent(%__vtable_grandparent* %0) {
    entry:
      %self = alloca %__vtable_grandparent*, align 8
      store %__vtable_grandparent* %0, %__vtable_grandparent** %self, align 8
      ret void
    }

    define void @__user_init_child(%child* %0) {
    entry:
      %self = alloca %child*, align 8
      store %child* %0, %child** %self, align 8
      %deref = load %child*, %child** %self, align 8
      %__parent = getelementptr inbounds %child, %child* %deref, i32 0, i32 0
      call void @__user_init_parent(%parent* %__parent)
      ret void
    }

    define void @__user_init_parent(%parent* %0) {
    entry:
      %self = alloca %parent*, align 8
      store %parent* %0, %parent** %self, align 8
      %deref = load %parent*, %parent** %self, align 8
      %__grandparent = getelementptr inbounds %parent, %parent* %deref, i32 0, i32 0
      call void @__user_init_grandparent(%grandparent* %__grandparent)
      ret void
    }

    define void @__init___Test() {
    entry:
      call void @__init___vtable_grandparent(%__vtable_grandparent* @__vtable_grandparent_instance)
      call void @__init___vtable_parent(%__vtable_parent* @__vtable_parent_instance)
      call void @__init___vtable_child(%__vtable_child* @__vtable_child_instance)
      call void @__user_init___vtable_grandparent(%__vtable_grandparent* @__vtable_grandparent_instance)
      call void @__user_init___vtable_parent(%__vtable_parent* @__vtable_parent_instance)
      call void @__user_init___vtable_child(%__vtable_child* @__vtable_child_instance)
      ret void
    }

    attributes #0 = { argmemonly nofree nounwind willreturn writeonly }
    "#);
}

#[test]
fn complex_array_access_generated() {
    let result = codegen(
        r#"
        FUNCTION_BLOCK grandparent
        VAR
            y : ARRAY[0..5] OF INT;
            a : INT;
        END_VAR
        END_FUNCTION_BLOCK

        FUNCTION_BLOCK parent extends grandparent
            VAR
                x : ARRAY[0..10] OF INT;
                b : INT;
            END_VAR
        END_FUNCTION_BLOCK

        FUNCTION_BLOCK child EXTENDS parent
            VAR
                z : ARRAY[0..10] OF INT;
            END_VAR
            y[b + z[b*2] - a] := 20;
        END_FUNCTION_BLOCK
        "#,
    );

    filtered_assert_snapshot!(result, @r#"
    ; ModuleID = '<internal>'
    source_filename = "<internal>"
    target datalayout = "[filtered]"
    target triple = "[filtered]"

    %__vtable_grandparent = type { void (%grandparent*)* }
    %grandparent = type { i32*, [6 x i16], i16 }
    %__vtable_parent = type { void (%parent*)* }
    %parent = type { %grandparent, [11 x i16], i16 }
    %__vtable_child = type { void (%child*)* }
    %child = type { %parent, [11 x i16] }

    @llvm.global_ctors = appending global [1 x { i32, void ()*, i8* }] [{ i32, void ()*, i8* } { i32 0, void ()* @__init___Test, i8* null }]
    @____vtable_grandparent__init = unnamed_addr constant %__vtable_grandparent zeroinitializer
    @__grandparent__init = unnamed_addr constant %grandparent zeroinitializer
    @__vtable_grandparent_instance = global %__vtable_grandparent zeroinitializer
    @____vtable_parent__init = unnamed_addr constant %__vtable_parent zeroinitializer
    @__parent__init = unnamed_addr constant %parent zeroinitializer
    @__vtable_parent_instance = global %__vtable_parent zeroinitializer
    @____vtable_child__init = unnamed_addr constant %__vtable_child zeroinitializer
    @__child__init = unnamed_addr constant %child zeroinitializer
    @__vtable_child_instance = global %__vtable_child zeroinitializer

    define void @grandparent(%grandparent* %0) {
    entry:
      %this = alloca %grandparent*, align 8
      store %grandparent* %0, %grandparent** %this, align 8
      %__vtable = getelementptr inbounds %grandparent, %grandparent* %0, i32 0, i32 0
      %y = getelementptr inbounds %grandparent, %grandparent* %0, i32 0, i32 1
      %a = getelementptr inbounds %grandparent, %grandparent* %0, i32 0, i32 2
      ret void
    }

    define void @parent(%parent* %0) {
    entry:
      %this = alloca %parent*, align 8
      store %parent* %0, %parent** %this, align 8
      %__grandparent = getelementptr inbounds %parent, %parent* %0, i32 0, i32 0
      %x = getelementptr inbounds %parent, %parent* %0, i32 0, i32 1
      %b = getelementptr inbounds %parent, %parent* %0, i32 0, i32 2
      ret void
    }

    define void @child(%child* %0) {
    entry:
      %this = alloca %child*, align 8
      store %child* %0, %child** %this, align 8
      %__parent = getelementptr inbounds %child, %child* %0, i32 0, i32 0
      %z = getelementptr inbounds %child, %child* %0, i32 0, i32 1
      %__grandparent = getelementptr inbounds %parent, %parent* %__parent, i32 0, i32 0
      %y = getelementptr inbounds %grandparent, %grandparent* %__grandparent, i32 0, i32 1
      %b = getelementptr inbounds %parent, %parent* %__parent, i32 0, i32 2
      %load_b = load i16, i16* %b, align 2
      %1 = sext i16 %load_b to i32
      %b1 = getelementptr inbounds %parent, %parent* %__parent, i32 0, i32 2
      %load_b2 = load i16, i16* %b1, align 2
      %2 = sext i16 %load_b2 to i32
      %tmpVar = mul i32 %2, 2
      %tmpVar3 = mul i32 1, %tmpVar
      %tmpVar4 = add i32 %tmpVar3, 0
      %tmpVar5 = getelementptr inbounds [11 x i16], [11 x i16]* %z, i32 0, i32 %tmpVar4
      %load_tmpVar = load i16, i16* %tmpVar5, align 2
      %3 = sext i16 %load_tmpVar to i32
      %tmpVar6 = add i32 %1, %3
      %__grandparent7 = getelementptr inbounds %parent, %parent* %__parent, i32 0, i32 0
      %a = getelementptr inbounds %grandparent, %grandparent* %__grandparent7, i32 0, i32 2
      %load_a = load i16, i16* %a, align 2
      %4 = sext i16 %load_a to i32
      %tmpVar8 = sub i32 %tmpVar6, %4
      %tmpVar9 = mul i32 1, %tmpVar8
      %tmpVar10 = add i32 %tmpVar9, 0
      %tmpVar11 = getelementptr inbounds [6 x i16], [6 x i16]* %y, i32 0, i32 %tmpVar10
      store i16 20, i16* %tmpVar11, align 2
      ret void
    }

    define void @__init___vtable_grandparent(%__vtable_grandparent* %0) {
    entry:
      %self = alloca %__vtable_grandparent*, align 8
      store %__vtable_grandparent* %0, %__vtable_grandparent** %self, align 8
      %deref = load %__vtable_grandparent*, %__vtable_grandparent** %self, align 8
      %__body = getelementptr inbounds %__vtable_grandparent, %__vtable_grandparent* %deref, i32 0, i32 0
      store void (%grandparent*)* @grandparent, void (%grandparent*)** %__body, align 8
      ret void
    }

    define void @__init___vtable_parent(%__vtable_parent* %0) {
    entry:
      %self = alloca %__vtable_parent*, align 8
      store %__vtable_parent* %0, %__vtable_parent** %self, align 8
      %deref = load %__vtable_parent*, %__vtable_parent** %self, align 8
      %__body = getelementptr inbounds %__vtable_parent, %__vtable_parent* %deref, i32 0, i32 0
      store void (%parent*)* @parent, void (%parent*)** %__body, align 8
      ret void
    }

    define void @__init___vtable_child(%__vtable_child* %0) {
    entry:
      %self = alloca %__vtable_child*, align 8
      store %__vtable_child* %0, %__vtable_child** %self, align 8
      %deref = load %__vtable_child*, %__vtable_child** %self, align 8
      %__body = getelementptr inbounds %__vtable_child, %__vtable_child* %deref, i32 0, i32 0
      store void (%child*)* @child, void (%child*)** %__body, align 8
      ret void
    }

    define void @__init_parent(%parent* %0) {
    entry:
      %self = alloca %parent*, align 8
      store %parent* %0, %parent** %self, align 8
      %deref = load %parent*, %parent** %self, align 8
      %__grandparent = getelementptr inbounds %parent, %parent* %deref, i32 0, i32 0
      call void @__init_grandparent(%grandparent* %__grandparent)
      %deref1 = load %parent*, %parent** %self, align 8
      %__grandparent2 = getelementptr inbounds %parent, %parent* %deref1, i32 0, i32 0
      %__vtable = getelementptr inbounds %grandparent, %grandparent* %__grandparent2, i32 0, i32 0
      store i32* bitcast (%__vtable_parent* @__vtable_parent_instance to i32*), i32** %__vtable, align 8
      ret void
    }

    define void @__init_grandparent(%grandparent* %0) {
    entry:
      %self = alloca %grandparent*, align 8
      store %grandparent* %0, %grandparent** %self, align 8
      %deref = load %grandparent*, %grandparent** %self, align 8
      %__vtable = getelementptr inbounds %grandparent, %grandparent* %deref, i32 0, i32 0
      store i32* bitcast (%__vtable_grandparent* @__vtable_grandparent_instance to i32*), i32** %__vtable, align 8
      ret void
    }

    define void @__init_child(%child* %0) {
    entry:
      %self = alloca %child*, align 8
      store %child* %0, %child** %self, align 8
      %deref = load %child*, %child** %self, align 8
      %__parent = getelementptr inbounds %child, %child* %deref, i32 0, i32 0
      call void @__init_parent(%parent* %__parent)
      %deref1 = load %child*, %child** %self, align 8
      %__parent2 = getelementptr inbounds %child, %child* %deref1, i32 0, i32 0
      %__grandparent = getelementptr inbounds %parent, %parent* %__parent2, i32 0, i32 0
      %__vtable = getelementptr inbounds %grandparent, %grandparent* %__grandparent, i32 0, i32 0
      store i32* bitcast (%__vtable_child* @__vtable_child_instance to i32*), i32** %__vtable, align 8
      ret void
    }

    define void @__user_init___vtable_parent(%__vtable_parent* %0) {
    entry:
      %self = alloca %__vtable_parent*, align 8
      store %__vtable_parent* %0, %__vtable_parent** %self, align 8
      ret void
    }

    define void @__user_init_grandparent(%grandparent* %0) {
    entry:
      %self = alloca %grandparent*, align 8
      store %grandparent* %0, %grandparent** %self, align 8
      ret void
    }

    define void @__user_init___vtable_child(%__vtable_child* %0) {
    entry:
      %self = alloca %__vtable_child*, align 8
      store %__vtable_child* %0, %__vtable_child** %self, align 8
      ret void
    }

    define void @__user_init___vtable_grandparent(%__vtable_grandparent* %0) {
    entry:
      %self = alloca %__vtable_grandparent*, align 8
      store %__vtable_grandparent* %0, %__vtable_grandparent** %self, align 8
      ret void
    }

    define void @__user_init_child(%child* %0) {
    entry:
      %self = alloca %child*, align 8
      store %child* %0, %child** %self, align 8
      %deref = load %child*, %child** %self, align 8
      %__parent = getelementptr inbounds %child, %child* %deref, i32 0, i32 0
      call void @__user_init_parent(%parent* %__parent)
      ret void
    }

    define void @__user_init_parent(%parent* %0) {
    entry:
      %self = alloca %parent*, align 8
      store %parent* %0, %parent** %self, align 8
      %deref = load %parent*, %parent** %self, align 8
      %__grandparent = getelementptr inbounds %parent, %parent* %deref, i32 0, i32 0
      call void @__user_init_grandparent(%grandparent* %__grandparent)
      ret void
    }

    define void @__init___Test() {
    entry:
      call void @__init___vtable_grandparent(%__vtable_grandparent* @__vtable_grandparent_instance)
      call void @__init___vtable_parent(%__vtable_parent* @__vtable_parent_instance)
      call void @__init___vtable_child(%__vtable_child* @__vtable_child_instance)
      call void @__user_init___vtable_grandparent(%__vtable_grandparent* @__vtable_grandparent_instance)
      call void @__user_init___vtable_parent(%__vtable_parent* @__vtable_parent_instance)
      call void @__user_init___vtable_child(%__vtable_child* @__vtable_child_instance)
      ret void
    }
    "#);
}

#[test]
fn properties_are_methods() {
    let property = codegen(
        "
        FUNCTION_BLOCK fb
            VAR
                localPrivateVariable : DINT;
            END_VAR
            PROPERTY foo : DINT
                GET
                    foo := localPrivateVariable;
                END_GET

                SET
                    localPrivateVariable := foo;
                END_SET
            END_PROPERTY
        END_FUNCTION_BLOCK
        ",
    );

    let method = codegen(
        "
        FUNCTION_BLOCK fb
          VAR
            localPrivateVariable : DINT;
          END_VAR

          METHOD __get_foo : DINT
            VAR
              foo : DINT;
            END_VAR

            foo := localPrivateVariable;
            __get_foo := foo;
          END_METHOD

          METHOD __set_foo
            VAR_INPUT
              foo : DINT;
            END_VAR

            localPrivateVariable := foo;
          END_METHOD
        END_FUNCTION_BLOCK
        ",
    );

    assert_eq!(property, method);
}

#[test]
fn this_in_method_call_chain() {
    let code = codegen(
        r#"
        FUNCTION_BLOCK FB_Test
            METHOD Step
                THIS^.Increment();
            END_METHOD

            METHOD Increment
            END_METHOD
        END_FUNCTION_BLOCK
    "#,
    );
    filtered_assert_snapshot!(code, @r#"
    ; ModuleID = '<internal>'
    source_filename = "<internal>"
    target datalayout = "[filtered]"
    target triple = "[filtered]"

    %__vtable_FB_Test = type { void (%FB_Test*)*, void (%FB_Test*)*, void (%FB_Test*)* }
    %FB_Test = type { i32* }

    @llvm.global_ctors = appending global [1 x { i32, void ()*, i8* }] [{ i32, void ()*, i8* } { i32 0, void ()* @__init___Test, i8* null }]
    @____vtable_FB_Test__init = unnamed_addr constant %__vtable_FB_Test zeroinitializer
    @__FB_Test__init = unnamed_addr constant %FB_Test zeroinitializer
    @__vtable_FB_Test_instance = global %__vtable_FB_Test zeroinitializer

    define void @FB_Test(%FB_Test* %0) {
    entry:
      %this = alloca %FB_Test*, align 8
      store %FB_Test* %0, %FB_Test** %this, align 8
      %__vtable = getelementptr inbounds %FB_Test, %FB_Test* %0, i32 0, i32 0
      ret void
    }

    define void @FB_Test__Step(%FB_Test* %0) {
    entry:
      %this = alloca %FB_Test*, align 8
      store %FB_Test* %0, %FB_Test** %this, align 8
      %__vtable = getelementptr inbounds %FB_Test, %FB_Test* %0, i32 0, i32 0
      %deref = load %FB_Test*, %FB_Test** %this, align 8
      call void @FB_Test__Increment(%FB_Test* %deref)
      ret void
    }

    define void @FB_Test__Increment(%FB_Test* %0) {
    entry:
      %this = alloca %FB_Test*, align 8
      store %FB_Test* %0, %FB_Test** %this, align 8
      %__vtable = getelementptr inbounds %FB_Test, %FB_Test* %0, i32 0, i32 0
      ret void
    }

    define void @__init___vtable_fb_test(%__vtable_FB_Test* %0) {
    entry:
      %self = alloca %__vtable_FB_Test*, align 8
      store %__vtable_FB_Test* %0, %__vtable_FB_Test** %self, align 8
      %deref = load %__vtable_FB_Test*, %__vtable_FB_Test** %self, align 8
      %__body = getelementptr inbounds %__vtable_FB_Test, %__vtable_FB_Test* %deref, i32 0, i32 0
      store void (%FB_Test*)* @FB_Test, void (%FB_Test*)** %__body, align 8
      %deref1 = load %__vtable_FB_Test*, %__vtable_FB_Test** %self, align 8
      %Step = getelementptr inbounds %__vtable_FB_Test, %__vtable_FB_Test* %deref1, i32 0, i32 1
      store void (%FB_Test*)* @FB_Test__Step, void (%FB_Test*)** %Step, align 8
      %deref2 = load %__vtable_FB_Test*, %__vtable_FB_Test** %self, align 8
      %Increment = getelementptr inbounds %__vtable_FB_Test, %__vtable_FB_Test* %deref2, i32 0, i32 2
      store void (%FB_Test*)* @FB_Test__Increment, void (%FB_Test*)** %Increment, align 8
      ret void
    }

    define void @__init_fb_test(%FB_Test* %0) {
    entry:
      %self = alloca %FB_Test*, align 8
      store %FB_Test* %0, %FB_Test** %self, align 8
      %deref = load %FB_Test*, %FB_Test** %self, align 8
      %__vtable = getelementptr inbounds %FB_Test, %FB_Test* %deref, i32 0, i32 0
      store i32* bitcast (%__vtable_FB_Test* @__vtable_FB_Test_instance to i32*), i32** %__vtable, align 8
      ret void
    }

    define void @__user_init_FB_Test(%FB_Test* %0) {
    entry:
      %self = alloca %FB_Test*, align 8
      store %FB_Test* %0, %FB_Test** %self, align 8
      ret void
    }

    define void @__user_init___vtable_FB_Test(%__vtable_FB_Test* %0) {
    entry:
      %self = alloca %__vtable_FB_Test*, align 8
      store %__vtable_FB_Test* %0, %__vtable_FB_Test** %self, align 8
      ret void
    }

    define void @__init___Test() {
    entry:
      call void @__init___vtable_fb_test(%__vtable_FB_Test* @__vtable_FB_Test_instance)
      call void @__user_init___vtable_FB_Test(%__vtable_FB_Test* @__vtable_FB_Test_instance)
      ret void
    }
    "#);
}

#[test]
fn this_in_method_and_body_in_function_block() {
    let code = codegen(
        r#"
        FUNCTION_BLOCK FB_Test
        VAR
            val : INT := 5;
        END_VAR

        METHOD GetVal : INT
            GetVal := THIS^.val;
        END_METHOD
        val := this^.val;
        this^.val := val;
        END_FUNCTION_BLOCK
    "#,
    );
    filtered_assert_snapshot!(code, @r#"
    ; ModuleID = '<internal>'
    source_filename = "<internal>"
    target datalayout = "[filtered]"
    target triple = "[filtered]"

    %__vtable_FB_Test = type { void (%FB_Test*)*, i16 (%FB_Test*)* }
    %FB_Test = type { i32*, i16 }

    @llvm.global_ctors = appending global [1 x { i32, void ()*, i8* }] [{ i32, void ()*, i8* } { i32 0, void ()* @__init___Test, i8* null }]
    @____vtable_FB_Test__init = unnamed_addr constant %__vtable_FB_Test zeroinitializer
    @__FB_Test__init = unnamed_addr constant %FB_Test { i32* null, i16 5 }
    @__vtable_FB_Test_instance = global %__vtable_FB_Test zeroinitializer

    define void @FB_Test(%FB_Test* %0) {
    entry:
      %this = alloca %FB_Test*, align 8
      store %FB_Test* %0, %FB_Test** %this, align 8
      %__vtable = getelementptr inbounds %FB_Test, %FB_Test* %0, i32 0, i32 0
      %val = getelementptr inbounds %FB_Test, %FB_Test* %0, i32 0, i32 1
      %deref = load %FB_Test*, %FB_Test** %this, align 8
      %val1 = getelementptr inbounds %FB_Test, %FB_Test* %deref, i32 0, i32 1
      %load_val = load i16, i16* %val1, align 2
      store i16 %load_val, i16* %val, align 2
      %deref2 = load %FB_Test*, %FB_Test** %this, align 8
      %val3 = getelementptr inbounds %FB_Test, %FB_Test* %deref2, i32 0, i32 1
      %load_val4 = load i16, i16* %val, align 2
      store i16 %load_val4, i16* %val3, align 2
      ret void
    }

    define i16 @FB_Test__GetVal(%FB_Test* %0) {
    entry:
      %this = alloca %FB_Test*, align 8
      store %FB_Test* %0, %FB_Test** %this, align 8
      %__vtable = getelementptr inbounds %FB_Test, %FB_Test* %0, i32 0, i32 0
      %val = getelementptr inbounds %FB_Test, %FB_Test* %0, i32 0, i32 1
      %FB_Test.GetVal = alloca i16, align 2
      store i16 0, i16* %FB_Test.GetVal, align 2
      %deref = load %FB_Test*, %FB_Test** %this, align 8
      %val1 = getelementptr inbounds %FB_Test, %FB_Test* %deref, i32 0, i32 1
      %load_val = load i16, i16* %val1, align 2
      store i16 %load_val, i16* %FB_Test.GetVal, align 2
      %FB_Test__GetVal_ret = load i16, i16* %FB_Test.GetVal, align 2
      ret i16 %FB_Test__GetVal_ret
    }

    define void @__init___vtable_fb_test(%__vtable_FB_Test* %0) {
    entry:
      %self = alloca %__vtable_FB_Test*, align 8
      store %__vtable_FB_Test* %0, %__vtable_FB_Test** %self, align 8
      %deref = load %__vtable_FB_Test*, %__vtable_FB_Test** %self, align 8
      %__body = getelementptr inbounds %__vtable_FB_Test, %__vtable_FB_Test* %deref, i32 0, i32 0
      store void (%FB_Test*)* @FB_Test, void (%FB_Test*)** %__body, align 8
      %deref1 = load %__vtable_FB_Test*, %__vtable_FB_Test** %self, align 8
      %GetVal = getelementptr inbounds %__vtable_FB_Test, %__vtable_FB_Test* %deref1, i32 0, i32 1
      store i16 (%FB_Test*)* @FB_Test__GetVal, i16 (%FB_Test*)** %GetVal, align 8
      ret void
    }

    define void @__init_fb_test(%FB_Test* %0) {
    entry:
      %self = alloca %FB_Test*, align 8
      store %FB_Test* %0, %FB_Test** %self, align 8
      %deref = load %FB_Test*, %FB_Test** %self, align 8
      %__vtable = getelementptr inbounds %FB_Test, %FB_Test* %deref, i32 0, i32 0
      store i32* bitcast (%__vtable_FB_Test* @__vtable_FB_Test_instance to i32*), i32** %__vtable, align 8
      ret void
    }

    define void @__user_init_FB_Test(%FB_Test* %0) {
    entry:
      %self = alloca %FB_Test*, align 8
      store %FB_Test* %0, %FB_Test** %self, align 8
      ret void
    }

    define void @__user_init___vtable_FB_Test(%__vtable_FB_Test* %0) {
    entry:
      %self = alloca %__vtable_FB_Test*, align 8
      store %__vtable_FB_Test* %0, %__vtable_FB_Test** %self, align 8
      ret void
    }

    define void @__init___Test() {
    entry:
      call void @__init___vtable_fb_test(%__vtable_FB_Test* @__vtable_FB_Test_instance)
      call void @__user_init___vtable_FB_Test(%__vtable_FB_Test* @__vtable_FB_Test_instance)
      ret void
    }
    "#);
}

#[test]
fn pass_this_to_method() {
    // pass `this` pointer of FB1 to a method of another fb called FB2 which calls a method of FB1
    // and changes a value of the passed `this` pointer
    let code = codegen(
        r#"
        FUNCTION_BLOCK FB_Test
        VAR
            x : INT := 5;
        END_VAR
        METHOD foo
            VAR
                test : FB_Test2;
                x : INT;
            END_VAR
            test.bar(THIS);
        END_METHOD
        END_FUNCTION_BLOCK
        FUNCTION_BLOCK FB_Test2
            METHOD bar: INT
                VAR_INPUT
                    test : REF_TO FB_Test;
                END_VAR
                bar := test^.x;
            END_METHOD
        END_FUNCTION_BLOCK
    "#,
    );
    filtered_assert_snapshot!(code, @r#"
    ; ModuleID = '<internal>'
    source_filename = "<internal>"
    target datalayout = "[filtered]"
    target triple = "[filtered]"

    %__vtable_FB_Test = type { void (%FB_Test*)*, void (%FB_Test*)* }
    %FB_Test = type { i32*, i16 }
    %FB_Test2 = type { i32* }
    %__vtable_FB_Test2 = type { void (%FB_Test2*)*, i16 (%FB_Test2*, %FB_Test*)* }

    @llvm.global_ctors = appending global [1 x { i32, void ()*, i8* }] [{ i32, void ()*, i8* } { i32 0, void ()* @__init___Test, i8* null }]
    @____vtable_FB_Test__init = unnamed_addr constant %__vtable_FB_Test zeroinitializer
    @__FB_Test__init = unnamed_addr constant %FB_Test { i32* null, i16 5 }
    @__FB_Test2__init = unnamed_addr constant %FB_Test2 zeroinitializer
    @__vtable_FB_Test_instance = global %__vtable_FB_Test zeroinitializer
    @____vtable_FB_Test2__init = unnamed_addr constant %__vtable_FB_Test2 zeroinitializer
    @__vtable_FB_Test2_instance = global %__vtable_FB_Test2 zeroinitializer

    define void @FB_Test(%FB_Test* %0) {
    entry:
      %this = alloca %FB_Test*, align 8
      store %FB_Test* %0, %FB_Test** %this, align 8
      %__vtable = getelementptr inbounds %FB_Test, %FB_Test* %0, i32 0, i32 0
      %x = getelementptr inbounds %FB_Test, %FB_Test* %0, i32 0, i32 1
      ret void
    }

    define void @FB_Test__foo(%FB_Test* %0) {
    entry:
      %this = alloca %FB_Test*, align 8
      store %FB_Test* %0, %FB_Test** %this, align 8
      %__vtable = getelementptr inbounds %FB_Test, %FB_Test* %0, i32 0, i32 0
      %x = getelementptr inbounds %FB_Test, %FB_Test* %0, i32 0, i32 1
      %test = alloca %FB_Test2, align 8
      %x1 = alloca i16, align 2
      %1 = bitcast %FB_Test2* %test to i8*
      call void @llvm.memcpy.p0i8.p0i8.i64(i8* align 1 %1, i8* align 1 bitcast (%FB_Test2* @__FB_Test2__init to i8*), i64 ptrtoint (%FB_Test2* getelementptr (%FB_Test2, %FB_Test2* null, i32 1) to i64), i1 false)
      store i16 0, i16* %x1, align 2
      call void @__init_fb_test2(%FB_Test2* %test)
      call void @__user_init_FB_Test2(%FB_Test2* %test)
      %2 = load %FB_Test*, %FB_Test** %this, align 8
      %call = call i16 @FB_Test2__bar(%FB_Test2* %test, %FB_Test* %2)
      ret void
    }

    define void @FB_Test2(%FB_Test2* %0) {
    entry:
      %this = alloca %FB_Test2*, align 8
      store %FB_Test2* %0, %FB_Test2** %this, align 8
      %__vtable = getelementptr inbounds %FB_Test2, %FB_Test2* %0, i32 0, i32 0
      ret void
    }

    define i16 @FB_Test2__bar(%FB_Test2* %0, %FB_Test* %1) {
    entry:
      %this = alloca %FB_Test2*, align 8
      store %FB_Test2* %0, %FB_Test2** %this, align 8
      %__vtable = getelementptr inbounds %FB_Test2, %FB_Test2* %0, i32 0, i32 0
      %FB_Test2.bar = alloca i16, align 2
      %test = alloca %FB_Test*, align 8
      store %FB_Test* %1, %FB_Test** %test, align 8
      store i16 0, i16* %FB_Test2.bar, align 2
      %deref = load %FB_Test*, %FB_Test** %test, align 8
      %x = getelementptr inbounds %FB_Test, %FB_Test* %deref, i32 0, i32 1
      %load_x = load i16, i16* %x, align 2
      store i16 %load_x, i16* %FB_Test2.bar, align 2
      %FB_Test2__bar_ret = load i16, i16* %FB_Test2.bar, align 2
      ret i16 %FB_Test2__bar_ret
    }

    ; Function Attrs: argmemonly nofree nounwind willreturn
    declare void @llvm.memcpy.p0i8.p0i8.i64(i8* noalias nocapture writeonly, i8* noalias nocapture readonly, i64, i1 immarg) #0

    define void @__init___vtable_fb_test(%__vtable_FB_Test* %0) {
    entry:
      %self = alloca %__vtable_FB_Test*, align 8
      store %__vtable_FB_Test* %0, %__vtable_FB_Test** %self, align 8
      %deref = load %__vtable_FB_Test*, %__vtable_FB_Test** %self, align 8
      %__body = getelementptr inbounds %__vtable_FB_Test, %__vtable_FB_Test* %deref, i32 0, i32 0
      store void (%FB_Test*)* @FB_Test, void (%FB_Test*)** %__body, align 8
      %deref1 = load %__vtable_FB_Test*, %__vtable_FB_Test** %self, align 8
      %foo = getelementptr inbounds %__vtable_FB_Test, %__vtable_FB_Test* %deref1, i32 0, i32 1
      store void (%FB_Test*)* @FB_Test__foo, void (%FB_Test*)** %foo, align 8
      ret void
    }

    define void @__init___vtable_fb_test2(%__vtable_FB_Test2* %0) {
    entry:
      %self = alloca %__vtable_FB_Test2*, align 8
      store %__vtable_FB_Test2* %0, %__vtable_FB_Test2** %self, align 8
      %deref = load %__vtable_FB_Test2*, %__vtable_FB_Test2** %self, align 8
      %__body = getelementptr inbounds %__vtable_FB_Test2, %__vtable_FB_Test2* %deref, i32 0, i32 0
      store void (%FB_Test2*)* @FB_Test2, void (%FB_Test2*)** %__body, align 8
      %deref1 = load %__vtable_FB_Test2*, %__vtable_FB_Test2** %self, align 8
      %bar = getelementptr inbounds %__vtable_FB_Test2, %__vtable_FB_Test2* %deref1, i32 0, i32 1
      store i16 (%FB_Test2*, %FB_Test*)* @FB_Test2__bar, i16 (%FB_Test2*, %FB_Test*)** %bar, align 8
      ret void
    }

    define void @__init_fb_test(%FB_Test* %0) {
    entry:
      %self = alloca %FB_Test*, align 8
      store %FB_Test* %0, %FB_Test** %self, align 8
      %deref = load %FB_Test*, %FB_Test** %self, align 8
      %__vtable = getelementptr inbounds %FB_Test, %FB_Test* %deref, i32 0, i32 0
      store i32* bitcast (%__vtable_FB_Test* @__vtable_FB_Test_instance to i32*), i32** %__vtable, align 8
      ret void
    }

    define void @__init_fb_test2(%FB_Test2* %0) {
    entry:
      %self = alloca %FB_Test2*, align 8
      store %FB_Test2* %0, %FB_Test2** %self, align 8
      %deref = load %FB_Test2*, %FB_Test2** %self, align 8
      %__vtable = getelementptr inbounds %FB_Test2, %FB_Test2* %deref, i32 0, i32 0
      store i32* bitcast (%__vtable_FB_Test2* @__vtable_FB_Test2_instance to i32*), i32** %__vtable, align 8
      ret void
    }

    define void @__user_init___vtable_FB_Test2(%__vtable_FB_Test2* %0) {
    entry:
      %self = alloca %__vtable_FB_Test2*, align 8
      store %__vtable_FB_Test2* %0, %__vtable_FB_Test2** %self, align 8
      ret void
    }

    define void @__user_init_FB_Test(%FB_Test* %0) {
    entry:
      %self = alloca %FB_Test*, align 8
      store %FB_Test* %0, %FB_Test** %self, align 8
      ret void
    }

    define void @__user_init_FB_Test2(%FB_Test2* %0) {
    entry:
      %self = alloca %FB_Test2*, align 8
      store %FB_Test2* %0, %FB_Test2** %self, align 8
      ret void
    }

    define void @__user_init___vtable_FB_Test(%__vtable_FB_Test* %0) {
    entry:
      %self = alloca %__vtable_FB_Test*, align 8
      store %__vtable_FB_Test* %0, %__vtable_FB_Test** %self, align 8
      ret void
    }

    define void @__init___Test() {
    entry:
      call void @__init___vtable_fb_test(%__vtable_FB_Test* @__vtable_FB_Test_instance)
      call void @__init___vtable_fb_test2(%__vtable_FB_Test2* @__vtable_FB_Test2_instance)
      call void @__user_init___vtable_FB_Test(%__vtable_FB_Test* @__vtable_FB_Test_instance)
      call void @__user_init___vtable_FB_Test2(%__vtable_FB_Test2* @__vtable_FB_Test2_instance)
      ret void
    }

    attributes #0 = { argmemonly nofree nounwind willreturn }
    "#);
}

#[test]
fn this_with_shadowed_variable() {
    let code = codegen(
        r#"
        FUNCTION_BLOCK FB_Test
        VAR
            val : INT := 5;
        END_VAR
        METHOD shadow_val
            VAR
                val : INT := 10;
                local_val: INT;
                shadow_val : INT;
            END_VAR
            local_val := THIS^.val;
            shadow_val := val;
        END_METHOD
        END_FUNCTION_BLOCK
    "#,
    );
    filtered_assert_snapshot!(code, @r#"
    ; ModuleID = '<internal>'
    source_filename = "<internal>"
    target datalayout = "[filtered]"
    target triple = "[filtered]"

    %__vtable_FB_Test = type { void (%FB_Test*)*, void (%FB_Test*)* }
    %FB_Test = type { i32*, i16 }

    @llvm.global_ctors = appending global [1 x { i32, void ()*, i8* }] [{ i32, void ()*, i8* } { i32 0, void ()* @__init___Test, i8* null }]
    @____vtable_FB_Test__init = unnamed_addr constant %__vtable_FB_Test zeroinitializer
    @__FB_Test__init = unnamed_addr constant %FB_Test { i32* null, i16 5 }
    @__vtable_FB_Test_instance = global %__vtable_FB_Test zeroinitializer

    define void @FB_Test(%FB_Test* %0) {
    entry:
      %this = alloca %FB_Test*, align 8
      store %FB_Test* %0, %FB_Test** %this, align 8
      %__vtable = getelementptr inbounds %FB_Test, %FB_Test* %0, i32 0, i32 0
      %val = getelementptr inbounds %FB_Test, %FB_Test* %0, i32 0, i32 1
      ret void
    }

    define void @FB_Test__shadow_val(%FB_Test* %0) {
    entry:
      %this = alloca %FB_Test*, align 8
      store %FB_Test* %0, %FB_Test** %this, align 8
      %__vtable = getelementptr inbounds %FB_Test, %FB_Test* %0, i32 0, i32 0
      %val = getelementptr inbounds %FB_Test, %FB_Test* %0, i32 0, i32 1
      %val1 = alloca i16, align 2
      %local_val = alloca i16, align 2
      %shadow_val = alloca i16, align 2
      store i16 10, i16* %val1, align 2
      store i16 0, i16* %local_val, align 2
      store i16 0, i16* %shadow_val, align 2
      %deref = load %FB_Test*, %FB_Test** %this, align 8
      %val2 = getelementptr inbounds %FB_Test, %FB_Test* %deref, i32 0, i32 1
      %load_val = load i16, i16* %val2, align 2
      store i16 %load_val, i16* %local_val, align 2
      %load_val3 = load i16, i16* %val1, align 2
      store i16 %load_val3, i16* %shadow_val, align 2
      ret void
    }

    define void @__init___vtable_fb_test(%__vtable_FB_Test* %0) {
    entry:
      %self = alloca %__vtable_FB_Test*, align 8
      store %__vtable_FB_Test* %0, %__vtable_FB_Test** %self, align 8
      %deref = load %__vtable_FB_Test*, %__vtable_FB_Test** %self, align 8
      %__body = getelementptr inbounds %__vtable_FB_Test, %__vtable_FB_Test* %deref, i32 0, i32 0
      store void (%FB_Test*)* @FB_Test, void (%FB_Test*)** %__body, align 8
      %deref1 = load %__vtable_FB_Test*, %__vtable_FB_Test** %self, align 8
      %shadow_val = getelementptr inbounds %__vtable_FB_Test, %__vtable_FB_Test* %deref1, i32 0, i32 1
      store void (%FB_Test*)* @FB_Test__shadow_val, void (%FB_Test*)** %shadow_val, align 8
      ret void
    }

    define void @__init_fb_test(%FB_Test* %0) {
    entry:
      %self = alloca %FB_Test*, align 8
      store %FB_Test* %0, %FB_Test** %self, align 8
      %deref = load %FB_Test*, %FB_Test** %self, align 8
      %__vtable = getelementptr inbounds %FB_Test, %FB_Test* %deref, i32 0, i32 0
      store i32* bitcast (%__vtable_FB_Test* @__vtable_FB_Test_instance to i32*), i32** %__vtable, align 8
      ret void
    }

    define void @__user_init_FB_Test(%FB_Test* %0) {
    entry:
      %self = alloca %FB_Test*, align 8
      store %FB_Test* %0, %FB_Test** %self, align 8
      ret void
    }

    define void @__user_init___vtable_FB_Test(%__vtable_FB_Test* %0) {
    entry:
      %self = alloca %__vtable_FB_Test*, align 8
      store %__vtable_FB_Test* %0, %__vtable_FB_Test** %self, align 8
      ret void
    }

    define void @__init___Test() {
    entry:
      call void @__init___vtable_fb_test(%__vtable_FB_Test* @__vtable_FB_Test_instance)
      call void @__user_init___vtable_FB_Test(%__vtable_FB_Test* @__vtable_FB_Test_instance)
      ret void
    }
    "#);
}

#[test]
fn this_calling_function_and_passing_this() {
    let code = codegen(
        r#"
        FUNCTION_BLOCK FB_Test
            VAR
                x : INT;
            END_VAR
            foo(this);
        END_FUNCTION_BLOCK
        FUNCTION foo : INT
            VAR_INPUT
                pfb: REF_TO FB_TEST;
            END_VAR
                foo := pfb^.x;
        END_FUNCTION
    "#,
    );
    filtered_assert_snapshot!(code, @r#"
    ; ModuleID = '<internal>'
    source_filename = "<internal>"
    target datalayout = "[filtered]"
    target triple = "[filtered]"

    %__vtable_FB_Test = type { void (%FB_Test*)* }
    %FB_Test = type { i32*, i16 }

    @llvm.global_ctors = appending global [1 x { i32, void ()*, i8* }] [{ i32, void ()*, i8* } { i32 0, void ()* @__init___Test, i8* null }]
    @____vtable_FB_Test__init = unnamed_addr constant %__vtable_FB_Test zeroinitializer
    @__FB_Test__init = unnamed_addr constant %FB_Test zeroinitializer
    @__vtable_FB_Test_instance = global %__vtable_FB_Test zeroinitializer

    define void @FB_Test(%FB_Test* %0) {
    entry:
      %this = alloca %FB_Test*, align 8
      store %FB_Test* %0, %FB_Test** %this, align 8
      %__vtable = getelementptr inbounds %FB_Test, %FB_Test* %0, i32 0, i32 0
      %x = getelementptr inbounds %FB_Test, %FB_Test* %0, i32 0, i32 1
      %1 = load %FB_Test*, %FB_Test** %this, align 8
      %call = call i16 @foo(%FB_Test* %1)
      ret void
    }

    define i16 @foo(%FB_Test* %0) {
    entry:
      %foo = alloca i16, align 2
      %pfb = alloca %FB_Test*, align 8
      store %FB_Test* %0, %FB_Test** %pfb, align 8
      store i16 0, i16* %foo, align 2
      %deref = load %FB_Test*, %FB_Test** %pfb, align 8
      %x = getelementptr inbounds %FB_Test, %FB_Test* %deref, i32 0, i32 1
      %load_x = load i16, i16* %x, align 2
      store i16 %load_x, i16* %foo, align 2
      %foo_ret = load i16, i16* %foo, align 2
      ret i16 %foo_ret
    }

    define void @__init___vtable_fb_test(%__vtable_FB_Test* %0) {
    entry:
      %self = alloca %__vtable_FB_Test*, align 8
      store %__vtable_FB_Test* %0, %__vtable_FB_Test** %self, align 8
      %deref = load %__vtable_FB_Test*, %__vtable_FB_Test** %self, align 8
      %__body = getelementptr inbounds %__vtable_FB_Test, %__vtable_FB_Test* %deref, i32 0, i32 0
      store void (%FB_Test*)* @FB_Test, void (%FB_Test*)** %__body, align 8
      ret void
    }

    define void @__init_fb_test(%FB_Test* %0) {
    entry:
      %self = alloca %FB_Test*, align 8
      store %FB_Test* %0, %FB_Test** %self, align 8
      %deref = load %FB_Test*, %FB_Test** %self, align 8
      %__vtable = getelementptr inbounds %FB_Test, %FB_Test* %deref, i32 0, i32 0
      store i32* bitcast (%__vtable_FB_Test* @__vtable_FB_Test_instance to i32*), i32** %__vtable, align 8
      ret void
    }

    define void @__user_init_FB_Test(%FB_Test* %0) {
    entry:
      %self = alloca %FB_Test*, align 8
      store %FB_Test* %0, %FB_Test** %self, align 8
      ret void
    }

    define void @__user_init___vtable_FB_Test(%__vtable_FB_Test* %0) {
    entry:
      %self = alloca %__vtable_FB_Test*, align 8
      store %__vtable_FB_Test* %0, %__vtable_FB_Test** %self, align 8
      ret void
    }

    define void @__init___Test() {
    entry:
      call void @__init___vtable_fb_test(%__vtable_FB_Test* @__vtable_FB_Test_instance)
      call void @__user_init___vtable_FB_Test(%__vtable_FB_Test* @__vtable_FB_Test_instance)
      ret void
    }
    "#);
}

#[test]
fn this_in_property_and_calling_method() {
    let code = codegen(
        r#"
        FUNCTION_BLOCK FB_Test
            VAR
                x : INT;
            END_VAR

            METHOD DoubleX : INT
                DoubleX := 2 * THIS^.x;
            END_METHOD

            PROPERTY Value : INT
                GET
                    Value := THIS^.DoubleX();
                END_GET
                SET
                    this^.x := Value;
                END_SET
            END_PROPERTY
        END_FUNCTION_BLOCK
    "#,
    );
    filtered_assert_snapshot!(code, @r#"
    ; ModuleID = '<internal>'
    source_filename = "<internal>"
    target datalayout = "[filtered]"
    target triple = "[filtered]"

    %__vtable_FB_Test = type { void (%FB_Test*)*, i16 (%FB_Test*)*, i16 (%FB_Test*)*, void (%FB_Test*, i16)* }
    %FB_Test = type { i32*, i16 }

    @llvm.global_ctors = appending global [1 x { i32, void ()*, i8* }] [{ i32, void ()*, i8* } { i32 0, void ()* @__init___Test, i8* null }]
    @____vtable_FB_Test__init = unnamed_addr constant %__vtable_FB_Test zeroinitializer
    @__FB_Test__init = unnamed_addr constant %FB_Test zeroinitializer
    @__vtable_FB_Test_instance = global %__vtable_FB_Test zeroinitializer

    define void @FB_Test(%FB_Test* %0) {
    entry:
      %this = alloca %FB_Test*, align 8
      store %FB_Test* %0, %FB_Test** %this, align 8
      %__vtable = getelementptr inbounds %FB_Test, %FB_Test* %0, i32 0, i32 0
      %x = getelementptr inbounds %FB_Test, %FB_Test* %0, i32 0, i32 1
      ret void
    }

    define i16 @FB_Test__DoubleX(%FB_Test* %0) {
    entry:
      %this = alloca %FB_Test*, align 8
      store %FB_Test* %0, %FB_Test** %this, align 8
      %__vtable = getelementptr inbounds %FB_Test, %FB_Test* %0, i32 0, i32 0
      %x = getelementptr inbounds %FB_Test, %FB_Test* %0, i32 0, i32 1
      %FB_Test.DoubleX = alloca i16, align 2
      store i16 0, i16* %FB_Test.DoubleX, align 2
      %deref = load %FB_Test*, %FB_Test** %this, align 8
      %x1 = getelementptr inbounds %FB_Test, %FB_Test* %deref, i32 0, i32 1
      %load_x = load i16, i16* %x1, align 2
      %1 = sext i16 %load_x to i32
      %tmpVar = mul i32 2, %1
      %2 = trunc i32 %tmpVar to i16
      store i16 %2, i16* %FB_Test.DoubleX, align 2
      %FB_Test__DoubleX_ret = load i16, i16* %FB_Test.DoubleX, align 2
      ret i16 %FB_Test__DoubleX_ret
    }

    define i16 @FB_Test____get_Value(%FB_Test* %0) {
    entry:
      %this = alloca %FB_Test*, align 8
      store %FB_Test* %0, %FB_Test** %this, align 8
      %__vtable = getelementptr inbounds %FB_Test, %FB_Test* %0, i32 0, i32 0
      %x = getelementptr inbounds %FB_Test, %FB_Test* %0, i32 0, i32 1
      %FB_Test.__get_Value = alloca i16, align 2
      %Value = alloca i16, align 2
      store i16 0, i16* %Value, align 2
      store i16 0, i16* %FB_Test.__get_Value, align 2
      %deref = load %FB_Test*, %FB_Test** %this, align 8
      %call = call i16 @FB_Test__DoubleX(%FB_Test* %deref)
      store i16 %call, i16* %Value, align 2
      %load_Value = load i16, i16* %Value, align 2
      store i16 %load_Value, i16* %FB_Test.__get_Value, align 2
      %FB_Test____get_Value_ret = load i16, i16* %FB_Test.__get_Value, align 2
      ret i16 %FB_Test____get_Value_ret
    }

    define void @FB_Test____set_Value(%FB_Test* %0, i16 %1) {
    entry:
      %this = alloca %FB_Test*, align 8
      store %FB_Test* %0, %FB_Test** %this, align 8
      %__vtable = getelementptr inbounds %FB_Test, %FB_Test* %0, i32 0, i32 0
      %x = getelementptr inbounds %FB_Test, %FB_Test* %0, i32 0, i32 1
      %Value = alloca i16, align 2
      store i16 %1, i16* %Value, align 2
      %deref = load %FB_Test*, %FB_Test** %this, align 8
      %x1 = getelementptr inbounds %FB_Test, %FB_Test* %deref, i32 0, i32 1
      %load_Value = load i16, i16* %Value, align 2
      store i16 %load_Value, i16* %x1, align 2
      ret void
    }

    define void @__init___vtable_fb_test(%__vtable_FB_Test* %0) {
    entry:
      %self = alloca %__vtable_FB_Test*, align 8
      store %__vtable_FB_Test* %0, %__vtable_FB_Test** %self, align 8
      %deref = load %__vtable_FB_Test*, %__vtable_FB_Test** %self, align 8
      %__body = getelementptr inbounds %__vtable_FB_Test, %__vtable_FB_Test* %deref, i32 0, i32 0
      store void (%FB_Test*)* @FB_Test, void (%FB_Test*)** %__body, align 8
      %deref1 = load %__vtable_FB_Test*, %__vtable_FB_Test** %self, align 8
      %DoubleX = getelementptr inbounds %__vtable_FB_Test, %__vtable_FB_Test* %deref1, i32 0, i32 1
      store i16 (%FB_Test*)* @FB_Test__DoubleX, i16 (%FB_Test*)** %DoubleX, align 8
      %deref2 = load %__vtable_FB_Test*, %__vtable_FB_Test** %self, align 8
      %__get_Value = getelementptr inbounds %__vtable_FB_Test, %__vtable_FB_Test* %deref2, i32 0, i32 2
      store i16 (%FB_Test*)* @FB_Test____get_Value, i16 (%FB_Test*)** %__get_Value, align 8
      %deref3 = load %__vtable_FB_Test*, %__vtable_FB_Test** %self, align 8
      %__set_Value = getelementptr inbounds %__vtable_FB_Test, %__vtable_FB_Test* %deref3, i32 0, i32 3
      store void (%FB_Test*, i16)* @FB_Test____set_Value, void (%FB_Test*, i16)** %__set_Value, align 8
      ret void
    }

    define void @__init_fb_test(%FB_Test* %0) {
    entry:
      %self = alloca %FB_Test*, align 8
      store %FB_Test* %0, %FB_Test** %self, align 8
      %deref = load %FB_Test*, %FB_Test** %self, align 8
      %__vtable = getelementptr inbounds %FB_Test, %FB_Test* %deref, i32 0, i32 0
      store i32* bitcast (%__vtable_FB_Test* @__vtable_FB_Test_instance to i32*), i32** %__vtable, align 8
      ret void
    }

    define void @__user_init_FB_Test(%FB_Test* %0) {
    entry:
      %self = alloca %FB_Test*, align 8
      store %FB_Test* %0, %FB_Test** %self, align 8
      ret void
    }

    define void @__user_init___vtable_FB_Test(%__vtable_FB_Test* %0) {
    entry:
      %self = alloca %__vtable_FB_Test*, align 8
      store %__vtable_FB_Test* %0, %__vtable_FB_Test** %self, align 8
      ret void
    }

    define void @__init___Test() {
    entry:
      call void @__init___vtable_fb_test(%__vtable_FB_Test* @__vtable_FB_Test_instance)
      call void @__user_init___vtable_FB_Test(%__vtable_FB_Test* @__vtable_FB_Test_instance)
      ret void
    }
    "#);
}

#[test]
fn this_with_self_pointer() {
    let code = codegen(
        r#"
        FUNCTION_BLOCK FB_Test
            VAR
                refToSelf : REF_TO FB_Test;
            END_VAR

            METHOD InitRef
                refToSelf := ADR(THIS^);
                refToSelf := REF(THIS^);
                refToSelf := THIS;
            END_METHOD
        END_FUNCTION_BLOCK
    "#,
    );
    filtered_assert_snapshot!(code, @r#"
    ; ModuleID = '<internal>'
    source_filename = "<internal>"
    target datalayout = "[filtered]"
    target triple = "[filtered]"

    %__vtable_FB_Test = type { void (%FB_Test*)*, void (%FB_Test*)* }
    %FB_Test = type { i32*, %FB_Test* }

    @llvm.global_ctors = appending global [1 x { i32, void ()*, i8* }] [{ i32, void ()*, i8* } { i32 0, void ()* @__init___Test, i8* null }]
    @____vtable_FB_Test__init = unnamed_addr constant %__vtable_FB_Test zeroinitializer
    @__FB_Test__init = unnamed_addr constant %FB_Test zeroinitializer
    @__vtable_FB_Test_instance = global %__vtable_FB_Test zeroinitializer

    define void @FB_Test(%FB_Test* %0) {
    entry:
      %this = alloca %FB_Test*, align 8
      store %FB_Test* %0, %FB_Test** %this, align 8
      %__vtable = getelementptr inbounds %FB_Test, %FB_Test* %0, i32 0, i32 0
      %refToSelf = getelementptr inbounds %FB_Test, %FB_Test* %0, i32 0, i32 1
      ret void
    }

    define void @FB_Test__InitRef(%FB_Test* %0) {
    entry:
      %this = alloca %FB_Test*, align 8
      store %FB_Test* %0, %FB_Test** %this, align 8
      %__vtable = getelementptr inbounds %FB_Test, %FB_Test* %0, i32 0, i32 0
      %refToSelf = getelementptr inbounds %FB_Test, %FB_Test* %0, i32 0, i32 1
      %deref = load %FB_Test*, %FB_Test** %this, align 8
      store %FB_Test* %deref, %FB_Test** %refToSelf, align 8
      %deref1 = load %FB_Test*, %FB_Test** %this, align 8
      store %FB_Test* %deref1, %FB_Test** %refToSelf, align 8
      %1 = load %FB_Test*, %FB_Test** %this, align 8
      store %FB_Test* %1, %FB_Test** %refToSelf, align 8
      ret void
    }

    define void @__init___vtable_fb_test(%__vtable_FB_Test* %0) {
    entry:
      %self = alloca %__vtable_FB_Test*, align 8
      store %__vtable_FB_Test* %0, %__vtable_FB_Test** %self, align 8
      %deref = load %__vtable_FB_Test*, %__vtable_FB_Test** %self, align 8
      %__body = getelementptr inbounds %__vtable_FB_Test, %__vtable_FB_Test* %deref, i32 0, i32 0
      store void (%FB_Test*)* @FB_Test, void (%FB_Test*)** %__body, align 8
      %deref1 = load %__vtable_FB_Test*, %__vtable_FB_Test** %self, align 8
      %InitRef = getelementptr inbounds %__vtable_FB_Test, %__vtable_FB_Test* %deref1, i32 0, i32 1
      store void (%FB_Test*)* @FB_Test__InitRef, void (%FB_Test*)** %InitRef, align 8
      ret void
    }

    define void @__init_fb_test(%FB_Test* %0) {
    entry:
      %self = alloca %FB_Test*, align 8
      store %FB_Test* %0, %FB_Test** %self, align 8
      %deref = load %FB_Test*, %FB_Test** %self, align 8
      %__vtable = getelementptr inbounds %FB_Test, %FB_Test* %deref, i32 0, i32 0
      store i32* bitcast (%__vtable_FB_Test* @__vtable_FB_Test_instance to i32*), i32** %__vtable, align 8
      ret void
    }

    define void @__user_init_FB_Test(%FB_Test* %0) {
    entry:
      %self = alloca %FB_Test*, align 8
      store %FB_Test* %0, %FB_Test** %self, align 8
      ret void
    }

    define void @__user_init___vtable_FB_Test(%__vtable_FB_Test* %0) {
    entry:
      %self = alloca %__vtable_FB_Test*, align 8
      store %__vtable_FB_Test* %0, %__vtable_FB_Test** %self, align 8
      ret void
    }

    define void @__init___Test() {
    entry:
      call void @__init___vtable_fb_test(%__vtable_FB_Test* @__vtable_FB_Test_instance)
      call void @__user_init___vtable_FB_Test(%__vtable_FB_Test* @__vtable_FB_Test_instance)
      ret void
    }
    "#);
}

#[test]
fn this_in_variable_initialization() {
    let code = codegen(
        r#"
        FUNCTION_BLOCK FB
            VAR CONSTANT
                x : INT := 5;
            END_VAR
            VAR
                self : REF_TO FB;
                y : INT := THIS^.x;
            END_VAR
        END_FUNCTION_BLOCK
    "#,
    );
    filtered_assert_snapshot!(code, @r#"
    ; ModuleID = '<internal>'
    source_filename = "<internal>"
    target datalayout = "[filtered]"
    target triple = "[filtered]"

    %__vtable_FB = type { void (%FB*)* }
    %FB = type { i32*, i16, %FB*, i16 }

    @llvm.global_ctors = appending global [1 x { i32, void ()*, i8* }] [{ i32, void ()*, i8* } { i32 0, void ()* @__init___Test, i8* null }]
    @____vtable_FB__init = unnamed_addr constant %__vtable_FB zeroinitializer
    @__FB__init = unnamed_addr constant %FB { i32* null, i16 5, %FB* null, i16 5 }
    @__vtable_FB_instance = global %__vtable_FB zeroinitializer

    define void @FB(%FB* %0) {
    entry:
      %this = alloca %FB*, align 8
      store %FB* %0, %FB** %this, align 8
      %__vtable = getelementptr inbounds %FB, %FB* %0, i32 0, i32 0
      %x = getelementptr inbounds %FB, %FB* %0, i32 0, i32 1
      %self = getelementptr inbounds %FB, %FB* %0, i32 0, i32 2
      %y = getelementptr inbounds %FB, %FB* %0, i32 0, i32 3
      ret void
    }

    define void @__init___vtable_fb(%__vtable_FB* %0) {
    entry:
      %self = alloca %__vtable_FB*, align 8
      store %__vtable_FB* %0, %__vtable_FB** %self, align 8
      %deref = load %__vtable_FB*, %__vtable_FB** %self, align 8
      %__body = getelementptr inbounds %__vtable_FB, %__vtable_FB* %deref, i32 0, i32 0
      store void (%FB*)* @FB, void (%FB*)** %__body, align 8
      ret void
    }

    define void @__init_fb(%FB* %0) {
    entry:
      %self = alloca %FB*, align 8
      store %FB* %0, %FB** %self, align 8
      %deref = load %FB*, %FB** %self, align 8
      %__vtable = getelementptr inbounds %FB, %FB* %deref, i32 0, i32 0
      store i32* bitcast (%__vtable_FB* @__vtable_FB_instance to i32*), i32** %__vtable, align 8
      ret void
    }

    define void @__user_init_FB(%FB* %0) {
    entry:
      %self = alloca %FB*, align 8
      store %FB* %0, %FB** %self, align 8
      ret void
    }

    define void @__user_init___vtable_FB(%__vtable_FB* %0) {
    entry:
      %self = alloca %__vtable_FB*, align 8
      store %__vtable_FB* %0, %__vtable_FB** %self, align 8
      ret void
    }

    define void @__init___Test() {
    entry:
      call void @__init___vtable_fb(%__vtable_FB* @__vtable_FB_instance)
      call void @__user_init___vtable_FB(%__vtable_FB* @__vtable_FB_instance)
      ret void
    }
    "#);
}

#[test]
fn this_in_action_in_functionblock() {
    let code = codegen(
        r#"
        FUNCTION_BLOCK fb
        END_FUNCTION_BLOCK

        ACTION fb.foo
            THIS^();
        END_ACTION
    "#,
    );
    filtered_assert_snapshot!(code, @r#"
    ; ModuleID = '<internal>'
    source_filename = "<internal>"
    target datalayout = "[filtered]"
    target triple = "[filtered]"

    %__vtable_fb = type { void (%fb*)* }
    %fb = type { i32* }

    @llvm.global_ctors = appending global [1 x { i32, void ()*, i8* }] [{ i32, void ()*, i8* } { i32 0, void ()* @__init___Test, i8* null }]
    @____vtable_fb__init = unnamed_addr constant %__vtable_fb zeroinitializer
    @__fb__init = unnamed_addr constant %fb zeroinitializer
    @__vtable_fb_instance = global %__vtable_fb zeroinitializer

    define void @fb(%fb* %0) {
    entry:
      %this = alloca %fb*, align 8
      store %fb* %0, %fb** %this, align 8
      %__vtable = getelementptr inbounds %fb, %fb* %0, i32 0, i32 0
      ret void
    }

    define void @fb__foo(%fb* %0) {
    entry:
      %this = alloca %fb*, align 8
      store %fb* %0, %fb** %this, align 8
      %__vtable = getelementptr inbounds %fb, %fb* %0, i32 0, i32 0
      %deref = load %fb*, %fb** %this, align 8
      call void @fb(%fb* %deref)
      ret void
    }

    define void @__init___vtable_fb(%__vtable_fb* %0) {
    entry:
      %self = alloca %__vtable_fb*, align 8
      store %__vtable_fb* %0, %__vtable_fb** %self, align 8
      %deref = load %__vtable_fb*, %__vtable_fb** %self, align 8
      %__body = getelementptr inbounds %__vtable_fb, %__vtable_fb* %deref, i32 0, i32 0
      store void (%fb*)* @fb, void (%fb*)** %__body, align 8
      ret void
    }

    define void @__init_fb(%fb* %0) {
    entry:
      %self = alloca %fb*, align 8
      store %fb* %0, %fb** %self, align 8
      %deref = load %fb*, %fb** %self, align 8
      %__vtable = getelementptr inbounds %fb, %fb* %deref, i32 0, i32 0
      store i32* bitcast (%__vtable_fb* @__vtable_fb_instance to i32*), i32** %__vtable, align 8
      ret void
    }

    define void @__user_init_fb(%fb* %0) {
    entry:
      %self = alloca %fb*, align 8
      store %fb* %0, %fb** %self, align 8
      ret void
    }

    define void @__user_init___vtable_fb(%__vtable_fb* %0) {
    entry:
      %self = alloca %__vtable_fb*, align 8
      store %__vtable_fb* %0, %__vtable_fb** %self, align 8
      ret void
    }

    define void @__init___Test() {
    entry:
      call void @__init___vtable_fb(%__vtable_fb* @__vtable_fb_instance)
      call void @__user_init___vtable_fb(%__vtable_fb* @__vtable_fb_instance)
      ret void
    }
    "#);
}

#[test]
fn this_calling_functionblock_body_from_method() {
    let code = codegen(
        r#"
        FUNCTION_BLOCK fb
            METHOD foo : INT
                THIS^();
            END_METHOD
        END_FUNCTION_BLOCK
    "#,
    );
    filtered_assert_snapshot!(code, @r#"
    ; ModuleID = '<internal>'
    source_filename = "<internal>"
    target datalayout = "[filtered]"
    target triple = "[filtered]"

    %__vtable_fb = type { void (%fb*)*, i16 (%fb*)* }
    %fb = type { i32* }

    @llvm.global_ctors = appending global [1 x { i32, void ()*, i8* }] [{ i32, void ()*, i8* } { i32 0, void ()* @__init___Test, i8* null }]
    @____vtable_fb__init = unnamed_addr constant %__vtable_fb zeroinitializer
    @__fb__init = unnamed_addr constant %fb zeroinitializer
    @__vtable_fb_instance = global %__vtable_fb zeroinitializer

    define void @fb(%fb* %0) {
    entry:
      %this = alloca %fb*, align 8
      store %fb* %0, %fb** %this, align 8
      %__vtable = getelementptr inbounds %fb, %fb* %0, i32 0, i32 0
      ret void
    }

    define i16 @fb__foo(%fb* %0) {
    entry:
      %this = alloca %fb*, align 8
      store %fb* %0, %fb** %this, align 8
      %__vtable = getelementptr inbounds %fb, %fb* %0, i32 0, i32 0
      %fb.foo = alloca i16, align 2
      store i16 0, i16* %fb.foo, align 2
      %deref = load %fb*, %fb** %this, align 8
      call void @fb(%fb* %deref)
      %fb__foo_ret = load i16, i16* %fb.foo, align 2
      ret i16 %fb__foo_ret
    }

    define void @__init___vtable_fb(%__vtable_fb* %0) {
    entry:
      %self = alloca %__vtable_fb*, align 8
      store %__vtable_fb* %0, %__vtable_fb** %self, align 8
      %deref = load %__vtable_fb*, %__vtable_fb** %self, align 8
      %__body = getelementptr inbounds %__vtable_fb, %__vtable_fb* %deref, i32 0, i32 0
      store void (%fb*)* @fb, void (%fb*)** %__body, align 8
      %deref1 = load %__vtable_fb*, %__vtable_fb** %self, align 8
      %foo = getelementptr inbounds %__vtable_fb, %__vtable_fb* %deref1, i32 0, i32 1
      store i16 (%fb*)* @fb__foo, i16 (%fb*)** %foo, align 8
      ret void
    }

    define void @__init_fb(%fb* %0) {
    entry:
      %self = alloca %fb*, align 8
      store %fb* %0, %fb** %self, align 8
      %deref = load %fb*, %fb** %self, align 8
      %__vtable = getelementptr inbounds %fb, %fb* %deref, i32 0, i32 0
      store i32* bitcast (%__vtable_fb* @__vtable_fb_instance to i32*), i32** %__vtable, align 8
      ret void
    }

    define void @__user_init_fb(%fb* %0) {
    entry:
      %self = alloca %fb*, align 8
      store %fb* %0, %fb** %self, align 8
      ret void
    }

    define void @__user_init___vtable_fb(%__vtable_fb* %0) {
    entry:
      %self = alloca %__vtable_fb*, align 8
      store %__vtable_fb* %0, %__vtable_fb** %self, align 8
      ret void
    }

    define void @__init___Test() {
    entry:
      call void @__init___vtable_fb(%__vtable_fb* @__vtable_fb_instance)
      call void @__user_init___vtable_fb(%__vtable_fb* @__vtable_fb_instance)
      ret void
    }
<<<<<<< HEAD
=======
    "###);
}

#[test]
fn fb_extension_with_output() {
    let code = codegen(
        "FUNCTION_BLOCK foo
            METHOD met1 : INT
            VAR_INPUT
            mandatoryInput : INT;
            optionalInput : INT := 5;
            END_VAR
            VAR_OUTPUT
            outputValue : INT;
            END_VAR
            END_METHOD
        END_FUNCTION_BLOCK

        FUNCTION_BLOCK foo2 EXTENDS foo
            met1(
                mandatoryInput := 0,
                optionalInput := 0,
                outputValue =>
            );
        END_FUNCTION_BLOCK",
    );
    filtered_assert_snapshot!(code, @r#"
    ; ModuleID = '<internal>'
    source_filename = "<internal>"
    target datalayout = "[filtered]"
    target triple = "[filtered]"

    %foo = type {}
    %foo2 = type { %foo }

    @__foo__init = unnamed_addr constant %foo zeroinitializer
    @__foo2__init = unnamed_addr constant %foo2 zeroinitializer
    @llvm.global_ctors = appending global [1 x { i32, void ()*, i8* }] [{ i32, void ()*, i8* } { i32 0, void ()* @__init___Test, i8* null }]

    define void @foo(%foo* %0) {
    entry:
      %this = alloca %foo*, align 8
      store %foo* %0, %foo** %this, align 8
      ret void
    }

    define i16 @foo__met1(%foo* %0, i16 %1, i16 %2, i16* %3) {
    entry:
      %this = alloca %foo*, align 8
      store %foo* %0, %foo** %this, align 8
      %foo.met1 = alloca i16, align 2
      %mandatoryInput = alloca i16, align 2
      store i16 %1, i16* %mandatoryInput, align 2
      %optionalInput = alloca i16, align 2
      store i16 %2, i16* %optionalInput, align 2
      %outputValue = alloca i16*, align 8
      store i16* %3, i16** %outputValue, align 8
      store i16 0, i16* %foo.met1, align 2
      %foo__met1_ret = load i16, i16* %foo.met1, align 2
      ret i16 %foo__met1_ret
    }

    define void @foo2(%foo2* %0) {
    entry:
      %this = alloca %foo2*, align 8
      store %foo2* %0, %foo2** %this, align 8
      %__foo = getelementptr inbounds %foo2, %foo2* %0, i32 0, i32 0
      %1 = alloca i16, align 2
      %call = call i16 @foo__met1(%foo* %__foo, i16 0, i16 0, i16* %1)
      ret void
    }

    define void @__init_foo(%foo* %0) {
    entry:
      %self = alloca %foo*, align 8
      store %foo* %0, %foo** %self, align 8
      ret void
    }

    define void @__init_foo2(%foo2* %0) {
    entry:
      %self = alloca %foo2*, align 8
      store %foo2* %0, %foo2** %self, align 8
      %deref = load %foo2*, %foo2** %self, align 8
      %__foo = getelementptr inbounds %foo2, %foo2* %deref, i32 0, i32 0
      call void @__init_foo(%foo* %__foo)
      ret void
    }

    define void @__user_init_foo2(%foo2* %0) {
    entry:
      %self = alloca %foo2*, align 8
      store %foo2* %0, %foo2** %self, align 8
      %deref = load %foo2*, %foo2** %self, align 8
      %__foo = getelementptr inbounds %foo2, %foo2* %deref, i32 0, i32 0
      call void @__user_init_foo(%foo* %__foo)
      ret void
    }

    define void @__user_init_foo(%foo* %0) {
    entry:
      %self = alloca %foo*, align 8
      store %foo* %0, %foo** %self, align 8
      ret void
    }

    define void @__init___Test() {
    entry:
      ret void
    }
    "#);
}

#[test]
fn function_with_output_used_in_main_by_extension() {
    let code = codegen(
        "
    FUNCTION_BLOCK foo
    METHOD met1 : INT
        VAR_INPUT
        mandatoryInput : INT;
        optionalInput : INT := 5;
        END_VAR
        VAR_OUTPUT
        outputValue : INT;
        END_VAR
        outputValue := mandatoryInput + optionalInput;
    END_METHOD
    END_FUNCTION_BLOCK

    FUNCTION_BLOCK foo2 EXTENDS foo
    VAR
        x : INT;
    END_VAR
    END_FUNCTION_BLOCK

    FUNCTION main : DINT
    VAR
        foo_inst: foo;
        foo2_inst : foo2;
        out : INT;
    END_VAR
    foo_inst.met1(mandatoryInput:= 1, outputValue => out);
    foo2_inst.met1(mandatoryInput:= 2, outputValue => out);
    END_FUNCTION

    ",
    );

    filtered_assert_snapshot!(code, @r#"
    ; ModuleID = '<internal>'
    source_filename = "<internal>"
    target datalayout = "[filtered]"
    target triple = "[filtered]"

    %foo2 = type { %foo, i16 }
    %foo = type {}

    @__foo2__init = unnamed_addr constant %foo2 zeroinitializer
    @__foo__init = unnamed_addr constant %foo zeroinitializer
    @llvm.global_ctors = appending global [1 x { i32, void ()*, i8* }] [{ i32, void ()*, i8* } { i32 0, void ()* @__init___Test, i8* null }]

    define void @foo(%foo* %0) {
    entry:
      %this = alloca %foo*, align 8
      store %foo* %0, %foo** %this, align 8
      ret void
    }

    define i16 @foo__met1(%foo* %0, i16 %1, i16 %2, i16* %3) {
    entry:
      %this = alloca %foo*, align 8
      store %foo* %0, %foo** %this, align 8
      %foo.met1 = alloca i16, align 2
      %mandatoryInput = alloca i16, align 2
      store i16 %1, i16* %mandatoryInput, align 2
      %optionalInput = alloca i16, align 2
      store i16 %2, i16* %optionalInput, align 2
      %outputValue = alloca i16*, align 8
      store i16* %3, i16** %outputValue, align 8
      store i16 0, i16* %foo.met1, align 2
      %deref = load i16*, i16** %outputValue, align 8
      %load_mandatoryInput = load i16, i16* %mandatoryInput, align 2
      %4 = sext i16 %load_mandatoryInput to i32
      %load_optionalInput = load i16, i16* %optionalInput, align 2
      %5 = sext i16 %load_optionalInput to i32
      %tmpVar = add i32 %4, %5
      %6 = trunc i32 %tmpVar to i16
      store i16 %6, i16* %deref, align 2
      %foo__met1_ret = load i16, i16* %foo.met1, align 2
      ret i16 %foo__met1_ret
    }

    define void @foo2(%foo2* %0) {
    entry:
      %this = alloca %foo2*, align 8
      store %foo2* %0, %foo2** %this, align 8
      %__foo = getelementptr inbounds %foo2, %foo2* %0, i32 0, i32 0
      %x = getelementptr inbounds %foo2, %foo2* %0, i32 0, i32 1
      ret void
    }

    define i32 @main() {
    entry:
      %main = alloca i32, align 4
      %foo_inst = alloca %foo, align 8
      %foo2_inst = alloca %foo2, align 8
      %out = alloca i16, align 2
      %0 = bitcast %foo* %foo_inst to i8*
      call void @llvm.memcpy.p0i8.p0i8.i64(i8* align 1 %0, i8* align 1 bitcast (%foo* @__foo__init to i8*), i64 ptrtoint (%foo* getelementptr (%foo, %foo* null, i32 1) to i64), i1 false)
      %1 = bitcast %foo2* %foo2_inst to i8*
      call void @llvm.memcpy.p0i8.p0i8.i64(i8* align 1 %1, i8* align 1 bitcast (%foo2* @__foo2__init to i8*), i64 ptrtoint (%foo2* getelementptr (%foo2, %foo2* null, i32 1) to i64), i1 false)
      store i16 0, i16* %out, align 2
      store i32 0, i32* %main, align 4
      call void @__init_foo(%foo* %foo_inst)
      call void @__init_foo2(%foo2* %foo2_inst)
      call void @__user_init_foo(%foo* %foo_inst)
      call void @__user_init_foo2(%foo2* %foo2_inst)
      %call = call i16 @foo__met1(%foo* %foo_inst, i16 1, i16 5, i16* %out)
      %__foo = getelementptr inbounds %foo2, %foo2* %foo2_inst, i32 0, i32 0
      %call1 = call i16 @foo__met1(%foo* %__foo, i16 2, i16 5, i16* %out)
      %main_ret = load i32, i32* %main, align 4
      ret i32 %main_ret
    }

    ; Function Attrs: argmemonly nofree nounwind willreturn
    declare void @llvm.memcpy.p0i8.p0i8.i64(i8* noalias nocapture writeonly, i8* noalias nocapture readonly, i64, i1 immarg) #0

    define void @__init_foo2(%foo2* %0) {
    entry:
      %self = alloca %foo2*, align 8
      store %foo2* %0, %foo2** %self, align 8
      %deref = load %foo2*, %foo2** %self, align 8
      %__foo = getelementptr inbounds %foo2, %foo2* %deref, i32 0, i32 0
      call void @__init_foo(%foo* %__foo)
      ret void
    }

    define void @__init_foo(%foo* %0) {
    entry:
      %self = alloca %foo*, align 8
      store %foo* %0, %foo** %self, align 8
      ret void
    }

    define void @__user_init_foo2(%foo2* %0) {
    entry:
      %self = alloca %foo2*, align 8
      store %foo2* %0, %foo2** %self, align 8
      %deref = load %foo2*, %foo2** %self, align 8
      %__foo = getelementptr inbounds %foo2, %foo2* %deref, i32 0, i32 0
      call void @__user_init_foo(%foo* %__foo)
      ret void
    }

    define void @__user_init_foo(%foo* %0) {
    entry:
      %self = alloca %foo*, align 8
      store %foo* %0, %foo** %self, align 8
      ret void
    }

    define void @__init___Test() {
    entry:
      ret void
    }

    attributes #0 = { argmemonly nofree nounwind willreturn }
>>>>>>> 75585eca
    "#);
}<|MERGE_RESOLUTION|>--- conflicted
+++ resolved
@@ -2212,9 +2212,7 @@
       call void @__user_init___vtable_fb(%__vtable_fb* @__vtable_fb_instance)
       ret void
     }
-<<<<<<< HEAD
-=======
-    "###);
+    "#);
 }
 
 #[test]
@@ -2482,6 +2480,5 @@
     }
 
     attributes #0 = { argmemonly nofree nounwind willreturn }
->>>>>>> 75585eca
     "#);
 }