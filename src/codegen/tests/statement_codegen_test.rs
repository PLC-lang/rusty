// Copyright (c) 2020 Ghaith Hachem and Mathias Rieder
use crate::test_utils::tests::codegen;

#[test]
fn bitaccess_generated_as_rsh_and_trunc_i1() {
    let result = codegen(
        r#"PROGRAM prg
VAR
a : BOOL;
x : DWORD;
y : DINT;
END_VAR
a := x.2;
a := y.%X4;
END_PROGRAM
"#,
    );
    insta::assert_snapshot!(result);
}

#[test]
fn byteaccess_generated_as_rsh_and_trunc_i8() {
    let result = codegen(
        r#"PROGRAM prg
VAR
a : BYTE;
x : DWORD;
y : DINT;
END_VAR
a := x.%B0;
a := x.%B1;
a := y.%B3;
END_PROGRAM
"#,
    );
    insta::assert_snapshot!(result);
}

#[test]
fn wordaccess_generated_as_rsh_and_trunc_i16() {
    let result = codegen(
        r#"PROGRAM prg
VAR
a : WORD;
x : DWORD;
y : DINT;
END_VAR
a := x.%W0;
a := x.%W1;
a := y.%W1;
END_PROGRAM
"#,
    );
    insta::assert_snapshot!(result);
}

#[test]
fn dwordaccess_generated_as_rsh_and_trunc_i32() {
    let result = codegen(
        r#"PROGRAM prg
VAR
a : DWORD;
x : LWORD;
y : LINT;
END_VAR
a := x.%D0;
a := x.%D1;
a := y.%D1;
END_PROGRAM
"#,
    );
    insta::assert_snapshot!(result);
}

#[test]
fn nested_bitwise_access() {
    let result = codegen(
        r#"PROGRAM prg
VAR
a : BOOL;
x : LWORD;
END_VAR
(* Second bit of the second byte of the second word of the second dword of an lword*)
a := x.%D1.%W1.%B1.%X1;
END_PROGRAM
"#,
    );
    insta::assert_snapshot!(result);
}

#[test]
fn variable_based_bitwise_access() {
    let result = codegen(
        r#"PROGRAM prg
VAR
a : BOOL;
b : BYTE;
x : INT;
y : INT;
END_VAR
a := x.%Xy;
b := x.%By;
END_PROGRAM
"#,
    );
    insta::assert_snapshot!(result);
}

#[test]
fn function_result_assignment_on_string() {
    let result = codegen(
        r#"
        @EXTERNAL
        FUNCTION CONCAT : STRING[1024]
        VAR_INPUT a,b : STRING[1024]; END_VAR
        END_FUNCTION

        FUNCTION LIST_ADD : BOOL
        VAR_INPUT
            INS : STRING[1000];
            sx : STRING[1] := ' ';
        END_VAR

        INS := CONCAT(sx, INS);
        END_FUNCTION
        "#,
    );

    insta::assert_snapshot!(result);
}

#[test]
fn function_result_assignment_on_aliased_string() {
    let result = codegen(
        r#"
        TYPE MyStr : STRING[1000]; END_TYPE
        TYPE LongStr : STRING[1024]; END_TYPE

        @EXTERNAL
        FUNCTION CONCAT : LongStr
        VAR_INPUT a,b : LongStr; END_VAR
        END_FUNCTION

        FUNCTION LIST_ADD : BOOL
        VAR_INPUT
            INS : MyStr;
            sx : STRING[1] := ' ';
        END_VAR

        INS := CONCAT(sx, INS);
        END_FUNCTION
        "#,
    );

    insta::assert_snapshot!(result);
}

#[test]
fn floating_point_type_casting() {
    let result = codegen(
        r#"
        FUNCTION fn : DINT
            VAR
                a : REAL  :=       7 / 2; // => 3.0 (because we do a integer division first and only then cast the result)
                b : REAL  :=  REAL#7 / 2; // => 3.5 (because we first cast then divide)
                c : REAL  := LREAL#7 / 2; // => 3.5 ^

                d : LREAL :=       7 / 2;  // => 3.0 (because we do a integer division first and only then cast the result)
                e : LREAL :=  REAL#7 / 2;  // => 3.5 (because we first cast then divide)
                f : LREAL := LREAL#7 / 2;  // => 3.5 ^
            END_VAR

            // Same reasoning as above
            a :=       7 / 2;
            b :=  REAL#7 / 2;
            c := LREAL#7 / 2;

            d :=       7 / 2;
            e :=  REAL#7 / 2;
            f := LREAL#7 / 2;
        END_FUNCTION
        "#,
    );

    insta::assert_snapshot!(result);
}

#[test]
fn reference_assignment() {
    let result = codegen(
        r#"
        FUNCTION main
<<<<<<< HEAD
            VAR
                a : REFERENCE TO DINT;
                b : REF_TO DINT;
            END_VAR
            a := 5;
            b^ := 5;
        END_FUNCTION
=======
        VAR
            a : REF_TO DINT;
            b : DINT;
        END_VAR
            a REF= b;
        END_PROGRAM
>>>>>>> 9486255d
        "#,
    );

    insta::assert_snapshot!(result, @r###"
    ; ModuleID = 'main'
    source_filename = "main"

    define void @main() section "fn-$RUSTY$main:v" {
    entry:
      %a = alloca i32*, align 8
<<<<<<< HEAD
      %b = alloca i32*, align 8
      store i32* null, i32** %a, align 8
      store i32* null, i32** %b, align 8
      %deref = load i32*, i32** %a, align 8
      store i32 5, i32* %deref, align 4
      %deref1 = load i32*, i32** %b, align 8
      store i32 5, i32* %deref1, align 4
=======
      %b = alloca i32, align 4
      store i32* null, i32** %a, align 8
      store i32 0, i32* %b, align 4
      store i32* %b, i32** %a, align 8
>>>>>>> 9486255d
      ret void
    }
    "###);
}<|MERGE_RESOLUTION|>--- conflicted
+++ resolved
@@ -186,11 +186,40 @@
 }
 
 #[test]
-fn reference_assignment() {
+fn ref_assignment() {
     let result = codegen(
         r#"
         FUNCTION main
-<<<<<<< HEAD
+        VAR
+            a : REF_TO DINT;
+            b : DINT;
+        END_VAR
+            a REF= b;
+        END_PROGRAM
+        "#,
+    );
+
+    insta::assert_snapshot!(result, @r###"
+    ; ModuleID = 'main'
+    source_filename = "main"
+
+    define void @main() section "fn-$RUSTY$main:v" {
+    entry:
+      %a = alloca i32*, align 8
+      %b = alloca i32, align 4
+      store i32* null, i32** %a, align 8
+      store i32 0, i32* %b, align 4
+      store i32* %b, i32** %a, align 8
+      ret void
+    }
+    "###);
+}
+
+#[test]
+fn reference_to_assignment() {
+    let result = codegen(
+        r#"
+        FUNCTION main
             VAR
                 a : REFERENCE TO DINT;
                 b : REF_TO DINT;
@@ -198,14 +227,6 @@
             a := 5;
             b^ := 5;
         END_FUNCTION
-=======
-        VAR
-            a : REF_TO DINT;
-            b : DINT;
-        END_VAR
-            a REF= b;
-        END_PROGRAM
->>>>>>> 9486255d
         "#,
     );
 
@@ -216,7 +237,6 @@
     define void @main() section "fn-$RUSTY$main:v" {
     entry:
       %a = alloca i32*, align 8
-<<<<<<< HEAD
       %b = alloca i32*, align 8
       store i32* null, i32** %a, align 8
       store i32* null, i32** %b, align 8
@@ -224,12 +244,6 @@
       store i32 5, i32* %deref, align 4
       %deref1 = load i32*, i32** %b, align 8
       store i32 5, i32* %deref1, align 4
-=======
-      %b = alloca i32, align 4
-      store i32* null, i32** %a, align 8
-      store i32 0, i32* %b, align 4
-      store i32* %b, i32** %a, align 8
->>>>>>> 9486255d
       ret void
     }
     "###);
