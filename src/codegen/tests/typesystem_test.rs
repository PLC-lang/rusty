// Copyright (c) 2020 Ghaith Hachem and Mathias Rieder
use super::*;
use crate::test_utils::tests::codegen;

//Same size operations remain the same
// Different types smaller than int converted to int (expanded according to sign)
// Different types with one element bigger than int converts all elements to its size
// Unary operator on an element equal to or bigger than int converts it to the next bigger size (if available)
// Expansions follow the sign of the original datatype

/*
                                            x       x
        +-------+-------+-------+-------+-------+-------+
        |       | <=Int | DINT  | LINT  | REAL  | LREAL |
        +-------+-------+-------+-------+-------+-------+
        | <=INT | INT   | DINT  | LINT  | REAL  | LREAL |
        +-------+-------+-------+-------+-------+-------+
        | DINT  | DINT  | DINT  | LINT  | REAL  | LREAL |
        +-------+-------+-------+-------+-------+-------+
        | LINT  | LINT  | LINT  | LINT  | LREAL | LREAL |
        +-------+-------+-------+-------+-------+-------+
      x | REAL  | REAL  | REAL  | LREAL | REAL  | LREAL |
        +-------+-------+-------+-------+-------+-------+
      x | LREAL | LREAL | LREAL | LREAL | LREAL | LREAL |
        +-------+-------+-------+-------+-------+-------++

*/

#[test]
<<<<<<< HEAD
fn even_all_sint_expressions_fallback_to_dint() {
    let result = codegen!(
=======
fn no_type_conversion_if_datatypes_are_the_same() {
    let result = codegen(
>>>>>>> c1c49bc2
        r#"PROGRAM prg
        VAR
        b : SINT;
        c : SINT;
        x : SINT;
        END_VAR

        x := b + c;

        END_PROGRAM
        "#,
    );

    let expected = generate_program_boiler_plate(
        "prg",
        &[("i8", "b"), ("i8", "c"), ("i8", "x")],
        "void",
        "",
        "",
        r#"%load_b = load i8, i8* %b, align 1
  %1 = sext i8 %load_b to i32
  %load_c = load i8, i8* %c, align 1
  %2 = sext i8 %load_c to i32
  %tmpVar = add i32 %1, %2
  %3 = trunc i32 %tmpVar to i8
  store i8 %3, i8* %x, align 1
  ret void
"#,
    );

    assert_eq!(result, expected)
}

#[test]
fn datatypes_smaller_than_dint_promoted_to_dint() {
    let result = codegen(
        r#"PROGRAM prg
        VAR
        b : SINT;
        c : DINT;
        x : DINT;
        END_VAR

        x := b + c;

        END_PROGRAM
        "#,
    );

    let expected = generate_program_boiler_plate(
        "prg",
        &[("i8", "b"), ("i32", "c"), ("i32", "x")],
        "void",
        "",
        "",
        r#"%load_b = load i8, i8* %b, align 1
  %1 = sext i8 %load_b to i32
  %load_c = load i32, i32* %c, align 4
  %tmpVar = add i32 %1, %load_c
  store i32 %tmpVar, i32* %x, align 4
  ret void
"#,
    );

    assert_eq!(result, expected)
}

#[test]
fn aliased_datatypes_respect_conversion_rules() {
    let result = codegen(
        r#"
        TYPE MYSINT : SINT; END_TYPE
        TYPE MYDINT : DINT; END_TYPE
        PROGRAM prg
        VAR
        b : MYSINT;
        c : MYDINT;
        x : MYDINT;
        END_VAR

        x := b + c;
        b := c + x;

        END_PROGRAM
        "#,
    );

    let expected = generate_program_boiler_plate(
        "prg",
        &[("i8", "b"), ("i32", "c"), ("i32", "x")],
        "void",
        "",
        "",
        r#"%load_b = load i8, i8* %b, align 1
  %1 = sext i8 %load_b to i32
  %load_c = load i32, i32* %c, align 4
  %tmpVar = add i32 %1, %load_c
  store i32 %tmpVar, i32* %x, align 4
  %load_c1 = load i32, i32* %c, align 4
  %load_x = load i32, i32* %x, align 4
  %tmpVar2 = add i32 %load_c1, %load_x
  %2 = trunc i32 %tmpVar2 to i8
  store i8 %2, i8* %b, align 1
  ret void
"#,
    );

    assert_eq!(result, expected)
}

#[test]
fn unsingned_datatypes_smaller_than_dint_promoted_to_dint() {
    let result = codegen(
        r#"PROGRAM prg
        VAR
        b : BYTE;
        c : DINT;
        x : DINT;
        END_VAR

        x := b + c;

        END_PROGRAM
        "#,
    );

    let expected = generate_program_boiler_plate(
        "prg",
        &[("i8", "b"), ("i32", "c"), ("i32", "x")],
        "void",
        "",
        "",
        r#"%load_b = load i8, i8* %b, align 1
  %1 = zext i8 %load_b to i32
  %load_c = load i32, i32* %c, align 4
  %tmpVar = add i32 %1, %load_c
  store i32 %tmpVar, i32* %x, align 4
  ret void
"#,
    );

    assert_eq!(result, expected)
}

#[test]
fn datatypes_larger_than_int_promote_the_second_operand() {
    let result = codegen(
        r#"PROGRAM prg
        VAR
        b : DINT;
        c : LINT;
        x : LINT;
        END_VAR

        x := b + c;

        END_PROGRAM
        "#,
    );

    let expected = generate_program_boiler_plate(
        "prg",
        &[("i32", "b"), ("i64", "c"), ("i64", "x")],
        "void",
        "",
        "",
        r#"%load_b = load i32, i32* %b, align 4
  %1 = sext i32 %load_b to i64
  %load_c = load i64, i64* %c, align 4
  %tmpVar = add i64 %1, %load_c
  store i64 %tmpVar, i64* %x, align 4
  ret void
"#,
    );

    assert_eq!(result, expected)
}

#[test]
fn float_and_double_mix_converted_to_double() {
    let result = codegen(
        r#"
        PROGRAM prg
        VAR
            a : REAL;
            b : LREAL;
            c : LREAL;
        END_VAR

        c := b + a;
        END_PROGRAM
        "#,
    );

    let expected = generate_program_boiler_plate(
        "prg",
        &[("float", "a"), ("double", "b"), ("double", "c")],
        "void",
        "",
        "",
        r#"%load_b = load double, double* %b, align 8
  %load_a = load float, float* %a, align 4
  %1 = fpext float %load_a to double
  %tmpVar = fadd double %load_b, %1
  store double %tmpVar, double* %c, align 8
  ret void
"#,
    );

    assert_eq!(result, expected)
}

#[test]
fn float_assinged_to_double_to_double() {
    let result = codegen(
        r#"
        PROGRAM prg
        VAR
            a : REAL;
            b : LREAL;
        END_VAR

        b := a;
        END_PROGRAM
        "#,
    );

    let expected = generate_program_boiler_plate(
        "prg",
        &[("float", "a"), ("double", "b")],
        "void",
        "",
        "",
        r#"%load_a = load float, float* %a, align 4
  %1 = fpext float %load_a to double
  store double %1, double* %b, align 8
  ret void
"#,
    );

    assert_eq!(result, expected)
}

#[test]
fn int_assigned_to_float_is_cast() {
    let result = codegen(
        r#"
        PROGRAM prg
        VAR
            a : INT;
            b : UINT;
            c : REAL;
        END_VAR
        c := a;
        c := b;
        END_PROGRAM
        "#,
    );

    let expected = generate_program_boiler_plate(
        "prg",
        &[("i16", "a"), ("i16", "b"), ("float", "c")],
        "void",
        "",
        "",
        r#"%load_a = load i16, i16* %a, align 2
  %1 = sitofp i16 %load_a to float
  store float %1, float* %c, align 4
  %load_b = load i16, i16* %b, align 2
  %2 = uitofp i16 %load_b to float
  store float %2, float* %c, align 4
  ret void
"#,
    );

    assert_eq!(result, expected)
}

#[test]
fn float_assigned_to_int_is_cast() {
    let result = codegen(
        r#"
        PROGRAM prg
        VAR
            a : INT;
            b : UINT;
            c : REAL;
        END_VAR
        a := c;
        b := c;
        END_PROGRAM
        "#,
    );

    let expected = generate_program_boiler_plate(
        "prg",
        &[("i16", "a"), ("i16", "b"), ("float", "c")],
        "void",
        "",
        "",
        r#"%load_c = load float, float* %c, align 4
  %1 = fptosi float %load_c to i16
  store i16 %1, i16* %a, align 2
  %load_c1 = load float, float* %c, align 4
  %2 = fptoui float %load_c1 to i16
  store i16 %2, i16* %b, align 2
  ret void
"#,
    );

    assert_eq!(result, expected)
}

#[test]
fn int_smaller_or_equal_to_float_converted_to_float() {
    let result = codegen(
        r#"
        PROGRAM prg
        VAR
            a : REAL;
            b : INT;
            c : REAL;
        END_VAR

        c := b + a;
        END_PROGRAM
        "#,
    );

    let expected = generate_program_boiler_plate(
        "prg",
        &[("float", "a"), ("i16", "b"), ("float", "c")],
        "void",
        "",
        "",
        r#"%load_b = load i16, i16* %b, align 2
  %1 = sitofp i16 %load_b to float
  %load_a = load float, float* %a, align 4
  %tmpVar = fadd float %1, %load_a
  store float %tmpVar, float* %c, align 4
  ret void
"#,
    );

    assert_eq!(result, expected)
}

#[test]
fn int_bigger_than_float_converted_to_double() {
    let result = codegen(
        r#"
        PROGRAM prg
        VAR
            a : REAL;
            b : LINT;
        END_VAR

        b + a;
        END_PROGRAM
        "#,
    );

    let expected = generate_program_boiler_plate(
        "prg",
        &[("float", "a"), ("i64", "b")],
        "void",
        "",
        "",
        r#"%load_b = load i64, i64* %b, align 4
  %1 = sitofp i64 %load_b to double
  %load_a = load float, float* %a, align 4
  %2 = fpext float %load_a to double
  %tmpVar = fadd double %1, %2
  ret void
"#,
    );

    assert_eq!(result, expected)
}

#[test]
fn int_bigger_than_byte_promoted_on_compare_statement() {
    let result = codegen!(
        r#"
        PROGRAM prg
        VAR
            a : BYTE;
            b : LINT;
        END_VAR

        b < a;
        END_PROGRAM
        "#
    );

    let expected = generate_program_boiler_plate(
        "prg",
        &[("i8", "a"), ("i64", "b")],
        "void",
        "",
        "",
        r#"%load_b = load i64, i64* %b, align 4
  %load_a = load i8, i8* %a, align 1
  %1 = zext i8 %load_a to i64
  %tmpVar = icmp slt i64 %load_b, %1
  ret void
"#,
    );

    assert_eq!(result, expected)
}<|MERGE_RESOLUTION|>--- conflicted
+++ resolved
@@ -27,13 +27,8 @@
 */
 
 #[test]
-<<<<<<< HEAD
 fn even_all_sint_expressions_fallback_to_dint() {
-    let result = codegen!(
-=======
-fn no_type_conversion_if_datatypes_are_the_same() {
-    let result = codegen(
->>>>>>> c1c49bc2
+    let result = codegen(
         r#"PROGRAM prg
         VAR
         b : SINT;
@@ -416,7 +411,7 @@
 
 #[test]
 fn int_bigger_than_byte_promoted_on_compare_statement() {
-    let result = codegen!(
+    let result = codegen(
         r#"
         PROGRAM prg
         VAR
@@ -426,7 +421,7 @@
 
         b < a;
         END_PROGRAM
-        "#
+        "#,
     );
 
     let expected = generate_program_boiler_plate(
