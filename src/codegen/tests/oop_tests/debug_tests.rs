use plc_util::filtered_assert_snapshot;
use test_utils::codegen_with_debug as codegen;

#[test]
fn members_from_base_class_are_available_in_subclasses() {
    let result = codegen(
        r#"
        FUNCTION_BLOCK foo
        VAR
            a : INT;
            b : STRING;
            c : ARRAY[0..10] OF STRING;
        END_VAR
        END_FUNCTION_BLOCK

        FUNCTION_BLOCK bar EXTENDS foo
        END_FUNCTION_BLOCK
        "#,
    );
<<<<<<< HEAD
    insta::assert_snapshot!(result, @r###"
=======
    filtered_assert_snapshot!(result, @r###"
>>>>>>> 075f4045
    ; ModuleID = '<internal>'
    source_filename = "<internal>"
    target datalayout = "[filtered]"
    target triple = "[filtered]"

    %foo = type { i32*, i16, [81 x i8], [11 x [81 x i8]] }
    %bar = type { %foo }
    %__vtable_foo_type = type { i32* }
    %__vtable_bar_type = type { %__vtable_foo_type, i32* }

<<<<<<< HEAD
    @__foo__init = constant %foo zeroinitializer, !dbg !0
    @__bar__init = constant %bar zeroinitializer, !dbg !19
=======
    @__foo__init = unnamed_addr constant %foo zeroinitializer, !dbg !0
    @__bar__init = unnamed_addr constant %bar zeroinitializer, !dbg !17
>>>>>>> 075f4045
    @llvm.global_ctors = appending global [1 x { i32, void ()*, i8* }] [{ i32, void ()*, i8* } { i32 0, void ()* @__init___Test, i8* null }]
    @____vtable_foo_type__init = constant %__vtable_foo_type zeroinitializer, !dbg !24
    @__vtable_foo = global %__vtable_foo_type zeroinitializer, !dbg !29
    @____vtable_bar_type__init = constant %__vtable_bar_type zeroinitializer, !dbg !31
    @__vtable_bar = global %__vtable_bar_type zeroinitializer, !dbg !37

<<<<<<< HEAD
    define void @foo(%foo* %0) !dbg !43 {
    entry:
      call void @llvm.dbg.declare(metadata %foo* %0, metadata !47, metadata !DIExpression()), !dbg !48
      %__vtable = getelementptr inbounds %foo, %foo* %0, i32 0, i32 0
      %a = getelementptr inbounds %foo, %foo* %0, i32 0, i32 1
      %b = getelementptr inbounds %foo, %foo* %0, i32 0, i32 2
      %c = getelementptr inbounds %foo, %foo* %0, i32 0, i32 3
      ret void, !dbg !48
    }

    define void @bar(%bar* %0) !dbg !49 {
    entry:
      call void @llvm.dbg.declare(metadata %bar* %0, metadata !52, metadata !DIExpression()), !dbg !53
      %__foo = getelementptr inbounds %bar, %bar* %0, i32 0, i32 0
      ret void, !dbg !53
=======
    define void @foo(%foo* %0) !dbg !27 {
    entry:
      call void @llvm.dbg.declare(metadata %foo* %0, metadata !31, metadata !DIExpression()), !dbg !32
      %this = alloca %foo*, align 8
      store %foo* %0, %foo** %this, align 8
      %a = getelementptr inbounds %foo, %foo* %0, i32 0, i32 0
      %b = getelementptr inbounds %foo, %foo* %0, i32 0, i32 1
      %c = getelementptr inbounds %foo, %foo* %0, i32 0, i32 2
      ret void, !dbg !32
    }

    define void @bar(%bar* %0) !dbg !33 {
    entry:
      call void @llvm.dbg.declare(metadata %bar* %0, metadata !36, metadata !DIExpression()), !dbg !37
      %this = alloca %bar*, align 8
      store %bar* %0, %bar** %this, align 8
      %__foo = getelementptr inbounds %bar, %bar* %0, i32 0, i32 0
      ret void, !dbg !37
>>>>>>> 075f4045
    }

    ; Function Attrs: nofree nosync nounwind readnone speculatable willreturn
    declare void @llvm.dbg.declare(metadata, metadata, metadata) #0

    define void @__init___vtable_foo_type(%__vtable_foo_type* %0) {
    entry:
      %self = alloca %__vtable_foo_type*, align 8
      store %__vtable_foo_type* %0, %__vtable_foo_type** %self, align 8
      ret void
    }

    define void @__init___vtable_bar_type(%__vtable_bar_type* %0) {
    entry:
      %self = alloca %__vtable_bar_type*, align 8
      store %__vtable_bar_type* %0, %__vtable_bar_type** %self, align 8
      %deref = load %__vtable_bar_type*, %__vtable_bar_type** %self, align 8
      %__vtable_foo_type = getelementptr inbounds %__vtable_bar_type, %__vtable_bar_type* %deref, i32 0, i32 0
      call void @__init___vtable_foo_type(%__vtable_foo_type* %__vtable_foo_type)
      ret void
    }

    define void @__init_foo(%foo* %0) {
    entry:
      %self = alloca %foo*, align 8
      store %foo* %0, %foo** %self, align 8
      %deref = load %foo*, %foo** %self, align 8
      %__vtable = getelementptr inbounds %foo, %foo* %deref, i32 0, i32 0
      store i32* bitcast (%__vtable_foo_type* @__vtable_foo to i32*), i32** %__vtable, align 8
      ret void
    }

    define void @__init_bar(%bar* %0) {
    entry:
      %self = alloca %bar*, align 8
      store %bar* %0, %bar** %self, align 8
      %deref = load %bar*, %bar** %self, align 8
      %__foo = getelementptr inbounds %bar, %bar* %deref, i32 0, i32 0
      call void @__init_foo(%foo* %__foo)
      %deref1 = load %bar*, %bar** %self, align 8
      %__foo2 = getelementptr inbounds %bar, %bar* %deref1, i32 0, i32 0
      %__vtable = getelementptr inbounds %foo, %foo* %__foo2, i32 0, i32 0
      store i32* bitcast (%__vtable_bar_type* @__vtable_bar to i32*), i32** %__vtable, align 8
      ret void
    }

    define void @__user_init_bar(%bar* %0) {
    entry:
      %self = alloca %bar*, align 8
      store %bar* %0, %bar** %self, align 8
      %deref = load %bar*, %bar** %self, align 8
      %__foo = getelementptr inbounds %bar, %bar* %deref, i32 0, i32 0
      call void @__user_init_foo(%foo* %__foo)
      ret void
    }

    define void @__user_init_foo(%foo* %0) {
    entry:
      %self = alloca %foo*, align 8
      store %foo* %0, %foo** %self, align 8
      ret void
    }

    define void @__init___Test() {
    entry:
      call void @__init___vtable_foo_type(%__vtable_foo_type* @__vtable_foo)
      call void @__init___vtable_bar_type(%__vtable_bar_type* @__vtable_bar)
      ret void
    }

    attributes #0 = { nofree nosync nounwind readnone speculatable willreturn }

<<<<<<< HEAD
    !llvm.module.flags = !{!39, !40}
    !llvm.dbg.cu = !{!41}
=======
    !llvm.module.flags = !{!23, !24}
    !llvm.dbg.cu = !{!25}
>>>>>>> 075f4045

    !0 = !DIGlobalVariableExpression(var: !1, expr: !DIExpression())
    !1 = distinct !DIGlobalVariable(name: "__foo__init", scope: !2, file: !2, line: 2, type: !3, isLocal: false, isDefinition: true)
    !2 = !DIFile(filename: "<internal>", directory: "")
<<<<<<< HEAD
    !3 = !DICompositeType(tag: DW_TAG_structure_type, name: "foo", scope: !2, file: !2, line: 2, size: 7872, align: 64, flags: DIFlagPublic, elements: !4, identifier: "foo")
    !4 = !{!5, !8, !10, !15}
    !5 = !DIDerivedType(tag: DW_TAG_member, name: "__vtable", scope: !2, file: !2, baseType: !6, size: 64, align: 64, flags: DIFlagPublic)
    !6 = !DIDerivedType(tag: DW_TAG_pointer_type, name: "__VOID_POINTER", baseType: !7, size: 64, align: 64, dwarfAddressSpace: 1)
    !7 = !DIBasicType(name: "__VOID", encoding: DW_ATE_unsigned, flags: DIFlagPublic)
    !8 = !DIDerivedType(tag: DW_TAG_member, name: "a", scope: !2, file: !2, line: 4, baseType: !9, size: 16, align: 16, offset: 64, flags: DIFlagPublic)
    !9 = !DIBasicType(name: "INT", size: 16, encoding: DW_ATE_signed, flags: DIFlagPublic)
    !10 = !DIDerivedType(tag: DW_TAG_member, name: "b", scope: !2, file: !2, line: 5, baseType: !11, size: 648, align: 8, offset: 80, flags: DIFlagPublic)
    !11 = !DICompositeType(tag: DW_TAG_array_type, baseType: !12, size: 648, align: 8, elements: !13)
    !12 = !DIBasicType(name: "CHAR", size: 8, encoding: DW_ATE_UTF, flags: DIFlagPublic)
    !13 = !{!14}
    !14 = !DISubrange(count: 81, lowerBound: 0)
    !15 = !DIDerivedType(tag: DW_TAG_member, name: "c", scope: !2, file: !2, line: 6, baseType: !16, size: 7128, align: 8, offset: 728, flags: DIFlagPublic)
    !16 = !DICompositeType(tag: DW_TAG_array_type, baseType: !11, size: 7128, align: 8, elements: !17)
    !17 = !{!18}
    !18 = !DISubrange(count: 11, lowerBound: 0)
    !19 = !DIGlobalVariableExpression(var: !20, expr: !DIExpression())
    !20 = distinct !DIGlobalVariable(name: "__bar__init", scope: !2, file: !2, line: 10, type: !21, isLocal: false, isDefinition: true)
    !21 = !DICompositeType(tag: DW_TAG_structure_type, name: "bar", scope: !2, file: !2, line: 10, size: 7872, align: 64, flags: DIFlagPublic, elements: !22, identifier: "bar")
    !22 = !{!23}
    !23 = !DIDerivedType(tag: DW_TAG_member, name: "__foo", scope: !2, file: !2, baseType: !3, size: 7872, align: 64, flags: DIFlagPublic)
    !24 = !DIGlobalVariableExpression(var: !25, expr: !DIExpression())
    !25 = distinct !DIGlobalVariable(name: "____vtable_foo_type__init", scope: !2, file: !2, type: !26, isLocal: false, isDefinition: true)
    !26 = !DICompositeType(tag: DW_TAG_structure_type, name: "__vtable_foo_type", scope: !2, file: !2, size: 64, align: 64, flags: DIFlagPublic, elements: !27, identifier: "__vtable_foo_type")
    !27 = !{!28}
    !28 = !DIDerivedType(tag: DW_TAG_member, name: "__body", scope: !2, file: !2, baseType: !6, size: 64, align: 64, flags: DIFlagPublic)
    !29 = !DIGlobalVariableExpression(var: !30, expr: !DIExpression())
    !30 = distinct !DIGlobalVariable(name: "__vtable_foo", scope: !2, file: !2, type: !26, isLocal: false, isDefinition: true)
    !31 = !DIGlobalVariableExpression(var: !32, expr: !DIExpression())
    !32 = distinct !DIGlobalVariable(name: "____vtable_bar_type__init", scope: !2, file: !2, type: !33, isLocal: false, isDefinition: true)
    !33 = !DICompositeType(tag: DW_TAG_structure_type, name: "__vtable_bar_type", scope: !2, file: !2, size: 128, align: 64, flags: DIFlagPublic, elements: !34, identifier: "__vtable_bar_type")
    !34 = !{!35, !36}
    !35 = !DIDerivedType(tag: DW_TAG_member, name: "__vtable_foo_type", scope: !2, file: !2, baseType: !26, size: 64, align: 64, flags: DIFlagPublic)
    !36 = !DIDerivedType(tag: DW_TAG_member, name: "__body", scope: !2, file: !2, baseType: !6, size: 64, align: 64, offset: 64, flags: DIFlagPublic)
    !37 = !DIGlobalVariableExpression(var: !38, expr: !DIExpression())
    !38 = distinct !DIGlobalVariable(name: "__vtable_bar", scope: !2, file: !2, type: !33, isLocal: false, isDefinition: true)
    !39 = !{i32 2, !"Dwarf Version", i32 5}
    !40 = !{i32 2, !"Debug Info Version", i32 3}
    !41 = distinct !DICompileUnit(language: DW_LANG_C, file: !2, producer: "RuSTy Structured text Compiler", isOptimized: false, runtimeVersion: 0, emissionKind: FullDebug, globals: !42, splitDebugInlining: false)
    !42 = !{!29, !24, !37, !31, !0, !19}
    !43 = distinct !DISubprogram(name: "foo", linkageName: "foo", scope: !2, file: !2, line: 2, type: !44, scopeLine: 8, flags: DIFlagPublic, spFlags: DISPFlagDefinition, unit: !41, retainedNodes: !46)
    !44 = !DISubroutineType(flags: DIFlagPublic, types: !45)
    !45 = !{null, !3}
    !46 = !{}
    !47 = !DILocalVariable(name: "foo", scope: !43, file: !2, line: 8, type: !3)
    !48 = !DILocation(line: 8, column: 8, scope: !43)
    !49 = distinct !DISubprogram(name: "bar", linkageName: "bar", scope: !2, file: !2, line: 10, type: !50, scopeLine: 11, flags: DIFlagPublic, spFlags: DISPFlagDefinition, unit: !41, retainedNodes: !46)
    !50 = !DISubroutineType(flags: DIFlagPublic, types: !51)
    !51 = !{null, !21}
    !52 = !DILocalVariable(name: "bar", scope: !49, file: !2, line: 11, type: !21)
    !53 = !DILocation(line: 11, column: 8, scope: !49)
=======
    !3 = !DIDerivedType(tag: DW_TAG_const_type, baseType: !4)
    !4 = !DICompositeType(tag: DW_TAG_structure_type, name: "foo", scope: !2, file: !2, line: 2, size: 7792, align: 64, flags: DIFlagPublic, elements: !5, identifier: "foo")
    !5 = !{!6, !8, !13}
    !6 = !DIDerivedType(tag: DW_TAG_member, name: "a", scope: !2, file: !2, line: 4, baseType: !7, size: 16, align: 16, flags: DIFlagPublic)
    !7 = !DIBasicType(name: "INT", size: 16, encoding: DW_ATE_signed, flags: DIFlagPublic)
    !8 = !DIDerivedType(tag: DW_TAG_member, name: "b", scope: !2, file: !2, line: 5, baseType: !9, size: 648, align: 8, offset: 16, flags: DIFlagPublic)
    !9 = !DICompositeType(tag: DW_TAG_array_type, baseType: !10, size: 648, align: 8, elements: !11)
    !10 = !DIBasicType(name: "CHAR", size: 8, encoding: DW_ATE_UTF, flags: DIFlagPublic)
    !11 = !{!12}
    !12 = !DISubrange(count: 81, lowerBound: 0)
    !13 = !DIDerivedType(tag: DW_TAG_member, name: "c", scope: !2, file: !2, line: 6, baseType: !14, size: 7128, align: 8, offset: 664, flags: DIFlagPublic)
    !14 = !DICompositeType(tag: DW_TAG_array_type, baseType: !9, size: 7128, align: 8, elements: !15)
    !15 = !{!16}
    !16 = !DISubrange(count: 11, lowerBound: 0)
    !17 = !DIGlobalVariableExpression(var: !18, expr: !DIExpression())
    !18 = distinct !DIGlobalVariable(name: "__bar__init", scope: !2, file: !2, line: 10, type: !19, isLocal: false, isDefinition: true)
    !19 = !DIDerivedType(tag: DW_TAG_const_type, baseType: !20)
    !20 = !DICompositeType(tag: DW_TAG_structure_type, name: "bar", scope: !2, file: !2, line: 10, size: 7792, align: 64, flags: DIFlagPublic, elements: !21, identifier: "bar")
    !21 = !{!22}
    !22 = !DIDerivedType(tag: DW_TAG_member, name: "__foo", scope: !2, file: !2, baseType: !4, size: 7792, align: 64, flags: DIFlagPublic)
    !23 = !{i32 2, !"Dwarf Version", i32 5}
    !24 = !{i32 2, !"Debug Info Version", i32 3}
    !25 = distinct !DICompileUnit(language: DW_LANG_C, file: !2, producer: "RuSTy Structured text Compiler", isOptimized: false, runtimeVersion: 0, emissionKind: FullDebug, globals: !26, splitDebugInlining: false)
    !26 = !{!0, !17}
    !27 = distinct !DISubprogram(name: "foo", linkageName: "foo", scope: !2, file: !2, line: 2, type: !28, scopeLine: 8, flags: DIFlagPublic, spFlags: DISPFlagDefinition, unit: !25, retainedNodes: !30)
    !28 = !DISubroutineType(flags: DIFlagPublic, types: !29)
    !29 = !{null, !4}
    !30 = !{}
    !31 = !DILocalVariable(name: "foo", scope: !27, file: !2, line: 8, type: !4)
    !32 = !DILocation(line: 8, column: 8, scope: !27)
    !33 = distinct !DISubprogram(name: "bar", linkageName: "bar", scope: !2, file: !2, line: 10, type: !34, scopeLine: 11, flags: DIFlagPublic, spFlags: DISPFlagDefinition, unit: !25, retainedNodes: !30)
    !34 = !DISubroutineType(flags: DIFlagPublic, types: !35)
    !35 = !{null, !20}
    !36 = !DILocalVariable(name: "bar", scope: !33, file: !2, line: 11, type: !20)
    !37 = !DILocation(line: 11, column: 8, scope: !33)
>>>>>>> 075f4045
    "###);
}

#[test]
fn write_to_parent_variable_qualified_access() {
    let res = codegen(
        "
        FUNCTION_BLOCK fb
        VAR
            x : INT;
            y : INT;
        END_VAR
        END_FUNCTION_BLOCK

        FUNCTION_BLOCK fb2 EXTENDS fb
        END_FUNCTION_BLOCK

        FUNCTION_BLOCK foo
        VAR
            myFb : fb2;
        END_VAR
            myFb.x := 1;
        END_FUNCTION_BLOCK
       ",
    );

<<<<<<< HEAD
    insta::assert_snapshot!(res, @r###"
=======
    filtered_assert_snapshot!(res, @r###"
>>>>>>> 075f4045
    ; ModuleID = '<internal>'
    source_filename = "<internal>"
    target datalayout = "[filtered]"
    target triple = "[filtered]"

    %fb2 = type { %fb }
    %fb = type { i32*, i16, i16 }
    %foo = type { i32*, %fb2 }
    %__vtable_fb_type = type { i32* }
    %__vtable_fb2_type = type { %__vtable_fb_type, i32* }
    %__vtable_foo_type = type { i32* }

<<<<<<< HEAD
    @__fb2__init = constant %fb2 zeroinitializer, !dbg !0
    @__fb__init = constant %fb zeroinitializer, !dbg !14
    @__foo__init = constant %foo zeroinitializer, !dbg !16
=======
    @__fb2__init = unnamed_addr constant %fb2 zeroinitializer, !dbg !0
    @__fb__init = unnamed_addr constant %fb zeroinitializer, !dbg !12
    @__foo__init = unnamed_addr constant %foo zeroinitializer, !dbg !15
>>>>>>> 075f4045
    @llvm.global_ctors = appending global [1 x { i32, void ()*, i8* }] [{ i32, void ()*, i8* } { i32 0, void ()* @__init___Test, i8* null }]
    @____vtable_fb_type__init = constant %__vtable_fb_type zeroinitializer, !dbg !21
    @__vtable_fb = global %__vtable_fb_type zeroinitializer, !dbg !26
    @____vtable_fb2_type__init = constant %__vtable_fb2_type zeroinitializer, !dbg !28
    @__vtable_fb2 = global %__vtable_fb2_type zeroinitializer, !dbg !34
    @____vtable_foo_type__init = constant %__vtable_foo_type zeroinitializer, !dbg !36
    @__vtable_foo = global %__vtable_foo_type zeroinitializer, !dbg !39

<<<<<<< HEAD
    define void @fb(%fb* %0) !dbg !45 {
    entry:
      call void @llvm.dbg.declare(metadata %fb* %0, metadata !49, metadata !DIExpression()), !dbg !50
      %__vtable = getelementptr inbounds %fb, %fb* %0, i32 0, i32 0
      %x = getelementptr inbounds %fb, %fb* %0, i32 0, i32 1
      %y = getelementptr inbounds %fb, %fb* %0, i32 0, i32 2
      ret void, !dbg !50
    }

    define void @fb2(%fb2* %0) !dbg !51 {
    entry:
      call void @llvm.dbg.declare(metadata %fb2* %0, metadata !54, metadata !DIExpression()), !dbg !55
      %__fb = getelementptr inbounds %fb2, %fb2* %0, i32 0, i32 0
      ret void, !dbg !55
    }

    define void @foo(%foo* %0) !dbg !56 {
    entry:
      call void @llvm.dbg.declare(metadata %foo* %0, metadata !59, metadata !DIExpression()), !dbg !60
      %__vtable = getelementptr inbounds %foo, %foo* %0, i32 0, i32 0
      %myFb = getelementptr inbounds %foo, %foo* %0, i32 0, i32 1
      %__fb = getelementptr inbounds %fb2, %fb2* %myFb, i32 0, i32 0, !dbg !60
      %x = getelementptr inbounds %fb, %fb* %__fb, i32 0, i32 1, !dbg !60
      store i16 1, i16* %x, align 2, !dbg !60
      ret void, !dbg !61
=======
    define void @fb(%fb* %0) !dbg !25 {
    entry:
      call void @llvm.dbg.declare(metadata %fb* %0, metadata !29, metadata !DIExpression()), !dbg !30
      %this = alloca %fb*, align 8
      store %fb* %0, %fb** %this, align 8
      %x = getelementptr inbounds %fb, %fb* %0, i32 0, i32 0
      %y = getelementptr inbounds %fb, %fb* %0, i32 0, i32 1
      ret void, !dbg !30
    }

    define void @fb2(%fb2* %0) !dbg !31 {
    entry:
      call void @llvm.dbg.declare(metadata %fb2* %0, metadata !34, metadata !DIExpression()), !dbg !35
      %this = alloca %fb2*, align 8
      store %fb2* %0, %fb2** %this, align 8
      %__fb = getelementptr inbounds %fb2, %fb2* %0, i32 0, i32 0
      ret void, !dbg !35
    }

    define void @foo(%foo* %0) !dbg !36 {
    entry:
      call void @llvm.dbg.declare(metadata %foo* %0, metadata !39, metadata !DIExpression()), !dbg !40
      %this = alloca %foo*, align 8
      store %foo* %0, %foo** %this, align 8
      %myFb = getelementptr inbounds %foo, %foo* %0, i32 0, i32 0
      %__fb = getelementptr inbounds %fb2, %fb2* %myFb, i32 0, i32 0, !dbg !40
      %x = getelementptr inbounds %fb, %fb* %__fb, i32 0, i32 0, !dbg !40
      store i16 1, i16* %x, align 2, !dbg !40
      ret void, !dbg !41
>>>>>>> 075f4045
    }

    ; Function Attrs: nofree nosync nounwind readnone speculatable willreturn
    declare void @llvm.dbg.declare(metadata, metadata, metadata) #0

    define void @__init___vtable_fb_type(%__vtable_fb_type* %0) {
    entry:
      %self = alloca %__vtable_fb_type*, align 8
      store %__vtable_fb_type* %0, %__vtable_fb_type** %self, align 8
      ret void
    }

    define void @__init___vtable_fb2_type(%__vtable_fb2_type* %0) {
    entry:
      %self = alloca %__vtable_fb2_type*, align 8
      store %__vtable_fb2_type* %0, %__vtable_fb2_type** %self, align 8
      %deref = load %__vtable_fb2_type*, %__vtable_fb2_type** %self, align 8
      %__vtable_fb_type = getelementptr inbounds %__vtable_fb2_type, %__vtable_fb2_type* %deref, i32 0, i32 0
      call void @__init___vtable_fb_type(%__vtable_fb_type* %__vtable_fb_type)
      ret void
    }

    define void @__init___vtable_foo_type(%__vtable_foo_type* %0) {
    entry:
      %self = alloca %__vtable_foo_type*, align 8
      store %__vtable_foo_type* %0, %__vtable_foo_type** %self, align 8
      ret void
    }

    define void @__init_fb2(%fb2* %0) {
    entry:
      %self = alloca %fb2*, align 8
      store %fb2* %0, %fb2** %self, align 8
      %deref = load %fb2*, %fb2** %self, align 8
      %__fb = getelementptr inbounds %fb2, %fb2* %deref, i32 0, i32 0
      call void @__init_fb(%fb* %__fb)
      %deref1 = load %fb2*, %fb2** %self, align 8
      %__fb2 = getelementptr inbounds %fb2, %fb2* %deref1, i32 0, i32 0
      %__vtable = getelementptr inbounds %fb, %fb* %__fb2, i32 0, i32 0
      store i32* bitcast (%__vtable_fb2_type* @__vtable_fb2 to i32*), i32** %__vtable, align 8
      ret void
    }

    define void @__init_fb(%fb* %0) {
    entry:
      %self = alloca %fb*, align 8
      store %fb* %0, %fb** %self, align 8
      %deref = load %fb*, %fb** %self, align 8
      %__vtable = getelementptr inbounds %fb, %fb* %deref, i32 0, i32 0
      store i32* bitcast (%__vtable_fb_type* @__vtable_fb to i32*), i32** %__vtable, align 8
      ret void
    }

    define void @__init_foo(%foo* %0) {
    entry:
      %self = alloca %foo*, align 8
      store %foo* %0, %foo** %self, align 8
      %deref = load %foo*, %foo** %self, align 8
      %myFb = getelementptr inbounds %foo, %foo* %deref, i32 0, i32 1
      call void @__init_fb2(%fb2* %myFb)
      %deref1 = load %foo*, %foo** %self, align 8
      %__vtable = getelementptr inbounds %foo, %foo* %deref1, i32 0, i32 0
      store i32* bitcast (%__vtable_foo_type* @__vtable_foo to i32*), i32** %__vtable, align 8
      ret void
    }

    define void @__user_init_fb(%fb* %0) {
    entry:
      %self = alloca %fb*, align 8
      store %fb* %0, %fb** %self, align 8
      ret void
    }

    define void @__user_init_fb2(%fb2* %0) {
    entry:
      %self = alloca %fb2*, align 8
      store %fb2* %0, %fb2** %self, align 8
      %deref = load %fb2*, %fb2** %self, align 8
      %__fb = getelementptr inbounds %fb2, %fb2* %deref, i32 0, i32 0
      call void @__user_init_fb(%fb* %__fb)
      ret void
    }

    define void @__user_init_foo(%foo* %0) {
    entry:
      %self = alloca %foo*, align 8
      store %foo* %0, %foo** %self, align 8
      %deref = load %foo*, %foo** %self, align 8
      %myFb = getelementptr inbounds %foo, %foo* %deref, i32 0, i32 1
      call void @__user_init_fb2(%fb2* %myFb)
      ret void
    }

    define void @__init___Test() {
    entry:
      call void @__init___vtable_fb_type(%__vtable_fb_type* @__vtable_fb)
      call void @__init___vtable_fb2_type(%__vtable_fb2_type* @__vtable_fb2)
      call void @__init___vtable_foo_type(%__vtable_foo_type* @__vtable_foo)
      ret void
    }

    attributes #0 = { nofree nosync nounwind readnone speculatable willreturn }

<<<<<<< HEAD
    !llvm.module.flags = !{!41, !42}
    !llvm.dbg.cu = !{!43}
=======
    !llvm.module.flags = !{!21, !22}
    !llvm.dbg.cu = !{!23}
>>>>>>> 075f4045

    !0 = !DIGlobalVariableExpression(var: !1, expr: !DIExpression())
    !1 = distinct !DIGlobalVariable(name: "__fb2__init", scope: !2, file: !2, line: 9, type: !3, isLocal: false, isDefinition: true)
    !2 = !DIFile(filename: "<internal>", directory: "")
<<<<<<< HEAD
    !3 = !DICompositeType(tag: DW_TAG_structure_type, name: "fb2", scope: !2, file: !2, line: 9, size: 128, align: 64, flags: DIFlagPublic, elements: !4, identifier: "fb2")
    !4 = !{!5}
    !5 = !DIDerivedType(tag: DW_TAG_member, name: "__fb", scope: !2, file: !2, baseType: !6, size: 128, align: 64, flags: DIFlagPublic)
    !6 = !DICompositeType(tag: DW_TAG_structure_type, name: "fb", scope: !2, file: !2, line: 2, size: 128, align: 64, flags: DIFlagPublic, elements: !7, identifier: "fb")
    !7 = !{!8, !11, !13}
    !8 = !DIDerivedType(tag: DW_TAG_member, name: "__vtable", scope: !2, file: !2, baseType: !9, size: 64, align: 64, flags: DIFlagPublic)
    !9 = !DIDerivedType(tag: DW_TAG_pointer_type, name: "__VOID_POINTER", baseType: !10, size: 64, align: 64, dwarfAddressSpace: 1)
    !10 = !DIBasicType(name: "__VOID", encoding: DW_ATE_unsigned, flags: DIFlagPublic)
    !11 = !DIDerivedType(tag: DW_TAG_member, name: "x", scope: !2, file: !2, line: 4, baseType: !12, size: 16, align: 16, offset: 64, flags: DIFlagPublic)
    !12 = !DIBasicType(name: "INT", size: 16, encoding: DW_ATE_signed, flags: DIFlagPublic)
    !13 = !DIDerivedType(tag: DW_TAG_member, name: "y", scope: !2, file: !2, line: 5, baseType: !12, size: 16, align: 16, offset: 80, flags: DIFlagPublic)
    !14 = !DIGlobalVariableExpression(var: !15, expr: !DIExpression())
    !15 = distinct !DIGlobalVariable(name: "__fb__init", scope: !2, file: !2, line: 2, type: !6, isLocal: false, isDefinition: true)
    !16 = !DIGlobalVariableExpression(var: !17, expr: !DIExpression())
    !17 = distinct !DIGlobalVariable(name: "__foo__init", scope: !2, file: !2, line: 12, type: !18, isLocal: false, isDefinition: true)
    !18 = !DICompositeType(tag: DW_TAG_structure_type, name: "foo", scope: !2, file: !2, line: 12, size: 192, align: 64, flags: DIFlagPublic, elements: !19, identifier: "foo")
    !19 = !{!8, !20}
    !20 = !DIDerivedType(tag: DW_TAG_member, name: "myFb", scope: !2, file: !2, line: 14, baseType: !3, size: 128, align: 64, offset: 64, flags: DIFlagPublic)
    !21 = !DIGlobalVariableExpression(var: !22, expr: !DIExpression())
    !22 = distinct !DIGlobalVariable(name: "____vtable_fb_type__init", scope: !2, file: !2, type: !23, isLocal: false, isDefinition: true)
    !23 = !DICompositeType(tag: DW_TAG_structure_type, name: "__vtable_fb_type", scope: !2, file: !2, size: 64, align: 64, flags: DIFlagPublic, elements: !24, identifier: "__vtable_fb_type")
    !24 = !{!25}
    !25 = !DIDerivedType(tag: DW_TAG_member, name: "__body", scope: !2, file: !2, baseType: !9, size: 64, align: 64, flags: DIFlagPublic)
    !26 = !DIGlobalVariableExpression(var: !27, expr: !DIExpression())
    !27 = distinct !DIGlobalVariable(name: "__vtable_fb", scope: !2, file: !2, type: !23, isLocal: false, isDefinition: true)
    !28 = !DIGlobalVariableExpression(var: !29, expr: !DIExpression())
    !29 = distinct !DIGlobalVariable(name: "____vtable_fb2_type__init", scope: !2, file: !2, type: !30, isLocal: false, isDefinition: true)
    !30 = !DICompositeType(tag: DW_TAG_structure_type, name: "__vtable_fb2_type", scope: !2, file: !2, size: 128, align: 64, flags: DIFlagPublic, elements: !31, identifier: "__vtable_fb2_type")
    !31 = !{!32, !33}
    !32 = !DIDerivedType(tag: DW_TAG_member, name: "__vtable_fb_type", scope: !2, file: !2, baseType: !23, size: 64, align: 64, flags: DIFlagPublic)
    !33 = !DIDerivedType(tag: DW_TAG_member, name: "__body", scope: !2, file: !2, baseType: !9, size: 64, align: 64, offset: 64, flags: DIFlagPublic)
    !34 = !DIGlobalVariableExpression(var: !35, expr: !DIExpression())
    !35 = distinct !DIGlobalVariable(name: "__vtable_fb2", scope: !2, file: !2, type: !30, isLocal: false, isDefinition: true)
    !36 = !DIGlobalVariableExpression(var: !37, expr: !DIExpression())
    !37 = distinct !DIGlobalVariable(name: "____vtable_foo_type__init", scope: !2, file: !2, type: !38, isLocal: false, isDefinition: true)
    !38 = !DICompositeType(tag: DW_TAG_structure_type, name: "__vtable_foo_type", scope: !2, file: !2, size: 64, align: 64, flags: DIFlagPublic, elements: !24, identifier: "__vtable_foo_type")
    !39 = !DIGlobalVariableExpression(var: !40, expr: !DIExpression())
    !40 = distinct !DIGlobalVariable(name: "__vtable_foo", scope: !2, file: !2, type: !38, isLocal: false, isDefinition: true)
    !41 = !{i32 2, !"Dwarf Version", i32 5}
    !42 = !{i32 2, !"Debug Info Version", i32 3}
    !43 = distinct !DICompileUnit(language: DW_LANG_C, file: !2, producer: "RuSTy Structured text Compiler", isOptimized: false, runtimeVersion: 0, emissionKind: FullDebug, globals: !44, splitDebugInlining: false)
    !44 = !{!26, !21, !34, !28, !39, !36, !14, !0, !16}
    !45 = distinct !DISubprogram(name: "fb", linkageName: "fb", scope: !2, file: !2, line: 2, type: !46, scopeLine: 7, flags: DIFlagPublic, spFlags: DISPFlagDefinition, unit: !43, retainedNodes: !48)
    !46 = !DISubroutineType(flags: DIFlagPublic, types: !47)
    !47 = !{null, !6}
    !48 = !{}
    !49 = !DILocalVariable(name: "fb", scope: !45, file: !2, line: 7, type: !6)
    !50 = !DILocation(line: 7, column: 8, scope: !45)
    !51 = distinct !DISubprogram(name: "fb2", linkageName: "fb2", scope: !2, file: !2, line: 9, type: !52, scopeLine: 10, flags: DIFlagPublic, spFlags: DISPFlagDefinition, unit: !43, retainedNodes: !48)
    !52 = !DISubroutineType(flags: DIFlagPublic, types: !53)
    !53 = !{null, !3}
    !54 = !DILocalVariable(name: "fb2", scope: !51, file: !2, line: 10, type: !3)
    !55 = !DILocation(line: 10, column: 8, scope: !51)
    !56 = distinct !DISubprogram(name: "foo", linkageName: "foo", scope: !2, file: !2, line: 12, type: !57, scopeLine: 16, flags: DIFlagPublic, spFlags: DISPFlagDefinition, unit: !43, retainedNodes: !48)
    !57 = !DISubroutineType(flags: DIFlagPublic, types: !58)
    !58 = !{null, !18}
    !59 = !DILocalVariable(name: "foo", scope: !56, file: !2, line: 16, type: !18)
    !60 = !DILocation(line: 16, column: 12, scope: !56)
    !61 = !DILocation(line: 17, column: 8, scope: !56)
=======
    !3 = !DIDerivedType(tag: DW_TAG_const_type, baseType: !4)
    !4 = !DICompositeType(tag: DW_TAG_structure_type, name: "fb2", scope: !2, file: !2, line: 9, size: 32, align: 64, flags: DIFlagPublic, elements: !5, identifier: "fb2")
    !5 = !{!6}
    !6 = !DIDerivedType(tag: DW_TAG_member, name: "__fb", scope: !2, file: !2, baseType: !7, size: 32, align: 64, flags: DIFlagPublic)
    !7 = !DICompositeType(tag: DW_TAG_structure_type, name: "fb", scope: !2, file: !2, line: 2, size: 32, align: 64, flags: DIFlagPublic, elements: !8, identifier: "fb")
    !8 = !{!9, !11}
    !9 = !DIDerivedType(tag: DW_TAG_member, name: "x", scope: !2, file: !2, line: 4, baseType: !10, size: 16, align: 16, flags: DIFlagPublic)
    !10 = !DIBasicType(name: "INT", size: 16, encoding: DW_ATE_signed, flags: DIFlagPublic)
    !11 = !DIDerivedType(tag: DW_TAG_member, name: "y", scope: !2, file: !2, line: 5, baseType: !10, size: 16, align: 16, offset: 16, flags: DIFlagPublic)
    !12 = !DIGlobalVariableExpression(var: !13, expr: !DIExpression())
    !13 = distinct !DIGlobalVariable(name: "__fb__init", scope: !2, file: !2, line: 2, type: !14, isLocal: false, isDefinition: true)
    !14 = !DIDerivedType(tag: DW_TAG_const_type, baseType: !7)
    !15 = !DIGlobalVariableExpression(var: !16, expr: !DIExpression())
    !16 = distinct !DIGlobalVariable(name: "__foo__init", scope: !2, file: !2, line: 12, type: !17, isLocal: false, isDefinition: true)
    !17 = !DIDerivedType(tag: DW_TAG_const_type, baseType: !18)
    !18 = !DICompositeType(tag: DW_TAG_structure_type, name: "foo", scope: !2, file: !2, line: 12, size: 32, align: 64, flags: DIFlagPublic, elements: !19, identifier: "foo")
    !19 = !{!20}
    !20 = !DIDerivedType(tag: DW_TAG_member, name: "myFb", scope: !2, file: !2, line: 14, baseType: !4, size: 32, align: 64, flags: DIFlagPublic)
    !21 = !{i32 2, !"Dwarf Version", i32 5}
    !22 = !{i32 2, !"Debug Info Version", i32 3}
    !23 = distinct !DICompileUnit(language: DW_LANG_C, file: !2, producer: "RuSTy Structured text Compiler", isOptimized: false, runtimeVersion: 0, emissionKind: FullDebug, globals: !24, splitDebugInlining: false)
    !24 = !{!12, !0, !15}
    !25 = distinct !DISubprogram(name: "fb", linkageName: "fb", scope: !2, file: !2, line: 2, type: !26, scopeLine: 7, flags: DIFlagPublic, spFlags: DISPFlagDefinition, unit: !23, retainedNodes: !28)
    !26 = !DISubroutineType(flags: DIFlagPublic, types: !27)
    !27 = !{null, !7}
    !28 = !{}
    !29 = !DILocalVariable(name: "fb", scope: !25, file: !2, line: 7, type: !7)
    !30 = !DILocation(line: 7, column: 8, scope: !25)
    !31 = distinct !DISubprogram(name: "fb2", linkageName: "fb2", scope: !2, file: !2, line: 9, type: !32, scopeLine: 10, flags: DIFlagPublic, spFlags: DISPFlagDefinition, unit: !23, retainedNodes: !28)
    !32 = !DISubroutineType(flags: DIFlagPublic, types: !33)
    !33 = !{null, !4}
    !34 = !DILocalVariable(name: "fb2", scope: !31, file: !2, line: 10, type: !4)
    !35 = !DILocation(line: 10, column: 8, scope: !31)
    !36 = distinct !DISubprogram(name: "foo", linkageName: "foo", scope: !2, file: !2, line: 12, type: !37, scopeLine: 16, flags: DIFlagPublic, spFlags: DISPFlagDefinition, unit: !23, retainedNodes: !28)
    !37 = !DISubroutineType(flags: DIFlagPublic, types: !38)
    !38 = !{null, !18}
    !39 = !DILocalVariable(name: "foo", scope: !36, file: !2, line: 16, type: !18)
    !40 = !DILocation(line: 16, column: 12, scope: !36)
    !41 = !DILocation(line: 17, column: 8, scope: !36)
>>>>>>> 075f4045
    "###);
}

#[test]
fn write_to_parent_variable_in_instance() {
    let result = codegen(
        r#"
        FUNCTION_BLOCK foo
        VAR
            s : STRING;
        END_VAR
        METHOD baz
            s := 'hello';
        END_METHOD
        END_FUNCTION_BLOCK

        FUNCTION_BLOCK bar EXTENDS foo
            s := 'world';
        END_FUNCTION_BLOCK

        FUNCTION main
        VAR
            s: STRING;
            fb: bar;
        END_VAR
            fb.baz();
            fb();
        END_FUNCTION
    "#,
    );
<<<<<<< HEAD
    insta::assert_snapshot!(result, @r###"
=======
    filtered_assert_snapshot!(result, @r###"
>>>>>>> 075f4045
    ; ModuleID = '<internal>'
    source_filename = "<internal>"
    target datalayout = "[filtered]"
    target triple = "[filtered]"

    %bar = type { %foo }
    %foo = type { i32*, [81 x i8] }
    %__vtable_foo_type = type { i32*, i32* }
    %__vtable_bar_type = type { %__vtable_foo_type, i32* }

    @utf08_literal_0 = private unnamed_addr constant [6 x i8] c"hello\00"
    @utf08_literal_1 = private unnamed_addr constant [6 x i8] c"world\00"
<<<<<<< HEAD
    @__bar__init = constant %bar zeroinitializer, !dbg !0
    @__foo__init = constant %foo zeroinitializer, !dbg !16
=======
    @__bar__init = unnamed_addr constant %bar zeroinitializer, !dbg !0
    @__foo__init = unnamed_addr constant %foo zeroinitializer, !dbg !14
>>>>>>> 075f4045
    @llvm.global_ctors = appending global [1 x { i32, void ()*, i8* }] [{ i32, void ()*, i8* } { i32 0, void ()* @__init___Test, i8* null }]
    @____vtable_foo_type__init = constant %__vtable_foo_type zeroinitializer, !dbg !18
    @__vtable_foo = global %__vtable_foo_type zeroinitializer, !dbg !24
    @____vtable_bar_type__init = constant %__vtable_bar_type zeroinitializer, !dbg !26
    @__vtable_bar = global %__vtable_bar_type zeroinitializer, !dbg !32

<<<<<<< HEAD
    define void @foo(%foo* %0) !dbg !38 {
    entry:
      call void @llvm.dbg.declare(metadata %foo* %0, metadata !42, metadata !DIExpression()), !dbg !43
      %__vtable = getelementptr inbounds %foo, %foo* %0, i32 0, i32 0
      %s = getelementptr inbounds %foo, %foo* %0, i32 0, i32 1
      ret void, !dbg !43
    }

    define void @foo_baz(%foo* %0) !dbg !44 {
    entry:
      call void @llvm.dbg.declare(metadata %foo* %0, metadata !45, metadata !DIExpression()), !dbg !46
      %__vtable = getelementptr inbounds %foo, %foo* %0, i32 0, i32 0
      %s = getelementptr inbounds %foo, %foo* %0, i32 0, i32 1
      %1 = bitcast [81 x i8]* %s to i8*, !dbg !46
      call void @llvm.memcpy.p0i8.p0i8.i32(i8* align 1 %1, i8* align 1 getelementptr inbounds ([6 x i8], [6 x i8]* @utf08_literal_0, i32 0, i32 0), i32 6, i1 false), !dbg !46
      ret void, !dbg !47
    }

    define void @bar(%bar* %0) !dbg !48 {
    entry:
      call void @llvm.dbg.declare(metadata %bar* %0, metadata !51, metadata !DIExpression()), !dbg !52
      %__foo = getelementptr inbounds %bar, %bar* %0, i32 0, i32 0
      %s = getelementptr inbounds %foo, %foo* %__foo, i32 0, i32 1, !dbg !52
      %1 = bitcast [81 x i8]* %s to i8*, !dbg !52
      call void @llvm.memcpy.p0i8.p0i8.i32(i8* align 1 %1, i8* align 1 getelementptr inbounds ([6 x i8], [6 x i8]* @utf08_literal_1, i32 0, i32 0), i32 6, i1 false), !dbg !52
      ret void, !dbg !53
    }

    define void @main() !dbg !54 {
    entry:
      %s = alloca [81 x i8], align 1
      %fb = alloca %bar, align 8
      call void @llvm.dbg.declare(metadata [81 x i8]* %s, metadata !57, metadata !DIExpression()), !dbg !58
      %0 = bitcast [81 x i8]* %s to i8*
      call void @llvm.memset.p0i8.i64(i8* align 1 %0, i8 0, i64 ptrtoint ([81 x i8]* getelementptr ([81 x i8], [81 x i8]* null, i32 1) to i64), i1 false)
      call void @llvm.dbg.declare(metadata %bar* %fb, metadata !59, metadata !DIExpression()), !dbg !60
      %1 = bitcast %bar* %fb to i8*
      call void @llvm.memcpy.p0i8.p0i8.i64(i8* align 1 %1, i8* align 1 bitcast (%bar* @__bar__init to i8*), i64 ptrtoint (%bar* getelementptr (%bar, %bar* null, i32 1) to i64), i1 false)
      call void @__init_bar(%bar* %fb), !dbg !61
      call void @__user_init_bar(%bar* %fb), !dbg !61
      %__foo = getelementptr inbounds %bar, %bar* %fb, i32 0, i32 0, !dbg !61
      call void @foo_baz(%foo* %__foo), !dbg !62
      call void @bar(%bar* %fb), !dbg !63
      ret void, !dbg !64
=======
    define void @foo(%foo* %0) !dbg !21 {
    entry:
      call void @llvm.dbg.declare(metadata %foo* %0, metadata !25, metadata !DIExpression()), !dbg !26
      %this = alloca %foo*, align 8
      store %foo* %0, %foo** %this, align 8
      %s = getelementptr inbounds %foo, %foo* %0, i32 0, i32 0
      ret void, !dbg !26
    }

    define void @foo__baz(%foo* %0) !dbg !27 {
    entry:
      call void @llvm.dbg.declare(metadata %foo* %0, metadata !28, metadata !DIExpression()), !dbg !29
      %this = alloca %foo*, align 8
      store %foo* %0, %foo** %this, align 8
      %s = getelementptr inbounds %foo, %foo* %0, i32 0, i32 0
      %1 = bitcast [81 x i8]* %s to i8*, !dbg !29
      call void @llvm.memcpy.p0i8.p0i8.i32(i8* align 1 %1, i8* align 1 getelementptr inbounds ([6 x i8], [6 x i8]* @utf08_literal_0, i32 0, i32 0), i32 6, i1 false), !dbg !29
      ret void, !dbg !30
    }

    define void @bar(%bar* %0) !dbg !31 {
    entry:
      call void @llvm.dbg.declare(metadata %bar* %0, metadata !34, metadata !DIExpression()), !dbg !35
      %this = alloca %bar*, align 8
      store %bar* %0, %bar** %this, align 8
      %__foo = getelementptr inbounds %bar, %bar* %0, i32 0, i32 0
      %s = getelementptr inbounds %foo, %foo* %__foo, i32 0, i32 0, !dbg !35
      %1 = bitcast [81 x i8]* %s to i8*, !dbg !35
      call void @llvm.memcpy.p0i8.p0i8.i32(i8* align 1 %1, i8* align 1 getelementptr inbounds ([6 x i8], [6 x i8]* @utf08_literal_1, i32 0, i32 0), i32 6, i1 false), !dbg !35
      ret void, !dbg !36
    }

    define void @main() !dbg !37 {
    entry:
      %s = alloca [81 x i8], align 1
      %fb = alloca %bar, align 8
      call void @llvm.dbg.declare(metadata [81 x i8]* %s, metadata !40, metadata !DIExpression()), !dbg !41
      %0 = bitcast [81 x i8]* %s to i8*
      call void @llvm.memset.p0i8.i64(i8* align 1 %0, i8 0, i64 ptrtoint ([81 x i8]* getelementptr ([81 x i8], [81 x i8]* null, i32 1) to i64), i1 false)
      call void @llvm.dbg.declare(metadata %bar* %fb, metadata !42, metadata !DIExpression()), !dbg !43
      %1 = bitcast %bar* %fb to i8*
      call void @llvm.memcpy.p0i8.p0i8.i64(i8* align 1 %1, i8* align 1 getelementptr inbounds (%bar, %bar* @__bar__init, i32 0, i32 0, i32 0, i32 0), i64 ptrtoint (%bar* getelementptr (%bar, %bar* null, i32 1) to i64), i1 false)
      call void @__init_bar(%bar* %fb), !dbg !44
      call void @__user_init_bar(%bar* %fb), !dbg !44
      %__foo = getelementptr inbounds %bar, %bar* %fb, i32 0, i32 0, !dbg !44
      call void @foo__baz(%foo* %__foo), !dbg !45
      call void @bar(%bar* %fb), !dbg !46
      ret void, !dbg !47
>>>>>>> 075f4045
    }

    ; Function Attrs: nofree nosync nounwind readnone speculatable willreturn
    declare void @llvm.dbg.declare(metadata, metadata, metadata) #0

    ; Function Attrs: argmemonly nofree nounwind willreturn
    declare void @llvm.memcpy.p0i8.p0i8.i32(i8* noalias nocapture writeonly, i8* noalias nocapture readonly, i32, i1 immarg) #1

    ; Function Attrs: argmemonly nofree nounwind willreturn writeonly
    declare void @llvm.memset.p0i8.i64(i8* nocapture writeonly, i8, i64, i1 immarg) #2

    ; Function Attrs: argmemonly nofree nounwind willreturn
    declare void @llvm.memcpy.p0i8.p0i8.i64(i8* noalias nocapture writeonly, i8* noalias nocapture readonly, i64, i1 immarg) #1

    define void @__init___vtable_foo_type(%__vtable_foo_type* %0) {
    entry:
      %self = alloca %__vtable_foo_type*, align 8
      store %__vtable_foo_type* %0, %__vtable_foo_type** %self, align 8
      ret void
    }

    define void @__init___vtable_bar_type(%__vtable_bar_type* %0) {
    entry:
      %self = alloca %__vtable_bar_type*, align 8
      store %__vtable_bar_type* %0, %__vtable_bar_type** %self, align 8
      %deref = load %__vtable_bar_type*, %__vtable_bar_type** %self, align 8
      %__vtable_foo_type = getelementptr inbounds %__vtable_bar_type, %__vtable_bar_type* %deref, i32 0, i32 0
      call void @__init___vtable_foo_type(%__vtable_foo_type* %__vtable_foo_type)
      ret void
    }

    define void @__init_bar(%bar* %0) {
    entry:
      %self = alloca %bar*, align 8
      store %bar* %0, %bar** %self, align 8
      %deref = load %bar*, %bar** %self, align 8
      %__foo = getelementptr inbounds %bar, %bar* %deref, i32 0, i32 0
      call void @__init_foo(%foo* %__foo)
      %deref1 = load %bar*, %bar** %self, align 8
      %__foo2 = getelementptr inbounds %bar, %bar* %deref1, i32 0, i32 0
      %__vtable = getelementptr inbounds %foo, %foo* %__foo2, i32 0, i32 0
      store i32* bitcast (%__vtable_bar_type* @__vtable_bar to i32*), i32** %__vtable, align 8
      ret void
    }

    define void @__init_foo(%foo* %0) {
    entry:
      %self = alloca %foo*, align 8
      store %foo* %0, %foo** %self, align 8
      %deref = load %foo*, %foo** %self, align 8
      %__vtable = getelementptr inbounds %foo, %foo* %deref, i32 0, i32 0
      store i32* bitcast (%__vtable_foo_type* @__vtable_foo to i32*), i32** %__vtable, align 8
      ret void
    }

    define void @__user_init_bar(%bar* %0) {
    entry:
      %self = alloca %bar*, align 8
      store %bar* %0, %bar** %self, align 8
      %deref = load %bar*, %bar** %self, align 8
      %__foo = getelementptr inbounds %bar, %bar* %deref, i32 0, i32 0
      call void @__user_init_foo(%foo* %__foo)
      ret void
    }

    define void @__user_init_foo(%foo* %0) {
    entry:
      %self = alloca %foo*, align 8
      store %foo* %0, %foo** %self, align 8
      ret void
    }

    define void @__init___Test() {
    entry:
      call void @__init___vtable_foo_type(%__vtable_foo_type* @__vtable_foo)
      call void @__init___vtable_bar_type(%__vtable_bar_type* @__vtable_bar)
      ret void
    }

    attributes #0 = { nofree nosync nounwind readnone speculatable willreturn }
    attributes #1 = { argmemonly nofree nounwind willreturn }
    attributes #2 = { argmemonly nofree nounwind willreturn writeonly }

<<<<<<< HEAD
    !llvm.module.flags = !{!34, !35}
    !llvm.dbg.cu = !{!36}
=======
    !llvm.module.flags = !{!17, !18}
    !llvm.dbg.cu = !{!19}
>>>>>>> 075f4045

    !0 = !DIGlobalVariableExpression(var: !1, expr: !DIExpression())
    !1 = distinct !DIGlobalVariable(name: "__bar__init", scope: !2, file: !2, line: 11, type: !3, isLocal: false, isDefinition: true)
    !2 = !DIFile(filename: "<internal>", directory: "")
<<<<<<< HEAD
    !3 = !DICompositeType(tag: DW_TAG_structure_type, name: "bar", scope: !2, file: !2, line: 11, size: 768, align: 64, flags: DIFlagPublic, elements: !4, identifier: "bar")
    !4 = !{!5}
    !5 = !DIDerivedType(tag: DW_TAG_member, name: "__foo", scope: !2, file: !2, baseType: !6, size: 768, align: 64, flags: DIFlagPublic)
    !6 = !DICompositeType(tag: DW_TAG_structure_type, name: "foo", scope: !2, file: !2, line: 2, size: 768, align: 64, flags: DIFlagPublic, elements: !7, identifier: "foo")
    !7 = !{!8, !11}
    !8 = !DIDerivedType(tag: DW_TAG_member, name: "__vtable", scope: !2, file: !2, baseType: !9, size: 64, align: 64, flags: DIFlagPublic)
    !9 = !DIDerivedType(tag: DW_TAG_pointer_type, name: "__VOID_POINTER", baseType: !10, size: 64, align: 64, dwarfAddressSpace: 1)
    !10 = !DIBasicType(name: "__VOID", encoding: DW_ATE_unsigned, flags: DIFlagPublic)
    !11 = !DIDerivedType(tag: DW_TAG_member, name: "s", scope: !2, file: !2, line: 4, baseType: !12, size: 648, align: 8, offset: 64, flags: DIFlagPublic)
    !12 = !DICompositeType(tag: DW_TAG_array_type, baseType: !13, size: 648, align: 8, elements: !14)
    !13 = !DIBasicType(name: "CHAR", size: 8, encoding: DW_ATE_UTF, flags: DIFlagPublic)
    !14 = !{!15}
    !15 = !DISubrange(count: 81, lowerBound: 0)
    !16 = !DIGlobalVariableExpression(var: !17, expr: !DIExpression())
    !17 = distinct !DIGlobalVariable(name: "__foo__init", scope: !2, file: !2, line: 2, type: !6, isLocal: false, isDefinition: true)
    !18 = !DIGlobalVariableExpression(var: !19, expr: !DIExpression())
    !19 = distinct !DIGlobalVariable(name: "____vtable_foo_type__init", scope: !2, file: !2, type: !20, isLocal: false, isDefinition: true)
    !20 = !DICompositeType(tag: DW_TAG_structure_type, name: "__vtable_foo_type", scope: !2, file: !2, size: 128, align: 64, flags: DIFlagPublic, elements: !21, identifier: "__vtable_foo_type")
    !21 = !{!22, !23}
    !22 = !DIDerivedType(tag: DW_TAG_member, name: "__body", scope: !2, file: !2, baseType: !9, size: 64, align: 64, flags: DIFlagPublic)
    !23 = !DIDerivedType(tag: DW_TAG_member, name: "foo.baz", scope: !2, file: !2, baseType: !9, size: 64, align: 64, offset: 64, flags: DIFlagPublic)
    !24 = !DIGlobalVariableExpression(var: !25, expr: !DIExpression())
    !25 = distinct !DIGlobalVariable(name: "__vtable_foo", scope: !2, file: !2, type: !20, isLocal: false, isDefinition: true)
    !26 = !DIGlobalVariableExpression(var: !27, expr: !DIExpression())
    !27 = distinct !DIGlobalVariable(name: "____vtable_bar_type__init", scope: !2, file: !2, type: !28, isLocal: false, isDefinition: true)
    !28 = !DICompositeType(tag: DW_TAG_structure_type, name: "__vtable_bar_type", scope: !2, file: !2, size: 192, align: 64, flags: DIFlagPublic, elements: !29, identifier: "__vtable_bar_type")
    !29 = !{!30, !31}
    !30 = !DIDerivedType(tag: DW_TAG_member, name: "__vtable_foo_type", scope: !2, file: !2, baseType: !20, size: 128, align: 64, flags: DIFlagPublic)
    !31 = !DIDerivedType(tag: DW_TAG_member, name: "__body", scope: !2, file: !2, baseType: !9, size: 64, align: 64, offset: 128, flags: DIFlagPublic)
    !32 = !DIGlobalVariableExpression(var: !33, expr: !DIExpression())
    !33 = distinct !DIGlobalVariable(name: "__vtable_bar", scope: !2, file: !2, type: !28, isLocal: false, isDefinition: true)
    !34 = !{i32 2, !"Dwarf Version", i32 5}
    !35 = !{i32 2, !"Debug Info Version", i32 3}
    !36 = distinct !DICompileUnit(language: DW_LANG_C, file: !2, producer: "RuSTy Structured text Compiler", isOptimized: false, runtimeVersion: 0, emissionKind: FullDebug, globals: !37, splitDebugInlining: false)
    !37 = !{!24, !18, !32, !26, !16, !0}
    !38 = distinct !DISubprogram(name: "foo", linkageName: "foo", scope: !2, file: !2, line: 2, type: !39, scopeLine: 9, flags: DIFlagPublic, spFlags: DISPFlagDefinition, unit: !36, retainedNodes: !41)
    !39 = !DISubroutineType(flags: DIFlagPublic, types: !40)
    !40 = !{null, !6}
    !41 = !{}
    !42 = !DILocalVariable(name: "foo", scope: !38, file: !2, line: 9, type: !6)
    !43 = !DILocation(line: 9, column: 8, scope: !38)
    !44 = distinct !DISubprogram(name: "foo.baz", linkageName: "foo.baz", scope: !38, file: !2, line: 6, type: !39, scopeLine: 7, flags: DIFlagPublic, spFlags: DISPFlagDefinition, unit: !36, retainedNodes: !41)
    !45 = !DILocalVariable(name: "foo", scope: !44, file: !2, line: 7, type: !6)
    !46 = !DILocation(line: 7, column: 12, scope: !44)
    !47 = !DILocation(line: 8, column: 8, scope: !44)
    !48 = distinct !DISubprogram(name: "bar", linkageName: "bar", scope: !2, file: !2, line: 11, type: !49, scopeLine: 12, flags: DIFlagPublic, spFlags: DISPFlagDefinition, unit: !36, retainedNodes: !41)
    !49 = !DISubroutineType(flags: DIFlagPublic, types: !50)
    !50 = !{null, !3}
    !51 = !DILocalVariable(name: "bar", scope: !48, file: !2, line: 12, type: !3)
    !52 = !DILocation(line: 12, column: 12, scope: !48)
    !53 = !DILocation(line: 13, column: 8, scope: !48)
    !54 = distinct !DISubprogram(name: "main", linkageName: "main", scope: !2, file: !2, line: 15, type: !55, scopeLine: 15, flags: DIFlagPublic, spFlags: DISPFlagDefinition, unit: !36, retainedNodes: !41)
    !55 = !DISubroutineType(flags: DIFlagPublic, types: !56)
    !56 = !{null}
    !57 = !DILocalVariable(name: "s", scope: !54, file: !2, line: 17, type: !12, align: 8)
    !58 = !DILocation(line: 17, column: 12, scope: !54)
    !59 = !DILocalVariable(name: "fb", scope: !54, file: !2, line: 18, type: !3, align: 64)
    !60 = !DILocation(line: 18, column: 12, scope: !54)
    !61 = !DILocation(line: 0, scope: !54)
    !62 = !DILocation(line: 20, column: 12, scope: !54)
    !63 = !DILocation(line: 21, column: 12, scope: !54)
    !64 = !DILocation(line: 22, column: 8, scope: !54)
=======
    !3 = !DIDerivedType(tag: DW_TAG_const_type, baseType: !4)
    !4 = !DICompositeType(tag: DW_TAG_structure_type, name: "bar", scope: !2, file: !2, line: 11, size: 648, align: 64, flags: DIFlagPublic, elements: !5, identifier: "bar")
    !5 = !{!6}
    !6 = !DIDerivedType(tag: DW_TAG_member, name: "__foo", scope: !2, file: !2, baseType: !7, size: 648, align: 64, flags: DIFlagPublic)
    !7 = !DICompositeType(tag: DW_TAG_structure_type, name: "foo", scope: !2, file: !2, line: 2, size: 648, align: 64, flags: DIFlagPublic, elements: !8, identifier: "foo")
    !8 = !{!9}
    !9 = !DIDerivedType(tag: DW_TAG_member, name: "s", scope: !2, file: !2, line: 4, baseType: !10, size: 648, align: 8, flags: DIFlagPublic)
    !10 = !DICompositeType(tag: DW_TAG_array_type, baseType: !11, size: 648, align: 8, elements: !12)
    !11 = !DIBasicType(name: "CHAR", size: 8, encoding: DW_ATE_UTF, flags: DIFlagPublic)
    !12 = !{!13}
    !13 = !DISubrange(count: 81, lowerBound: 0)
    !14 = !DIGlobalVariableExpression(var: !15, expr: !DIExpression())
    !15 = distinct !DIGlobalVariable(name: "__foo__init", scope: !2, file: !2, line: 2, type: !16, isLocal: false, isDefinition: true)
    !16 = !DIDerivedType(tag: DW_TAG_const_type, baseType: !7)
    !17 = !{i32 2, !"Dwarf Version", i32 5}
    !18 = !{i32 2, !"Debug Info Version", i32 3}
    !19 = distinct !DICompileUnit(language: DW_LANG_C, file: !2, producer: "RuSTy Structured text Compiler", isOptimized: false, runtimeVersion: 0, emissionKind: FullDebug, globals: !20, splitDebugInlining: false)
    !20 = !{!14, !0}
    !21 = distinct !DISubprogram(name: "foo", linkageName: "foo", scope: !2, file: !2, line: 2, type: !22, scopeLine: 9, flags: DIFlagPublic, spFlags: DISPFlagDefinition, unit: !19, retainedNodes: !24)
    !22 = !DISubroutineType(flags: DIFlagPublic, types: !23)
    !23 = !{null, !7}
    !24 = !{}
    !25 = !DILocalVariable(name: "foo", scope: !21, file: !2, line: 9, type: !7)
    !26 = !DILocation(line: 9, column: 8, scope: !21)
    !27 = distinct !DISubprogram(name: "foo.baz", linkageName: "foo.baz", scope: !21, file: !2, line: 6, type: !22, scopeLine: 7, flags: DIFlagPublic, spFlags: DISPFlagDefinition, unit: !19, retainedNodes: !24)
    !28 = !DILocalVariable(name: "foo", scope: !27, file: !2, line: 7, type: !7)
    !29 = !DILocation(line: 7, column: 12, scope: !27)
    !30 = !DILocation(line: 8, column: 8, scope: !27)
    !31 = distinct !DISubprogram(name: "bar", linkageName: "bar", scope: !2, file: !2, line: 11, type: !32, scopeLine: 12, flags: DIFlagPublic, spFlags: DISPFlagDefinition, unit: !19, retainedNodes: !24)
    !32 = !DISubroutineType(flags: DIFlagPublic, types: !33)
    !33 = !{null, !4}
    !34 = !DILocalVariable(name: "bar", scope: !31, file: !2, line: 12, type: !4)
    !35 = !DILocation(line: 12, column: 12, scope: !31)
    !36 = !DILocation(line: 13, column: 8, scope: !31)
    !37 = distinct !DISubprogram(name: "main", linkageName: "main", scope: !2, file: !2, line: 15, type: !38, scopeLine: 15, flags: DIFlagPublic, spFlags: DISPFlagDefinition, unit: !19, retainedNodes: !24)
    !38 = !DISubroutineType(flags: DIFlagPublic, types: !39)
    !39 = !{null}
    !40 = !DILocalVariable(name: "s", scope: !37, file: !2, line: 17, type: !10, align: 8)
    !41 = !DILocation(line: 17, column: 12, scope: !37)
    !42 = !DILocalVariable(name: "fb", scope: !37, file: !2, line: 18, type: !4, align: 64)
    !43 = !DILocation(line: 18, column: 12, scope: !37)
    !44 = !DILocation(line: 0, scope: !37)
    !45 = !DILocation(line: 20, column: 12, scope: !37)
    !46 = !DILocation(line: 21, column: 12, scope: !37)
    !47 = !DILocation(line: 22, column: 8, scope: !37)
>>>>>>> 075f4045
    "###);
}

#[test]
fn array_in_parent_generated() {
    let result = codegen(
        r#"
        FUNCTION_BLOCK grandparent
        VAR
            y : ARRAY[0..5] OF INT;
            a : INT;
        END_VAR
        END_FUNCTION_BLOCK

        FUNCTION_BLOCK parent extends grandparent
            VAR
                x : ARRAY[0..10] OF INT;
                b : INT;
            END_VAR
        END_FUNCTION_BLOCK

        FUNCTION_BLOCK child EXTENDS parent
            VAR
                z : ARRAY[0..10] OF INT;
            END_VAR
        END_FUNCTION_BLOCK

        FUNCTION main
        VAR
            arr: ARRAY[0..10] OF child;
        END_VAR
            arr[0].a := 10;
            arr[0].y[0] := 20;
            arr[1].b := 30;
            arr[1].x[1] := 40;
            arr[2].z[2] := 50;
        END_FUNCTION
        "#,
    );
<<<<<<< HEAD
    insta::assert_snapshot!(result, @r###"
=======
    filtered_assert_snapshot!(result, @r###"
>>>>>>> 075f4045
    ; ModuleID = '<internal>'
    source_filename = "<internal>"
    target datalayout = "[filtered]"
    target triple = "[filtered]"

    %child = type { %parent, [11 x i16] }
    %parent = type { %grandparent, [11 x i16], i16 }
    %grandparent = type { i32*, [6 x i16], i16 }
    %__vtable_grandparent_type = type { i32* }
    %__vtable_parent_type = type { %__vtable_grandparent_type, i32* }
    %__vtable_child_type = type { %__vtable_parent_type, i32* }

<<<<<<< HEAD
    @__child__init = constant %child zeroinitializer, !dbg !0
    @__parent__init = constant %parent zeroinitializer, !dbg !26
    @__grandparent__init = constant %grandparent zeroinitializer, !dbg !28
=======
    @__child__init = unnamed_addr constant %child zeroinitializer, !dbg !0
    @__parent__init = unnamed_addr constant %parent zeroinitializer, !dbg !24
    @__grandparent__init = unnamed_addr constant %grandparent zeroinitializer, !dbg !27
>>>>>>> 075f4045
    @llvm.global_ctors = appending global [1 x { i32, void ()*, i8* }] [{ i32, void ()*, i8* } { i32 0, void ()* @__init___Test, i8* null }]
    @____vtable_grandparent_type__init = constant %__vtable_grandparent_type zeroinitializer, !dbg !30
    @__vtable_grandparent = global %__vtable_grandparent_type zeroinitializer, !dbg !35
    @____vtable_parent_type__init = constant %__vtable_parent_type zeroinitializer, !dbg !37
    @__vtable_parent = global %__vtable_parent_type zeroinitializer, !dbg !43
    @____vtable_child_type__init = constant %__vtable_child_type zeroinitializer, !dbg !45
    @__vtable_child = global %__vtable_child_type zeroinitializer, !dbg !51

<<<<<<< HEAD
    define void @grandparent(%grandparent* %0) !dbg !57 {
    entry:
      call void @llvm.dbg.declare(metadata %grandparent* %0, metadata !61, metadata !DIExpression()), !dbg !62
      %__vtable = getelementptr inbounds %grandparent, %grandparent* %0, i32 0, i32 0
      %y = getelementptr inbounds %grandparent, %grandparent* %0, i32 0, i32 1
      %a = getelementptr inbounds %grandparent, %grandparent* %0, i32 0, i32 2
      ret void, !dbg !62
    }

    define void @parent(%parent* %0) !dbg !63 {
    entry:
      call void @llvm.dbg.declare(metadata %parent* %0, metadata !66, metadata !DIExpression()), !dbg !67
      %__grandparent = getelementptr inbounds %parent, %parent* %0, i32 0, i32 0
      %x = getelementptr inbounds %parent, %parent* %0, i32 0, i32 1
      %b = getelementptr inbounds %parent, %parent* %0, i32 0, i32 2
      ret void, !dbg !67
    }

    define void @child(%child* %0) !dbg !68 {
    entry:
      call void @llvm.dbg.declare(metadata %child* %0, metadata !71, metadata !DIExpression()), !dbg !72
      %__parent = getelementptr inbounds %child, %child* %0, i32 0, i32 0
      %z = getelementptr inbounds %child, %child* %0, i32 0, i32 1
      ret void, !dbg !72
    }

    define void @main() !dbg !73 {
    entry:
      %arr = alloca [11 x %child], align 8
      call void @llvm.dbg.declare(metadata [11 x %child]* %arr, metadata !76, metadata !DIExpression()), !dbg !78
      %0 = bitcast [11 x %child]* %arr to i8*
      call void @llvm.memset.p0i8.i64(i8* align 1 %0, i8 0, i64 ptrtoint ([11 x %child]* getelementptr ([11 x %child], [11 x %child]* null, i32 1) to i64), i1 false)
      %tmpVar = getelementptr inbounds [11 x %child], [11 x %child]* %arr, i32 0, i32 0, !dbg !79
      %__parent = getelementptr inbounds %child, %child* %tmpVar, i32 0, i32 0, !dbg !79
      %__grandparent = getelementptr inbounds %parent, %parent* %__parent, i32 0, i32 0, !dbg !79
      %a = getelementptr inbounds %grandparent, %grandparent* %__grandparent, i32 0, i32 2, !dbg !79
      store i16 10, i16* %a, align 2, !dbg !79
      %tmpVar1 = getelementptr inbounds [11 x %child], [11 x %child]* %arr, i32 0, i32 0, !dbg !80
      %__parent2 = getelementptr inbounds %child, %child* %tmpVar1, i32 0, i32 0, !dbg !80
      %__grandparent3 = getelementptr inbounds %parent, %parent* %__parent2, i32 0, i32 0, !dbg !80
      %y = getelementptr inbounds %grandparent, %grandparent* %__grandparent3, i32 0, i32 1, !dbg !80
      %tmpVar4 = getelementptr inbounds [6 x i16], [6 x i16]* %y, i32 0, i32 0, !dbg !80
      store i16 20, i16* %tmpVar4, align 2, !dbg !80
      %tmpVar5 = getelementptr inbounds [11 x %child], [11 x %child]* %arr, i32 0, i32 1, !dbg !81
      %__parent6 = getelementptr inbounds %child, %child* %tmpVar5, i32 0, i32 0, !dbg !81
      %b = getelementptr inbounds %parent, %parent* %__parent6, i32 0, i32 2, !dbg !81
      store i16 30, i16* %b, align 2, !dbg !81
      %tmpVar7 = getelementptr inbounds [11 x %child], [11 x %child]* %arr, i32 0, i32 1, !dbg !82
      %__parent8 = getelementptr inbounds %child, %child* %tmpVar7, i32 0, i32 0, !dbg !82
      %x = getelementptr inbounds %parent, %parent* %__parent8, i32 0, i32 1, !dbg !82
      %tmpVar9 = getelementptr inbounds [11 x i16], [11 x i16]* %x, i32 0, i32 1, !dbg !82
      store i16 40, i16* %tmpVar9, align 2, !dbg !82
      %tmpVar10 = getelementptr inbounds [11 x %child], [11 x %child]* %arr, i32 0, i32 2, !dbg !83
      %z = getelementptr inbounds %child, %child* %tmpVar10, i32 0, i32 1, !dbg !83
      %tmpVar11 = getelementptr inbounds [11 x i16], [11 x i16]* %z, i32 0, i32 2, !dbg !83
      store i16 50, i16* %tmpVar11, align 2, !dbg !83
      ret void, !dbg !84
=======
    define void @grandparent(%grandparent* %0) !dbg !34 {
    entry:
      call void @llvm.dbg.declare(metadata %grandparent* %0, metadata !38, metadata !DIExpression()), !dbg !39
      %this = alloca %grandparent*, align 8
      store %grandparent* %0, %grandparent** %this, align 8
      %y = getelementptr inbounds %grandparent, %grandparent* %0, i32 0, i32 0
      %a = getelementptr inbounds %grandparent, %grandparent* %0, i32 0, i32 1
      ret void, !dbg !39
    }

    define void @parent(%parent* %0) !dbg !40 {
    entry:
      call void @llvm.dbg.declare(metadata %parent* %0, metadata !43, metadata !DIExpression()), !dbg !44
      %this = alloca %parent*, align 8
      store %parent* %0, %parent** %this, align 8
      %__grandparent = getelementptr inbounds %parent, %parent* %0, i32 0, i32 0
      %x = getelementptr inbounds %parent, %parent* %0, i32 0, i32 1
      %b = getelementptr inbounds %parent, %parent* %0, i32 0, i32 2
      ret void, !dbg !44
    }

    define void @child(%child* %0) !dbg !45 {
    entry:
      call void @llvm.dbg.declare(metadata %child* %0, metadata !48, metadata !DIExpression()), !dbg !49
      %this = alloca %child*, align 8
      store %child* %0, %child** %this, align 8
      %__parent = getelementptr inbounds %child, %child* %0, i32 0, i32 0
      %z = getelementptr inbounds %child, %child* %0, i32 0, i32 1
      ret void, !dbg !49
    }

    define void @main() !dbg !50 {
    entry:
      %arr = alloca [11 x %child], align 8
      call void @llvm.dbg.declare(metadata [11 x %child]* %arr, metadata !53, metadata !DIExpression()), !dbg !55
      %0 = bitcast [11 x %child]* %arr to i8*
      call void @llvm.memset.p0i8.i64(i8* align 1 %0, i8 0, i64 ptrtoint ([11 x %child]* getelementptr ([11 x %child], [11 x %child]* null, i32 1) to i64), i1 false)
      %tmpVar = getelementptr inbounds [11 x %child], [11 x %child]* %arr, i32 0, i32 0, !dbg !56
      %__parent = getelementptr inbounds %child, %child* %tmpVar, i32 0, i32 0, !dbg !56
      %__grandparent = getelementptr inbounds %parent, %parent* %__parent, i32 0, i32 0, !dbg !56
      %a = getelementptr inbounds %grandparent, %grandparent* %__grandparent, i32 0, i32 1, !dbg !56
      store i16 10, i16* %a, align 2, !dbg !56
      %tmpVar1 = getelementptr inbounds [11 x %child], [11 x %child]* %arr, i32 0, i32 0, !dbg !57
      %__parent2 = getelementptr inbounds %child, %child* %tmpVar1, i32 0, i32 0, !dbg !57
      %__grandparent3 = getelementptr inbounds %parent, %parent* %__parent2, i32 0, i32 0, !dbg !57
      %y = getelementptr inbounds %grandparent, %grandparent* %__grandparent3, i32 0, i32 0, !dbg !57
      %tmpVar4 = getelementptr inbounds [6 x i16], [6 x i16]* %y, i32 0, i32 0, !dbg !57
      store i16 20, i16* %tmpVar4, align 2, !dbg !57
      %tmpVar5 = getelementptr inbounds [11 x %child], [11 x %child]* %arr, i32 0, i32 1, !dbg !58
      %__parent6 = getelementptr inbounds %child, %child* %tmpVar5, i32 0, i32 0, !dbg !58
      %b = getelementptr inbounds %parent, %parent* %__parent6, i32 0, i32 2, !dbg !58
      store i16 30, i16* %b, align 2, !dbg !58
      %tmpVar7 = getelementptr inbounds [11 x %child], [11 x %child]* %arr, i32 0, i32 1, !dbg !59
      %__parent8 = getelementptr inbounds %child, %child* %tmpVar7, i32 0, i32 0, !dbg !59
      %x = getelementptr inbounds %parent, %parent* %__parent8, i32 0, i32 1, !dbg !59
      %tmpVar9 = getelementptr inbounds [11 x i16], [11 x i16]* %x, i32 0, i32 1, !dbg !59
      store i16 40, i16* %tmpVar9, align 2, !dbg !59
      %tmpVar10 = getelementptr inbounds [11 x %child], [11 x %child]* %arr, i32 0, i32 2, !dbg !60
      %z = getelementptr inbounds %child, %child* %tmpVar10, i32 0, i32 1, !dbg !60
      %tmpVar11 = getelementptr inbounds [11 x i16], [11 x i16]* %z, i32 0, i32 2, !dbg !60
      store i16 50, i16* %tmpVar11, align 2, !dbg !60
      ret void, !dbg !61
>>>>>>> 075f4045
    }

    ; Function Attrs: nofree nosync nounwind readnone speculatable willreturn
    declare void @llvm.dbg.declare(metadata, metadata, metadata) #0

    ; Function Attrs: argmemonly nofree nounwind willreturn writeonly
    declare void @llvm.memset.p0i8.i64(i8* nocapture writeonly, i8, i64, i1 immarg) #1

    define void @__init___vtable_grandparent_type(%__vtable_grandparent_type* %0) {
    entry:
      %self = alloca %__vtable_grandparent_type*, align 8
      store %__vtable_grandparent_type* %0, %__vtable_grandparent_type** %self, align 8
      ret void
    }

    define void @__init___vtable_parent_type(%__vtable_parent_type* %0) {
    entry:
      %self = alloca %__vtable_parent_type*, align 8
      store %__vtable_parent_type* %0, %__vtable_parent_type** %self, align 8
      %deref = load %__vtable_parent_type*, %__vtable_parent_type** %self, align 8
      %__vtable_grandparent_type = getelementptr inbounds %__vtable_parent_type, %__vtable_parent_type* %deref, i32 0, i32 0
      call void @__init___vtable_grandparent_type(%__vtable_grandparent_type* %__vtable_grandparent_type)
      ret void
    }

    define void @__init___vtable_child_type(%__vtable_child_type* %0) {
    entry:
      %self = alloca %__vtable_child_type*, align 8
      store %__vtable_child_type* %0, %__vtable_child_type** %self, align 8
      %deref = load %__vtable_child_type*, %__vtable_child_type** %self, align 8
      %__vtable_parent_type = getelementptr inbounds %__vtable_child_type, %__vtable_child_type* %deref, i32 0, i32 0
      call void @__init___vtable_parent_type(%__vtable_parent_type* %__vtable_parent_type)
      ret void
    }

    define void @__init_child(%child* %0) {
    entry:
      %self = alloca %child*, align 8
      store %child* %0, %child** %self, align 8
      %deref = load %child*, %child** %self, align 8
      %__parent = getelementptr inbounds %child, %child* %deref, i32 0, i32 0
      call void @__init_parent(%parent* %__parent)
      %deref1 = load %child*, %child** %self, align 8
      %__parent2 = getelementptr inbounds %child, %child* %deref1, i32 0, i32 0
      %__grandparent = getelementptr inbounds %parent, %parent* %__parent2, i32 0, i32 0
      %__vtable = getelementptr inbounds %grandparent, %grandparent* %__grandparent, i32 0, i32 0
      store i32* bitcast (%__vtable_child_type* @__vtable_child to i32*), i32** %__vtable, align 8
      ret void
    }

    define void @__init_parent(%parent* %0) {
    entry:
      %self = alloca %parent*, align 8
      store %parent* %0, %parent** %self, align 8
      %deref = load %parent*, %parent** %self, align 8
      %__grandparent = getelementptr inbounds %parent, %parent* %deref, i32 0, i32 0
      call void @__init_grandparent(%grandparent* %__grandparent)
      %deref1 = load %parent*, %parent** %self, align 8
      %__grandparent2 = getelementptr inbounds %parent, %parent* %deref1, i32 0, i32 0
      %__vtable = getelementptr inbounds %grandparent, %grandparent* %__grandparent2, i32 0, i32 0
      store i32* bitcast (%__vtable_parent_type* @__vtable_parent to i32*), i32** %__vtable, align 8
      ret void
    }

    define void @__init_grandparent(%grandparent* %0) {
    entry:
      %self = alloca %grandparent*, align 8
      store %grandparent* %0, %grandparent** %self, align 8
      %deref = load %grandparent*, %grandparent** %self, align 8
      %__vtable = getelementptr inbounds %grandparent, %grandparent* %deref, i32 0, i32 0
      store i32* bitcast (%__vtable_grandparent_type* @__vtable_grandparent to i32*), i32** %__vtable, align 8
      ret void
    }

    define void @__user_init_grandparent(%grandparent* %0) {
    entry:
      %self = alloca %grandparent*, align 8
      store %grandparent* %0, %grandparent** %self, align 8
      ret void
    }

    define void @__user_init_child(%child* %0) {
    entry:
      %self = alloca %child*, align 8
      store %child* %0, %child** %self, align 8
      %deref = load %child*, %child** %self, align 8
      %__parent = getelementptr inbounds %child, %child* %deref, i32 0, i32 0
      call void @__user_init_parent(%parent* %__parent)
      ret void
    }

    define void @__user_init_parent(%parent* %0) {
    entry:
      %self = alloca %parent*, align 8
      store %parent* %0, %parent** %self, align 8
      %deref = load %parent*, %parent** %self, align 8
      %__grandparent = getelementptr inbounds %parent, %parent* %deref, i32 0, i32 0
      call void @__user_init_grandparent(%grandparent* %__grandparent)
      ret void
    }

    define void @__init___Test() {
    entry:
      call void @__init___vtable_grandparent_type(%__vtable_grandparent_type* @__vtable_grandparent)
      call void @__init___vtable_parent_type(%__vtable_parent_type* @__vtable_parent)
      call void @__init___vtable_child_type(%__vtable_child_type* @__vtable_child)
      ret void
    }

    attributes #0 = { nofree nosync nounwind readnone speculatable willreturn }
    attributes #1 = { argmemonly nofree nounwind willreturn writeonly }

<<<<<<< HEAD
    !llvm.module.flags = !{!53, !54}
    !llvm.dbg.cu = !{!55}
=======
    !llvm.module.flags = !{!30, !31}
    !llvm.dbg.cu = !{!32}
>>>>>>> 075f4045

    !0 = !DIGlobalVariableExpression(var: !1, expr: !DIExpression())
    !1 = distinct !DIGlobalVariable(name: "__child__init", scope: !2, file: !2, line: 16, type: !3, isLocal: false, isDefinition: true)
    !2 = !DIFile(filename: "<internal>", directory: "")
<<<<<<< HEAD
    !3 = !DICompositeType(tag: DW_TAG_structure_type, name: "child", scope: !2, file: !2, line: 16, size: 576, align: 64, flags: DIFlagPublic, elements: !4, identifier: "child")
    !4 = !{!5, !25}
    !5 = !DIDerivedType(tag: DW_TAG_member, name: "__parent", scope: !2, file: !2, baseType: !6, size: 384, align: 64, flags: DIFlagPublic)
    !6 = !DICompositeType(tag: DW_TAG_structure_type, name: "parent", scope: !2, file: !2, line: 9, size: 384, align: 64, flags: DIFlagPublic, elements: !7, identifier: "parent")
    !7 = !{!8, !20, !24}
    !8 = !DIDerivedType(tag: DW_TAG_member, name: "__grandparent", scope: !2, file: !2, baseType: !9, size: 192, align: 64, flags: DIFlagPublic)
    !9 = !DICompositeType(tag: DW_TAG_structure_type, name: "grandparent", scope: !2, file: !2, line: 2, size: 192, align: 64, flags: DIFlagPublic, elements: !10, identifier: "grandparent")
    !10 = !{!11, !14, !19}
    !11 = !DIDerivedType(tag: DW_TAG_member, name: "__vtable", scope: !2, file: !2, baseType: !12, size: 64, align: 64, flags: DIFlagPublic)
    !12 = !DIDerivedType(tag: DW_TAG_pointer_type, name: "__VOID_POINTER", baseType: !13, size: 64, align: 64, dwarfAddressSpace: 1)
    !13 = !DIBasicType(name: "__VOID", encoding: DW_ATE_unsigned, flags: DIFlagPublic)
    !14 = !DIDerivedType(tag: DW_TAG_member, name: "y", scope: !2, file: !2, line: 4, baseType: !15, size: 96, align: 16, offset: 64, flags: DIFlagPublic)
    !15 = !DICompositeType(tag: DW_TAG_array_type, baseType: !16, size: 96, align: 16, elements: !17)
    !16 = !DIBasicType(name: "INT", size: 16, encoding: DW_ATE_signed, flags: DIFlagPublic)
    !17 = !{!18}
    !18 = !DISubrange(count: 6, lowerBound: 0)
    !19 = !DIDerivedType(tag: DW_TAG_member, name: "a", scope: !2, file: !2, line: 5, baseType: !16, size: 16, align: 16, offset: 160, flags: DIFlagPublic)
    !20 = !DIDerivedType(tag: DW_TAG_member, name: "x", scope: !2, file: !2, line: 11, baseType: !21, size: 176, align: 16, offset: 192, flags: DIFlagPublic)
    !21 = !DICompositeType(tag: DW_TAG_array_type, baseType: !16, size: 176, align: 16, elements: !22)
    !22 = !{!23}
    !23 = !DISubrange(count: 11, lowerBound: 0)
    !24 = !DIDerivedType(tag: DW_TAG_member, name: "b", scope: !2, file: !2, line: 12, baseType: !16, size: 16, align: 16, offset: 368, flags: DIFlagPublic)
    !25 = !DIDerivedType(tag: DW_TAG_member, name: "z", scope: !2, file: !2, line: 18, baseType: !21, size: 176, align: 16, offset: 384, flags: DIFlagPublic)
    !26 = !DIGlobalVariableExpression(var: !27, expr: !DIExpression())
    !27 = distinct !DIGlobalVariable(name: "__parent__init", scope: !2, file: !2, line: 9, type: !6, isLocal: false, isDefinition: true)
    !28 = !DIGlobalVariableExpression(var: !29, expr: !DIExpression())
    !29 = distinct !DIGlobalVariable(name: "__grandparent__init", scope: !2, file: !2, line: 2, type: !9, isLocal: false, isDefinition: true)
    !30 = !DIGlobalVariableExpression(var: !31, expr: !DIExpression())
    !31 = distinct !DIGlobalVariable(name: "____vtable_grandparent_type__init", scope: !2, file: !2, type: !32, isLocal: false, isDefinition: true)
    !32 = !DICompositeType(tag: DW_TAG_structure_type, name: "__vtable_grandparent_type", scope: !2, file: !2, size: 64, align: 64, flags: DIFlagPublic, elements: !33, identifier: "__vtable_grandparent_type")
    !33 = !{!34}
    !34 = !DIDerivedType(tag: DW_TAG_member, name: "__body", scope: !2, file: !2, baseType: !12, size: 64, align: 64, flags: DIFlagPublic)
    !35 = !DIGlobalVariableExpression(var: !36, expr: !DIExpression())
    !36 = distinct !DIGlobalVariable(name: "__vtable_grandparent", scope: !2, file: !2, type: !32, isLocal: false, isDefinition: true)
    !37 = !DIGlobalVariableExpression(var: !38, expr: !DIExpression())
    !38 = distinct !DIGlobalVariable(name: "____vtable_parent_type__init", scope: !2, file: !2, type: !39, isLocal: false, isDefinition: true)
    !39 = !DICompositeType(tag: DW_TAG_structure_type, name: "__vtable_parent_type", scope: !2, file: !2, size: 128, align: 64, flags: DIFlagPublic, elements: !40, identifier: "__vtable_parent_type")
    !40 = !{!41, !42}
    !41 = !DIDerivedType(tag: DW_TAG_member, name: "__vtable_grandparent_type", scope: !2, file: !2, baseType: !32, size: 64, align: 64, flags: DIFlagPublic)
    !42 = !DIDerivedType(tag: DW_TAG_member, name: "__body", scope: !2, file: !2, baseType: !12, size: 64, align: 64, offset: 64, flags: DIFlagPublic)
    !43 = !DIGlobalVariableExpression(var: !44, expr: !DIExpression())
    !44 = distinct !DIGlobalVariable(name: "__vtable_parent", scope: !2, file: !2, type: !39, isLocal: false, isDefinition: true)
    !45 = !DIGlobalVariableExpression(var: !46, expr: !DIExpression())
    !46 = distinct !DIGlobalVariable(name: "____vtable_child_type__init", scope: !2, file: !2, type: !47, isLocal: false, isDefinition: true)
    !47 = !DICompositeType(tag: DW_TAG_structure_type, name: "__vtable_child_type", scope: !2, file: !2, size: 192, align: 64, flags: DIFlagPublic, elements: !48, identifier: "__vtable_child_type")
    !48 = !{!49, !50}
    !49 = !DIDerivedType(tag: DW_TAG_member, name: "__vtable_parent_type", scope: !2, file: !2, baseType: !39, size: 128, align: 64, flags: DIFlagPublic)
    !50 = !DIDerivedType(tag: DW_TAG_member, name: "__body", scope: !2, file: !2, baseType: !12, size: 64, align: 64, offset: 128, flags: DIFlagPublic)
    !51 = !DIGlobalVariableExpression(var: !52, expr: !DIExpression())
    !52 = distinct !DIGlobalVariable(name: "__vtable_child", scope: !2, file: !2, type: !47, isLocal: false, isDefinition: true)
    !53 = !{i32 2, !"Dwarf Version", i32 5}
    !54 = !{i32 2, !"Debug Info Version", i32 3}
    !55 = distinct !DICompileUnit(language: DW_LANG_C, file: !2, producer: "RuSTy Structured text Compiler", isOptimized: false, runtimeVersion: 0, emissionKind: FullDebug, globals: !56, splitDebugInlining: false)
    !56 = !{!35, !30, !43, !37, !51, !45, !28, !26, !0}
    !57 = distinct !DISubprogram(name: "grandparent", linkageName: "grandparent", scope: !2, file: !2, line: 2, type: !58, scopeLine: 7, flags: DIFlagPublic, spFlags: DISPFlagDefinition, unit: !55, retainedNodes: !60)
    !58 = !DISubroutineType(flags: DIFlagPublic, types: !59)
    !59 = !{null, !9}
    !60 = !{}
    !61 = !DILocalVariable(name: "grandparent", scope: !57, file: !2, line: 7, type: !9)
    !62 = !DILocation(line: 7, column: 8, scope: !57)
    !63 = distinct !DISubprogram(name: "parent", linkageName: "parent", scope: !2, file: !2, line: 9, type: !64, scopeLine: 14, flags: DIFlagPublic, spFlags: DISPFlagDefinition, unit: !55, retainedNodes: !60)
    !64 = !DISubroutineType(flags: DIFlagPublic, types: !65)
    !65 = !{null, !6}
    !66 = !DILocalVariable(name: "parent", scope: !63, file: !2, line: 14, type: !6)
    !67 = !DILocation(line: 14, column: 8, scope: !63)
    !68 = distinct !DISubprogram(name: "child", linkageName: "child", scope: !2, file: !2, line: 16, type: !69, scopeLine: 20, flags: DIFlagPublic, spFlags: DISPFlagDefinition, unit: !55, retainedNodes: !60)
    !69 = !DISubroutineType(flags: DIFlagPublic, types: !70)
    !70 = !{null, !3}
    !71 = !DILocalVariable(name: "child", scope: !68, file: !2, line: 20, type: !3)
    !72 = !DILocation(line: 20, column: 8, scope: !68)
    !73 = distinct !DISubprogram(name: "main", linkageName: "main", scope: !2, file: !2, line: 22, type: !74, scopeLine: 26, flags: DIFlagPublic, spFlags: DISPFlagDefinition, unit: !55, retainedNodes: !60)
    !74 = !DISubroutineType(flags: DIFlagPublic, types: !75)
    !75 = !{null}
    !76 = !DILocalVariable(name: "arr", scope: !73, file: !2, line: 24, type: !77, align: 64)
    !77 = !DICompositeType(tag: DW_TAG_array_type, baseType: !3, size: 6336, align: 64, elements: !22)
    !78 = !DILocation(line: 24, column: 12, scope: !73)
    !79 = !DILocation(line: 26, column: 12, scope: !73)
    !80 = !DILocation(line: 27, column: 12, scope: !73)
    !81 = !DILocation(line: 28, column: 12, scope: !73)
    !82 = !DILocation(line: 29, column: 12, scope: !73)
    !83 = !DILocation(line: 30, column: 12, scope: !73)
    !84 = !DILocation(line: 31, column: 8, scope: !73)
=======
    !3 = !DIDerivedType(tag: DW_TAG_const_type, baseType: !4)
    !4 = !DICompositeType(tag: DW_TAG_structure_type, name: "child", scope: !2, file: !2, line: 16, size: 480, align: 64, flags: DIFlagPublic, elements: !5, identifier: "child")
    !5 = !{!6, !23}
    !6 = !DIDerivedType(tag: DW_TAG_member, name: "__parent", scope: !2, file: !2, baseType: !7, size: 304, align: 64, flags: DIFlagPublic)
    !7 = !DICompositeType(tag: DW_TAG_structure_type, name: "parent", scope: !2, file: !2, line: 9, size: 304, align: 64, flags: DIFlagPublic, elements: !8, identifier: "parent")
    !8 = !{!9, !18, !22}
    !9 = !DIDerivedType(tag: DW_TAG_member, name: "__grandparent", scope: !2, file: !2, baseType: !10, size: 112, align: 64, flags: DIFlagPublic)
    !10 = !DICompositeType(tag: DW_TAG_structure_type, name: "grandparent", scope: !2, file: !2, line: 2, size: 112, align: 64, flags: DIFlagPublic, elements: !11, identifier: "grandparent")
    !11 = !{!12, !17}
    !12 = !DIDerivedType(tag: DW_TAG_member, name: "y", scope: !2, file: !2, line: 4, baseType: !13, size: 96, align: 16, flags: DIFlagPublic)
    !13 = !DICompositeType(tag: DW_TAG_array_type, baseType: !14, size: 96, align: 16, elements: !15)
    !14 = !DIBasicType(name: "INT", size: 16, encoding: DW_ATE_signed, flags: DIFlagPublic)
    !15 = !{!16}
    !16 = !DISubrange(count: 6, lowerBound: 0)
    !17 = !DIDerivedType(tag: DW_TAG_member, name: "a", scope: !2, file: !2, line: 5, baseType: !14, size: 16, align: 16, offset: 96, flags: DIFlagPublic)
    !18 = !DIDerivedType(tag: DW_TAG_member, name: "x", scope: !2, file: !2, line: 11, baseType: !19, size: 176, align: 16, offset: 112, flags: DIFlagPublic)
    !19 = !DICompositeType(tag: DW_TAG_array_type, baseType: !14, size: 176, align: 16, elements: !20)
    !20 = !{!21}
    !21 = !DISubrange(count: 11, lowerBound: 0)
    !22 = !DIDerivedType(tag: DW_TAG_member, name: "b", scope: !2, file: !2, line: 12, baseType: !14, size: 16, align: 16, offset: 288, flags: DIFlagPublic)
    !23 = !DIDerivedType(tag: DW_TAG_member, name: "z", scope: !2, file: !2, line: 18, baseType: !19, size: 176, align: 16, offset: 304, flags: DIFlagPublic)
    !24 = !DIGlobalVariableExpression(var: !25, expr: !DIExpression())
    !25 = distinct !DIGlobalVariable(name: "__parent__init", scope: !2, file: !2, line: 9, type: !26, isLocal: false, isDefinition: true)
    !26 = !DIDerivedType(tag: DW_TAG_const_type, baseType: !7)
    !27 = !DIGlobalVariableExpression(var: !28, expr: !DIExpression())
    !28 = distinct !DIGlobalVariable(name: "__grandparent__init", scope: !2, file: !2, line: 2, type: !29, isLocal: false, isDefinition: true)
    !29 = !DIDerivedType(tag: DW_TAG_const_type, baseType: !10)
    !30 = !{i32 2, !"Dwarf Version", i32 5}
    !31 = !{i32 2, !"Debug Info Version", i32 3}
    !32 = distinct !DICompileUnit(language: DW_LANG_C, file: !2, producer: "RuSTy Structured text Compiler", isOptimized: false, runtimeVersion: 0, emissionKind: FullDebug, globals: !33, splitDebugInlining: false)
    !33 = !{!27, !24, !0}
    !34 = distinct !DISubprogram(name: "grandparent", linkageName: "grandparent", scope: !2, file: !2, line: 2, type: !35, scopeLine: 7, flags: DIFlagPublic, spFlags: DISPFlagDefinition, unit: !32, retainedNodes: !37)
    !35 = !DISubroutineType(flags: DIFlagPublic, types: !36)
    !36 = !{null, !10}
    !37 = !{}
    !38 = !DILocalVariable(name: "grandparent", scope: !34, file: !2, line: 7, type: !10)
    !39 = !DILocation(line: 7, column: 8, scope: !34)
    !40 = distinct !DISubprogram(name: "parent", linkageName: "parent", scope: !2, file: !2, line: 9, type: !41, scopeLine: 14, flags: DIFlagPublic, spFlags: DISPFlagDefinition, unit: !32, retainedNodes: !37)
    !41 = !DISubroutineType(flags: DIFlagPublic, types: !42)
    !42 = !{null, !7}
    !43 = !DILocalVariable(name: "parent", scope: !40, file: !2, line: 14, type: !7)
    !44 = !DILocation(line: 14, column: 8, scope: !40)
    !45 = distinct !DISubprogram(name: "child", linkageName: "child", scope: !2, file: !2, line: 16, type: !46, scopeLine: 20, flags: DIFlagPublic, spFlags: DISPFlagDefinition, unit: !32, retainedNodes: !37)
    !46 = !DISubroutineType(flags: DIFlagPublic, types: !47)
    !47 = !{null, !4}
    !48 = !DILocalVariable(name: "child", scope: !45, file: !2, line: 20, type: !4)
    !49 = !DILocation(line: 20, column: 8, scope: !45)
    !50 = distinct !DISubprogram(name: "main", linkageName: "main", scope: !2, file: !2, line: 22, type: !51, scopeLine: 26, flags: DIFlagPublic, spFlags: DISPFlagDefinition, unit: !32, retainedNodes: !37)
    !51 = !DISubroutineType(flags: DIFlagPublic, types: !52)
    !52 = !{null}
    !53 = !DILocalVariable(name: "arr", scope: !50, file: !2, line: 24, type: !54, align: 64)
    !54 = !DICompositeType(tag: DW_TAG_array_type, baseType: !4, size: 5280, align: 64, elements: !20)
    !55 = !DILocation(line: 24, column: 12, scope: !50)
    !56 = !DILocation(line: 26, column: 12, scope: !50)
    !57 = !DILocation(line: 27, column: 12, scope: !50)
    !58 = !DILocation(line: 28, column: 12, scope: !50)
    !59 = !DILocation(line: 29, column: 12, scope: !50)
    !60 = !DILocation(line: 30, column: 12, scope: !50)
    !61 = !DILocation(line: 31, column: 8, scope: !50)
>>>>>>> 075f4045
    "###);
}

#[test]
fn complex_array_access_generated() {
    let result = codegen(
        r#"
        FUNCTION_BLOCK grandparent
        VAR
            y : ARRAY[0..5] OF INT;
            a : INT;
        END_VAR
        END_FUNCTION_BLOCK

        FUNCTION_BLOCK parent extends grandparent
            VAR
                x : ARRAY[0..10] OF INT;
                b : INT;
            END_VAR
        END_FUNCTION_BLOCK

        FUNCTION_BLOCK child EXTENDS parent
            VAR
                z : ARRAY[0..10] OF INT;
            END_VAR
            y[b + z[b*2] - a] := 20;
        END_FUNCTION_BLOCK
        "#,
    );

<<<<<<< HEAD
    insta::assert_snapshot!(result, @r###"
=======
    filtered_assert_snapshot!(result, @r###"
>>>>>>> 075f4045
    ; ModuleID = '<internal>'
    source_filename = "<internal>"
    target datalayout = "[filtered]"
    target triple = "[filtered]"

    %parent = type { %grandparent, [11 x i16], i16 }
    %grandparent = type { i32*, [6 x i16], i16 }
    %child = type { %parent, [11 x i16] }
    %__vtable_grandparent_type = type { i32* }
    %__vtable_parent_type = type { %__vtable_grandparent_type, i32* }
    %__vtable_child_type = type { %__vtable_parent_type, i32* }

<<<<<<< HEAD
    @__parent__init = constant %parent zeroinitializer, !dbg !0
    @__grandparent__init = constant %grandparent zeroinitializer, !dbg !22
    @__child__init = constant %child zeroinitializer, !dbg !24
=======
    @__parent__init = unnamed_addr constant %parent zeroinitializer, !dbg !0
    @__grandparent__init = unnamed_addr constant %grandparent zeroinitializer, !dbg !20
    @__child__init = unnamed_addr constant %child zeroinitializer, !dbg !23
>>>>>>> 075f4045
    @llvm.global_ctors = appending global [1 x { i32, void ()*, i8* }] [{ i32, void ()*, i8* } { i32 0, void ()* @__init___Test, i8* null }]
    @____vtable_grandparent_type__init = constant %__vtable_grandparent_type zeroinitializer, !dbg !30
    @__vtable_grandparent = global %__vtable_grandparent_type zeroinitializer, !dbg !35
    @____vtable_parent_type__init = constant %__vtable_parent_type zeroinitializer, !dbg !37
    @__vtable_parent = global %__vtable_parent_type zeroinitializer, !dbg !43
    @____vtable_child_type__init = constant %__vtable_child_type zeroinitializer, !dbg !45
    @__vtable_child = global %__vtable_child_type zeroinitializer, !dbg !51

<<<<<<< HEAD
    define void @grandparent(%grandparent* %0) !dbg !57 {
    entry:
      call void @llvm.dbg.declare(metadata %grandparent* %0, metadata !61, metadata !DIExpression()), !dbg !62
      %__vtable = getelementptr inbounds %grandparent, %grandparent* %0, i32 0, i32 0
      %y = getelementptr inbounds %grandparent, %grandparent* %0, i32 0, i32 1
      %a = getelementptr inbounds %grandparent, %grandparent* %0, i32 0, i32 2
      ret void, !dbg !62
    }

    define void @parent(%parent* %0) !dbg !63 {
    entry:
      call void @llvm.dbg.declare(metadata %parent* %0, metadata !66, metadata !DIExpression()), !dbg !67
      %__grandparent = getelementptr inbounds %parent, %parent* %0, i32 0, i32 0
      %x = getelementptr inbounds %parent, %parent* %0, i32 0, i32 1
      %b = getelementptr inbounds %parent, %parent* %0, i32 0, i32 2
      ret void, !dbg !67
    }

    define void @child(%child* %0) !dbg !68 {
    entry:
      call void @llvm.dbg.declare(metadata %child* %0, metadata !71, metadata !DIExpression()), !dbg !72
      %__parent = getelementptr inbounds %child, %child* %0, i32 0, i32 0
      %z = getelementptr inbounds %child, %child* %0, i32 0, i32 1
      %__grandparent = getelementptr inbounds %parent, %parent* %__parent, i32 0, i32 0, !dbg !72
      %y = getelementptr inbounds %grandparent, %grandparent* %__grandparent, i32 0, i32 1, !dbg !72
      %b = getelementptr inbounds %parent, %parent* %__parent, i32 0, i32 2, !dbg !72
      %load_b = load i16, i16* %b, align 2, !dbg !72
      %1 = sext i16 %load_b to i32, !dbg !72
      %b1 = getelementptr inbounds %parent, %parent* %__parent, i32 0, i32 2, !dbg !72
      %load_b2 = load i16, i16* %b1, align 2, !dbg !72
      %2 = sext i16 %load_b2 to i32, !dbg !72
      %tmpVar = mul i32 %2, 2, !dbg !72
      %tmpVar3 = mul i32 1, %tmpVar, !dbg !72
      %tmpVar4 = add i32 %tmpVar3, 0, !dbg !72
      %tmpVar5 = getelementptr inbounds [11 x i16], [11 x i16]* %z, i32 0, i32 %tmpVar4, !dbg !72
      %load_tmpVar = load i16, i16* %tmpVar5, align 2, !dbg !72
      %3 = sext i16 %load_tmpVar to i32, !dbg !72
      %tmpVar6 = add i32 %1, %3, !dbg !72
      %__grandparent7 = getelementptr inbounds %parent, %parent* %__parent, i32 0, i32 0, !dbg !72
      %a = getelementptr inbounds %grandparent, %grandparent* %__grandparent7, i32 0, i32 2, !dbg !72
      %load_a = load i16, i16* %a, align 2, !dbg !72
      %4 = sext i16 %load_a to i32, !dbg !72
      %tmpVar8 = sub i32 %tmpVar6, %4, !dbg !72
      %tmpVar9 = mul i32 1, %tmpVar8, !dbg !72
      %tmpVar10 = add i32 %tmpVar9, 0, !dbg !72
      %tmpVar11 = getelementptr inbounds [6 x i16], [6 x i16]* %y, i32 0, i32 %tmpVar10, !dbg !72
      store i16 20, i16* %tmpVar11, align 2, !dbg !72
      ret void, !dbg !73
=======
    define void @grandparent(%grandparent* %0) !dbg !34 {
    entry:
      call void @llvm.dbg.declare(metadata %grandparent* %0, metadata !38, metadata !DIExpression()), !dbg !39
      %this = alloca %grandparent*, align 8
      store %grandparent* %0, %grandparent** %this, align 8
      %y = getelementptr inbounds %grandparent, %grandparent* %0, i32 0, i32 0
      %a = getelementptr inbounds %grandparent, %grandparent* %0, i32 0, i32 1
      ret void, !dbg !39
    }

    define void @parent(%parent* %0) !dbg !40 {
    entry:
      call void @llvm.dbg.declare(metadata %parent* %0, metadata !43, metadata !DIExpression()), !dbg !44
      %this = alloca %parent*, align 8
      store %parent* %0, %parent** %this, align 8
      %__grandparent = getelementptr inbounds %parent, %parent* %0, i32 0, i32 0
      %x = getelementptr inbounds %parent, %parent* %0, i32 0, i32 1
      %b = getelementptr inbounds %parent, %parent* %0, i32 0, i32 2
      ret void, !dbg !44
    }

    define void @child(%child* %0) !dbg !45 {
    entry:
      call void @llvm.dbg.declare(metadata %child* %0, metadata !48, metadata !DIExpression()), !dbg !49
      %this = alloca %child*, align 8
      store %child* %0, %child** %this, align 8
      %__parent = getelementptr inbounds %child, %child* %0, i32 0, i32 0
      %z = getelementptr inbounds %child, %child* %0, i32 0, i32 1
      %__grandparent = getelementptr inbounds %parent, %parent* %__parent, i32 0, i32 0, !dbg !49
      %y = getelementptr inbounds %grandparent, %grandparent* %__grandparent, i32 0, i32 0, !dbg !49
      %b = getelementptr inbounds %parent, %parent* %__parent, i32 0, i32 2, !dbg !49
      %load_b = load i16, i16* %b, align 2, !dbg !49
      %1 = sext i16 %load_b to i32, !dbg !49
      %b1 = getelementptr inbounds %parent, %parent* %__parent, i32 0, i32 2, !dbg !49
      %load_b2 = load i16, i16* %b1, align 2, !dbg !49
      %2 = sext i16 %load_b2 to i32, !dbg !49
      %tmpVar = mul i32 %2, 2, !dbg !49
      %tmpVar3 = mul i32 1, %tmpVar, !dbg !49
      %tmpVar4 = add i32 %tmpVar3, 0, !dbg !49
      %tmpVar5 = getelementptr inbounds [11 x i16], [11 x i16]* %z, i32 0, i32 %tmpVar4, !dbg !49
      %load_tmpVar = load i16, i16* %tmpVar5, align 2, !dbg !49
      %3 = sext i16 %load_tmpVar to i32, !dbg !49
      %tmpVar6 = add i32 %1, %3, !dbg !49
      %__grandparent7 = getelementptr inbounds %parent, %parent* %__parent, i32 0, i32 0, !dbg !49
      %a = getelementptr inbounds %grandparent, %grandparent* %__grandparent7, i32 0, i32 1, !dbg !49
      %load_a = load i16, i16* %a, align 2, !dbg !49
      %4 = sext i16 %load_a to i32, !dbg !49
      %tmpVar8 = sub i32 %tmpVar6, %4, !dbg !49
      %tmpVar9 = mul i32 1, %tmpVar8, !dbg !49
      %tmpVar10 = add i32 %tmpVar9, 0, !dbg !49
      %tmpVar11 = getelementptr inbounds [6 x i16], [6 x i16]* %y, i32 0, i32 %tmpVar10, !dbg !49
      store i16 20, i16* %tmpVar11, align 2, !dbg !49
      ret void, !dbg !50
>>>>>>> 075f4045
    }

    ; Function Attrs: nofree nosync nounwind readnone speculatable willreturn
    declare void @llvm.dbg.declare(metadata, metadata, metadata) #0

    define void @__init___vtable_grandparent_type(%__vtable_grandparent_type* %0) {
    entry:
      %self = alloca %__vtable_grandparent_type*, align 8
      store %__vtable_grandparent_type* %0, %__vtable_grandparent_type** %self, align 8
      ret void
    }

    define void @__init___vtable_parent_type(%__vtable_parent_type* %0) {
    entry:
      %self = alloca %__vtable_parent_type*, align 8
      store %__vtable_parent_type* %0, %__vtable_parent_type** %self, align 8
      %deref = load %__vtable_parent_type*, %__vtable_parent_type** %self, align 8
      %__vtable_grandparent_type = getelementptr inbounds %__vtable_parent_type, %__vtable_parent_type* %deref, i32 0, i32 0
      call void @__init___vtable_grandparent_type(%__vtable_grandparent_type* %__vtable_grandparent_type)
      ret void
    }

    define void @__init___vtable_child_type(%__vtable_child_type* %0) {
    entry:
      %self = alloca %__vtable_child_type*, align 8
      store %__vtable_child_type* %0, %__vtable_child_type** %self, align 8
      %deref = load %__vtable_child_type*, %__vtable_child_type** %self, align 8
      %__vtable_parent_type = getelementptr inbounds %__vtable_child_type, %__vtable_child_type* %deref, i32 0, i32 0
      call void @__init___vtable_parent_type(%__vtable_parent_type* %__vtable_parent_type)
      ret void
    }

    define void @__init_parent(%parent* %0) {
    entry:
      %self = alloca %parent*, align 8
      store %parent* %0, %parent** %self, align 8
      %deref = load %parent*, %parent** %self, align 8
      %__grandparent = getelementptr inbounds %parent, %parent* %deref, i32 0, i32 0
      call void @__init_grandparent(%grandparent* %__grandparent)
      %deref1 = load %parent*, %parent** %self, align 8
      %__grandparent2 = getelementptr inbounds %parent, %parent* %deref1, i32 0, i32 0
      %__vtable = getelementptr inbounds %grandparent, %grandparent* %__grandparent2, i32 0, i32 0
      store i32* bitcast (%__vtable_parent_type* @__vtable_parent to i32*), i32** %__vtable, align 8
      ret void
    }

    define void @__init_grandparent(%grandparent* %0) {
    entry:
      %self = alloca %grandparent*, align 8
      store %grandparent* %0, %grandparent** %self, align 8
      %deref = load %grandparent*, %grandparent** %self, align 8
      %__vtable = getelementptr inbounds %grandparent, %grandparent* %deref, i32 0, i32 0
      store i32* bitcast (%__vtable_grandparent_type* @__vtable_grandparent to i32*), i32** %__vtable, align 8
      ret void
    }

    define void @__init_child(%child* %0) {
    entry:
      %self = alloca %child*, align 8
      store %child* %0, %child** %self, align 8
      %deref = load %child*, %child** %self, align 8
      %__parent = getelementptr inbounds %child, %child* %deref, i32 0, i32 0
      call void @__init_parent(%parent* %__parent)
      %deref1 = load %child*, %child** %self, align 8
      %__parent2 = getelementptr inbounds %child, %child* %deref1, i32 0, i32 0
      %__grandparent = getelementptr inbounds %parent, %parent* %__parent2, i32 0, i32 0
      %__vtable = getelementptr inbounds %grandparent, %grandparent* %__grandparent, i32 0, i32 0
      store i32* bitcast (%__vtable_child_type* @__vtable_child to i32*), i32** %__vtable, align 8
      ret void
    }

    define void @__user_init_grandparent(%grandparent* %0) {
    entry:
      %self = alloca %grandparent*, align 8
      store %grandparent* %0, %grandparent** %self, align 8
      ret void
    }

    define void @__user_init_child(%child* %0) {
    entry:
      %self = alloca %child*, align 8
      store %child* %0, %child** %self, align 8
      %deref = load %child*, %child** %self, align 8
      %__parent = getelementptr inbounds %child, %child* %deref, i32 0, i32 0
      call void @__user_init_parent(%parent* %__parent)
      ret void
    }

    define void @__user_init_parent(%parent* %0) {
    entry:
      %self = alloca %parent*, align 8
      store %parent* %0, %parent** %self, align 8
      %deref = load %parent*, %parent** %self, align 8
      %__grandparent = getelementptr inbounds %parent, %parent* %deref, i32 0, i32 0
      call void @__user_init_grandparent(%grandparent* %__grandparent)
      ret void
    }

    define void @__init___Test() {
    entry:
      call void @__init___vtable_grandparent_type(%__vtable_grandparent_type* @__vtable_grandparent)
      call void @__init___vtable_parent_type(%__vtable_parent_type* @__vtable_parent)
      call void @__init___vtable_child_type(%__vtable_child_type* @__vtable_child)
      ret void
    }

    attributes #0 = { nofree nosync nounwind readnone speculatable willreturn }

<<<<<<< HEAD
    !llvm.module.flags = !{!53, !54}
    !llvm.dbg.cu = !{!55}
=======
    !llvm.module.flags = !{!30, !31}
    !llvm.dbg.cu = !{!32}
>>>>>>> 075f4045

    !0 = !DIGlobalVariableExpression(var: !1, expr: !DIExpression())
    !1 = distinct !DIGlobalVariable(name: "__parent__init", scope: !2, file: !2, line: 9, type: !3, isLocal: false, isDefinition: true)
    !2 = !DIFile(filename: "<internal>", directory: "")
<<<<<<< HEAD
    !3 = !DICompositeType(tag: DW_TAG_structure_type, name: "parent", scope: !2, file: !2, line: 9, size: 384, align: 64, flags: DIFlagPublic, elements: !4, identifier: "parent")
    !4 = !{!5, !17, !21}
    !5 = !DIDerivedType(tag: DW_TAG_member, name: "__grandparent", scope: !2, file: !2, baseType: !6, size: 192, align: 64, flags: DIFlagPublic)
    !6 = !DICompositeType(tag: DW_TAG_structure_type, name: "grandparent", scope: !2, file: !2, line: 2, size: 192, align: 64, flags: DIFlagPublic, elements: !7, identifier: "grandparent")
    !7 = !{!8, !11, !16}
    !8 = !DIDerivedType(tag: DW_TAG_member, name: "__vtable", scope: !2, file: !2, baseType: !9, size: 64, align: 64, flags: DIFlagPublic)
    !9 = !DIDerivedType(tag: DW_TAG_pointer_type, name: "__VOID_POINTER", baseType: !10, size: 64, align: 64, dwarfAddressSpace: 1)
    !10 = !DIBasicType(name: "__VOID", encoding: DW_ATE_unsigned, flags: DIFlagPublic)
    !11 = !DIDerivedType(tag: DW_TAG_member, name: "y", scope: !2, file: !2, line: 4, baseType: !12, size: 96, align: 16, offset: 64, flags: DIFlagPublic)
    !12 = !DICompositeType(tag: DW_TAG_array_type, baseType: !13, size: 96, align: 16, elements: !14)
    !13 = !DIBasicType(name: "INT", size: 16, encoding: DW_ATE_signed, flags: DIFlagPublic)
    !14 = !{!15}
    !15 = !DISubrange(count: 6, lowerBound: 0)
    !16 = !DIDerivedType(tag: DW_TAG_member, name: "a", scope: !2, file: !2, line: 5, baseType: !13, size: 16, align: 16, offset: 160, flags: DIFlagPublic)
    !17 = !DIDerivedType(tag: DW_TAG_member, name: "x", scope: !2, file: !2, line: 11, baseType: !18, size: 176, align: 16, offset: 192, flags: DIFlagPublic)
    !18 = !DICompositeType(tag: DW_TAG_array_type, baseType: !13, size: 176, align: 16, elements: !19)
    !19 = !{!20}
    !20 = !DISubrange(count: 11, lowerBound: 0)
    !21 = !DIDerivedType(tag: DW_TAG_member, name: "b", scope: !2, file: !2, line: 12, baseType: !13, size: 16, align: 16, offset: 368, flags: DIFlagPublic)
    !22 = !DIGlobalVariableExpression(var: !23, expr: !DIExpression())
    !23 = distinct !DIGlobalVariable(name: "__grandparent__init", scope: !2, file: !2, line: 2, type: !6, isLocal: false, isDefinition: true)
    !24 = !DIGlobalVariableExpression(var: !25, expr: !DIExpression())
    !25 = distinct !DIGlobalVariable(name: "__child__init", scope: !2, file: !2, line: 16, type: !26, isLocal: false, isDefinition: true)
    !26 = !DICompositeType(tag: DW_TAG_structure_type, name: "child", scope: !2, file: !2, line: 16, size: 576, align: 64, flags: DIFlagPublic, elements: !27, identifier: "child")
    !27 = !{!28, !29}
    !28 = !DIDerivedType(tag: DW_TAG_member, name: "__parent", scope: !2, file: !2, baseType: !3, size: 384, align: 64, flags: DIFlagPublic)
    !29 = !DIDerivedType(tag: DW_TAG_member, name: "z", scope: !2, file: !2, line: 18, baseType: !18, size: 176, align: 16, offset: 384, flags: DIFlagPublic)
    !30 = !DIGlobalVariableExpression(var: !31, expr: !DIExpression())
    !31 = distinct !DIGlobalVariable(name: "____vtable_grandparent_type__init", scope: !2, file: !2, type: !32, isLocal: false, isDefinition: true)
    !32 = !DICompositeType(tag: DW_TAG_structure_type, name: "__vtable_grandparent_type", scope: !2, file: !2, size: 64, align: 64, flags: DIFlagPublic, elements: !33, identifier: "__vtable_grandparent_type")
    !33 = !{!34}
    !34 = !DIDerivedType(tag: DW_TAG_member, name: "__body", scope: !2, file: !2, baseType: !9, size: 64, align: 64, flags: DIFlagPublic)
    !35 = !DIGlobalVariableExpression(var: !36, expr: !DIExpression())
    !36 = distinct !DIGlobalVariable(name: "__vtable_grandparent", scope: !2, file: !2, type: !32, isLocal: false, isDefinition: true)
    !37 = !DIGlobalVariableExpression(var: !38, expr: !DIExpression())
    !38 = distinct !DIGlobalVariable(name: "____vtable_parent_type__init", scope: !2, file: !2, type: !39, isLocal: false, isDefinition: true)
    !39 = !DICompositeType(tag: DW_TAG_structure_type, name: "__vtable_parent_type", scope: !2, file: !2, size: 128, align: 64, flags: DIFlagPublic, elements: !40, identifier: "__vtable_parent_type")
    !40 = !{!41, !42}
    !41 = !DIDerivedType(tag: DW_TAG_member, name: "__vtable_grandparent_type", scope: !2, file: !2, baseType: !32, size: 64, align: 64, flags: DIFlagPublic)
    !42 = !DIDerivedType(tag: DW_TAG_member, name: "__body", scope: !2, file: !2, baseType: !9, size: 64, align: 64, offset: 64, flags: DIFlagPublic)
    !43 = !DIGlobalVariableExpression(var: !44, expr: !DIExpression())
    !44 = distinct !DIGlobalVariable(name: "__vtable_parent", scope: !2, file: !2, type: !39, isLocal: false, isDefinition: true)
    !45 = !DIGlobalVariableExpression(var: !46, expr: !DIExpression())
    !46 = distinct !DIGlobalVariable(name: "____vtable_child_type__init", scope: !2, file: !2, type: !47, isLocal: false, isDefinition: true)
    !47 = !DICompositeType(tag: DW_TAG_structure_type, name: "__vtable_child_type", scope: !2, file: !2, size: 192, align: 64, flags: DIFlagPublic, elements: !48, identifier: "__vtable_child_type")
    !48 = !{!49, !50}
    !49 = !DIDerivedType(tag: DW_TAG_member, name: "__vtable_parent_type", scope: !2, file: !2, baseType: !39, size: 128, align: 64, flags: DIFlagPublic)
    !50 = !DIDerivedType(tag: DW_TAG_member, name: "__body", scope: !2, file: !2, baseType: !9, size: 64, align: 64, offset: 128, flags: DIFlagPublic)
    !51 = !DIGlobalVariableExpression(var: !52, expr: !DIExpression())
    !52 = distinct !DIGlobalVariable(name: "__vtable_child", scope: !2, file: !2, type: !47, isLocal: false, isDefinition: true)
    !53 = !{i32 2, !"Dwarf Version", i32 5}
    !54 = !{i32 2, !"Debug Info Version", i32 3}
    !55 = distinct !DICompileUnit(language: DW_LANG_C, file: !2, producer: "RuSTy Structured text Compiler", isOptimized: false, runtimeVersion: 0, emissionKind: FullDebug, globals: !56, splitDebugInlining: false)
    !56 = !{!35, !30, !43, !37, !51, !45, !22, !0, !24}
    !57 = distinct !DISubprogram(name: "grandparent", linkageName: "grandparent", scope: !2, file: !2, line: 2, type: !58, scopeLine: 7, flags: DIFlagPublic, spFlags: DISPFlagDefinition, unit: !55, retainedNodes: !60)
    !58 = !DISubroutineType(flags: DIFlagPublic, types: !59)
    !59 = !{null, !6}
    !60 = !{}
    !61 = !DILocalVariable(name: "grandparent", scope: !57, file: !2, line: 7, type: !6)
    !62 = !DILocation(line: 7, column: 8, scope: !57)
    !63 = distinct !DISubprogram(name: "parent", linkageName: "parent", scope: !2, file: !2, line: 9, type: !64, scopeLine: 14, flags: DIFlagPublic, spFlags: DISPFlagDefinition, unit: !55, retainedNodes: !60)
    !64 = !DISubroutineType(flags: DIFlagPublic, types: !65)
    !65 = !{null, !3}
    !66 = !DILocalVariable(name: "parent", scope: !63, file: !2, line: 14, type: !3)
    !67 = !DILocation(line: 14, column: 8, scope: !63)
    !68 = distinct !DISubprogram(name: "child", linkageName: "child", scope: !2, file: !2, line: 16, type: !69, scopeLine: 20, flags: DIFlagPublic, spFlags: DISPFlagDefinition, unit: !55, retainedNodes: !60)
    !69 = !DISubroutineType(flags: DIFlagPublic, types: !70)
    !70 = !{null, !26}
    !71 = !DILocalVariable(name: "child", scope: !68, file: !2, line: 20, type: !26)
    !72 = !DILocation(line: 20, column: 12, scope: !68)
    !73 = !DILocation(line: 21, column: 8, scope: !68)
=======
    !3 = !DIDerivedType(tag: DW_TAG_const_type, baseType: !4)
    !4 = !DICompositeType(tag: DW_TAG_structure_type, name: "parent", scope: !2, file: !2, line: 9, size: 304, align: 64, flags: DIFlagPublic, elements: !5, identifier: "parent")
    !5 = !{!6, !15, !19}
    !6 = !DIDerivedType(tag: DW_TAG_member, name: "__grandparent", scope: !2, file: !2, baseType: !7, size: 112, align: 64, flags: DIFlagPublic)
    !7 = !DICompositeType(tag: DW_TAG_structure_type, name: "grandparent", scope: !2, file: !2, line: 2, size: 112, align: 64, flags: DIFlagPublic, elements: !8, identifier: "grandparent")
    !8 = !{!9, !14}
    !9 = !DIDerivedType(tag: DW_TAG_member, name: "y", scope: !2, file: !2, line: 4, baseType: !10, size: 96, align: 16, flags: DIFlagPublic)
    !10 = !DICompositeType(tag: DW_TAG_array_type, baseType: !11, size: 96, align: 16, elements: !12)
    !11 = !DIBasicType(name: "INT", size: 16, encoding: DW_ATE_signed, flags: DIFlagPublic)
    !12 = !{!13}
    !13 = !DISubrange(count: 6, lowerBound: 0)
    !14 = !DIDerivedType(tag: DW_TAG_member, name: "a", scope: !2, file: !2, line: 5, baseType: !11, size: 16, align: 16, offset: 96, flags: DIFlagPublic)
    !15 = !DIDerivedType(tag: DW_TAG_member, name: "x", scope: !2, file: !2, line: 11, baseType: !16, size: 176, align: 16, offset: 112, flags: DIFlagPublic)
    !16 = !DICompositeType(tag: DW_TAG_array_type, baseType: !11, size: 176, align: 16, elements: !17)
    !17 = !{!18}
    !18 = !DISubrange(count: 11, lowerBound: 0)
    !19 = !DIDerivedType(tag: DW_TAG_member, name: "b", scope: !2, file: !2, line: 12, baseType: !11, size: 16, align: 16, offset: 288, flags: DIFlagPublic)
    !20 = !DIGlobalVariableExpression(var: !21, expr: !DIExpression())
    !21 = distinct !DIGlobalVariable(name: "__grandparent__init", scope: !2, file: !2, line: 2, type: !22, isLocal: false, isDefinition: true)
    !22 = !DIDerivedType(tag: DW_TAG_const_type, baseType: !7)
    !23 = !DIGlobalVariableExpression(var: !24, expr: !DIExpression())
    !24 = distinct !DIGlobalVariable(name: "__child__init", scope: !2, file: !2, line: 16, type: !25, isLocal: false, isDefinition: true)
    !25 = !DIDerivedType(tag: DW_TAG_const_type, baseType: !26)
    !26 = !DICompositeType(tag: DW_TAG_structure_type, name: "child", scope: !2, file: !2, line: 16, size: 480, align: 64, flags: DIFlagPublic, elements: !27, identifier: "child")
    !27 = !{!28, !29}
    !28 = !DIDerivedType(tag: DW_TAG_member, name: "__parent", scope: !2, file: !2, baseType: !4, size: 304, align: 64, flags: DIFlagPublic)
    !29 = !DIDerivedType(tag: DW_TAG_member, name: "z", scope: !2, file: !2, line: 18, baseType: !16, size: 176, align: 16, offset: 304, flags: DIFlagPublic)
    !30 = !{i32 2, !"Dwarf Version", i32 5}
    !31 = !{i32 2, !"Debug Info Version", i32 3}
    !32 = distinct !DICompileUnit(language: DW_LANG_C, file: !2, producer: "RuSTy Structured text Compiler", isOptimized: false, runtimeVersion: 0, emissionKind: FullDebug, globals: !33, splitDebugInlining: false)
    !33 = !{!20, !0, !23}
    !34 = distinct !DISubprogram(name: "grandparent", linkageName: "grandparent", scope: !2, file: !2, line: 2, type: !35, scopeLine: 7, flags: DIFlagPublic, spFlags: DISPFlagDefinition, unit: !32, retainedNodes: !37)
    !35 = !DISubroutineType(flags: DIFlagPublic, types: !36)
    !36 = !{null, !7}
    !37 = !{}
    !38 = !DILocalVariable(name: "grandparent", scope: !34, file: !2, line: 7, type: !7)
    !39 = !DILocation(line: 7, column: 8, scope: !34)
    !40 = distinct !DISubprogram(name: "parent", linkageName: "parent", scope: !2, file: !2, line: 9, type: !41, scopeLine: 14, flags: DIFlagPublic, spFlags: DISPFlagDefinition, unit: !32, retainedNodes: !37)
    !41 = !DISubroutineType(flags: DIFlagPublic, types: !42)
    !42 = !{null, !4}
    !43 = !DILocalVariable(name: "parent", scope: !40, file: !2, line: 14, type: !4)
    !44 = !DILocation(line: 14, column: 8, scope: !40)
    !45 = distinct !DISubprogram(name: "child", linkageName: "child", scope: !2, file: !2, line: 16, type: !46, scopeLine: 20, flags: DIFlagPublic, spFlags: DISPFlagDefinition, unit: !32, retainedNodes: !37)
    !46 = !DISubroutineType(flags: DIFlagPublic, types: !47)
    !47 = !{null, !26}
    !48 = !DILocalVariable(name: "child", scope: !45, file: !2, line: 20, type: !26)
    !49 = !DILocation(line: 20, column: 12, scope: !45)
    !50 = !DILocation(line: 21, column: 8, scope: !45)
>>>>>>> 075f4045
    "###);
}

#[test]
fn function_block_method_debug_info() {
    let result = codegen(
        r#"
        FUNCTION_BLOCK foo
        METHOD baz
        END_METHOD
        END_FUNCTION_BLOCK

        FUNCTION_BLOCK bar EXTENDS foo
        END_FUNCTION_BLOCK
    "#,
    );
<<<<<<< HEAD
    insta::assert_snapshot!(result, @r###"
=======
    filtered_assert_snapshot!(result, @r###"
>>>>>>> 075f4045
    ; ModuleID = '<internal>'
    source_filename = "<internal>"
    target datalayout = "[filtered]"
    target triple = "[filtered]"

    %foo = type { i32* }
    %bar = type { %foo }
    %__vtable_foo_type = type { i32*, i32* }
    %__vtable_bar_type = type { %__vtable_foo_type, i32* }

<<<<<<< HEAD
    @__foo__init = constant %foo zeroinitializer, !dbg !0
    @__bar__init = constant %bar zeroinitializer, !dbg !8
=======
    @__foo__init = unnamed_addr constant %foo zeroinitializer, !dbg !0
    @__bar__init = unnamed_addr constant %bar zeroinitializer, !dbg !6
>>>>>>> 075f4045
    @llvm.global_ctors = appending global [1 x { i32, void ()*, i8* }] [{ i32, void ()*, i8* } { i32 0, void ()* @__init___Test, i8* null }]
    @____vtable_foo_type__init = constant %__vtable_foo_type zeroinitializer, !dbg !13
    @__vtable_foo = global %__vtable_foo_type zeroinitializer, !dbg !19
    @____vtable_bar_type__init = constant %__vtable_bar_type zeroinitializer, !dbg !21
    @__vtable_bar = global %__vtable_bar_type zeroinitializer, !dbg !27

<<<<<<< HEAD
    define void @foo(%foo* %0) !dbg !33 {
    entry:
      call void @llvm.dbg.declare(metadata %foo* %0, metadata !37, metadata !DIExpression()), !dbg !38
      %__vtable = getelementptr inbounds %foo, %foo* %0, i32 0, i32 0
      ret void, !dbg !38
    }

    define void @foo_baz(%foo* %0) !dbg !39 {
    entry:
      call void @llvm.dbg.declare(metadata %foo* %0, metadata !40, metadata !DIExpression()), !dbg !41
      %__vtable = getelementptr inbounds %foo, %foo* %0, i32 0, i32 0
      ret void, !dbg !41
    }

    define void @bar(%bar* %0) !dbg !42 {
    entry:
      call void @llvm.dbg.declare(metadata %bar* %0, metadata !45, metadata !DIExpression()), !dbg !46
      %__foo = getelementptr inbounds %bar, %bar* %0, i32 0, i32 0
      ret void, !dbg !46
=======
    define void @foo(%foo* %0) !dbg !16 {
    entry:
      call void @llvm.dbg.declare(metadata %foo* %0, metadata !19, metadata !DIExpression()), !dbg !20
      %this = alloca %foo*, align 8
      store %foo* %0, %foo** %this, align 8
      ret void, !dbg !20
    }

    define void @foo__baz(%foo* %0) !dbg !21 {
    entry:
      call void @llvm.dbg.declare(metadata %foo* %0, metadata !22, metadata !DIExpression()), !dbg !23
      %this = alloca %foo*, align 8
      store %foo* %0, %foo** %this, align 8
      ret void, !dbg !23
    }

    define void @bar(%bar* %0) !dbg !24 {
    entry:
      call void @llvm.dbg.declare(metadata %bar* %0, metadata !27, metadata !DIExpression()), !dbg !28
      %this = alloca %bar*, align 8
      store %bar* %0, %bar** %this, align 8
      %__foo = getelementptr inbounds %bar, %bar* %0, i32 0, i32 0
      ret void, !dbg !28
>>>>>>> 075f4045
    }

    ; Function Attrs: nofree nosync nounwind readnone speculatable willreturn
    declare void @llvm.dbg.declare(metadata, metadata, metadata) #0

    define void @__init___vtable_foo_type(%__vtable_foo_type* %0) {
    entry:
      %self = alloca %__vtable_foo_type*, align 8
      store %__vtable_foo_type* %0, %__vtable_foo_type** %self, align 8
      ret void
    }

    define void @__init___vtable_bar_type(%__vtable_bar_type* %0) {
    entry:
      %self = alloca %__vtable_bar_type*, align 8
      store %__vtable_bar_type* %0, %__vtable_bar_type** %self, align 8
      %deref = load %__vtable_bar_type*, %__vtable_bar_type** %self, align 8
      %__vtable_foo_type = getelementptr inbounds %__vtable_bar_type, %__vtable_bar_type* %deref, i32 0, i32 0
      call void @__init___vtable_foo_type(%__vtable_foo_type* %__vtable_foo_type)
      ret void
    }

    define void @__init_foo(%foo* %0) {
    entry:
      %self = alloca %foo*, align 8
      store %foo* %0, %foo** %self, align 8
      %deref = load %foo*, %foo** %self, align 8
      %__vtable = getelementptr inbounds %foo, %foo* %deref, i32 0, i32 0
      store i32* bitcast (%__vtable_foo_type* @__vtable_foo to i32*), i32** %__vtable, align 8
      ret void
    }

    define void @__init_bar(%bar* %0) {
    entry:
      %self = alloca %bar*, align 8
      store %bar* %0, %bar** %self, align 8
      %deref = load %bar*, %bar** %self, align 8
      %__foo = getelementptr inbounds %bar, %bar* %deref, i32 0, i32 0
      call void @__init_foo(%foo* %__foo)
      %deref1 = load %bar*, %bar** %self, align 8
      %__foo2 = getelementptr inbounds %bar, %bar* %deref1, i32 0, i32 0
      %__vtable = getelementptr inbounds %foo, %foo* %__foo2, i32 0, i32 0
      store i32* bitcast (%__vtable_bar_type* @__vtable_bar to i32*), i32** %__vtable, align 8
      ret void
    }

    define void @__user_init_bar(%bar* %0) {
    entry:
      %self = alloca %bar*, align 8
      store %bar* %0, %bar** %self, align 8
      %deref = load %bar*, %bar** %self, align 8
      %__foo = getelementptr inbounds %bar, %bar* %deref, i32 0, i32 0
      call void @__user_init_foo(%foo* %__foo)
      ret void
    }

    define void @__user_init_foo(%foo* %0) {
    entry:
      %self = alloca %foo*, align 8
      store %foo* %0, %foo** %self, align 8
      ret void
    }

    define void @__init___Test() {
    entry:
      call void @__init___vtable_foo_type(%__vtable_foo_type* @__vtable_foo)
      call void @__init___vtable_bar_type(%__vtable_bar_type* @__vtable_bar)
      ret void
    }

    attributes #0 = { nofree nosync nounwind readnone speculatable willreturn }

<<<<<<< HEAD
    !llvm.module.flags = !{!29, !30}
    !llvm.dbg.cu = !{!31}
=======
    !llvm.module.flags = !{!12, !13}
    !llvm.dbg.cu = !{!14}
>>>>>>> 075f4045

    !0 = !DIGlobalVariableExpression(var: !1, expr: !DIExpression())
    !1 = distinct !DIGlobalVariable(name: "__foo__init", scope: !2, file: !2, line: 2, type: !3, isLocal: false, isDefinition: true)
    !2 = !DIFile(filename: "<internal>", directory: "")
<<<<<<< HEAD
    !3 = !DICompositeType(tag: DW_TAG_structure_type, name: "foo", scope: !2, file: !2, line: 2, size: 64, align: 64, flags: DIFlagPublic, elements: !4, identifier: "foo")
    !4 = !{!5}
    !5 = !DIDerivedType(tag: DW_TAG_member, name: "__vtable", scope: !2, file: !2, baseType: !6, size: 64, align: 64, flags: DIFlagPublic)
    !6 = !DIDerivedType(tag: DW_TAG_pointer_type, name: "__VOID_POINTER", baseType: !7, size: 64, align: 64, dwarfAddressSpace: 1)
    !7 = !DIBasicType(name: "__VOID", encoding: DW_ATE_unsigned, flags: DIFlagPublic)
    !8 = !DIGlobalVariableExpression(var: !9, expr: !DIExpression())
    !9 = distinct !DIGlobalVariable(name: "__bar__init", scope: !2, file: !2, line: 7, type: !10, isLocal: false, isDefinition: true)
    !10 = !DICompositeType(tag: DW_TAG_structure_type, name: "bar", scope: !2, file: !2, line: 7, size: 64, align: 64, flags: DIFlagPublic, elements: !11, identifier: "bar")
    !11 = !{!12}
    !12 = !DIDerivedType(tag: DW_TAG_member, name: "__foo", scope: !2, file: !2, baseType: !3, size: 64, align: 64, flags: DIFlagPublic)
    !13 = !DIGlobalVariableExpression(var: !14, expr: !DIExpression())
    !14 = distinct !DIGlobalVariable(name: "____vtable_foo_type__init", scope: !2, file: !2, type: !15, isLocal: false, isDefinition: true)
    !15 = !DICompositeType(tag: DW_TAG_structure_type, name: "__vtable_foo_type", scope: !2, file: !2, size: 128, align: 64, flags: DIFlagPublic, elements: !16, identifier: "__vtable_foo_type")
    !16 = !{!17, !18}
    !17 = !DIDerivedType(tag: DW_TAG_member, name: "__body", scope: !2, file: !2, baseType: !6, size: 64, align: 64, flags: DIFlagPublic)
    !18 = !DIDerivedType(tag: DW_TAG_member, name: "foo.baz", scope: !2, file: !2, baseType: !6, size: 64, align: 64, offset: 64, flags: DIFlagPublic)
    !19 = !DIGlobalVariableExpression(var: !20, expr: !DIExpression())
    !20 = distinct !DIGlobalVariable(name: "__vtable_foo", scope: !2, file: !2, type: !15, isLocal: false, isDefinition: true)
    !21 = !DIGlobalVariableExpression(var: !22, expr: !DIExpression())
    !22 = distinct !DIGlobalVariable(name: "____vtable_bar_type__init", scope: !2, file: !2, type: !23, isLocal: false, isDefinition: true)
    !23 = !DICompositeType(tag: DW_TAG_structure_type, name: "__vtable_bar_type", scope: !2, file: !2, size: 192, align: 64, flags: DIFlagPublic, elements: !24, identifier: "__vtable_bar_type")
    !24 = !{!25, !26}
    !25 = !DIDerivedType(tag: DW_TAG_member, name: "__vtable_foo_type", scope: !2, file: !2, baseType: !15, size: 128, align: 64, flags: DIFlagPublic)
    !26 = !DIDerivedType(tag: DW_TAG_member, name: "__body", scope: !2, file: !2, baseType: !6, size: 64, align: 64, offset: 128, flags: DIFlagPublic)
    !27 = !DIGlobalVariableExpression(var: !28, expr: !DIExpression())
    !28 = distinct !DIGlobalVariable(name: "__vtable_bar", scope: !2, file: !2, type: !23, isLocal: false, isDefinition: true)
    !29 = !{i32 2, !"Dwarf Version", i32 5}
    !30 = !{i32 2, !"Debug Info Version", i32 3}
    !31 = distinct !DICompileUnit(language: DW_LANG_C, file: !2, producer: "RuSTy Structured text Compiler", isOptimized: false, runtimeVersion: 0, emissionKind: FullDebug, globals: !32, splitDebugInlining: false)
    !32 = !{!19, !13, !27, !21, !0, !8}
    !33 = distinct !DISubprogram(name: "foo", linkageName: "foo", scope: !2, file: !2, line: 2, type: !34, scopeLine: 5, flags: DIFlagPublic, spFlags: DISPFlagDefinition, unit: !31, retainedNodes: !36)
    !34 = !DISubroutineType(flags: DIFlagPublic, types: !35)
    !35 = !{null, !3}
    !36 = !{}
    !37 = !DILocalVariable(name: "foo", scope: !33, file: !2, line: 5, type: !3)
    !38 = !DILocation(line: 5, column: 8, scope: !33)
    !39 = distinct !DISubprogram(name: "foo.baz", linkageName: "foo.baz", scope: !33, file: !2, line: 3, type: !34, scopeLine: 4, flags: DIFlagPublic, spFlags: DISPFlagDefinition, unit: !31, retainedNodes: !36)
    !40 = !DILocalVariable(name: "foo", scope: !39, file: !2, line: 4, type: !3)
    !41 = !DILocation(line: 4, column: 8, scope: !39)
    !42 = distinct !DISubprogram(name: "bar", linkageName: "bar", scope: !2, file: !2, line: 7, type: !43, scopeLine: 8, flags: DIFlagPublic, spFlags: DISPFlagDefinition, unit: !31, retainedNodes: !36)
    !43 = !DISubroutineType(flags: DIFlagPublic, types: !44)
    !44 = !{null, !10}
    !45 = !DILocalVariable(name: "bar", scope: !42, file: !2, line: 8, type: !10)
    !46 = !DILocation(line: 8, column: 8, scope: !42)
=======
    !3 = !DIDerivedType(tag: DW_TAG_const_type, baseType: !4)
    !4 = !DICompositeType(tag: DW_TAG_structure_type, name: "foo", scope: !2, file: !2, line: 2, align: 64, flags: DIFlagPublic, elements: !5, identifier: "foo")
    !5 = !{}
    !6 = !DIGlobalVariableExpression(var: !7, expr: !DIExpression())
    !7 = distinct !DIGlobalVariable(name: "__bar__init", scope: !2, file: !2, line: 7, type: !8, isLocal: false, isDefinition: true)
    !8 = !DIDerivedType(tag: DW_TAG_const_type, baseType: !9)
    !9 = !DICompositeType(tag: DW_TAG_structure_type, name: "bar", scope: !2, file: !2, line: 7, align: 64, flags: DIFlagPublic, elements: !10, identifier: "bar")
    !10 = !{!11}
    !11 = !DIDerivedType(tag: DW_TAG_member, name: "__foo", scope: !2, file: !2, baseType: !4, align: 64, flags: DIFlagPublic)
    !12 = !{i32 2, !"Dwarf Version", i32 5}
    !13 = !{i32 2, !"Debug Info Version", i32 3}
    !14 = distinct !DICompileUnit(language: DW_LANG_C, file: !2, producer: "RuSTy Structured text Compiler", isOptimized: false, runtimeVersion: 0, emissionKind: FullDebug, globals: !15, splitDebugInlining: false)
    !15 = !{!0, !6}
    !16 = distinct !DISubprogram(name: "foo", linkageName: "foo", scope: !2, file: !2, line: 2, type: !17, scopeLine: 5, flags: DIFlagPublic, spFlags: DISPFlagDefinition, unit: !14, retainedNodes: !5)
    !17 = !DISubroutineType(flags: DIFlagPublic, types: !18)
    !18 = !{null, !4}
    !19 = !DILocalVariable(name: "foo", scope: !16, file: !2, line: 5, type: !4)
    !20 = !DILocation(line: 5, column: 8, scope: !16)
    !21 = distinct !DISubprogram(name: "foo.baz", linkageName: "foo.baz", scope: !16, file: !2, line: 3, type: !17, scopeLine: 4, flags: DIFlagPublic, spFlags: DISPFlagDefinition, unit: !14, retainedNodes: !5)
    !22 = !DILocalVariable(name: "foo", scope: !21, file: !2, line: 4, type: !4)
    !23 = !DILocation(line: 4, column: 8, scope: !21)
    !24 = distinct !DISubprogram(name: "bar", linkageName: "bar", scope: !2, file: !2, line: 7, type: !25, scopeLine: 8, flags: DIFlagPublic, spFlags: DISPFlagDefinition, unit: !14, retainedNodes: !5)
    !25 = !DISubroutineType(flags: DIFlagPublic, types: !26)
    !26 = !{null, !9}
    !27 = !DILocalVariable(name: "bar", scope: !24, file: !2, line: 8, type: !9)
    !28 = !DILocation(line: 8, column: 8, scope: !24)
>>>>>>> 075f4045
    "###);
}

#[test]
fn function_block_parents_alignment() {
    let result = codegen(
        "
FUNCTION_BLOCK parent
    VAR
        a : DINT;
    END_VAR
END_FUNCTION_BLOCK

FUNCTION_BLOCK child EXTENDS parent
    VAR
        b : DINT;
    END_VAR
END_FUNCTION_BLOCK

FUNCTION_BLOCK grandchild EXTENDS child
    VAR
        c : DINT;
    END_VAR
END_FUNCTION_BLOCK

FUNCTION main : DINT
VAR
    array_of_parent : ARRAY[0..2] OF parent;
    array_of_child : ARRAY[0..2] OF child;
    array_of_grandchild : ARRAY[0..2] OF grandchild;
    parent1 : parent;
    child1 : child;
    grandchild1 : grandchild;
END_VAR

    parent1.a := 1;
    child1.a := 2;
    child1.b := 3;
    grandchild1.a := 4;
    grandchild1.b := 5;
    grandchild1.c := 6;

    array_of_parent[0].a := 7;
    array_of_child[0].a := 8;
    array_of_child[0].b := 9;
    array_of_grandchild[0].a := 10;
    array_of_grandchild[0].b := 11;
    array_of_grandchild[0].c := 12;
    array_of_parent[1].a := 13;
    array_of_child[1].a := 14;
    array_of_child[1].b := 15;
    array_of_grandchild[1].a := 16;
    array_of_grandchild[1].b := 17;
    array_of_grandchild[1].c := 18;
    array_of_parent[2].a := 19;
    array_of_child[2].a := 20;
    array_of_child[2].b := 21;
    array_of_grandchild[2].a := 22;
    array_of_grandchild[2].b := 23;
    array_of_grandchild[2].c := 24;

END_FUNCTION
",
    );

<<<<<<< HEAD
    insta::assert_snapshot!(result, @r###"
=======
    filtered_assert_snapshot!(result, @r###"
>>>>>>> 075f4045
    ; ModuleID = '<internal>'
    source_filename = "<internal>"
    target datalayout = "[filtered]"
    target triple = "[filtered]"

    %grandchild = type { %child, i32 }
    %child = type { %parent, i32 }
    %parent = type { i32*, i32 }
    %__vtable_parent_type = type { i32* }
    %__vtable_child_type = type { %__vtable_parent_type, i32* }
    %__vtable_grandchild_type = type { %__vtable_child_type, i32* }

<<<<<<< HEAD
    @__grandchild__init = constant %grandchild zeroinitializer, !dbg !0
    @__child__init = constant %child zeroinitializer, !dbg !18
    @__parent__init = constant %parent zeroinitializer, !dbg !20
=======
    @__grandchild__init = unnamed_addr constant %grandchild zeroinitializer, !dbg !0
    @__child__init = unnamed_addr constant %child zeroinitializer, !dbg !16
    @__parent__init = unnamed_addr constant %parent zeroinitializer, !dbg !19
>>>>>>> 075f4045
    @llvm.global_ctors = appending global [1 x { i32, void ()*, i8* }] [{ i32, void ()*, i8* } { i32 0, void ()* @__init___Test, i8* null }]
    @____vtable_parent_type__init = constant %__vtable_parent_type zeroinitializer, !dbg !22
    @__vtable_parent = global %__vtable_parent_type zeroinitializer, !dbg !27
    @____vtable_child_type__init = constant %__vtable_child_type zeroinitializer, !dbg !29
    @__vtable_child = global %__vtable_child_type zeroinitializer, !dbg !35
    @____vtable_grandchild_type__init = constant %__vtable_grandchild_type zeroinitializer, !dbg !37
    @__vtable_grandchild = global %__vtable_grandchild_type zeroinitializer, !dbg !43

<<<<<<< HEAD
    define void @parent(%parent* %0) !dbg !49 {
    entry:
      call void @llvm.dbg.declare(metadata %parent* %0, metadata !53, metadata !DIExpression()), !dbg !54
      %__vtable = getelementptr inbounds %parent, %parent* %0, i32 0, i32 0
      %a = getelementptr inbounds %parent, %parent* %0, i32 0, i32 1
      ret void, !dbg !54
    }

    define void @child(%child* %0) !dbg !55 {
    entry:
      call void @llvm.dbg.declare(metadata %child* %0, metadata !58, metadata !DIExpression()), !dbg !59
      %__parent = getelementptr inbounds %child, %child* %0, i32 0, i32 0
      %b = getelementptr inbounds %child, %child* %0, i32 0, i32 1
      ret void, !dbg !59
    }

    define void @grandchild(%grandchild* %0) !dbg !60 {
    entry:
      call void @llvm.dbg.declare(metadata %grandchild* %0, metadata !63, metadata !DIExpression()), !dbg !64
      %__child = getelementptr inbounds %grandchild, %grandchild* %0, i32 0, i32 0
      %c = getelementptr inbounds %grandchild, %grandchild* %0, i32 0, i32 1
      ret void, !dbg !64
    }

    define i32 @main() !dbg !65 {
=======
    define void @parent(%parent* %0) !dbg !26 {
    entry:
      call void @llvm.dbg.declare(metadata %parent* %0, metadata !30, metadata !DIExpression()), !dbg !31
      %this = alloca %parent*, align 8
      store %parent* %0, %parent** %this, align 8
      %a = getelementptr inbounds %parent, %parent* %0, i32 0, i32 0
      ret void, !dbg !31
    }

    define void @child(%child* %0) !dbg !32 {
    entry:
      call void @llvm.dbg.declare(metadata %child* %0, metadata !35, metadata !DIExpression()), !dbg !36
      %this = alloca %child*, align 8
      store %child* %0, %child** %this, align 8
      %__parent = getelementptr inbounds %child, %child* %0, i32 0, i32 0
      %b = getelementptr inbounds %child, %child* %0, i32 0, i32 1
      ret void, !dbg !36
    }

    define void @grandchild(%grandchild* %0) !dbg !37 {
    entry:
      call void @llvm.dbg.declare(metadata %grandchild* %0, metadata !40, metadata !DIExpression()), !dbg !41
      %this = alloca %grandchild*, align 8
      store %grandchild* %0, %grandchild** %this, align 8
      %__child = getelementptr inbounds %grandchild, %grandchild* %0, i32 0, i32 0
      %c = getelementptr inbounds %grandchild, %grandchild* %0, i32 0, i32 1
      ret void, !dbg !41
    }

    define i32 @main() !dbg !42 {
>>>>>>> 075f4045
    entry:
      %main = alloca i32, align 4
      %array_of_parent = alloca [3 x %parent], align 8
      %array_of_child = alloca [3 x %child], align 8
      %array_of_grandchild = alloca [3 x %grandchild], align 8
      %parent1 = alloca %parent, align 8
      %child1 = alloca %child, align 8
      %grandchild1 = alloca %grandchild, align 8
<<<<<<< HEAD
      call void @llvm.dbg.declare(metadata [3 x %parent]* %array_of_parent, metadata !68, metadata !DIExpression()), !dbg !72
      %0 = bitcast [3 x %parent]* %array_of_parent to i8*
      call void @llvm.memset.p0i8.i64(i8* align 1 %0, i8 0, i64 ptrtoint ([3 x %parent]* getelementptr ([3 x %parent], [3 x %parent]* null, i32 1) to i64), i1 false)
      call void @llvm.dbg.declare(metadata [3 x %child]* %array_of_child, metadata !73, metadata !DIExpression()), !dbg !75
      %1 = bitcast [3 x %child]* %array_of_child to i8*
      call void @llvm.memset.p0i8.i64(i8* align 1 %1, i8 0, i64 ptrtoint ([3 x %child]* getelementptr ([3 x %child], [3 x %child]* null, i32 1) to i64), i1 false)
      call void @llvm.dbg.declare(metadata [3 x %grandchild]* %array_of_grandchild, metadata !76, metadata !DIExpression()), !dbg !78
      %2 = bitcast [3 x %grandchild]* %array_of_grandchild to i8*
      call void @llvm.memset.p0i8.i64(i8* align 1 %2, i8 0, i64 ptrtoint ([3 x %grandchild]* getelementptr ([3 x %grandchild], [3 x %grandchild]* null, i32 1) to i64), i1 false)
      call void @llvm.dbg.declare(metadata %parent* %parent1, metadata !79, metadata !DIExpression()), !dbg !80
      %3 = bitcast %parent* %parent1 to i8*
      call void @llvm.memcpy.p0i8.p0i8.i64(i8* align 1 %3, i8* align 1 bitcast (%parent* @__parent__init to i8*), i64 ptrtoint (%parent* getelementptr (%parent, %parent* null, i32 1) to i64), i1 false)
      call void @llvm.dbg.declare(metadata %child* %child1, metadata !81, metadata !DIExpression()), !dbg !82
      %4 = bitcast %child* %child1 to i8*
      call void @llvm.memcpy.p0i8.p0i8.i64(i8* align 1 %4, i8* align 1 bitcast (%child* @__child__init to i8*), i64 ptrtoint (%child* getelementptr (%child, %child* null, i32 1) to i64), i1 false)
      call void @llvm.dbg.declare(metadata %grandchild* %grandchild1, metadata !83, metadata !DIExpression()), !dbg !84
      %5 = bitcast %grandchild* %grandchild1 to i8*
      call void @llvm.memcpy.p0i8.p0i8.i64(i8* align 1 %5, i8* align 1 bitcast (%grandchild* @__grandchild__init to i8*), i64 ptrtoint (%grandchild* getelementptr (%grandchild, %grandchild* null, i32 1) to i64), i1 false)
      call void @llvm.dbg.declare(metadata i32* %main, metadata !85, metadata !DIExpression()), !dbg !86
      store i32 0, i32* %main, align 4
      call void @__init_parent(%parent* %parent1), !dbg !87
      call void @__init_child(%child* %child1), !dbg !87
      call void @__init_grandchild(%grandchild* %grandchild1), !dbg !87
      call void @__user_init_parent(%parent* %parent1), !dbg !87
      call void @__user_init_child(%child* %child1), !dbg !87
      call void @__user_init_grandchild(%grandchild* %grandchild1), !dbg !87
      %a = getelementptr inbounds %parent, %parent* %parent1, i32 0, i32 1, !dbg !88
      store i32 1, i32* %a, align 4, !dbg !88
      %__parent = getelementptr inbounds %child, %child* %child1, i32 0, i32 0, !dbg !89
      %a1 = getelementptr inbounds %parent, %parent* %__parent, i32 0, i32 1, !dbg !89
      store i32 2, i32* %a1, align 4, !dbg !89
      %b = getelementptr inbounds %child, %child* %child1, i32 0, i32 1, !dbg !90
      store i32 3, i32* %b, align 4, !dbg !90
      %__child = getelementptr inbounds %grandchild, %grandchild* %grandchild1, i32 0, i32 0, !dbg !91
      %__parent2 = getelementptr inbounds %child, %child* %__child, i32 0, i32 0, !dbg !91
      %a3 = getelementptr inbounds %parent, %parent* %__parent2, i32 0, i32 1, !dbg !91
      store i32 4, i32* %a3, align 4, !dbg !91
      %__child4 = getelementptr inbounds %grandchild, %grandchild* %grandchild1, i32 0, i32 0, !dbg !92
      %b5 = getelementptr inbounds %child, %child* %__child4, i32 0, i32 1, !dbg !92
      store i32 5, i32* %b5, align 4, !dbg !92
      %c = getelementptr inbounds %grandchild, %grandchild* %grandchild1, i32 0, i32 1, !dbg !93
      store i32 6, i32* %c, align 4, !dbg !93
      %tmpVar = getelementptr inbounds [3 x %parent], [3 x %parent]* %array_of_parent, i32 0, i32 0, !dbg !94
      %a6 = getelementptr inbounds %parent, %parent* %tmpVar, i32 0, i32 1, !dbg !94
      store i32 7, i32* %a6, align 4, !dbg !94
      %tmpVar7 = getelementptr inbounds [3 x %child], [3 x %child]* %array_of_child, i32 0, i32 0, !dbg !95
      %__parent8 = getelementptr inbounds %child, %child* %tmpVar7, i32 0, i32 0, !dbg !95
      %a9 = getelementptr inbounds %parent, %parent* %__parent8, i32 0, i32 1, !dbg !95
      store i32 8, i32* %a9, align 4, !dbg !95
      %tmpVar10 = getelementptr inbounds [3 x %child], [3 x %child]* %array_of_child, i32 0, i32 0, !dbg !96
      %b11 = getelementptr inbounds %child, %child* %tmpVar10, i32 0, i32 1, !dbg !96
      store i32 9, i32* %b11, align 4, !dbg !96
      %tmpVar12 = getelementptr inbounds [3 x %grandchild], [3 x %grandchild]* %array_of_grandchild, i32 0, i32 0, !dbg !97
      %__child13 = getelementptr inbounds %grandchild, %grandchild* %tmpVar12, i32 0, i32 0, !dbg !97
      %__parent14 = getelementptr inbounds %child, %child* %__child13, i32 0, i32 0, !dbg !97
      %a15 = getelementptr inbounds %parent, %parent* %__parent14, i32 0, i32 1, !dbg !97
      store i32 10, i32* %a15, align 4, !dbg !97
      %tmpVar16 = getelementptr inbounds [3 x %grandchild], [3 x %grandchild]* %array_of_grandchild, i32 0, i32 0, !dbg !98
      %__child17 = getelementptr inbounds %grandchild, %grandchild* %tmpVar16, i32 0, i32 0, !dbg !98
      %b18 = getelementptr inbounds %child, %child* %__child17, i32 0, i32 1, !dbg !98
      store i32 11, i32* %b18, align 4, !dbg !98
      %tmpVar19 = getelementptr inbounds [3 x %grandchild], [3 x %grandchild]* %array_of_grandchild, i32 0, i32 0, !dbg !99
      %c20 = getelementptr inbounds %grandchild, %grandchild* %tmpVar19, i32 0, i32 1, !dbg !99
      store i32 12, i32* %c20, align 4, !dbg !99
      %tmpVar21 = getelementptr inbounds [3 x %parent], [3 x %parent]* %array_of_parent, i32 0, i32 1, !dbg !100
      %a22 = getelementptr inbounds %parent, %parent* %tmpVar21, i32 0, i32 1, !dbg !100
      store i32 13, i32* %a22, align 4, !dbg !100
      %tmpVar23 = getelementptr inbounds [3 x %child], [3 x %child]* %array_of_child, i32 0, i32 1, !dbg !101
      %__parent24 = getelementptr inbounds %child, %child* %tmpVar23, i32 0, i32 0, !dbg !101
      %a25 = getelementptr inbounds %parent, %parent* %__parent24, i32 0, i32 1, !dbg !101
      store i32 14, i32* %a25, align 4, !dbg !101
      %tmpVar26 = getelementptr inbounds [3 x %child], [3 x %child]* %array_of_child, i32 0, i32 1, !dbg !102
      %b27 = getelementptr inbounds %child, %child* %tmpVar26, i32 0, i32 1, !dbg !102
      store i32 15, i32* %b27, align 4, !dbg !102
      %tmpVar28 = getelementptr inbounds [3 x %grandchild], [3 x %grandchild]* %array_of_grandchild, i32 0, i32 1, !dbg !103
      %__child29 = getelementptr inbounds %grandchild, %grandchild* %tmpVar28, i32 0, i32 0, !dbg !103
      %__parent30 = getelementptr inbounds %child, %child* %__child29, i32 0, i32 0, !dbg !103
      %a31 = getelementptr inbounds %parent, %parent* %__parent30, i32 0, i32 1, !dbg !103
      store i32 16, i32* %a31, align 4, !dbg !103
      %tmpVar32 = getelementptr inbounds [3 x %grandchild], [3 x %grandchild]* %array_of_grandchild, i32 0, i32 1, !dbg !104
      %__child33 = getelementptr inbounds %grandchild, %grandchild* %tmpVar32, i32 0, i32 0, !dbg !104
      %b34 = getelementptr inbounds %child, %child* %__child33, i32 0, i32 1, !dbg !104
      store i32 17, i32* %b34, align 4, !dbg !104
      %tmpVar35 = getelementptr inbounds [3 x %grandchild], [3 x %grandchild]* %array_of_grandchild, i32 0, i32 1, !dbg !105
      %c36 = getelementptr inbounds %grandchild, %grandchild* %tmpVar35, i32 0, i32 1, !dbg !105
      store i32 18, i32* %c36, align 4, !dbg !105
      %tmpVar37 = getelementptr inbounds [3 x %parent], [3 x %parent]* %array_of_parent, i32 0, i32 2, !dbg !106
      %a38 = getelementptr inbounds %parent, %parent* %tmpVar37, i32 0, i32 1, !dbg !106
      store i32 19, i32* %a38, align 4, !dbg !106
      %tmpVar39 = getelementptr inbounds [3 x %child], [3 x %child]* %array_of_child, i32 0, i32 2, !dbg !107
      %__parent40 = getelementptr inbounds %child, %child* %tmpVar39, i32 0, i32 0, !dbg !107
      %a41 = getelementptr inbounds %parent, %parent* %__parent40, i32 0, i32 1, !dbg !107
      store i32 20, i32* %a41, align 4, !dbg !107
      %tmpVar42 = getelementptr inbounds [3 x %child], [3 x %child]* %array_of_child, i32 0, i32 2, !dbg !108
      %b43 = getelementptr inbounds %child, %child* %tmpVar42, i32 0, i32 1, !dbg !108
      store i32 21, i32* %b43, align 4, !dbg !108
      %tmpVar44 = getelementptr inbounds [3 x %grandchild], [3 x %grandchild]* %array_of_grandchild, i32 0, i32 2, !dbg !109
      %__child45 = getelementptr inbounds %grandchild, %grandchild* %tmpVar44, i32 0, i32 0, !dbg !109
      %__parent46 = getelementptr inbounds %child, %child* %__child45, i32 0, i32 0, !dbg !109
      %a47 = getelementptr inbounds %parent, %parent* %__parent46, i32 0, i32 1, !dbg !109
      store i32 22, i32* %a47, align 4, !dbg !109
      %tmpVar48 = getelementptr inbounds [3 x %grandchild], [3 x %grandchild]* %array_of_grandchild, i32 0, i32 2, !dbg !110
      %__child49 = getelementptr inbounds %grandchild, %grandchild* %tmpVar48, i32 0, i32 0, !dbg !110
      %b50 = getelementptr inbounds %child, %child* %__child49, i32 0, i32 1, !dbg !110
      store i32 23, i32* %b50, align 4, !dbg !110
      %tmpVar51 = getelementptr inbounds [3 x %grandchild], [3 x %grandchild]* %array_of_grandchild, i32 0, i32 2, !dbg !111
      %c52 = getelementptr inbounds %grandchild, %grandchild* %tmpVar51, i32 0, i32 1, !dbg !111
      store i32 24, i32* %c52, align 4, !dbg !111
      %main_ret = load i32, i32* %main, align 4, !dbg !112
      ret i32 %main_ret, !dbg !112
=======
      call void @llvm.dbg.declare(metadata [3 x %parent]* %array_of_parent, metadata !45, metadata !DIExpression()), !dbg !49
      %0 = bitcast [3 x %parent]* %array_of_parent to i8*
      call void @llvm.memset.p0i8.i64(i8* align 1 %0, i8 0, i64 ptrtoint ([3 x %parent]* getelementptr ([3 x %parent], [3 x %parent]* null, i32 1) to i64), i1 false)
      call void @llvm.dbg.declare(metadata [3 x %child]* %array_of_child, metadata !50, metadata !DIExpression()), !dbg !52
      %1 = bitcast [3 x %child]* %array_of_child to i8*
      call void @llvm.memset.p0i8.i64(i8* align 1 %1, i8 0, i64 ptrtoint ([3 x %child]* getelementptr ([3 x %child], [3 x %child]* null, i32 1) to i64), i1 false)
      call void @llvm.dbg.declare(metadata [3 x %grandchild]* %array_of_grandchild, metadata !53, metadata !DIExpression()), !dbg !55
      %2 = bitcast [3 x %grandchild]* %array_of_grandchild to i8*
      call void @llvm.memset.p0i8.i64(i8* align 1 %2, i8 0, i64 ptrtoint ([3 x %grandchild]* getelementptr ([3 x %grandchild], [3 x %grandchild]* null, i32 1) to i64), i1 false)
      call void @llvm.dbg.declare(metadata %parent* %parent1, metadata !56, metadata !DIExpression()), !dbg !57
      %3 = bitcast %parent* %parent1 to i8*
      call void @llvm.memcpy.p0i8.p0i8.i64(i8* align 1 %3, i8* align 1 bitcast (%parent* @__parent__init to i8*), i64 ptrtoint (%parent* getelementptr (%parent, %parent* null, i32 1) to i64), i1 false)
      call void @llvm.dbg.declare(metadata %child* %child1, metadata !58, metadata !DIExpression()), !dbg !59
      %4 = bitcast %child* %child1 to i8*
      call void @llvm.memcpy.p0i8.p0i8.i64(i8* align 1 %4, i8* align 1 bitcast (%child* @__child__init to i8*), i64 ptrtoint (%child* getelementptr (%child, %child* null, i32 1) to i64), i1 false)
      call void @llvm.dbg.declare(metadata %grandchild* %grandchild1, metadata !60, metadata !DIExpression()), !dbg !61
      %5 = bitcast %grandchild* %grandchild1 to i8*
      call void @llvm.memcpy.p0i8.p0i8.i64(i8* align 1 %5, i8* align 1 bitcast (%grandchild* @__grandchild__init to i8*), i64 ptrtoint (%grandchild* getelementptr (%grandchild, %grandchild* null, i32 1) to i64), i1 false)
      call void @llvm.dbg.declare(metadata i32* %main, metadata !62, metadata !DIExpression()), !dbg !63
      store i32 0, i32* %main, align 4
      call void @__init_parent(%parent* %parent1), !dbg !64
      call void @__init_child(%child* %child1), !dbg !64
      call void @__init_grandchild(%grandchild* %grandchild1), !dbg !64
      call void @__user_init_parent(%parent* %parent1), !dbg !64
      call void @__user_init_child(%child* %child1), !dbg !64
      call void @__user_init_grandchild(%grandchild* %grandchild1), !dbg !64
      %a = getelementptr inbounds %parent, %parent* %parent1, i32 0, i32 0, !dbg !65
      store i32 1, i32* %a, align 4, !dbg !65
      %__parent = getelementptr inbounds %child, %child* %child1, i32 0, i32 0, !dbg !66
      %a1 = getelementptr inbounds %parent, %parent* %__parent, i32 0, i32 0, !dbg !66
      store i32 2, i32* %a1, align 4, !dbg !66
      %b = getelementptr inbounds %child, %child* %child1, i32 0, i32 1, !dbg !67
      store i32 3, i32* %b, align 4, !dbg !67
      %__child = getelementptr inbounds %grandchild, %grandchild* %grandchild1, i32 0, i32 0, !dbg !68
      %__parent2 = getelementptr inbounds %child, %child* %__child, i32 0, i32 0, !dbg !68
      %a3 = getelementptr inbounds %parent, %parent* %__parent2, i32 0, i32 0, !dbg !68
      store i32 4, i32* %a3, align 4, !dbg !68
      %__child4 = getelementptr inbounds %grandchild, %grandchild* %grandchild1, i32 0, i32 0, !dbg !69
      %b5 = getelementptr inbounds %child, %child* %__child4, i32 0, i32 1, !dbg !69
      store i32 5, i32* %b5, align 4, !dbg !69
      %c = getelementptr inbounds %grandchild, %grandchild* %grandchild1, i32 0, i32 1, !dbg !70
      store i32 6, i32* %c, align 4, !dbg !70
      %tmpVar = getelementptr inbounds [3 x %parent], [3 x %parent]* %array_of_parent, i32 0, i32 0, !dbg !71
      %a6 = getelementptr inbounds %parent, %parent* %tmpVar, i32 0, i32 0, !dbg !71
      store i32 7, i32* %a6, align 4, !dbg !71
      %tmpVar7 = getelementptr inbounds [3 x %child], [3 x %child]* %array_of_child, i32 0, i32 0, !dbg !72
      %__parent8 = getelementptr inbounds %child, %child* %tmpVar7, i32 0, i32 0, !dbg !72
      %a9 = getelementptr inbounds %parent, %parent* %__parent8, i32 0, i32 0, !dbg !72
      store i32 8, i32* %a9, align 4, !dbg !72
      %tmpVar10 = getelementptr inbounds [3 x %child], [3 x %child]* %array_of_child, i32 0, i32 0, !dbg !73
      %b11 = getelementptr inbounds %child, %child* %tmpVar10, i32 0, i32 1, !dbg !73
      store i32 9, i32* %b11, align 4, !dbg !73
      %tmpVar12 = getelementptr inbounds [3 x %grandchild], [3 x %grandchild]* %array_of_grandchild, i32 0, i32 0, !dbg !74
      %__child13 = getelementptr inbounds %grandchild, %grandchild* %tmpVar12, i32 0, i32 0, !dbg !74
      %__parent14 = getelementptr inbounds %child, %child* %__child13, i32 0, i32 0, !dbg !74
      %a15 = getelementptr inbounds %parent, %parent* %__parent14, i32 0, i32 0, !dbg !74
      store i32 10, i32* %a15, align 4, !dbg !74
      %tmpVar16 = getelementptr inbounds [3 x %grandchild], [3 x %grandchild]* %array_of_grandchild, i32 0, i32 0, !dbg !75
      %__child17 = getelementptr inbounds %grandchild, %grandchild* %tmpVar16, i32 0, i32 0, !dbg !75
      %b18 = getelementptr inbounds %child, %child* %__child17, i32 0, i32 1, !dbg !75
      store i32 11, i32* %b18, align 4, !dbg !75
      %tmpVar19 = getelementptr inbounds [3 x %grandchild], [3 x %grandchild]* %array_of_grandchild, i32 0, i32 0, !dbg !76
      %c20 = getelementptr inbounds %grandchild, %grandchild* %tmpVar19, i32 0, i32 1, !dbg !76
      store i32 12, i32* %c20, align 4, !dbg !76
      %tmpVar21 = getelementptr inbounds [3 x %parent], [3 x %parent]* %array_of_parent, i32 0, i32 1, !dbg !77
      %a22 = getelementptr inbounds %parent, %parent* %tmpVar21, i32 0, i32 0, !dbg !77
      store i32 13, i32* %a22, align 4, !dbg !77
      %tmpVar23 = getelementptr inbounds [3 x %child], [3 x %child]* %array_of_child, i32 0, i32 1, !dbg !78
      %__parent24 = getelementptr inbounds %child, %child* %tmpVar23, i32 0, i32 0, !dbg !78
      %a25 = getelementptr inbounds %parent, %parent* %__parent24, i32 0, i32 0, !dbg !78
      store i32 14, i32* %a25, align 4, !dbg !78
      %tmpVar26 = getelementptr inbounds [3 x %child], [3 x %child]* %array_of_child, i32 0, i32 1, !dbg !79
      %b27 = getelementptr inbounds %child, %child* %tmpVar26, i32 0, i32 1, !dbg !79
      store i32 15, i32* %b27, align 4, !dbg !79
      %tmpVar28 = getelementptr inbounds [3 x %grandchild], [3 x %grandchild]* %array_of_grandchild, i32 0, i32 1, !dbg !80
      %__child29 = getelementptr inbounds %grandchild, %grandchild* %tmpVar28, i32 0, i32 0, !dbg !80
      %__parent30 = getelementptr inbounds %child, %child* %__child29, i32 0, i32 0, !dbg !80
      %a31 = getelementptr inbounds %parent, %parent* %__parent30, i32 0, i32 0, !dbg !80
      store i32 16, i32* %a31, align 4, !dbg !80
      %tmpVar32 = getelementptr inbounds [3 x %grandchild], [3 x %grandchild]* %array_of_grandchild, i32 0, i32 1, !dbg !81
      %__child33 = getelementptr inbounds %grandchild, %grandchild* %tmpVar32, i32 0, i32 0, !dbg !81
      %b34 = getelementptr inbounds %child, %child* %__child33, i32 0, i32 1, !dbg !81
      store i32 17, i32* %b34, align 4, !dbg !81
      %tmpVar35 = getelementptr inbounds [3 x %grandchild], [3 x %grandchild]* %array_of_grandchild, i32 0, i32 1, !dbg !82
      %c36 = getelementptr inbounds %grandchild, %grandchild* %tmpVar35, i32 0, i32 1, !dbg !82
      store i32 18, i32* %c36, align 4, !dbg !82
      %tmpVar37 = getelementptr inbounds [3 x %parent], [3 x %parent]* %array_of_parent, i32 0, i32 2, !dbg !83
      %a38 = getelementptr inbounds %parent, %parent* %tmpVar37, i32 0, i32 0, !dbg !83
      store i32 19, i32* %a38, align 4, !dbg !83
      %tmpVar39 = getelementptr inbounds [3 x %child], [3 x %child]* %array_of_child, i32 0, i32 2, !dbg !84
      %__parent40 = getelementptr inbounds %child, %child* %tmpVar39, i32 0, i32 0, !dbg !84
      %a41 = getelementptr inbounds %parent, %parent* %__parent40, i32 0, i32 0, !dbg !84
      store i32 20, i32* %a41, align 4, !dbg !84
      %tmpVar42 = getelementptr inbounds [3 x %child], [3 x %child]* %array_of_child, i32 0, i32 2, !dbg !85
      %b43 = getelementptr inbounds %child, %child* %tmpVar42, i32 0, i32 1, !dbg !85
      store i32 21, i32* %b43, align 4, !dbg !85
      %tmpVar44 = getelementptr inbounds [3 x %grandchild], [3 x %grandchild]* %array_of_grandchild, i32 0, i32 2, !dbg !86
      %__child45 = getelementptr inbounds %grandchild, %grandchild* %tmpVar44, i32 0, i32 0, !dbg !86
      %__parent46 = getelementptr inbounds %child, %child* %__child45, i32 0, i32 0, !dbg !86
      %a47 = getelementptr inbounds %parent, %parent* %__parent46, i32 0, i32 0, !dbg !86
      store i32 22, i32* %a47, align 4, !dbg !86
      %tmpVar48 = getelementptr inbounds [3 x %grandchild], [3 x %grandchild]* %array_of_grandchild, i32 0, i32 2, !dbg !87
      %__child49 = getelementptr inbounds %grandchild, %grandchild* %tmpVar48, i32 0, i32 0, !dbg !87
      %b50 = getelementptr inbounds %child, %child* %__child49, i32 0, i32 1, !dbg !87
      store i32 23, i32* %b50, align 4, !dbg !87
      %tmpVar51 = getelementptr inbounds [3 x %grandchild], [3 x %grandchild]* %array_of_grandchild, i32 0, i32 2, !dbg !88
      %c52 = getelementptr inbounds %grandchild, %grandchild* %tmpVar51, i32 0, i32 1, !dbg !88
      store i32 24, i32* %c52, align 4, !dbg !88
      %main_ret = load i32, i32* %main, align 4, !dbg !89
      ret i32 %main_ret, !dbg !89
>>>>>>> 075f4045
    }

    ; Function Attrs: nofree nosync nounwind readnone speculatable willreturn
    declare void @llvm.dbg.declare(metadata, metadata, metadata) #0

    ; Function Attrs: argmemonly nofree nounwind willreturn writeonly
    declare void @llvm.memset.p0i8.i64(i8* nocapture writeonly, i8, i64, i1 immarg) #1

    ; Function Attrs: argmemonly nofree nounwind willreturn
    declare void @llvm.memcpy.p0i8.p0i8.i64(i8* noalias nocapture writeonly, i8* noalias nocapture readonly, i64, i1 immarg) #2

    define void @__init___vtable_parent_type(%__vtable_parent_type* %0) {
    entry:
      %self = alloca %__vtable_parent_type*, align 8
      store %__vtable_parent_type* %0, %__vtable_parent_type** %self, align 8
      ret void
    }

    define void @__init___vtable_child_type(%__vtable_child_type* %0) {
    entry:
      %self = alloca %__vtable_child_type*, align 8
      store %__vtable_child_type* %0, %__vtable_child_type** %self, align 8
      %deref = load %__vtable_child_type*, %__vtable_child_type** %self, align 8
      %__vtable_parent_type = getelementptr inbounds %__vtable_child_type, %__vtable_child_type* %deref, i32 0, i32 0
      call void @__init___vtable_parent_type(%__vtable_parent_type* %__vtable_parent_type)
      ret void
    }

    define void @__init___vtable_grandchild_type(%__vtable_grandchild_type* %0) {
    entry:
      %self = alloca %__vtable_grandchild_type*, align 8
      store %__vtable_grandchild_type* %0, %__vtable_grandchild_type** %self, align 8
      %deref = load %__vtable_grandchild_type*, %__vtable_grandchild_type** %self, align 8
      %__vtable_child_type = getelementptr inbounds %__vtable_grandchild_type, %__vtable_grandchild_type* %deref, i32 0, i32 0
      call void @__init___vtable_child_type(%__vtable_child_type* %__vtable_child_type)
      ret void
    }

    define void @__init_grandchild(%grandchild* %0) {
    entry:
      %self = alloca %grandchild*, align 8
      store %grandchild* %0, %grandchild** %self, align 8
      %deref = load %grandchild*, %grandchild** %self, align 8
      %__child = getelementptr inbounds %grandchild, %grandchild* %deref, i32 0, i32 0
      call void @__init_child(%child* %__child)
      %deref1 = load %grandchild*, %grandchild** %self, align 8
      %__child2 = getelementptr inbounds %grandchild, %grandchild* %deref1, i32 0, i32 0
      %__parent = getelementptr inbounds %child, %child* %__child2, i32 0, i32 0
      %__vtable = getelementptr inbounds %parent, %parent* %__parent, i32 0, i32 0
      store i32* bitcast (%__vtable_grandchild_type* @__vtable_grandchild to i32*), i32** %__vtable, align 8
      ret void
    }

    define void @__init_child(%child* %0) {
    entry:
      %self = alloca %child*, align 8
      store %child* %0, %child** %self, align 8
      %deref = load %child*, %child** %self, align 8
      %__parent = getelementptr inbounds %child, %child* %deref, i32 0, i32 0
      call void @__init_parent(%parent* %__parent)
      %deref1 = load %child*, %child** %self, align 8
      %__parent2 = getelementptr inbounds %child, %child* %deref1, i32 0, i32 0
      %__vtable = getelementptr inbounds %parent, %parent* %__parent2, i32 0, i32 0
      store i32* bitcast (%__vtable_child_type* @__vtable_child to i32*), i32** %__vtable, align 8
      ret void
    }

    define void @__init_parent(%parent* %0) {
    entry:
      %self = alloca %parent*, align 8
      store %parent* %0, %parent** %self, align 8
      %deref = load %parent*, %parent** %self, align 8
      %__vtable = getelementptr inbounds %parent, %parent* %deref, i32 0, i32 0
      store i32* bitcast (%__vtable_parent_type* @__vtable_parent to i32*), i32** %__vtable, align 8
      ret void
    }

    define void @__user_init_grandchild(%grandchild* %0) {
    entry:
      %self = alloca %grandchild*, align 8
      store %grandchild* %0, %grandchild** %self, align 8
      %deref = load %grandchild*, %grandchild** %self, align 8
      %__child = getelementptr inbounds %grandchild, %grandchild* %deref, i32 0, i32 0
      call void @__user_init_child(%child* %__child)
      ret void
    }

    define void @__user_init_child(%child* %0) {
    entry:
      %self = alloca %child*, align 8
      store %child* %0, %child** %self, align 8
      %deref = load %child*, %child** %self, align 8
      %__parent = getelementptr inbounds %child, %child* %deref, i32 0, i32 0
      call void @__user_init_parent(%parent* %__parent)
      ret void
    }

    define void @__user_init_parent(%parent* %0) {
    entry:
      %self = alloca %parent*, align 8
      store %parent* %0, %parent** %self, align 8
      ret void
    }

    define void @__init___Test() {
    entry:
      call void @__init___vtable_parent_type(%__vtable_parent_type* @__vtable_parent)
      call void @__init___vtable_child_type(%__vtable_child_type* @__vtable_child)
      call void @__init___vtable_grandchild_type(%__vtable_grandchild_type* @__vtable_grandchild)
      ret void
    }

    attributes #0 = { nofree nosync nounwind readnone speculatable willreturn }
    attributes #1 = { argmemonly nofree nounwind willreturn writeonly }
    attributes #2 = { argmemonly nofree nounwind willreturn }

<<<<<<< HEAD
    !llvm.module.flags = !{!45, !46}
    !llvm.dbg.cu = !{!47}
=======
    !llvm.module.flags = !{!22, !23}
    !llvm.dbg.cu = !{!24}
>>>>>>> 075f4045

    !0 = !DIGlobalVariableExpression(var: !1, expr: !DIExpression())
    !1 = distinct !DIGlobalVariable(name: "__grandchild__init", scope: !2, file: !2, line: 14, type: !3, isLocal: false, isDefinition: true)
    !2 = !DIFile(filename: "<internal>", directory: "")
<<<<<<< HEAD
    !3 = !DICompositeType(tag: DW_TAG_structure_type, name: "grandchild", scope: !2, file: !2, line: 14, size: 256, align: 64, flags: DIFlagPublic, elements: !4, identifier: "grandchild")
    !4 = !{!5, !17}
    !5 = !DIDerivedType(tag: DW_TAG_member, name: "__child", scope: !2, file: !2, baseType: !6, size: 192, align: 64, flags: DIFlagPublic)
    !6 = !DICompositeType(tag: DW_TAG_structure_type, name: "child", scope: !2, file: !2, line: 8, size: 192, align: 64, flags: DIFlagPublic, elements: !7, identifier: "child")
    !7 = !{!8, !16}
    !8 = !DIDerivedType(tag: DW_TAG_member, name: "__parent", scope: !2, file: !2, baseType: !9, size: 128, align: 64, flags: DIFlagPublic)
    !9 = !DICompositeType(tag: DW_TAG_structure_type, name: "parent", scope: !2, file: !2, line: 2, size: 128, align: 64, flags: DIFlagPublic, elements: !10, identifier: "parent")
    !10 = !{!11, !14}
    !11 = !DIDerivedType(tag: DW_TAG_member, name: "__vtable", scope: !2, file: !2, baseType: !12, size: 64, align: 64, flags: DIFlagPublic)
    !12 = !DIDerivedType(tag: DW_TAG_pointer_type, name: "__VOID_POINTER", baseType: !13, size: 64, align: 64, dwarfAddressSpace: 1)
    !13 = !DIBasicType(name: "__VOID", encoding: DW_ATE_unsigned, flags: DIFlagPublic)
    !14 = !DIDerivedType(tag: DW_TAG_member, name: "a", scope: !2, file: !2, line: 4, baseType: !15, size: 32, align: 32, offset: 64, flags: DIFlagPublic)
    !15 = !DIBasicType(name: "DINT", size: 32, encoding: DW_ATE_signed, flags: DIFlagPublic)
    !16 = !DIDerivedType(tag: DW_TAG_member, name: "b", scope: !2, file: !2, line: 10, baseType: !15, size: 32, align: 32, offset: 128, flags: DIFlagPublic)
    !17 = !DIDerivedType(tag: DW_TAG_member, name: "c", scope: !2, file: !2, line: 16, baseType: !15, size: 32, align: 32, offset: 192, flags: DIFlagPublic)
    !18 = !DIGlobalVariableExpression(var: !19, expr: !DIExpression())
    !19 = distinct !DIGlobalVariable(name: "__child__init", scope: !2, file: !2, line: 8, type: !6, isLocal: false, isDefinition: true)
    !20 = !DIGlobalVariableExpression(var: !21, expr: !DIExpression())
    !21 = distinct !DIGlobalVariable(name: "__parent__init", scope: !2, file: !2, line: 2, type: !9, isLocal: false, isDefinition: true)
    !22 = !DIGlobalVariableExpression(var: !23, expr: !DIExpression())
    !23 = distinct !DIGlobalVariable(name: "____vtable_parent_type__init", scope: !2, file: !2, type: !24, isLocal: false, isDefinition: true)
    !24 = !DICompositeType(tag: DW_TAG_structure_type, name: "__vtable_parent_type", scope: !2, file: !2, size: 64, align: 64, flags: DIFlagPublic, elements: !25, identifier: "__vtable_parent_type")
    !25 = !{!26}
    !26 = !DIDerivedType(tag: DW_TAG_member, name: "__body", scope: !2, file: !2, baseType: !12, size: 64, align: 64, flags: DIFlagPublic)
    !27 = !DIGlobalVariableExpression(var: !28, expr: !DIExpression())
    !28 = distinct !DIGlobalVariable(name: "__vtable_parent", scope: !2, file: !2, type: !24, isLocal: false, isDefinition: true)
    !29 = !DIGlobalVariableExpression(var: !30, expr: !DIExpression())
    !30 = distinct !DIGlobalVariable(name: "____vtable_child_type__init", scope: !2, file: !2, type: !31, isLocal: false, isDefinition: true)
    !31 = !DICompositeType(tag: DW_TAG_structure_type, name: "__vtable_child_type", scope: !2, file: !2, size: 128, align: 64, flags: DIFlagPublic, elements: !32, identifier: "__vtable_child_type")
    !32 = !{!33, !34}
    !33 = !DIDerivedType(tag: DW_TAG_member, name: "__vtable_parent_type", scope: !2, file: !2, baseType: !24, size: 64, align: 64, flags: DIFlagPublic)
    !34 = !DIDerivedType(tag: DW_TAG_member, name: "__body", scope: !2, file: !2, baseType: !12, size: 64, align: 64, offset: 64, flags: DIFlagPublic)
    !35 = !DIGlobalVariableExpression(var: !36, expr: !DIExpression())
    !36 = distinct !DIGlobalVariable(name: "__vtable_child", scope: !2, file: !2, type: !31, isLocal: false, isDefinition: true)
    !37 = !DIGlobalVariableExpression(var: !38, expr: !DIExpression())
    !38 = distinct !DIGlobalVariable(name: "____vtable_grandchild_type__init", scope: !2, file: !2, type: !39, isLocal: false, isDefinition: true)
    !39 = !DICompositeType(tag: DW_TAG_structure_type, name: "__vtable_grandchild_type", scope: !2, file: !2, size: 192, align: 64, flags: DIFlagPublic, elements: !40, identifier: "__vtable_grandchild_type")
    !40 = !{!41, !42}
    !41 = !DIDerivedType(tag: DW_TAG_member, name: "__vtable_child_type", scope: !2, file: !2, baseType: !31, size: 128, align: 64, flags: DIFlagPublic)
    !42 = !DIDerivedType(tag: DW_TAG_member, name: "__body", scope: !2, file: !2, baseType: !12, size: 64, align: 64, offset: 128, flags: DIFlagPublic)
    !43 = !DIGlobalVariableExpression(var: !44, expr: !DIExpression())
    !44 = distinct !DIGlobalVariable(name: "__vtable_grandchild", scope: !2, file: !2, type: !39, isLocal: false, isDefinition: true)
    !45 = !{i32 2, !"Dwarf Version", i32 5}
    !46 = !{i32 2, !"Debug Info Version", i32 3}
    !47 = distinct !DICompileUnit(language: DW_LANG_C, file: !2, producer: "RuSTy Structured text Compiler", isOptimized: false, runtimeVersion: 0, emissionKind: FullDebug, globals: !48, splitDebugInlining: false)
    !48 = !{!27, !22, !35, !29, !43, !37, !20, !18, !0}
    !49 = distinct !DISubprogram(name: "parent", linkageName: "parent", scope: !2, file: !2, line: 2, type: !50, scopeLine: 6, flags: DIFlagPublic, spFlags: DISPFlagDefinition, unit: !47, retainedNodes: !52)
    !50 = !DISubroutineType(flags: DIFlagPublic, types: !51)
    !51 = !{null, !9}
    !52 = !{}
    !53 = !DILocalVariable(name: "parent", scope: !49, file: !2, line: 6, type: !9)
    !54 = !DILocation(line: 6, scope: !49)
    !55 = distinct !DISubprogram(name: "child", linkageName: "child", scope: !2, file: !2, line: 8, type: !56, scopeLine: 12, flags: DIFlagPublic, spFlags: DISPFlagDefinition, unit: !47, retainedNodes: !52)
    !56 = !DISubroutineType(flags: DIFlagPublic, types: !57)
    !57 = !{null, !6}
    !58 = !DILocalVariable(name: "child", scope: !55, file: !2, line: 12, type: !6)
    !59 = !DILocation(line: 12, scope: !55)
    !60 = distinct !DISubprogram(name: "grandchild", linkageName: "grandchild", scope: !2, file: !2, line: 14, type: !61, scopeLine: 18, flags: DIFlagPublic, spFlags: DISPFlagDefinition, unit: !47, retainedNodes: !52)
    !61 = !DISubroutineType(flags: DIFlagPublic, types: !62)
    !62 = !{null, !3}
    !63 = !DILocalVariable(name: "grandchild", scope: !60, file: !2, line: 18, type: !3)
    !64 = !DILocation(line: 18, scope: !60)
    !65 = distinct !DISubprogram(name: "main", linkageName: "main", scope: !2, file: !2, line: 20, type: !66, scopeLine: 20, flags: DIFlagPublic, spFlags: DISPFlagDefinition, unit: !47, retainedNodes: !52)
    !66 = !DISubroutineType(flags: DIFlagPublic, types: !67)
    !67 = !{null}
    !68 = !DILocalVariable(name: "array_of_parent", scope: !65, file: !2, line: 22, type: !69, align: 64)
    !69 = !DICompositeType(tag: DW_TAG_array_type, baseType: !9, size: 384, align: 64, elements: !70)
    !70 = !{!71}
    !71 = !DISubrange(count: 3, lowerBound: 0)
    !72 = !DILocation(line: 22, column: 4, scope: !65)
    !73 = !DILocalVariable(name: "array_of_child", scope: !65, file: !2, line: 23, type: !74, align: 64)
    !74 = !DICompositeType(tag: DW_TAG_array_type, baseType: !6, size: 576, align: 64, elements: !70)
    !75 = !DILocation(line: 23, column: 4, scope: !65)
    !76 = !DILocalVariable(name: "array_of_grandchild", scope: !65, file: !2, line: 24, type: !77, align: 64)
    !77 = !DICompositeType(tag: DW_TAG_array_type, baseType: !3, size: 768, align: 64, elements: !70)
    !78 = !DILocation(line: 24, column: 4, scope: !65)
    !79 = !DILocalVariable(name: "parent1", scope: !65, file: !2, line: 25, type: !9, align: 64)
    !80 = !DILocation(line: 25, column: 4, scope: !65)
    !81 = !DILocalVariable(name: "child1", scope: !65, file: !2, line: 26, type: !6, align: 64)
    !82 = !DILocation(line: 26, column: 4, scope: !65)
    !83 = !DILocalVariable(name: "grandchild1", scope: !65, file: !2, line: 27, type: !3, align: 64)
    !84 = !DILocation(line: 27, column: 4, scope: !65)
    !85 = !DILocalVariable(name: "main", scope: !65, file: !2, line: 20, type: !15, align: 32)
    !86 = !DILocation(line: 20, column: 9, scope: !65)
    !87 = !DILocation(line: 0, scope: !65)
    !88 = !DILocation(line: 30, column: 4, scope: !65)
    !89 = !DILocation(line: 31, column: 4, scope: !65)
    !90 = !DILocation(line: 32, column: 4, scope: !65)
    !91 = !DILocation(line: 33, column: 4, scope: !65)
    !92 = !DILocation(line: 34, column: 4, scope: !65)
    !93 = !DILocation(line: 35, column: 4, scope: !65)
    !94 = !DILocation(line: 37, column: 4, scope: !65)
    !95 = !DILocation(line: 38, column: 4, scope: !65)
    !96 = !DILocation(line: 39, column: 4, scope: !65)
    !97 = !DILocation(line: 40, column: 4, scope: !65)
    !98 = !DILocation(line: 41, column: 4, scope: !65)
    !99 = !DILocation(line: 42, column: 4, scope: !65)
    !100 = !DILocation(line: 43, column: 4, scope: !65)
    !101 = !DILocation(line: 44, column: 4, scope: !65)
    !102 = !DILocation(line: 45, column: 4, scope: !65)
    !103 = !DILocation(line: 46, column: 4, scope: !65)
    !104 = !DILocation(line: 47, column: 4, scope: !65)
    !105 = !DILocation(line: 48, column: 4, scope: !65)
    !106 = !DILocation(line: 49, column: 4, scope: !65)
    !107 = !DILocation(line: 50, column: 4, scope: !65)
    !108 = !DILocation(line: 51, column: 4, scope: !65)
    !109 = !DILocation(line: 52, column: 4, scope: !65)
    !110 = !DILocation(line: 53, column: 4, scope: !65)
    !111 = !DILocation(line: 54, column: 4, scope: !65)
    !112 = !DILocation(line: 56, scope: !65)
=======
    !3 = !DIDerivedType(tag: DW_TAG_const_type, baseType: !4)
    !4 = !DICompositeType(tag: DW_TAG_structure_type, name: "grandchild", scope: !2, file: !2, line: 14, size: 96, align: 64, flags: DIFlagPublic, elements: !5, identifier: "grandchild")
    !5 = !{!6, !15}
    !6 = !DIDerivedType(tag: DW_TAG_member, name: "__child", scope: !2, file: !2, baseType: !7, size: 64, align: 64, flags: DIFlagPublic)
    !7 = !DICompositeType(tag: DW_TAG_structure_type, name: "child", scope: !2, file: !2, line: 8, size: 64, align: 64, flags: DIFlagPublic, elements: !8, identifier: "child")
    !8 = !{!9, !14}
    !9 = !DIDerivedType(tag: DW_TAG_member, name: "__parent", scope: !2, file: !2, baseType: !10, size: 32, align: 64, flags: DIFlagPublic)
    !10 = !DICompositeType(tag: DW_TAG_structure_type, name: "parent", scope: !2, file: !2, line: 2, size: 32, align: 64, flags: DIFlagPublic, elements: !11, identifier: "parent")
    !11 = !{!12}
    !12 = !DIDerivedType(tag: DW_TAG_member, name: "a", scope: !2, file: !2, line: 4, baseType: !13, size: 32, align: 32, flags: DIFlagPublic)
    !13 = !DIBasicType(name: "DINT", size: 32, encoding: DW_ATE_signed, flags: DIFlagPublic)
    !14 = !DIDerivedType(tag: DW_TAG_member, name: "b", scope: !2, file: !2, line: 10, baseType: !13, size: 32, align: 32, offset: 32, flags: DIFlagPublic)
    !15 = !DIDerivedType(tag: DW_TAG_member, name: "c", scope: !2, file: !2, line: 16, baseType: !13, size: 32, align: 32, offset: 64, flags: DIFlagPublic)
    !16 = !DIGlobalVariableExpression(var: !17, expr: !DIExpression())
    !17 = distinct !DIGlobalVariable(name: "__child__init", scope: !2, file: !2, line: 8, type: !18, isLocal: false, isDefinition: true)
    !18 = !DIDerivedType(tag: DW_TAG_const_type, baseType: !7)
    !19 = !DIGlobalVariableExpression(var: !20, expr: !DIExpression())
    !20 = distinct !DIGlobalVariable(name: "__parent__init", scope: !2, file: !2, line: 2, type: !21, isLocal: false, isDefinition: true)
    !21 = !DIDerivedType(tag: DW_TAG_const_type, baseType: !10)
    !22 = !{i32 2, !"Dwarf Version", i32 5}
    !23 = !{i32 2, !"Debug Info Version", i32 3}
    !24 = distinct !DICompileUnit(language: DW_LANG_C, file: !2, producer: "RuSTy Structured text Compiler", isOptimized: false, runtimeVersion: 0, emissionKind: FullDebug, globals: !25, splitDebugInlining: false)
    !25 = !{!19, !16, !0}
    !26 = distinct !DISubprogram(name: "parent", linkageName: "parent", scope: !2, file: !2, line: 2, type: !27, scopeLine: 6, flags: DIFlagPublic, spFlags: DISPFlagDefinition, unit: !24, retainedNodes: !29)
    !27 = !DISubroutineType(flags: DIFlagPublic, types: !28)
    !28 = !{null, !10}
    !29 = !{}
    !30 = !DILocalVariable(name: "parent", scope: !26, file: !2, line: 6, type: !10)
    !31 = !DILocation(line: 6, scope: !26)
    !32 = distinct !DISubprogram(name: "child", linkageName: "child", scope: !2, file: !2, line: 8, type: !33, scopeLine: 12, flags: DIFlagPublic, spFlags: DISPFlagDefinition, unit: !24, retainedNodes: !29)
    !33 = !DISubroutineType(flags: DIFlagPublic, types: !34)
    !34 = !{null, !7}
    !35 = !DILocalVariable(name: "child", scope: !32, file: !2, line: 12, type: !7)
    !36 = !DILocation(line: 12, scope: !32)
    !37 = distinct !DISubprogram(name: "grandchild", linkageName: "grandchild", scope: !2, file: !2, line: 14, type: !38, scopeLine: 18, flags: DIFlagPublic, spFlags: DISPFlagDefinition, unit: !24, retainedNodes: !29)
    !38 = !DISubroutineType(flags: DIFlagPublic, types: !39)
    !39 = !{null, !4}
    !40 = !DILocalVariable(name: "grandchild", scope: !37, file: !2, line: 18, type: !4)
    !41 = !DILocation(line: 18, scope: !37)
    !42 = distinct !DISubprogram(name: "main", linkageName: "main", scope: !2, file: !2, line: 20, type: !43, scopeLine: 20, flags: DIFlagPublic, spFlags: DISPFlagDefinition, unit: !24, retainedNodes: !29)
    !43 = !DISubroutineType(flags: DIFlagPublic, types: !44)
    !44 = !{null}
    !45 = !DILocalVariable(name: "array_of_parent", scope: !42, file: !2, line: 22, type: !46, align: 64)
    !46 = !DICompositeType(tag: DW_TAG_array_type, baseType: !10, size: 96, align: 64, elements: !47)
    !47 = !{!48}
    !48 = !DISubrange(count: 3, lowerBound: 0)
    !49 = !DILocation(line: 22, column: 4, scope: !42)
    !50 = !DILocalVariable(name: "array_of_child", scope: !42, file: !2, line: 23, type: !51, align: 64)
    !51 = !DICompositeType(tag: DW_TAG_array_type, baseType: !7, size: 192, align: 64, elements: !47)
    !52 = !DILocation(line: 23, column: 4, scope: !42)
    !53 = !DILocalVariable(name: "array_of_grandchild", scope: !42, file: !2, line: 24, type: !54, align: 64)
    !54 = !DICompositeType(tag: DW_TAG_array_type, baseType: !4, size: 288, align: 64, elements: !47)
    !55 = !DILocation(line: 24, column: 4, scope: !42)
    !56 = !DILocalVariable(name: "parent1", scope: !42, file: !2, line: 25, type: !10, align: 64)
    !57 = !DILocation(line: 25, column: 4, scope: !42)
    !58 = !DILocalVariable(name: "child1", scope: !42, file: !2, line: 26, type: !7, align: 64)
    !59 = !DILocation(line: 26, column: 4, scope: !42)
    !60 = !DILocalVariable(name: "grandchild1", scope: !42, file: !2, line: 27, type: !4, align: 64)
    !61 = !DILocation(line: 27, column: 4, scope: !42)
    !62 = !DILocalVariable(name: "main", scope: !42, file: !2, line: 20, type: !13, align: 32)
    !63 = !DILocation(line: 20, column: 9, scope: !42)
    !64 = !DILocation(line: 0, scope: !42)
    !65 = !DILocation(line: 30, column: 4, scope: !42)
    !66 = !DILocation(line: 31, column: 4, scope: !42)
    !67 = !DILocation(line: 32, column: 4, scope: !42)
    !68 = !DILocation(line: 33, column: 4, scope: !42)
    !69 = !DILocation(line: 34, column: 4, scope: !42)
    !70 = !DILocation(line: 35, column: 4, scope: !42)
    !71 = !DILocation(line: 37, column: 4, scope: !42)
    !72 = !DILocation(line: 38, column: 4, scope: !42)
    !73 = !DILocation(line: 39, column: 4, scope: !42)
    !74 = !DILocation(line: 40, column: 4, scope: !42)
    !75 = !DILocation(line: 41, column: 4, scope: !42)
    !76 = !DILocation(line: 42, column: 4, scope: !42)
    !77 = !DILocation(line: 43, column: 4, scope: !42)
    !78 = !DILocation(line: 44, column: 4, scope: !42)
    !79 = !DILocation(line: 45, column: 4, scope: !42)
    !80 = !DILocation(line: 46, column: 4, scope: !42)
    !81 = !DILocation(line: 47, column: 4, scope: !42)
    !82 = !DILocation(line: 48, column: 4, scope: !42)
    !83 = !DILocation(line: 49, column: 4, scope: !42)
    !84 = !DILocation(line: 50, column: 4, scope: !42)
    !85 = !DILocation(line: 51, column: 4, scope: !42)
    !86 = !DILocation(line: 52, column: 4, scope: !42)
    !87 = !DILocation(line: 53, column: 4, scope: !42)
    !88 = !DILocation(line: 54, column: 4, scope: !42)
    !89 = !DILocation(line: 56, scope: !42)
>>>>>>> 075f4045
    "###);
}<|MERGE_RESOLUTION|>--- conflicted
+++ resolved
@@ -17,11 +17,7 @@
         END_FUNCTION_BLOCK
         "#,
     );
-<<<<<<< HEAD
-    insta::assert_snapshot!(result, @r###"
-=======
     filtered_assert_snapshot!(result, @r###"
->>>>>>> 075f4045
     ; ModuleID = '<internal>'
     source_filename = "<internal>"
     target datalayout = "[filtered]"
@@ -32,36 +28,14 @@
     %__vtable_foo_type = type { i32* }
     %__vtable_bar_type = type { %__vtable_foo_type, i32* }
 
-<<<<<<< HEAD
-    @__foo__init = constant %foo zeroinitializer, !dbg !0
-    @__bar__init = constant %bar zeroinitializer, !dbg !19
-=======
     @__foo__init = unnamed_addr constant %foo zeroinitializer, !dbg !0
     @__bar__init = unnamed_addr constant %bar zeroinitializer, !dbg !17
->>>>>>> 075f4045
     @llvm.global_ctors = appending global [1 x { i32, void ()*, i8* }] [{ i32, void ()*, i8* } { i32 0, void ()* @__init___Test, i8* null }]
     @____vtable_foo_type__init = constant %__vtable_foo_type zeroinitializer, !dbg !24
     @__vtable_foo = global %__vtable_foo_type zeroinitializer, !dbg !29
     @____vtable_bar_type__init = constant %__vtable_bar_type zeroinitializer, !dbg !31
     @__vtable_bar = global %__vtable_bar_type zeroinitializer, !dbg !37
 
-<<<<<<< HEAD
-    define void @foo(%foo* %0) !dbg !43 {
-    entry:
-      call void @llvm.dbg.declare(metadata %foo* %0, metadata !47, metadata !DIExpression()), !dbg !48
-      %__vtable = getelementptr inbounds %foo, %foo* %0, i32 0, i32 0
-      %a = getelementptr inbounds %foo, %foo* %0, i32 0, i32 1
-      %b = getelementptr inbounds %foo, %foo* %0, i32 0, i32 2
-      %c = getelementptr inbounds %foo, %foo* %0, i32 0, i32 3
-      ret void, !dbg !48
-    }
-
-    define void @bar(%bar* %0) !dbg !49 {
-    entry:
-      call void @llvm.dbg.declare(metadata %bar* %0, metadata !52, metadata !DIExpression()), !dbg !53
-      %__foo = getelementptr inbounds %bar, %bar* %0, i32 0, i32 0
-      ret void, !dbg !53
-=======
     define void @foo(%foo* %0) !dbg !27 {
     entry:
       call void @llvm.dbg.declare(metadata %foo* %0, metadata !31, metadata !DIExpression()), !dbg !32
@@ -80,7 +54,6 @@
       store %bar* %0, %bar** %this, align 8
       %__foo = getelementptr inbounds %bar, %bar* %0, i32 0, i32 0
       ret void, !dbg !37
->>>>>>> 075f4045
     }
 
     ; Function Attrs: nofree nosync nounwind readnone speculatable willreturn
@@ -153,70 +126,12 @@
 
     attributes #0 = { nofree nosync nounwind readnone speculatable willreturn }
 
-<<<<<<< HEAD
-    !llvm.module.flags = !{!39, !40}
-    !llvm.dbg.cu = !{!41}
-=======
     !llvm.module.flags = !{!23, !24}
     !llvm.dbg.cu = !{!25}
->>>>>>> 075f4045
 
     !0 = !DIGlobalVariableExpression(var: !1, expr: !DIExpression())
     !1 = distinct !DIGlobalVariable(name: "__foo__init", scope: !2, file: !2, line: 2, type: !3, isLocal: false, isDefinition: true)
     !2 = !DIFile(filename: "<internal>", directory: "")
-<<<<<<< HEAD
-    !3 = !DICompositeType(tag: DW_TAG_structure_type, name: "foo", scope: !2, file: !2, line: 2, size: 7872, align: 64, flags: DIFlagPublic, elements: !4, identifier: "foo")
-    !4 = !{!5, !8, !10, !15}
-    !5 = !DIDerivedType(tag: DW_TAG_member, name: "__vtable", scope: !2, file: !2, baseType: !6, size: 64, align: 64, flags: DIFlagPublic)
-    !6 = !DIDerivedType(tag: DW_TAG_pointer_type, name: "__VOID_POINTER", baseType: !7, size: 64, align: 64, dwarfAddressSpace: 1)
-    !7 = !DIBasicType(name: "__VOID", encoding: DW_ATE_unsigned, flags: DIFlagPublic)
-    !8 = !DIDerivedType(tag: DW_TAG_member, name: "a", scope: !2, file: !2, line: 4, baseType: !9, size: 16, align: 16, offset: 64, flags: DIFlagPublic)
-    !9 = !DIBasicType(name: "INT", size: 16, encoding: DW_ATE_signed, flags: DIFlagPublic)
-    !10 = !DIDerivedType(tag: DW_TAG_member, name: "b", scope: !2, file: !2, line: 5, baseType: !11, size: 648, align: 8, offset: 80, flags: DIFlagPublic)
-    !11 = !DICompositeType(tag: DW_TAG_array_type, baseType: !12, size: 648, align: 8, elements: !13)
-    !12 = !DIBasicType(name: "CHAR", size: 8, encoding: DW_ATE_UTF, flags: DIFlagPublic)
-    !13 = !{!14}
-    !14 = !DISubrange(count: 81, lowerBound: 0)
-    !15 = !DIDerivedType(tag: DW_TAG_member, name: "c", scope: !2, file: !2, line: 6, baseType: !16, size: 7128, align: 8, offset: 728, flags: DIFlagPublic)
-    !16 = !DICompositeType(tag: DW_TAG_array_type, baseType: !11, size: 7128, align: 8, elements: !17)
-    !17 = !{!18}
-    !18 = !DISubrange(count: 11, lowerBound: 0)
-    !19 = !DIGlobalVariableExpression(var: !20, expr: !DIExpression())
-    !20 = distinct !DIGlobalVariable(name: "__bar__init", scope: !2, file: !2, line: 10, type: !21, isLocal: false, isDefinition: true)
-    !21 = !DICompositeType(tag: DW_TAG_structure_type, name: "bar", scope: !2, file: !2, line: 10, size: 7872, align: 64, flags: DIFlagPublic, elements: !22, identifier: "bar")
-    !22 = !{!23}
-    !23 = !DIDerivedType(tag: DW_TAG_member, name: "__foo", scope: !2, file: !2, baseType: !3, size: 7872, align: 64, flags: DIFlagPublic)
-    !24 = !DIGlobalVariableExpression(var: !25, expr: !DIExpression())
-    !25 = distinct !DIGlobalVariable(name: "____vtable_foo_type__init", scope: !2, file: !2, type: !26, isLocal: false, isDefinition: true)
-    !26 = !DICompositeType(tag: DW_TAG_structure_type, name: "__vtable_foo_type", scope: !2, file: !2, size: 64, align: 64, flags: DIFlagPublic, elements: !27, identifier: "__vtable_foo_type")
-    !27 = !{!28}
-    !28 = !DIDerivedType(tag: DW_TAG_member, name: "__body", scope: !2, file: !2, baseType: !6, size: 64, align: 64, flags: DIFlagPublic)
-    !29 = !DIGlobalVariableExpression(var: !30, expr: !DIExpression())
-    !30 = distinct !DIGlobalVariable(name: "__vtable_foo", scope: !2, file: !2, type: !26, isLocal: false, isDefinition: true)
-    !31 = !DIGlobalVariableExpression(var: !32, expr: !DIExpression())
-    !32 = distinct !DIGlobalVariable(name: "____vtable_bar_type__init", scope: !2, file: !2, type: !33, isLocal: false, isDefinition: true)
-    !33 = !DICompositeType(tag: DW_TAG_structure_type, name: "__vtable_bar_type", scope: !2, file: !2, size: 128, align: 64, flags: DIFlagPublic, elements: !34, identifier: "__vtable_bar_type")
-    !34 = !{!35, !36}
-    !35 = !DIDerivedType(tag: DW_TAG_member, name: "__vtable_foo_type", scope: !2, file: !2, baseType: !26, size: 64, align: 64, flags: DIFlagPublic)
-    !36 = !DIDerivedType(tag: DW_TAG_member, name: "__body", scope: !2, file: !2, baseType: !6, size: 64, align: 64, offset: 64, flags: DIFlagPublic)
-    !37 = !DIGlobalVariableExpression(var: !38, expr: !DIExpression())
-    !38 = distinct !DIGlobalVariable(name: "__vtable_bar", scope: !2, file: !2, type: !33, isLocal: false, isDefinition: true)
-    !39 = !{i32 2, !"Dwarf Version", i32 5}
-    !40 = !{i32 2, !"Debug Info Version", i32 3}
-    !41 = distinct !DICompileUnit(language: DW_LANG_C, file: !2, producer: "RuSTy Structured text Compiler", isOptimized: false, runtimeVersion: 0, emissionKind: FullDebug, globals: !42, splitDebugInlining: false)
-    !42 = !{!29, !24, !37, !31, !0, !19}
-    !43 = distinct !DISubprogram(name: "foo", linkageName: "foo", scope: !2, file: !2, line: 2, type: !44, scopeLine: 8, flags: DIFlagPublic, spFlags: DISPFlagDefinition, unit: !41, retainedNodes: !46)
-    !44 = !DISubroutineType(flags: DIFlagPublic, types: !45)
-    !45 = !{null, !3}
-    !46 = !{}
-    !47 = !DILocalVariable(name: "foo", scope: !43, file: !2, line: 8, type: !3)
-    !48 = !DILocation(line: 8, column: 8, scope: !43)
-    !49 = distinct !DISubprogram(name: "bar", linkageName: "bar", scope: !2, file: !2, line: 10, type: !50, scopeLine: 11, flags: DIFlagPublic, spFlags: DISPFlagDefinition, unit: !41, retainedNodes: !46)
-    !50 = !DISubroutineType(flags: DIFlagPublic, types: !51)
-    !51 = !{null, !21}
-    !52 = !DILocalVariable(name: "bar", scope: !49, file: !2, line: 11, type: !21)
-    !53 = !DILocation(line: 11, column: 8, scope: !49)
-=======
     !3 = !DIDerivedType(tag: DW_TAG_const_type, baseType: !4)
     !4 = !DICompositeType(tag: DW_TAG_structure_type, name: "foo", scope: !2, file: !2, line: 2, size: 7792, align: 64, flags: DIFlagPublic, elements: !5, identifier: "foo")
     !5 = !{!6, !8, !13}
@@ -252,7 +167,6 @@
     !35 = !{null, !20}
     !36 = !DILocalVariable(name: "bar", scope: !33, file: !2, line: 11, type: !20)
     !37 = !DILocation(line: 11, column: 8, scope: !33)
->>>>>>> 075f4045
     "###);
 }
 
@@ -279,11 +193,7 @@
        ",
     );
 
-<<<<<<< HEAD
-    insta::assert_snapshot!(res, @r###"
-=======
     filtered_assert_snapshot!(res, @r###"
->>>>>>> 075f4045
     ; ModuleID = '<internal>'
     source_filename = "<internal>"
     target datalayout = "[filtered]"
@@ -296,50 +206,11 @@
     %__vtable_fb2_type = type { %__vtable_fb_type, i32* }
     %__vtable_foo_type = type { i32* }
 
-<<<<<<< HEAD
-    @__fb2__init = constant %fb2 zeroinitializer, !dbg !0
-    @__fb__init = constant %fb zeroinitializer, !dbg !14
-    @__foo__init = constant %foo zeroinitializer, !dbg !16
-=======
     @__fb2__init = unnamed_addr constant %fb2 zeroinitializer, !dbg !0
     @__fb__init = unnamed_addr constant %fb zeroinitializer, !dbg !12
     @__foo__init = unnamed_addr constant %foo zeroinitializer, !dbg !15
->>>>>>> 075f4045
     @llvm.global_ctors = appending global [1 x { i32, void ()*, i8* }] [{ i32, void ()*, i8* } { i32 0, void ()* @__init___Test, i8* null }]
-    @____vtable_fb_type__init = constant %__vtable_fb_type zeroinitializer, !dbg !21
-    @__vtable_fb = global %__vtable_fb_type zeroinitializer, !dbg !26
-    @____vtable_fb2_type__init = constant %__vtable_fb2_type zeroinitializer, !dbg !28
-    @__vtable_fb2 = global %__vtable_fb2_type zeroinitializer, !dbg !34
-    @____vtable_foo_type__init = constant %__vtable_foo_type zeroinitializer, !dbg !36
-    @__vtable_foo = global %__vtable_foo_type zeroinitializer, !dbg !39
-
-<<<<<<< HEAD
-    define void @fb(%fb* %0) !dbg !45 {
-    entry:
-      call void @llvm.dbg.declare(metadata %fb* %0, metadata !49, metadata !DIExpression()), !dbg !50
-      %__vtable = getelementptr inbounds %fb, %fb* %0, i32 0, i32 0
-      %x = getelementptr inbounds %fb, %fb* %0, i32 0, i32 1
-      %y = getelementptr inbounds %fb, %fb* %0, i32 0, i32 2
-      ret void, !dbg !50
-    }
-
-    define void @fb2(%fb2* %0) !dbg !51 {
-    entry:
-      call void @llvm.dbg.declare(metadata %fb2* %0, metadata !54, metadata !DIExpression()), !dbg !55
-      %__fb = getelementptr inbounds %fb2, %fb2* %0, i32 0, i32 0
-      ret void, !dbg !55
-    }
-
-    define void @foo(%foo* %0) !dbg !56 {
-    entry:
-      call void @llvm.dbg.declare(metadata %foo* %0, metadata !59, metadata !DIExpression()), !dbg !60
-      %__vtable = getelementptr inbounds %foo, %foo* %0, i32 0, i32 0
-      %myFb = getelementptr inbounds %foo, %foo* %0, i32 0, i32 1
-      %__fb = getelementptr inbounds %fb2, %fb2* %myFb, i32 0, i32 0, !dbg !60
-      %x = getelementptr inbounds %fb, %fb* %__fb, i32 0, i32 1, !dbg !60
-      store i16 1, i16* %x, align 2, !dbg !60
-      ret void, !dbg !61
-=======
+
     define void @fb(%fb* %0) !dbg !25 {
     entry:
       call void @llvm.dbg.declare(metadata %fb* %0, metadata !29, metadata !DIExpression()), !dbg !30
@@ -369,7 +240,6 @@
       %x = getelementptr inbounds %fb, %fb* %__fb, i32 0, i32 0, !dbg !40
       store i16 1, i16* %x, align 2, !dbg !40
       ret void, !dbg !41
->>>>>>> 075f4045
     }
 
     ; Function Attrs: nofree nosync nounwind readnone speculatable willreturn
@@ -473,78 +343,12 @@
 
     attributes #0 = { nofree nosync nounwind readnone speculatable willreturn }
 
-<<<<<<< HEAD
-    !llvm.module.flags = !{!41, !42}
-    !llvm.dbg.cu = !{!43}
-=======
     !llvm.module.flags = !{!21, !22}
     !llvm.dbg.cu = !{!23}
->>>>>>> 075f4045
 
     !0 = !DIGlobalVariableExpression(var: !1, expr: !DIExpression())
     !1 = distinct !DIGlobalVariable(name: "__fb2__init", scope: !2, file: !2, line: 9, type: !3, isLocal: false, isDefinition: true)
     !2 = !DIFile(filename: "<internal>", directory: "")
-<<<<<<< HEAD
-    !3 = !DICompositeType(tag: DW_TAG_structure_type, name: "fb2", scope: !2, file: !2, line: 9, size: 128, align: 64, flags: DIFlagPublic, elements: !4, identifier: "fb2")
-    !4 = !{!5}
-    !5 = !DIDerivedType(tag: DW_TAG_member, name: "__fb", scope: !2, file: !2, baseType: !6, size: 128, align: 64, flags: DIFlagPublic)
-    !6 = !DICompositeType(tag: DW_TAG_structure_type, name: "fb", scope: !2, file: !2, line: 2, size: 128, align: 64, flags: DIFlagPublic, elements: !7, identifier: "fb")
-    !7 = !{!8, !11, !13}
-    !8 = !DIDerivedType(tag: DW_TAG_member, name: "__vtable", scope: !2, file: !2, baseType: !9, size: 64, align: 64, flags: DIFlagPublic)
-    !9 = !DIDerivedType(tag: DW_TAG_pointer_type, name: "__VOID_POINTER", baseType: !10, size: 64, align: 64, dwarfAddressSpace: 1)
-    !10 = !DIBasicType(name: "__VOID", encoding: DW_ATE_unsigned, flags: DIFlagPublic)
-    !11 = !DIDerivedType(tag: DW_TAG_member, name: "x", scope: !2, file: !2, line: 4, baseType: !12, size: 16, align: 16, offset: 64, flags: DIFlagPublic)
-    !12 = !DIBasicType(name: "INT", size: 16, encoding: DW_ATE_signed, flags: DIFlagPublic)
-    !13 = !DIDerivedType(tag: DW_TAG_member, name: "y", scope: !2, file: !2, line: 5, baseType: !12, size: 16, align: 16, offset: 80, flags: DIFlagPublic)
-    !14 = !DIGlobalVariableExpression(var: !15, expr: !DIExpression())
-    !15 = distinct !DIGlobalVariable(name: "__fb__init", scope: !2, file: !2, line: 2, type: !6, isLocal: false, isDefinition: true)
-    !16 = !DIGlobalVariableExpression(var: !17, expr: !DIExpression())
-    !17 = distinct !DIGlobalVariable(name: "__foo__init", scope: !2, file: !2, line: 12, type: !18, isLocal: false, isDefinition: true)
-    !18 = !DICompositeType(tag: DW_TAG_structure_type, name: "foo", scope: !2, file: !2, line: 12, size: 192, align: 64, flags: DIFlagPublic, elements: !19, identifier: "foo")
-    !19 = !{!8, !20}
-    !20 = !DIDerivedType(tag: DW_TAG_member, name: "myFb", scope: !2, file: !2, line: 14, baseType: !3, size: 128, align: 64, offset: 64, flags: DIFlagPublic)
-    !21 = !DIGlobalVariableExpression(var: !22, expr: !DIExpression())
-    !22 = distinct !DIGlobalVariable(name: "____vtable_fb_type__init", scope: !2, file: !2, type: !23, isLocal: false, isDefinition: true)
-    !23 = !DICompositeType(tag: DW_TAG_structure_type, name: "__vtable_fb_type", scope: !2, file: !2, size: 64, align: 64, flags: DIFlagPublic, elements: !24, identifier: "__vtable_fb_type")
-    !24 = !{!25}
-    !25 = !DIDerivedType(tag: DW_TAG_member, name: "__body", scope: !2, file: !2, baseType: !9, size: 64, align: 64, flags: DIFlagPublic)
-    !26 = !DIGlobalVariableExpression(var: !27, expr: !DIExpression())
-    !27 = distinct !DIGlobalVariable(name: "__vtable_fb", scope: !2, file: !2, type: !23, isLocal: false, isDefinition: true)
-    !28 = !DIGlobalVariableExpression(var: !29, expr: !DIExpression())
-    !29 = distinct !DIGlobalVariable(name: "____vtable_fb2_type__init", scope: !2, file: !2, type: !30, isLocal: false, isDefinition: true)
-    !30 = !DICompositeType(tag: DW_TAG_structure_type, name: "__vtable_fb2_type", scope: !2, file: !2, size: 128, align: 64, flags: DIFlagPublic, elements: !31, identifier: "__vtable_fb2_type")
-    !31 = !{!32, !33}
-    !32 = !DIDerivedType(tag: DW_TAG_member, name: "__vtable_fb_type", scope: !2, file: !2, baseType: !23, size: 64, align: 64, flags: DIFlagPublic)
-    !33 = !DIDerivedType(tag: DW_TAG_member, name: "__body", scope: !2, file: !2, baseType: !9, size: 64, align: 64, offset: 64, flags: DIFlagPublic)
-    !34 = !DIGlobalVariableExpression(var: !35, expr: !DIExpression())
-    !35 = distinct !DIGlobalVariable(name: "__vtable_fb2", scope: !2, file: !2, type: !30, isLocal: false, isDefinition: true)
-    !36 = !DIGlobalVariableExpression(var: !37, expr: !DIExpression())
-    !37 = distinct !DIGlobalVariable(name: "____vtable_foo_type__init", scope: !2, file: !2, type: !38, isLocal: false, isDefinition: true)
-    !38 = !DICompositeType(tag: DW_TAG_structure_type, name: "__vtable_foo_type", scope: !2, file: !2, size: 64, align: 64, flags: DIFlagPublic, elements: !24, identifier: "__vtable_foo_type")
-    !39 = !DIGlobalVariableExpression(var: !40, expr: !DIExpression())
-    !40 = distinct !DIGlobalVariable(name: "__vtable_foo", scope: !2, file: !2, type: !38, isLocal: false, isDefinition: true)
-    !41 = !{i32 2, !"Dwarf Version", i32 5}
-    !42 = !{i32 2, !"Debug Info Version", i32 3}
-    !43 = distinct !DICompileUnit(language: DW_LANG_C, file: !2, producer: "RuSTy Structured text Compiler", isOptimized: false, runtimeVersion: 0, emissionKind: FullDebug, globals: !44, splitDebugInlining: false)
-    !44 = !{!26, !21, !34, !28, !39, !36, !14, !0, !16}
-    !45 = distinct !DISubprogram(name: "fb", linkageName: "fb", scope: !2, file: !2, line: 2, type: !46, scopeLine: 7, flags: DIFlagPublic, spFlags: DISPFlagDefinition, unit: !43, retainedNodes: !48)
-    !46 = !DISubroutineType(flags: DIFlagPublic, types: !47)
-    !47 = !{null, !6}
-    !48 = !{}
-    !49 = !DILocalVariable(name: "fb", scope: !45, file: !2, line: 7, type: !6)
-    !50 = !DILocation(line: 7, column: 8, scope: !45)
-    !51 = distinct !DISubprogram(name: "fb2", linkageName: "fb2", scope: !2, file: !2, line: 9, type: !52, scopeLine: 10, flags: DIFlagPublic, spFlags: DISPFlagDefinition, unit: !43, retainedNodes: !48)
-    !52 = !DISubroutineType(flags: DIFlagPublic, types: !53)
-    !53 = !{null, !3}
-    !54 = !DILocalVariable(name: "fb2", scope: !51, file: !2, line: 10, type: !3)
-    !55 = !DILocation(line: 10, column: 8, scope: !51)
-    !56 = distinct !DISubprogram(name: "foo", linkageName: "foo", scope: !2, file: !2, line: 12, type: !57, scopeLine: 16, flags: DIFlagPublic, spFlags: DISPFlagDefinition, unit: !43, retainedNodes: !48)
-    !57 = !DISubroutineType(flags: DIFlagPublic, types: !58)
-    !58 = !{null, !18}
-    !59 = !DILocalVariable(name: "foo", scope: !56, file: !2, line: 16, type: !18)
-    !60 = !DILocation(line: 16, column: 12, scope: !56)
-    !61 = !DILocation(line: 17, column: 8, scope: !56)
-=======
     !3 = !DIDerivedType(tag: DW_TAG_const_type, baseType: !4)
     !4 = !DICompositeType(tag: DW_TAG_structure_type, name: "fb2", scope: !2, file: !2, line: 9, size: 32, align: 64, flags: DIFlagPublic, elements: !5, identifier: "fb2")
     !5 = !{!6}
@@ -584,7 +388,6 @@
     !39 = !DILocalVariable(name: "foo", scope: !36, file: !2, line: 16, type: !18)
     !40 = !DILocation(line: 16, column: 12, scope: !36)
     !41 = !DILocation(line: 17, column: 8, scope: !36)
->>>>>>> 075f4045
     "###);
 }
 
@@ -615,11 +418,7 @@
         END_FUNCTION
     "#,
     );
-<<<<<<< HEAD
-    insta::assert_snapshot!(result, @r###"
-=======
     filtered_assert_snapshot!(result, @r###"
->>>>>>> 075f4045
     ; ModuleID = '<internal>'
     source_filename = "<internal>"
     target datalayout = "[filtered]"
@@ -632,65 +431,14 @@
 
     @utf08_literal_0 = private unnamed_addr constant [6 x i8] c"hello\00"
     @utf08_literal_1 = private unnamed_addr constant [6 x i8] c"world\00"
-<<<<<<< HEAD
-    @__bar__init = constant %bar zeroinitializer, !dbg !0
-    @__foo__init = constant %foo zeroinitializer, !dbg !16
-=======
     @__bar__init = unnamed_addr constant %bar zeroinitializer, !dbg !0
     @__foo__init = unnamed_addr constant %foo zeroinitializer, !dbg !14
->>>>>>> 075f4045
     @llvm.global_ctors = appending global [1 x { i32, void ()*, i8* }] [{ i32, void ()*, i8* } { i32 0, void ()* @__init___Test, i8* null }]
     @____vtable_foo_type__init = constant %__vtable_foo_type zeroinitializer, !dbg !18
     @__vtable_foo = global %__vtable_foo_type zeroinitializer, !dbg !24
     @____vtable_bar_type__init = constant %__vtable_bar_type zeroinitializer, !dbg !26
     @__vtable_bar = global %__vtable_bar_type zeroinitializer, !dbg !32
 
-<<<<<<< HEAD
-    define void @foo(%foo* %0) !dbg !38 {
-    entry:
-      call void @llvm.dbg.declare(metadata %foo* %0, metadata !42, metadata !DIExpression()), !dbg !43
-      %__vtable = getelementptr inbounds %foo, %foo* %0, i32 0, i32 0
-      %s = getelementptr inbounds %foo, %foo* %0, i32 0, i32 1
-      ret void, !dbg !43
-    }
-
-    define void @foo_baz(%foo* %0) !dbg !44 {
-    entry:
-      call void @llvm.dbg.declare(metadata %foo* %0, metadata !45, metadata !DIExpression()), !dbg !46
-      %__vtable = getelementptr inbounds %foo, %foo* %0, i32 0, i32 0
-      %s = getelementptr inbounds %foo, %foo* %0, i32 0, i32 1
-      %1 = bitcast [81 x i8]* %s to i8*, !dbg !46
-      call void @llvm.memcpy.p0i8.p0i8.i32(i8* align 1 %1, i8* align 1 getelementptr inbounds ([6 x i8], [6 x i8]* @utf08_literal_0, i32 0, i32 0), i32 6, i1 false), !dbg !46
-      ret void, !dbg !47
-    }
-
-    define void @bar(%bar* %0) !dbg !48 {
-    entry:
-      call void @llvm.dbg.declare(metadata %bar* %0, metadata !51, metadata !DIExpression()), !dbg !52
-      %__foo = getelementptr inbounds %bar, %bar* %0, i32 0, i32 0
-      %s = getelementptr inbounds %foo, %foo* %__foo, i32 0, i32 1, !dbg !52
-      %1 = bitcast [81 x i8]* %s to i8*, !dbg !52
-      call void @llvm.memcpy.p0i8.p0i8.i32(i8* align 1 %1, i8* align 1 getelementptr inbounds ([6 x i8], [6 x i8]* @utf08_literal_1, i32 0, i32 0), i32 6, i1 false), !dbg !52
-      ret void, !dbg !53
-    }
-
-    define void @main() !dbg !54 {
-    entry:
-      %s = alloca [81 x i8], align 1
-      %fb = alloca %bar, align 8
-      call void @llvm.dbg.declare(metadata [81 x i8]* %s, metadata !57, metadata !DIExpression()), !dbg !58
-      %0 = bitcast [81 x i8]* %s to i8*
-      call void @llvm.memset.p0i8.i64(i8* align 1 %0, i8 0, i64 ptrtoint ([81 x i8]* getelementptr ([81 x i8], [81 x i8]* null, i32 1) to i64), i1 false)
-      call void @llvm.dbg.declare(metadata %bar* %fb, metadata !59, metadata !DIExpression()), !dbg !60
-      %1 = bitcast %bar* %fb to i8*
-      call void @llvm.memcpy.p0i8.p0i8.i64(i8* align 1 %1, i8* align 1 bitcast (%bar* @__bar__init to i8*), i64 ptrtoint (%bar* getelementptr (%bar, %bar* null, i32 1) to i64), i1 false)
-      call void @__init_bar(%bar* %fb), !dbg !61
-      call void @__user_init_bar(%bar* %fb), !dbg !61
-      %__foo = getelementptr inbounds %bar, %bar* %fb, i32 0, i32 0, !dbg !61
-      call void @foo_baz(%foo* %__foo), !dbg !62
-      call void @bar(%bar* %fb), !dbg !63
-      ret void, !dbg !64
-=======
     define void @foo(%foo* %0) !dbg !21 {
     entry:
       call void @llvm.dbg.declare(metadata %foo* %0, metadata !25, metadata !DIExpression()), !dbg !26
@@ -739,7 +487,6 @@
       call void @foo__baz(%foo* %__foo), !dbg !45
       call void @bar(%bar* %fb), !dbg !46
       ret void, !dbg !47
->>>>>>> 075f4045
     }
 
     ; Function Attrs: nofree nosync nounwind readnone speculatable willreturn
@@ -823,81 +570,12 @@
     attributes #1 = { argmemonly nofree nounwind willreturn }
     attributes #2 = { argmemonly nofree nounwind willreturn writeonly }
 
-<<<<<<< HEAD
-    !llvm.module.flags = !{!34, !35}
-    !llvm.dbg.cu = !{!36}
-=======
     !llvm.module.flags = !{!17, !18}
     !llvm.dbg.cu = !{!19}
->>>>>>> 075f4045
 
     !0 = !DIGlobalVariableExpression(var: !1, expr: !DIExpression())
     !1 = distinct !DIGlobalVariable(name: "__bar__init", scope: !2, file: !2, line: 11, type: !3, isLocal: false, isDefinition: true)
     !2 = !DIFile(filename: "<internal>", directory: "")
-<<<<<<< HEAD
-    !3 = !DICompositeType(tag: DW_TAG_structure_type, name: "bar", scope: !2, file: !2, line: 11, size: 768, align: 64, flags: DIFlagPublic, elements: !4, identifier: "bar")
-    !4 = !{!5}
-    !5 = !DIDerivedType(tag: DW_TAG_member, name: "__foo", scope: !2, file: !2, baseType: !6, size: 768, align: 64, flags: DIFlagPublic)
-    !6 = !DICompositeType(tag: DW_TAG_structure_type, name: "foo", scope: !2, file: !2, line: 2, size: 768, align: 64, flags: DIFlagPublic, elements: !7, identifier: "foo")
-    !7 = !{!8, !11}
-    !8 = !DIDerivedType(tag: DW_TAG_member, name: "__vtable", scope: !2, file: !2, baseType: !9, size: 64, align: 64, flags: DIFlagPublic)
-    !9 = !DIDerivedType(tag: DW_TAG_pointer_type, name: "__VOID_POINTER", baseType: !10, size: 64, align: 64, dwarfAddressSpace: 1)
-    !10 = !DIBasicType(name: "__VOID", encoding: DW_ATE_unsigned, flags: DIFlagPublic)
-    !11 = !DIDerivedType(tag: DW_TAG_member, name: "s", scope: !2, file: !2, line: 4, baseType: !12, size: 648, align: 8, offset: 64, flags: DIFlagPublic)
-    !12 = !DICompositeType(tag: DW_TAG_array_type, baseType: !13, size: 648, align: 8, elements: !14)
-    !13 = !DIBasicType(name: "CHAR", size: 8, encoding: DW_ATE_UTF, flags: DIFlagPublic)
-    !14 = !{!15}
-    !15 = !DISubrange(count: 81, lowerBound: 0)
-    !16 = !DIGlobalVariableExpression(var: !17, expr: !DIExpression())
-    !17 = distinct !DIGlobalVariable(name: "__foo__init", scope: !2, file: !2, line: 2, type: !6, isLocal: false, isDefinition: true)
-    !18 = !DIGlobalVariableExpression(var: !19, expr: !DIExpression())
-    !19 = distinct !DIGlobalVariable(name: "____vtable_foo_type__init", scope: !2, file: !2, type: !20, isLocal: false, isDefinition: true)
-    !20 = !DICompositeType(tag: DW_TAG_structure_type, name: "__vtable_foo_type", scope: !2, file: !2, size: 128, align: 64, flags: DIFlagPublic, elements: !21, identifier: "__vtable_foo_type")
-    !21 = !{!22, !23}
-    !22 = !DIDerivedType(tag: DW_TAG_member, name: "__body", scope: !2, file: !2, baseType: !9, size: 64, align: 64, flags: DIFlagPublic)
-    !23 = !DIDerivedType(tag: DW_TAG_member, name: "foo.baz", scope: !2, file: !2, baseType: !9, size: 64, align: 64, offset: 64, flags: DIFlagPublic)
-    !24 = !DIGlobalVariableExpression(var: !25, expr: !DIExpression())
-    !25 = distinct !DIGlobalVariable(name: "__vtable_foo", scope: !2, file: !2, type: !20, isLocal: false, isDefinition: true)
-    !26 = !DIGlobalVariableExpression(var: !27, expr: !DIExpression())
-    !27 = distinct !DIGlobalVariable(name: "____vtable_bar_type__init", scope: !2, file: !2, type: !28, isLocal: false, isDefinition: true)
-    !28 = !DICompositeType(tag: DW_TAG_structure_type, name: "__vtable_bar_type", scope: !2, file: !2, size: 192, align: 64, flags: DIFlagPublic, elements: !29, identifier: "__vtable_bar_type")
-    !29 = !{!30, !31}
-    !30 = !DIDerivedType(tag: DW_TAG_member, name: "__vtable_foo_type", scope: !2, file: !2, baseType: !20, size: 128, align: 64, flags: DIFlagPublic)
-    !31 = !DIDerivedType(tag: DW_TAG_member, name: "__body", scope: !2, file: !2, baseType: !9, size: 64, align: 64, offset: 128, flags: DIFlagPublic)
-    !32 = !DIGlobalVariableExpression(var: !33, expr: !DIExpression())
-    !33 = distinct !DIGlobalVariable(name: "__vtable_bar", scope: !2, file: !2, type: !28, isLocal: false, isDefinition: true)
-    !34 = !{i32 2, !"Dwarf Version", i32 5}
-    !35 = !{i32 2, !"Debug Info Version", i32 3}
-    !36 = distinct !DICompileUnit(language: DW_LANG_C, file: !2, producer: "RuSTy Structured text Compiler", isOptimized: false, runtimeVersion: 0, emissionKind: FullDebug, globals: !37, splitDebugInlining: false)
-    !37 = !{!24, !18, !32, !26, !16, !0}
-    !38 = distinct !DISubprogram(name: "foo", linkageName: "foo", scope: !2, file: !2, line: 2, type: !39, scopeLine: 9, flags: DIFlagPublic, spFlags: DISPFlagDefinition, unit: !36, retainedNodes: !41)
-    !39 = !DISubroutineType(flags: DIFlagPublic, types: !40)
-    !40 = !{null, !6}
-    !41 = !{}
-    !42 = !DILocalVariable(name: "foo", scope: !38, file: !2, line: 9, type: !6)
-    !43 = !DILocation(line: 9, column: 8, scope: !38)
-    !44 = distinct !DISubprogram(name: "foo.baz", linkageName: "foo.baz", scope: !38, file: !2, line: 6, type: !39, scopeLine: 7, flags: DIFlagPublic, spFlags: DISPFlagDefinition, unit: !36, retainedNodes: !41)
-    !45 = !DILocalVariable(name: "foo", scope: !44, file: !2, line: 7, type: !6)
-    !46 = !DILocation(line: 7, column: 12, scope: !44)
-    !47 = !DILocation(line: 8, column: 8, scope: !44)
-    !48 = distinct !DISubprogram(name: "bar", linkageName: "bar", scope: !2, file: !2, line: 11, type: !49, scopeLine: 12, flags: DIFlagPublic, spFlags: DISPFlagDefinition, unit: !36, retainedNodes: !41)
-    !49 = !DISubroutineType(flags: DIFlagPublic, types: !50)
-    !50 = !{null, !3}
-    !51 = !DILocalVariable(name: "bar", scope: !48, file: !2, line: 12, type: !3)
-    !52 = !DILocation(line: 12, column: 12, scope: !48)
-    !53 = !DILocation(line: 13, column: 8, scope: !48)
-    !54 = distinct !DISubprogram(name: "main", linkageName: "main", scope: !2, file: !2, line: 15, type: !55, scopeLine: 15, flags: DIFlagPublic, spFlags: DISPFlagDefinition, unit: !36, retainedNodes: !41)
-    !55 = !DISubroutineType(flags: DIFlagPublic, types: !56)
-    !56 = !{null}
-    !57 = !DILocalVariable(name: "s", scope: !54, file: !2, line: 17, type: !12, align: 8)
-    !58 = !DILocation(line: 17, column: 12, scope: !54)
-    !59 = !DILocalVariable(name: "fb", scope: !54, file: !2, line: 18, type: !3, align: 64)
-    !60 = !DILocation(line: 18, column: 12, scope: !54)
-    !61 = !DILocation(line: 0, scope: !54)
-    !62 = !DILocation(line: 20, column: 12, scope: !54)
-    !63 = !DILocation(line: 21, column: 12, scope: !54)
-    !64 = !DILocation(line: 22, column: 8, scope: !54)
-=======
     !3 = !DIDerivedType(tag: DW_TAG_const_type, baseType: !4)
     !4 = !DICompositeType(tag: DW_TAG_structure_type, name: "bar", scope: !2, file: !2, line: 11, size: 648, align: 64, flags: DIFlagPublic, elements: !5, identifier: "bar")
     !5 = !{!6}
@@ -943,7 +621,6 @@
     !45 = !DILocation(line: 20, column: 12, scope: !37)
     !46 = !DILocation(line: 21, column: 12, scope: !37)
     !47 = !DILocation(line: 22, column: 8, scope: !37)
->>>>>>> 075f4045
     "###);
 }
 
@@ -983,11 +660,7 @@
         END_FUNCTION
         "#,
     );
-<<<<<<< HEAD
-    insta::assert_snapshot!(result, @r###"
-=======
     filtered_assert_snapshot!(result, @r###"
->>>>>>> 075f4045
     ; ModuleID = '<internal>'
     source_filename = "<internal>"
     target datalayout = "[filtered]"
@@ -1000,82 +673,11 @@
     %__vtable_parent_type = type { %__vtable_grandparent_type, i32* }
     %__vtable_child_type = type { %__vtable_parent_type, i32* }
 
-<<<<<<< HEAD
-    @__child__init = constant %child zeroinitializer, !dbg !0
-    @__parent__init = constant %parent zeroinitializer, !dbg !26
-    @__grandparent__init = constant %grandparent zeroinitializer, !dbg !28
-=======
     @__child__init = unnamed_addr constant %child zeroinitializer, !dbg !0
     @__parent__init = unnamed_addr constant %parent zeroinitializer, !dbg !24
     @__grandparent__init = unnamed_addr constant %grandparent zeroinitializer, !dbg !27
->>>>>>> 075f4045
     @llvm.global_ctors = appending global [1 x { i32, void ()*, i8* }] [{ i32, void ()*, i8* } { i32 0, void ()* @__init___Test, i8* null }]
-    @____vtable_grandparent_type__init = constant %__vtable_grandparent_type zeroinitializer, !dbg !30
-    @__vtable_grandparent = global %__vtable_grandparent_type zeroinitializer, !dbg !35
-    @____vtable_parent_type__init = constant %__vtable_parent_type zeroinitializer, !dbg !37
-    @__vtable_parent = global %__vtable_parent_type zeroinitializer, !dbg !43
-    @____vtable_child_type__init = constant %__vtable_child_type zeroinitializer, !dbg !45
-    @__vtable_child = global %__vtable_child_type zeroinitializer, !dbg !51
-
-<<<<<<< HEAD
-    define void @grandparent(%grandparent* %0) !dbg !57 {
-    entry:
-      call void @llvm.dbg.declare(metadata %grandparent* %0, metadata !61, metadata !DIExpression()), !dbg !62
-      %__vtable = getelementptr inbounds %grandparent, %grandparent* %0, i32 0, i32 0
-      %y = getelementptr inbounds %grandparent, %grandparent* %0, i32 0, i32 1
-      %a = getelementptr inbounds %grandparent, %grandparent* %0, i32 0, i32 2
-      ret void, !dbg !62
-    }
-
-    define void @parent(%parent* %0) !dbg !63 {
-    entry:
-      call void @llvm.dbg.declare(metadata %parent* %0, metadata !66, metadata !DIExpression()), !dbg !67
-      %__grandparent = getelementptr inbounds %parent, %parent* %0, i32 0, i32 0
-      %x = getelementptr inbounds %parent, %parent* %0, i32 0, i32 1
-      %b = getelementptr inbounds %parent, %parent* %0, i32 0, i32 2
-      ret void, !dbg !67
-    }
-
-    define void @child(%child* %0) !dbg !68 {
-    entry:
-      call void @llvm.dbg.declare(metadata %child* %0, metadata !71, metadata !DIExpression()), !dbg !72
-      %__parent = getelementptr inbounds %child, %child* %0, i32 0, i32 0
-      %z = getelementptr inbounds %child, %child* %0, i32 0, i32 1
-      ret void, !dbg !72
-    }
-
-    define void @main() !dbg !73 {
-    entry:
-      %arr = alloca [11 x %child], align 8
-      call void @llvm.dbg.declare(metadata [11 x %child]* %arr, metadata !76, metadata !DIExpression()), !dbg !78
-      %0 = bitcast [11 x %child]* %arr to i8*
-      call void @llvm.memset.p0i8.i64(i8* align 1 %0, i8 0, i64 ptrtoint ([11 x %child]* getelementptr ([11 x %child], [11 x %child]* null, i32 1) to i64), i1 false)
-      %tmpVar = getelementptr inbounds [11 x %child], [11 x %child]* %arr, i32 0, i32 0, !dbg !79
-      %__parent = getelementptr inbounds %child, %child* %tmpVar, i32 0, i32 0, !dbg !79
-      %__grandparent = getelementptr inbounds %parent, %parent* %__parent, i32 0, i32 0, !dbg !79
-      %a = getelementptr inbounds %grandparent, %grandparent* %__grandparent, i32 0, i32 2, !dbg !79
-      store i16 10, i16* %a, align 2, !dbg !79
-      %tmpVar1 = getelementptr inbounds [11 x %child], [11 x %child]* %arr, i32 0, i32 0, !dbg !80
-      %__parent2 = getelementptr inbounds %child, %child* %tmpVar1, i32 0, i32 0, !dbg !80
-      %__grandparent3 = getelementptr inbounds %parent, %parent* %__parent2, i32 0, i32 0, !dbg !80
-      %y = getelementptr inbounds %grandparent, %grandparent* %__grandparent3, i32 0, i32 1, !dbg !80
-      %tmpVar4 = getelementptr inbounds [6 x i16], [6 x i16]* %y, i32 0, i32 0, !dbg !80
-      store i16 20, i16* %tmpVar4, align 2, !dbg !80
-      %tmpVar5 = getelementptr inbounds [11 x %child], [11 x %child]* %arr, i32 0, i32 1, !dbg !81
-      %__parent6 = getelementptr inbounds %child, %child* %tmpVar5, i32 0, i32 0, !dbg !81
-      %b = getelementptr inbounds %parent, %parent* %__parent6, i32 0, i32 2, !dbg !81
-      store i16 30, i16* %b, align 2, !dbg !81
-      %tmpVar7 = getelementptr inbounds [11 x %child], [11 x %child]* %arr, i32 0, i32 1, !dbg !82
-      %__parent8 = getelementptr inbounds %child, %child* %tmpVar7, i32 0, i32 0, !dbg !82
-      %x = getelementptr inbounds %parent, %parent* %__parent8, i32 0, i32 1, !dbg !82
-      %tmpVar9 = getelementptr inbounds [11 x i16], [11 x i16]* %x, i32 0, i32 1, !dbg !82
-      store i16 40, i16* %tmpVar9, align 2, !dbg !82
-      %tmpVar10 = getelementptr inbounds [11 x %child], [11 x %child]* %arr, i32 0, i32 2, !dbg !83
-      %z = getelementptr inbounds %child, %child* %tmpVar10, i32 0, i32 1, !dbg !83
-      %tmpVar11 = getelementptr inbounds [11 x i16], [11 x i16]* %z, i32 0, i32 2, !dbg !83
-      store i16 50, i16* %tmpVar11, align 2, !dbg !83
-      ret void, !dbg !84
-=======
+
     define void @grandparent(%grandparent* %0) !dbg !34 {
     entry:
       call void @llvm.dbg.declare(metadata %grandparent* %0, metadata !38, metadata !DIExpression()), !dbg !39
@@ -1138,7 +740,6 @@
       %tmpVar11 = getelementptr inbounds [11 x i16], [11 x i16]* %z, i32 0, i32 2, !dbg !60
       store i16 50, i16* %tmpVar11, align 2, !dbg !60
       ret void, !dbg !61
->>>>>>> 075f4045
     }
 
     ; Function Attrs: nofree nosync nounwind readnone speculatable willreturn
@@ -1251,101 +852,12 @@
     attributes #0 = { nofree nosync nounwind readnone speculatable willreturn }
     attributes #1 = { argmemonly nofree nounwind willreturn writeonly }
 
-<<<<<<< HEAD
-    !llvm.module.flags = !{!53, !54}
-    !llvm.dbg.cu = !{!55}
-=======
     !llvm.module.flags = !{!30, !31}
     !llvm.dbg.cu = !{!32}
->>>>>>> 075f4045
 
     !0 = !DIGlobalVariableExpression(var: !1, expr: !DIExpression())
     !1 = distinct !DIGlobalVariable(name: "__child__init", scope: !2, file: !2, line: 16, type: !3, isLocal: false, isDefinition: true)
     !2 = !DIFile(filename: "<internal>", directory: "")
-<<<<<<< HEAD
-    !3 = !DICompositeType(tag: DW_TAG_structure_type, name: "child", scope: !2, file: !2, line: 16, size: 576, align: 64, flags: DIFlagPublic, elements: !4, identifier: "child")
-    !4 = !{!5, !25}
-    !5 = !DIDerivedType(tag: DW_TAG_member, name: "__parent", scope: !2, file: !2, baseType: !6, size: 384, align: 64, flags: DIFlagPublic)
-    !6 = !DICompositeType(tag: DW_TAG_structure_type, name: "parent", scope: !2, file: !2, line: 9, size: 384, align: 64, flags: DIFlagPublic, elements: !7, identifier: "parent")
-    !7 = !{!8, !20, !24}
-    !8 = !DIDerivedType(tag: DW_TAG_member, name: "__grandparent", scope: !2, file: !2, baseType: !9, size: 192, align: 64, flags: DIFlagPublic)
-    !9 = !DICompositeType(tag: DW_TAG_structure_type, name: "grandparent", scope: !2, file: !2, line: 2, size: 192, align: 64, flags: DIFlagPublic, elements: !10, identifier: "grandparent")
-    !10 = !{!11, !14, !19}
-    !11 = !DIDerivedType(tag: DW_TAG_member, name: "__vtable", scope: !2, file: !2, baseType: !12, size: 64, align: 64, flags: DIFlagPublic)
-    !12 = !DIDerivedType(tag: DW_TAG_pointer_type, name: "__VOID_POINTER", baseType: !13, size: 64, align: 64, dwarfAddressSpace: 1)
-    !13 = !DIBasicType(name: "__VOID", encoding: DW_ATE_unsigned, flags: DIFlagPublic)
-    !14 = !DIDerivedType(tag: DW_TAG_member, name: "y", scope: !2, file: !2, line: 4, baseType: !15, size: 96, align: 16, offset: 64, flags: DIFlagPublic)
-    !15 = !DICompositeType(tag: DW_TAG_array_type, baseType: !16, size: 96, align: 16, elements: !17)
-    !16 = !DIBasicType(name: "INT", size: 16, encoding: DW_ATE_signed, flags: DIFlagPublic)
-    !17 = !{!18}
-    !18 = !DISubrange(count: 6, lowerBound: 0)
-    !19 = !DIDerivedType(tag: DW_TAG_member, name: "a", scope: !2, file: !2, line: 5, baseType: !16, size: 16, align: 16, offset: 160, flags: DIFlagPublic)
-    !20 = !DIDerivedType(tag: DW_TAG_member, name: "x", scope: !2, file: !2, line: 11, baseType: !21, size: 176, align: 16, offset: 192, flags: DIFlagPublic)
-    !21 = !DICompositeType(tag: DW_TAG_array_type, baseType: !16, size: 176, align: 16, elements: !22)
-    !22 = !{!23}
-    !23 = !DISubrange(count: 11, lowerBound: 0)
-    !24 = !DIDerivedType(tag: DW_TAG_member, name: "b", scope: !2, file: !2, line: 12, baseType: !16, size: 16, align: 16, offset: 368, flags: DIFlagPublic)
-    !25 = !DIDerivedType(tag: DW_TAG_member, name: "z", scope: !2, file: !2, line: 18, baseType: !21, size: 176, align: 16, offset: 384, flags: DIFlagPublic)
-    !26 = !DIGlobalVariableExpression(var: !27, expr: !DIExpression())
-    !27 = distinct !DIGlobalVariable(name: "__parent__init", scope: !2, file: !2, line: 9, type: !6, isLocal: false, isDefinition: true)
-    !28 = !DIGlobalVariableExpression(var: !29, expr: !DIExpression())
-    !29 = distinct !DIGlobalVariable(name: "__grandparent__init", scope: !2, file: !2, line: 2, type: !9, isLocal: false, isDefinition: true)
-    !30 = !DIGlobalVariableExpression(var: !31, expr: !DIExpression())
-    !31 = distinct !DIGlobalVariable(name: "____vtable_grandparent_type__init", scope: !2, file: !2, type: !32, isLocal: false, isDefinition: true)
-    !32 = !DICompositeType(tag: DW_TAG_structure_type, name: "__vtable_grandparent_type", scope: !2, file: !2, size: 64, align: 64, flags: DIFlagPublic, elements: !33, identifier: "__vtable_grandparent_type")
-    !33 = !{!34}
-    !34 = !DIDerivedType(tag: DW_TAG_member, name: "__body", scope: !2, file: !2, baseType: !12, size: 64, align: 64, flags: DIFlagPublic)
-    !35 = !DIGlobalVariableExpression(var: !36, expr: !DIExpression())
-    !36 = distinct !DIGlobalVariable(name: "__vtable_grandparent", scope: !2, file: !2, type: !32, isLocal: false, isDefinition: true)
-    !37 = !DIGlobalVariableExpression(var: !38, expr: !DIExpression())
-    !38 = distinct !DIGlobalVariable(name: "____vtable_parent_type__init", scope: !2, file: !2, type: !39, isLocal: false, isDefinition: true)
-    !39 = !DICompositeType(tag: DW_TAG_structure_type, name: "__vtable_parent_type", scope: !2, file: !2, size: 128, align: 64, flags: DIFlagPublic, elements: !40, identifier: "__vtable_parent_type")
-    !40 = !{!41, !42}
-    !41 = !DIDerivedType(tag: DW_TAG_member, name: "__vtable_grandparent_type", scope: !2, file: !2, baseType: !32, size: 64, align: 64, flags: DIFlagPublic)
-    !42 = !DIDerivedType(tag: DW_TAG_member, name: "__body", scope: !2, file: !2, baseType: !12, size: 64, align: 64, offset: 64, flags: DIFlagPublic)
-    !43 = !DIGlobalVariableExpression(var: !44, expr: !DIExpression())
-    !44 = distinct !DIGlobalVariable(name: "__vtable_parent", scope: !2, file: !2, type: !39, isLocal: false, isDefinition: true)
-    !45 = !DIGlobalVariableExpression(var: !46, expr: !DIExpression())
-    !46 = distinct !DIGlobalVariable(name: "____vtable_child_type__init", scope: !2, file: !2, type: !47, isLocal: false, isDefinition: true)
-    !47 = !DICompositeType(tag: DW_TAG_structure_type, name: "__vtable_child_type", scope: !2, file: !2, size: 192, align: 64, flags: DIFlagPublic, elements: !48, identifier: "__vtable_child_type")
-    !48 = !{!49, !50}
-    !49 = !DIDerivedType(tag: DW_TAG_member, name: "__vtable_parent_type", scope: !2, file: !2, baseType: !39, size: 128, align: 64, flags: DIFlagPublic)
-    !50 = !DIDerivedType(tag: DW_TAG_member, name: "__body", scope: !2, file: !2, baseType: !12, size: 64, align: 64, offset: 128, flags: DIFlagPublic)
-    !51 = !DIGlobalVariableExpression(var: !52, expr: !DIExpression())
-    !52 = distinct !DIGlobalVariable(name: "__vtable_child", scope: !2, file: !2, type: !47, isLocal: false, isDefinition: true)
-    !53 = !{i32 2, !"Dwarf Version", i32 5}
-    !54 = !{i32 2, !"Debug Info Version", i32 3}
-    !55 = distinct !DICompileUnit(language: DW_LANG_C, file: !2, producer: "RuSTy Structured text Compiler", isOptimized: false, runtimeVersion: 0, emissionKind: FullDebug, globals: !56, splitDebugInlining: false)
-    !56 = !{!35, !30, !43, !37, !51, !45, !28, !26, !0}
-    !57 = distinct !DISubprogram(name: "grandparent", linkageName: "grandparent", scope: !2, file: !2, line: 2, type: !58, scopeLine: 7, flags: DIFlagPublic, spFlags: DISPFlagDefinition, unit: !55, retainedNodes: !60)
-    !58 = !DISubroutineType(flags: DIFlagPublic, types: !59)
-    !59 = !{null, !9}
-    !60 = !{}
-    !61 = !DILocalVariable(name: "grandparent", scope: !57, file: !2, line: 7, type: !9)
-    !62 = !DILocation(line: 7, column: 8, scope: !57)
-    !63 = distinct !DISubprogram(name: "parent", linkageName: "parent", scope: !2, file: !2, line: 9, type: !64, scopeLine: 14, flags: DIFlagPublic, spFlags: DISPFlagDefinition, unit: !55, retainedNodes: !60)
-    !64 = !DISubroutineType(flags: DIFlagPublic, types: !65)
-    !65 = !{null, !6}
-    !66 = !DILocalVariable(name: "parent", scope: !63, file: !2, line: 14, type: !6)
-    !67 = !DILocation(line: 14, column: 8, scope: !63)
-    !68 = distinct !DISubprogram(name: "child", linkageName: "child", scope: !2, file: !2, line: 16, type: !69, scopeLine: 20, flags: DIFlagPublic, spFlags: DISPFlagDefinition, unit: !55, retainedNodes: !60)
-    !69 = !DISubroutineType(flags: DIFlagPublic, types: !70)
-    !70 = !{null, !3}
-    !71 = !DILocalVariable(name: "child", scope: !68, file: !2, line: 20, type: !3)
-    !72 = !DILocation(line: 20, column: 8, scope: !68)
-    !73 = distinct !DISubprogram(name: "main", linkageName: "main", scope: !2, file: !2, line: 22, type: !74, scopeLine: 26, flags: DIFlagPublic, spFlags: DISPFlagDefinition, unit: !55, retainedNodes: !60)
-    !74 = !DISubroutineType(flags: DIFlagPublic, types: !75)
-    !75 = !{null}
-    !76 = !DILocalVariable(name: "arr", scope: !73, file: !2, line: 24, type: !77, align: 64)
-    !77 = !DICompositeType(tag: DW_TAG_array_type, baseType: !3, size: 6336, align: 64, elements: !22)
-    !78 = !DILocation(line: 24, column: 12, scope: !73)
-    !79 = !DILocation(line: 26, column: 12, scope: !73)
-    !80 = !DILocation(line: 27, column: 12, scope: !73)
-    !81 = !DILocation(line: 28, column: 12, scope: !73)
-    !82 = !DILocation(line: 29, column: 12, scope: !73)
-    !83 = !DILocation(line: 30, column: 12, scope: !73)
-    !84 = !DILocation(line: 31, column: 8, scope: !73)
-=======
     !3 = !DIDerivedType(tag: DW_TAG_const_type, baseType: !4)
     !4 = !DICompositeType(tag: DW_TAG_structure_type, name: "child", scope: !2, file: !2, line: 16, size: 480, align: 64, flags: DIFlagPublic, elements: !5, identifier: "child")
     !5 = !{!6, !23}
@@ -1405,7 +917,6 @@
     !59 = !DILocation(line: 29, column: 12, scope: !50)
     !60 = !DILocation(line: 30, column: 12, scope: !50)
     !61 = !DILocation(line: 31, column: 8, scope: !50)
->>>>>>> 075f4045
     "###);
 }
 
@@ -1436,11 +947,7 @@
         "#,
     );
 
-<<<<<<< HEAD
-    insta::assert_snapshot!(result, @r###"
-=======
     filtered_assert_snapshot!(result, @r###"
->>>>>>> 075f4045
     ; ModuleID = '<internal>'
     source_filename = "<internal>"
     target datalayout = "[filtered]"
@@ -1453,73 +960,11 @@
     %__vtable_parent_type = type { %__vtable_grandparent_type, i32* }
     %__vtable_child_type = type { %__vtable_parent_type, i32* }
 
-<<<<<<< HEAD
-    @__parent__init = constant %parent zeroinitializer, !dbg !0
-    @__grandparent__init = constant %grandparent zeroinitializer, !dbg !22
-    @__child__init = constant %child zeroinitializer, !dbg !24
-=======
     @__parent__init = unnamed_addr constant %parent zeroinitializer, !dbg !0
     @__grandparent__init = unnamed_addr constant %grandparent zeroinitializer, !dbg !20
     @__child__init = unnamed_addr constant %child zeroinitializer, !dbg !23
->>>>>>> 075f4045
     @llvm.global_ctors = appending global [1 x { i32, void ()*, i8* }] [{ i32, void ()*, i8* } { i32 0, void ()* @__init___Test, i8* null }]
-    @____vtable_grandparent_type__init = constant %__vtable_grandparent_type zeroinitializer, !dbg !30
-    @__vtable_grandparent = global %__vtable_grandparent_type zeroinitializer, !dbg !35
-    @____vtable_parent_type__init = constant %__vtable_parent_type zeroinitializer, !dbg !37
-    @__vtable_parent = global %__vtable_parent_type zeroinitializer, !dbg !43
-    @____vtable_child_type__init = constant %__vtable_child_type zeroinitializer, !dbg !45
-    @__vtable_child = global %__vtable_child_type zeroinitializer, !dbg !51
-
-<<<<<<< HEAD
-    define void @grandparent(%grandparent* %0) !dbg !57 {
-    entry:
-      call void @llvm.dbg.declare(metadata %grandparent* %0, metadata !61, metadata !DIExpression()), !dbg !62
-      %__vtable = getelementptr inbounds %grandparent, %grandparent* %0, i32 0, i32 0
-      %y = getelementptr inbounds %grandparent, %grandparent* %0, i32 0, i32 1
-      %a = getelementptr inbounds %grandparent, %grandparent* %0, i32 0, i32 2
-      ret void, !dbg !62
-    }
-
-    define void @parent(%parent* %0) !dbg !63 {
-    entry:
-      call void @llvm.dbg.declare(metadata %parent* %0, metadata !66, metadata !DIExpression()), !dbg !67
-      %__grandparent = getelementptr inbounds %parent, %parent* %0, i32 0, i32 0
-      %x = getelementptr inbounds %parent, %parent* %0, i32 0, i32 1
-      %b = getelementptr inbounds %parent, %parent* %0, i32 0, i32 2
-      ret void, !dbg !67
-    }
-
-    define void @child(%child* %0) !dbg !68 {
-    entry:
-      call void @llvm.dbg.declare(metadata %child* %0, metadata !71, metadata !DIExpression()), !dbg !72
-      %__parent = getelementptr inbounds %child, %child* %0, i32 0, i32 0
-      %z = getelementptr inbounds %child, %child* %0, i32 0, i32 1
-      %__grandparent = getelementptr inbounds %parent, %parent* %__parent, i32 0, i32 0, !dbg !72
-      %y = getelementptr inbounds %grandparent, %grandparent* %__grandparent, i32 0, i32 1, !dbg !72
-      %b = getelementptr inbounds %parent, %parent* %__parent, i32 0, i32 2, !dbg !72
-      %load_b = load i16, i16* %b, align 2, !dbg !72
-      %1 = sext i16 %load_b to i32, !dbg !72
-      %b1 = getelementptr inbounds %parent, %parent* %__parent, i32 0, i32 2, !dbg !72
-      %load_b2 = load i16, i16* %b1, align 2, !dbg !72
-      %2 = sext i16 %load_b2 to i32, !dbg !72
-      %tmpVar = mul i32 %2, 2, !dbg !72
-      %tmpVar3 = mul i32 1, %tmpVar, !dbg !72
-      %tmpVar4 = add i32 %tmpVar3, 0, !dbg !72
-      %tmpVar5 = getelementptr inbounds [11 x i16], [11 x i16]* %z, i32 0, i32 %tmpVar4, !dbg !72
-      %load_tmpVar = load i16, i16* %tmpVar5, align 2, !dbg !72
-      %3 = sext i16 %load_tmpVar to i32, !dbg !72
-      %tmpVar6 = add i32 %1, %3, !dbg !72
-      %__grandparent7 = getelementptr inbounds %parent, %parent* %__parent, i32 0, i32 0, !dbg !72
-      %a = getelementptr inbounds %grandparent, %grandparent* %__grandparent7, i32 0, i32 2, !dbg !72
-      %load_a = load i16, i16* %a, align 2, !dbg !72
-      %4 = sext i16 %load_a to i32, !dbg !72
-      %tmpVar8 = sub i32 %tmpVar6, %4, !dbg !72
-      %tmpVar9 = mul i32 1, %tmpVar8, !dbg !72
-      %tmpVar10 = add i32 %tmpVar9, 0, !dbg !72
-      %tmpVar11 = getelementptr inbounds [6 x i16], [6 x i16]* %y, i32 0, i32 %tmpVar10, !dbg !72
-      store i16 20, i16* %tmpVar11, align 2, !dbg !72
-      ret void, !dbg !73
-=======
+
     define void @grandparent(%grandparent* %0) !dbg !34 {
     entry:
       call void @llvm.dbg.declare(metadata %grandparent* %0, metadata !38, metadata !DIExpression()), !dbg !39
@@ -1573,7 +1018,6 @@
       %tmpVar11 = getelementptr inbounds [6 x i16], [6 x i16]* %y, i32 0, i32 %tmpVar10, !dbg !49
       store i16 20, i16* %tmpVar11, align 2, !dbg !49
       ret void, !dbg !50
->>>>>>> 075f4045
     }
 
     ; Function Attrs: nofree nosync nounwind readnone speculatable willreturn
@@ -1682,90 +1126,12 @@
 
     attributes #0 = { nofree nosync nounwind readnone speculatable willreturn }
 
-<<<<<<< HEAD
-    !llvm.module.flags = !{!53, !54}
-    !llvm.dbg.cu = !{!55}
-=======
     !llvm.module.flags = !{!30, !31}
     !llvm.dbg.cu = !{!32}
->>>>>>> 075f4045
 
     !0 = !DIGlobalVariableExpression(var: !1, expr: !DIExpression())
     !1 = distinct !DIGlobalVariable(name: "__parent__init", scope: !2, file: !2, line: 9, type: !3, isLocal: false, isDefinition: true)
     !2 = !DIFile(filename: "<internal>", directory: "")
-<<<<<<< HEAD
-    !3 = !DICompositeType(tag: DW_TAG_structure_type, name: "parent", scope: !2, file: !2, line: 9, size: 384, align: 64, flags: DIFlagPublic, elements: !4, identifier: "parent")
-    !4 = !{!5, !17, !21}
-    !5 = !DIDerivedType(tag: DW_TAG_member, name: "__grandparent", scope: !2, file: !2, baseType: !6, size: 192, align: 64, flags: DIFlagPublic)
-    !6 = !DICompositeType(tag: DW_TAG_structure_type, name: "grandparent", scope: !2, file: !2, line: 2, size: 192, align: 64, flags: DIFlagPublic, elements: !7, identifier: "grandparent")
-    !7 = !{!8, !11, !16}
-    !8 = !DIDerivedType(tag: DW_TAG_member, name: "__vtable", scope: !2, file: !2, baseType: !9, size: 64, align: 64, flags: DIFlagPublic)
-    !9 = !DIDerivedType(tag: DW_TAG_pointer_type, name: "__VOID_POINTER", baseType: !10, size: 64, align: 64, dwarfAddressSpace: 1)
-    !10 = !DIBasicType(name: "__VOID", encoding: DW_ATE_unsigned, flags: DIFlagPublic)
-    !11 = !DIDerivedType(tag: DW_TAG_member, name: "y", scope: !2, file: !2, line: 4, baseType: !12, size: 96, align: 16, offset: 64, flags: DIFlagPublic)
-    !12 = !DICompositeType(tag: DW_TAG_array_type, baseType: !13, size: 96, align: 16, elements: !14)
-    !13 = !DIBasicType(name: "INT", size: 16, encoding: DW_ATE_signed, flags: DIFlagPublic)
-    !14 = !{!15}
-    !15 = !DISubrange(count: 6, lowerBound: 0)
-    !16 = !DIDerivedType(tag: DW_TAG_member, name: "a", scope: !2, file: !2, line: 5, baseType: !13, size: 16, align: 16, offset: 160, flags: DIFlagPublic)
-    !17 = !DIDerivedType(tag: DW_TAG_member, name: "x", scope: !2, file: !2, line: 11, baseType: !18, size: 176, align: 16, offset: 192, flags: DIFlagPublic)
-    !18 = !DICompositeType(tag: DW_TAG_array_type, baseType: !13, size: 176, align: 16, elements: !19)
-    !19 = !{!20}
-    !20 = !DISubrange(count: 11, lowerBound: 0)
-    !21 = !DIDerivedType(tag: DW_TAG_member, name: "b", scope: !2, file: !2, line: 12, baseType: !13, size: 16, align: 16, offset: 368, flags: DIFlagPublic)
-    !22 = !DIGlobalVariableExpression(var: !23, expr: !DIExpression())
-    !23 = distinct !DIGlobalVariable(name: "__grandparent__init", scope: !2, file: !2, line: 2, type: !6, isLocal: false, isDefinition: true)
-    !24 = !DIGlobalVariableExpression(var: !25, expr: !DIExpression())
-    !25 = distinct !DIGlobalVariable(name: "__child__init", scope: !2, file: !2, line: 16, type: !26, isLocal: false, isDefinition: true)
-    !26 = !DICompositeType(tag: DW_TAG_structure_type, name: "child", scope: !2, file: !2, line: 16, size: 576, align: 64, flags: DIFlagPublic, elements: !27, identifier: "child")
-    !27 = !{!28, !29}
-    !28 = !DIDerivedType(tag: DW_TAG_member, name: "__parent", scope: !2, file: !2, baseType: !3, size: 384, align: 64, flags: DIFlagPublic)
-    !29 = !DIDerivedType(tag: DW_TAG_member, name: "z", scope: !2, file: !2, line: 18, baseType: !18, size: 176, align: 16, offset: 384, flags: DIFlagPublic)
-    !30 = !DIGlobalVariableExpression(var: !31, expr: !DIExpression())
-    !31 = distinct !DIGlobalVariable(name: "____vtable_grandparent_type__init", scope: !2, file: !2, type: !32, isLocal: false, isDefinition: true)
-    !32 = !DICompositeType(tag: DW_TAG_structure_type, name: "__vtable_grandparent_type", scope: !2, file: !2, size: 64, align: 64, flags: DIFlagPublic, elements: !33, identifier: "__vtable_grandparent_type")
-    !33 = !{!34}
-    !34 = !DIDerivedType(tag: DW_TAG_member, name: "__body", scope: !2, file: !2, baseType: !9, size: 64, align: 64, flags: DIFlagPublic)
-    !35 = !DIGlobalVariableExpression(var: !36, expr: !DIExpression())
-    !36 = distinct !DIGlobalVariable(name: "__vtable_grandparent", scope: !2, file: !2, type: !32, isLocal: false, isDefinition: true)
-    !37 = !DIGlobalVariableExpression(var: !38, expr: !DIExpression())
-    !38 = distinct !DIGlobalVariable(name: "____vtable_parent_type__init", scope: !2, file: !2, type: !39, isLocal: false, isDefinition: true)
-    !39 = !DICompositeType(tag: DW_TAG_structure_type, name: "__vtable_parent_type", scope: !2, file: !2, size: 128, align: 64, flags: DIFlagPublic, elements: !40, identifier: "__vtable_parent_type")
-    !40 = !{!41, !42}
-    !41 = !DIDerivedType(tag: DW_TAG_member, name: "__vtable_grandparent_type", scope: !2, file: !2, baseType: !32, size: 64, align: 64, flags: DIFlagPublic)
-    !42 = !DIDerivedType(tag: DW_TAG_member, name: "__body", scope: !2, file: !2, baseType: !9, size: 64, align: 64, offset: 64, flags: DIFlagPublic)
-    !43 = !DIGlobalVariableExpression(var: !44, expr: !DIExpression())
-    !44 = distinct !DIGlobalVariable(name: "__vtable_parent", scope: !2, file: !2, type: !39, isLocal: false, isDefinition: true)
-    !45 = !DIGlobalVariableExpression(var: !46, expr: !DIExpression())
-    !46 = distinct !DIGlobalVariable(name: "____vtable_child_type__init", scope: !2, file: !2, type: !47, isLocal: false, isDefinition: true)
-    !47 = !DICompositeType(tag: DW_TAG_structure_type, name: "__vtable_child_type", scope: !2, file: !2, size: 192, align: 64, flags: DIFlagPublic, elements: !48, identifier: "__vtable_child_type")
-    !48 = !{!49, !50}
-    !49 = !DIDerivedType(tag: DW_TAG_member, name: "__vtable_parent_type", scope: !2, file: !2, baseType: !39, size: 128, align: 64, flags: DIFlagPublic)
-    !50 = !DIDerivedType(tag: DW_TAG_member, name: "__body", scope: !2, file: !2, baseType: !9, size: 64, align: 64, offset: 128, flags: DIFlagPublic)
-    !51 = !DIGlobalVariableExpression(var: !52, expr: !DIExpression())
-    !52 = distinct !DIGlobalVariable(name: "__vtable_child", scope: !2, file: !2, type: !47, isLocal: false, isDefinition: true)
-    !53 = !{i32 2, !"Dwarf Version", i32 5}
-    !54 = !{i32 2, !"Debug Info Version", i32 3}
-    !55 = distinct !DICompileUnit(language: DW_LANG_C, file: !2, producer: "RuSTy Structured text Compiler", isOptimized: false, runtimeVersion: 0, emissionKind: FullDebug, globals: !56, splitDebugInlining: false)
-    !56 = !{!35, !30, !43, !37, !51, !45, !22, !0, !24}
-    !57 = distinct !DISubprogram(name: "grandparent", linkageName: "grandparent", scope: !2, file: !2, line: 2, type: !58, scopeLine: 7, flags: DIFlagPublic, spFlags: DISPFlagDefinition, unit: !55, retainedNodes: !60)
-    !58 = !DISubroutineType(flags: DIFlagPublic, types: !59)
-    !59 = !{null, !6}
-    !60 = !{}
-    !61 = !DILocalVariable(name: "grandparent", scope: !57, file: !2, line: 7, type: !6)
-    !62 = !DILocation(line: 7, column: 8, scope: !57)
-    !63 = distinct !DISubprogram(name: "parent", linkageName: "parent", scope: !2, file: !2, line: 9, type: !64, scopeLine: 14, flags: DIFlagPublic, spFlags: DISPFlagDefinition, unit: !55, retainedNodes: !60)
-    !64 = !DISubroutineType(flags: DIFlagPublic, types: !65)
-    !65 = !{null, !3}
-    !66 = !DILocalVariable(name: "parent", scope: !63, file: !2, line: 14, type: !3)
-    !67 = !DILocation(line: 14, column: 8, scope: !63)
-    !68 = distinct !DISubprogram(name: "child", linkageName: "child", scope: !2, file: !2, line: 16, type: !69, scopeLine: 20, flags: DIFlagPublic, spFlags: DISPFlagDefinition, unit: !55, retainedNodes: !60)
-    !69 = !DISubroutineType(flags: DIFlagPublic, types: !70)
-    !70 = !{null, !26}
-    !71 = !DILocalVariable(name: "child", scope: !68, file: !2, line: 20, type: !26)
-    !72 = !DILocation(line: 20, column: 12, scope: !68)
-    !73 = !DILocation(line: 21, column: 8, scope: !68)
-=======
     !3 = !DIDerivedType(tag: DW_TAG_const_type, baseType: !4)
     !4 = !DICompositeType(tag: DW_TAG_structure_type, name: "parent", scope: !2, file: !2, line: 9, size: 304, align: 64, flags: DIFlagPublic, elements: !5, identifier: "parent")
     !5 = !{!6, !15, !19}
@@ -1814,7 +1180,6 @@
     !48 = !DILocalVariable(name: "child", scope: !45, file: !2, line: 20, type: !26)
     !49 = !DILocation(line: 20, column: 12, scope: !45)
     !50 = !DILocation(line: 21, column: 8, scope: !45)
->>>>>>> 075f4045
     "###);
 }
 
@@ -1831,11 +1196,7 @@
         END_FUNCTION_BLOCK
     "#,
     );
-<<<<<<< HEAD
-    insta::assert_snapshot!(result, @r###"
-=======
     filtered_assert_snapshot!(result, @r###"
->>>>>>> 075f4045
     ; ModuleID = '<internal>'
     source_filename = "<internal>"
     target datalayout = "[filtered]"
@@ -1846,40 +1207,14 @@
     %__vtable_foo_type = type { i32*, i32* }
     %__vtable_bar_type = type { %__vtable_foo_type, i32* }
 
-<<<<<<< HEAD
-    @__foo__init = constant %foo zeroinitializer, !dbg !0
-    @__bar__init = constant %bar zeroinitializer, !dbg !8
-=======
     @__foo__init = unnamed_addr constant %foo zeroinitializer, !dbg !0
     @__bar__init = unnamed_addr constant %bar zeroinitializer, !dbg !6
->>>>>>> 075f4045
     @llvm.global_ctors = appending global [1 x { i32, void ()*, i8* }] [{ i32, void ()*, i8* } { i32 0, void ()* @__init___Test, i8* null }]
     @____vtable_foo_type__init = constant %__vtable_foo_type zeroinitializer, !dbg !13
     @__vtable_foo = global %__vtable_foo_type zeroinitializer, !dbg !19
     @____vtable_bar_type__init = constant %__vtable_bar_type zeroinitializer, !dbg !21
     @__vtable_bar = global %__vtable_bar_type zeroinitializer, !dbg !27
 
-<<<<<<< HEAD
-    define void @foo(%foo* %0) !dbg !33 {
-    entry:
-      call void @llvm.dbg.declare(metadata %foo* %0, metadata !37, metadata !DIExpression()), !dbg !38
-      %__vtable = getelementptr inbounds %foo, %foo* %0, i32 0, i32 0
-      ret void, !dbg !38
-    }
-
-    define void @foo_baz(%foo* %0) !dbg !39 {
-    entry:
-      call void @llvm.dbg.declare(metadata %foo* %0, metadata !40, metadata !DIExpression()), !dbg !41
-      %__vtable = getelementptr inbounds %foo, %foo* %0, i32 0, i32 0
-      ret void, !dbg !41
-    }
-
-    define void @bar(%bar* %0) !dbg !42 {
-    entry:
-      call void @llvm.dbg.declare(metadata %bar* %0, metadata !45, metadata !DIExpression()), !dbg !46
-      %__foo = getelementptr inbounds %bar, %bar* %0, i32 0, i32 0
-      ret void, !dbg !46
-=======
     define void @foo(%foo* %0) !dbg !16 {
     entry:
       call void @llvm.dbg.declare(metadata %foo* %0, metadata !19, metadata !DIExpression()), !dbg !20
@@ -1903,7 +1238,6 @@
       store %bar* %0, %bar** %this, align 8
       %__foo = getelementptr inbounds %bar, %bar* %0, i32 0, i32 0
       ret void, !dbg !28
->>>>>>> 075f4045
     }
 
     ; Function Attrs: nofree nosync nounwind readnone speculatable willreturn
@@ -1976,63 +1310,12 @@
 
     attributes #0 = { nofree nosync nounwind readnone speculatable willreturn }
 
-<<<<<<< HEAD
-    !llvm.module.flags = !{!29, !30}
-    !llvm.dbg.cu = !{!31}
-=======
     !llvm.module.flags = !{!12, !13}
     !llvm.dbg.cu = !{!14}
->>>>>>> 075f4045
 
     !0 = !DIGlobalVariableExpression(var: !1, expr: !DIExpression())
     !1 = distinct !DIGlobalVariable(name: "__foo__init", scope: !2, file: !2, line: 2, type: !3, isLocal: false, isDefinition: true)
     !2 = !DIFile(filename: "<internal>", directory: "")
-<<<<<<< HEAD
-    !3 = !DICompositeType(tag: DW_TAG_structure_type, name: "foo", scope: !2, file: !2, line: 2, size: 64, align: 64, flags: DIFlagPublic, elements: !4, identifier: "foo")
-    !4 = !{!5}
-    !5 = !DIDerivedType(tag: DW_TAG_member, name: "__vtable", scope: !2, file: !2, baseType: !6, size: 64, align: 64, flags: DIFlagPublic)
-    !6 = !DIDerivedType(tag: DW_TAG_pointer_type, name: "__VOID_POINTER", baseType: !7, size: 64, align: 64, dwarfAddressSpace: 1)
-    !7 = !DIBasicType(name: "__VOID", encoding: DW_ATE_unsigned, flags: DIFlagPublic)
-    !8 = !DIGlobalVariableExpression(var: !9, expr: !DIExpression())
-    !9 = distinct !DIGlobalVariable(name: "__bar__init", scope: !2, file: !2, line: 7, type: !10, isLocal: false, isDefinition: true)
-    !10 = !DICompositeType(tag: DW_TAG_structure_type, name: "bar", scope: !2, file: !2, line: 7, size: 64, align: 64, flags: DIFlagPublic, elements: !11, identifier: "bar")
-    !11 = !{!12}
-    !12 = !DIDerivedType(tag: DW_TAG_member, name: "__foo", scope: !2, file: !2, baseType: !3, size: 64, align: 64, flags: DIFlagPublic)
-    !13 = !DIGlobalVariableExpression(var: !14, expr: !DIExpression())
-    !14 = distinct !DIGlobalVariable(name: "____vtable_foo_type__init", scope: !2, file: !2, type: !15, isLocal: false, isDefinition: true)
-    !15 = !DICompositeType(tag: DW_TAG_structure_type, name: "__vtable_foo_type", scope: !2, file: !2, size: 128, align: 64, flags: DIFlagPublic, elements: !16, identifier: "__vtable_foo_type")
-    !16 = !{!17, !18}
-    !17 = !DIDerivedType(tag: DW_TAG_member, name: "__body", scope: !2, file: !2, baseType: !6, size: 64, align: 64, flags: DIFlagPublic)
-    !18 = !DIDerivedType(tag: DW_TAG_member, name: "foo.baz", scope: !2, file: !2, baseType: !6, size: 64, align: 64, offset: 64, flags: DIFlagPublic)
-    !19 = !DIGlobalVariableExpression(var: !20, expr: !DIExpression())
-    !20 = distinct !DIGlobalVariable(name: "__vtable_foo", scope: !2, file: !2, type: !15, isLocal: false, isDefinition: true)
-    !21 = !DIGlobalVariableExpression(var: !22, expr: !DIExpression())
-    !22 = distinct !DIGlobalVariable(name: "____vtable_bar_type__init", scope: !2, file: !2, type: !23, isLocal: false, isDefinition: true)
-    !23 = !DICompositeType(tag: DW_TAG_structure_type, name: "__vtable_bar_type", scope: !2, file: !2, size: 192, align: 64, flags: DIFlagPublic, elements: !24, identifier: "__vtable_bar_type")
-    !24 = !{!25, !26}
-    !25 = !DIDerivedType(tag: DW_TAG_member, name: "__vtable_foo_type", scope: !2, file: !2, baseType: !15, size: 128, align: 64, flags: DIFlagPublic)
-    !26 = !DIDerivedType(tag: DW_TAG_member, name: "__body", scope: !2, file: !2, baseType: !6, size: 64, align: 64, offset: 128, flags: DIFlagPublic)
-    !27 = !DIGlobalVariableExpression(var: !28, expr: !DIExpression())
-    !28 = distinct !DIGlobalVariable(name: "__vtable_bar", scope: !2, file: !2, type: !23, isLocal: false, isDefinition: true)
-    !29 = !{i32 2, !"Dwarf Version", i32 5}
-    !30 = !{i32 2, !"Debug Info Version", i32 3}
-    !31 = distinct !DICompileUnit(language: DW_LANG_C, file: !2, producer: "RuSTy Structured text Compiler", isOptimized: false, runtimeVersion: 0, emissionKind: FullDebug, globals: !32, splitDebugInlining: false)
-    !32 = !{!19, !13, !27, !21, !0, !8}
-    !33 = distinct !DISubprogram(name: "foo", linkageName: "foo", scope: !2, file: !2, line: 2, type: !34, scopeLine: 5, flags: DIFlagPublic, spFlags: DISPFlagDefinition, unit: !31, retainedNodes: !36)
-    !34 = !DISubroutineType(flags: DIFlagPublic, types: !35)
-    !35 = !{null, !3}
-    !36 = !{}
-    !37 = !DILocalVariable(name: "foo", scope: !33, file: !2, line: 5, type: !3)
-    !38 = !DILocation(line: 5, column: 8, scope: !33)
-    !39 = distinct !DISubprogram(name: "foo.baz", linkageName: "foo.baz", scope: !33, file: !2, line: 3, type: !34, scopeLine: 4, flags: DIFlagPublic, spFlags: DISPFlagDefinition, unit: !31, retainedNodes: !36)
-    !40 = !DILocalVariable(name: "foo", scope: !39, file: !2, line: 4, type: !3)
-    !41 = !DILocation(line: 4, column: 8, scope: !39)
-    !42 = distinct !DISubprogram(name: "bar", linkageName: "bar", scope: !2, file: !2, line: 7, type: !43, scopeLine: 8, flags: DIFlagPublic, spFlags: DISPFlagDefinition, unit: !31, retainedNodes: !36)
-    !43 = !DISubroutineType(flags: DIFlagPublic, types: !44)
-    !44 = !{null, !10}
-    !45 = !DILocalVariable(name: "bar", scope: !42, file: !2, line: 8, type: !10)
-    !46 = !DILocation(line: 8, column: 8, scope: !42)
-=======
     !3 = !DIDerivedType(tag: DW_TAG_const_type, baseType: !4)
     !4 = !DICompositeType(tag: DW_TAG_structure_type, name: "foo", scope: !2, file: !2, line: 2, align: 64, flags: DIFlagPublic, elements: !5, identifier: "foo")
     !5 = !{}
@@ -2059,7 +1342,6 @@
     !26 = !{null, !9}
     !27 = !DILocalVariable(name: "bar", scope: !24, file: !2, line: 8, type: !9)
     !28 = !DILocation(line: 8, column: 8, scope: !24)
->>>>>>> 075f4045
     "###);
 }
 
@@ -2125,11 +1407,7 @@
 ",
     );
 
-<<<<<<< HEAD
-    insta::assert_snapshot!(result, @r###"
-=======
     filtered_assert_snapshot!(result, @r###"
->>>>>>> 075f4045
     ; ModuleID = '<internal>'
     source_filename = "<internal>"
     target datalayout = "[filtered]"
@@ -2142,50 +1420,11 @@
     %__vtable_child_type = type { %__vtable_parent_type, i32* }
     %__vtable_grandchild_type = type { %__vtable_child_type, i32* }
 
-<<<<<<< HEAD
-    @__grandchild__init = constant %grandchild zeroinitializer, !dbg !0
-    @__child__init = constant %child zeroinitializer, !dbg !18
-    @__parent__init = constant %parent zeroinitializer, !dbg !20
-=======
     @__grandchild__init = unnamed_addr constant %grandchild zeroinitializer, !dbg !0
     @__child__init = unnamed_addr constant %child zeroinitializer, !dbg !16
     @__parent__init = unnamed_addr constant %parent zeroinitializer, !dbg !19
->>>>>>> 075f4045
     @llvm.global_ctors = appending global [1 x { i32, void ()*, i8* }] [{ i32, void ()*, i8* } { i32 0, void ()* @__init___Test, i8* null }]
-    @____vtable_parent_type__init = constant %__vtable_parent_type zeroinitializer, !dbg !22
-    @__vtable_parent = global %__vtable_parent_type zeroinitializer, !dbg !27
-    @____vtable_child_type__init = constant %__vtable_child_type zeroinitializer, !dbg !29
-    @__vtable_child = global %__vtable_child_type zeroinitializer, !dbg !35
-    @____vtable_grandchild_type__init = constant %__vtable_grandchild_type zeroinitializer, !dbg !37
-    @__vtable_grandchild = global %__vtable_grandchild_type zeroinitializer, !dbg !43
-
-<<<<<<< HEAD
-    define void @parent(%parent* %0) !dbg !49 {
-    entry:
-      call void @llvm.dbg.declare(metadata %parent* %0, metadata !53, metadata !DIExpression()), !dbg !54
-      %__vtable = getelementptr inbounds %parent, %parent* %0, i32 0, i32 0
-      %a = getelementptr inbounds %parent, %parent* %0, i32 0, i32 1
-      ret void, !dbg !54
-    }
-
-    define void @child(%child* %0) !dbg !55 {
-    entry:
-      call void @llvm.dbg.declare(metadata %child* %0, metadata !58, metadata !DIExpression()), !dbg !59
-      %__parent = getelementptr inbounds %child, %child* %0, i32 0, i32 0
-      %b = getelementptr inbounds %child, %child* %0, i32 0, i32 1
-      ret void, !dbg !59
-    }
-
-    define void @grandchild(%grandchild* %0) !dbg !60 {
-    entry:
-      call void @llvm.dbg.declare(metadata %grandchild* %0, metadata !63, metadata !DIExpression()), !dbg !64
-      %__child = getelementptr inbounds %grandchild, %grandchild* %0, i32 0, i32 0
-      %c = getelementptr inbounds %grandchild, %grandchild* %0, i32 0, i32 1
-      ret void, !dbg !64
-    }
-
-    define i32 @main() !dbg !65 {
-=======
+
     define void @parent(%parent* %0) !dbg !26 {
     entry:
       call void @llvm.dbg.declare(metadata %parent* %0, metadata !30, metadata !DIExpression()), !dbg !31
@@ -2216,7 +1455,6 @@
     }
 
     define i32 @main() !dbg !42 {
->>>>>>> 075f4045
     entry:
       %main = alloca i32, align 4
       %array_of_parent = alloca [3 x %parent], align 8
@@ -2225,118 +1463,6 @@
       %parent1 = alloca %parent, align 8
       %child1 = alloca %child, align 8
       %grandchild1 = alloca %grandchild, align 8
-<<<<<<< HEAD
-      call void @llvm.dbg.declare(metadata [3 x %parent]* %array_of_parent, metadata !68, metadata !DIExpression()), !dbg !72
-      %0 = bitcast [3 x %parent]* %array_of_parent to i8*
-      call void @llvm.memset.p0i8.i64(i8* align 1 %0, i8 0, i64 ptrtoint ([3 x %parent]* getelementptr ([3 x %parent], [3 x %parent]* null, i32 1) to i64), i1 false)
-      call void @llvm.dbg.declare(metadata [3 x %child]* %array_of_child, metadata !73, metadata !DIExpression()), !dbg !75
-      %1 = bitcast [3 x %child]* %array_of_child to i8*
-      call void @llvm.memset.p0i8.i64(i8* align 1 %1, i8 0, i64 ptrtoint ([3 x %child]* getelementptr ([3 x %child], [3 x %child]* null, i32 1) to i64), i1 false)
-      call void @llvm.dbg.declare(metadata [3 x %grandchild]* %array_of_grandchild, metadata !76, metadata !DIExpression()), !dbg !78
-      %2 = bitcast [3 x %grandchild]* %array_of_grandchild to i8*
-      call void @llvm.memset.p0i8.i64(i8* align 1 %2, i8 0, i64 ptrtoint ([3 x %grandchild]* getelementptr ([3 x %grandchild], [3 x %grandchild]* null, i32 1) to i64), i1 false)
-      call void @llvm.dbg.declare(metadata %parent* %parent1, metadata !79, metadata !DIExpression()), !dbg !80
-      %3 = bitcast %parent* %parent1 to i8*
-      call void @llvm.memcpy.p0i8.p0i8.i64(i8* align 1 %3, i8* align 1 bitcast (%parent* @__parent__init to i8*), i64 ptrtoint (%parent* getelementptr (%parent, %parent* null, i32 1) to i64), i1 false)
-      call void @llvm.dbg.declare(metadata %child* %child1, metadata !81, metadata !DIExpression()), !dbg !82
-      %4 = bitcast %child* %child1 to i8*
-      call void @llvm.memcpy.p0i8.p0i8.i64(i8* align 1 %4, i8* align 1 bitcast (%child* @__child__init to i8*), i64 ptrtoint (%child* getelementptr (%child, %child* null, i32 1) to i64), i1 false)
-      call void @llvm.dbg.declare(metadata %grandchild* %grandchild1, metadata !83, metadata !DIExpression()), !dbg !84
-      %5 = bitcast %grandchild* %grandchild1 to i8*
-      call void @llvm.memcpy.p0i8.p0i8.i64(i8* align 1 %5, i8* align 1 bitcast (%grandchild* @__grandchild__init to i8*), i64 ptrtoint (%grandchild* getelementptr (%grandchild, %grandchild* null, i32 1) to i64), i1 false)
-      call void @llvm.dbg.declare(metadata i32* %main, metadata !85, metadata !DIExpression()), !dbg !86
-      store i32 0, i32* %main, align 4
-      call void @__init_parent(%parent* %parent1), !dbg !87
-      call void @__init_child(%child* %child1), !dbg !87
-      call void @__init_grandchild(%grandchild* %grandchild1), !dbg !87
-      call void @__user_init_parent(%parent* %parent1), !dbg !87
-      call void @__user_init_child(%child* %child1), !dbg !87
-      call void @__user_init_grandchild(%grandchild* %grandchild1), !dbg !87
-      %a = getelementptr inbounds %parent, %parent* %parent1, i32 0, i32 1, !dbg !88
-      store i32 1, i32* %a, align 4, !dbg !88
-      %__parent = getelementptr inbounds %child, %child* %child1, i32 0, i32 0, !dbg !89
-      %a1 = getelementptr inbounds %parent, %parent* %__parent, i32 0, i32 1, !dbg !89
-      store i32 2, i32* %a1, align 4, !dbg !89
-      %b = getelementptr inbounds %child, %child* %child1, i32 0, i32 1, !dbg !90
-      store i32 3, i32* %b, align 4, !dbg !90
-      %__child = getelementptr inbounds %grandchild, %grandchild* %grandchild1, i32 0, i32 0, !dbg !91
-      %__parent2 = getelementptr inbounds %child, %child* %__child, i32 0, i32 0, !dbg !91
-      %a3 = getelementptr inbounds %parent, %parent* %__parent2, i32 0, i32 1, !dbg !91
-      store i32 4, i32* %a3, align 4, !dbg !91
-      %__child4 = getelementptr inbounds %grandchild, %grandchild* %grandchild1, i32 0, i32 0, !dbg !92
-      %b5 = getelementptr inbounds %child, %child* %__child4, i32 0, i32 1, !dbg !92
-      store i32 5, i32* %b5, align 4, !dbg !92
-      %c = getelementptr inbounds %grandchild, %grandchild* %grandchild1, i32 0, i32 1, !dbg !93
-      store i32 6, i32* %c, align 4, !dbg !93
-      %tmpVar = getelementptr inbounds [3 x %parent], [3 x %parent]* %array_of_parent, i32 0, i32 0, !dbg !94
-      %a6 = getelementptr inbounds %parent, %parent* %tmpVar, i32 0, i32 1, !dbg !94
-      store i32 7, i32* %a6, align 4, !dbg !94
-      %tmpVar7 = getelementptr inbounds [3 x %child], [3 x %child]* %array_of_child, i32 0, i32 0, !dbg !95
-      %__parent8 = getelementptr inbounds %child, %child* %tmpVar7, i32 0, i32 0, !dbg !95
-      %a9 = getelementptr inbounds %parent, %parent* %__parent8, i32 0, i32 1, !dbg !95
-      store i32 8, i32* %a9, align 4, !dbg !95
-      %tmpVar10 = getelementptr inbounds [3 x %child], [3 x %child]* %array_of_child, i32 0, i32 0, !dbg !96
-      %b11 = getelementptr inbounds %child, %child* %tmpVar10, i32 0, i32 1, !dbg !96
-      store i32 9, i32* %b11, align 4, !dbg !96
-      %tmpVar12 = getelementptr inbounds [3 x %grandchild], [3 x %grandchild]* %array_of_grandchild, i32 0, i32 0, !dbg !97
-      %__child13 = getelementptr inbounds %grandchild, %grandchild* %tmpVar12, i32 0, i32 0, !dbg !97
-      %__parent14 = getelementptr inbounds %child, %child* %__child13, i32 0, i32 0, !dbg !97
-      %a15 = getelementptr inbounds %parent, %parent* %__parent14, i32 0, i32 1, !dbg !97
-      store i32 10, i32* %a15, align 4, !dbg !97
-      %tmpVar16 = getelementptr inbounds [3 x %grandchild], [3 x %grandchild]* %array_of_grandchild, i32 0, i32 0, !dbg !98
-      %__child17 = getelementptr inbounds %grandchild, %grandchild* %tmpVar16, i32 0, i32 0, !dbg !98
-      %b18 = getelementptr inbounds %child, %child* %__child17, i32 0, i32 1, !dbg !98
-      store i32 11, i32* %b18, align 4, !dbg !98
-      %tmpVar19 = getelementptr inbounds [3 x %grandchild], [3 x %grandchild]* %array_of_grandchild, i32 0, i32 0, !dbg !99
-      %c20 = getelementptr inbounds %grandchild, %grandchild* %tmpVar19, i32 0, i32 1, !dbg !99
-      store i32 12, i32* %c20, align 4, !dbg !99
-      %tmpVar21 = getelementptr inbounds [3 x %parent], [3 x %parent]* %array_of_parent, i32 0, i32 1, !dbg !100
-      %a22 = getelementptr inbounds %parent, %parent* %tmpVar21, i32 0, i32 1, !dbg !100
-      store i32 13, i32* %a22, align 4, !dbg !100
-      %tmpVar23 = getelementptr inbounds [3 x %child], [3 x %child]* %array_of_child, i32 0, i32 1, !dbg !101
-      %__parent24 = getelementptr inbounds %child, %child* %tmpVar23, i32 0, i32 0, !dbg !101
-      %a25 = getelementptr inbounds %parent, %parent* %__parent24, i32 0, i32 1, !dbg !101
-      store i32 14, i32* %a25, align 4, !dbg !101
-      %tmpVar26 = getelementptr inbounds [3 x %child], [3 x %child]* %array_of_child, i32 0, i32 1, !dbg !102
-      %b27 = getelementptr inbounds %child, %child* %tmpVar26, i32 0, i32 1, !dbg !102
-      store i32 15, i32* %b27, align 4, !dbg !102
-      %tmpVar28 = getelementptr inbounds [3 x %grandchild], [3 x %grandchild]* %array_of_grandchild, i32 0, i32 1, !dbg !103
-      %__child29 = getelementptr inbounds %grandchild, %grandchild* %tmpVar28, i32 0, i32 0, !dbg !103
-      %__parent30 = getelementptr inbounds %child, %child* %__child29, i32 0, i32 0, !dbg !103
-      %a31 = getelementptr inbounds %parent, %parent* %__parent30, i32 0, i32 1, !dbg !103
-      store i32 16, i32* %a31, align 4, !dbg !103
-      %tmpVar32 = getelementptr inbounds [3 x %grandchild], [3 x %grandchild]* %array_of_grandchild, i32 0, i32 1, !dbg !104
-      %__child33 = getelementptr inbounds %grandchild, %grandchild* %tmpVar32, i32 0, i32 0, !dbg !104
-      %b34 = getelementptr inbounds %child, %child* %__child33, i32 0, i32 1, !dbg !104
-      store i32 17, i32* %b34, align 4, !dbg !104
-      %tmpVar35 = getelementptr inbounds [3 x %grandchild], [3 x %grandchild]* %array_of_grandchild, i32 0, i32 1, !dbg !105
-      %c36 = getelementptr inbounds %grandchild, %grandchild* %tmpVar35, i32 0, i32 1, !dbg !105
-      store i32 18, i32* %c36, align 4, !dbg !105
-      %tmpVar37 = getelementptr inbounds [3 x %parent], [3 x %parent]* %array_of_parent, i32 0, i32 2, !dbg !106
-      %a38 = getelementptr inbounds %parent, %parent* %tmpVar37, i32 0, i32 1, !dbg !106
-      store i32 19, i32* %a38, align 4, !dbg !106
-      %tmpVar39 = getelementptr inbounds [3 x %child], [3 x %child]* %array_of_child, i32 0, i32 2, !dbg !107
-      %__parent40 = getelementptr inbounds %child, %child* %tmpVar39, i32 0, i32 0, !dbg !107
-      %a41 = getelementptr inbounds %parent, %parent* %__parent40, i32 0, i32 1, !dbg !107
-      store i32 20, i32* %a41, align 4, !dbg !107
-      %tmpVar42 = getelementptr inbounds [3 x %child], [3 x %child]* %array_of_child, i32 0, i32 2, !dbg !108
-      %b43 = getelementptr inbounds %child, %child* %tmpVar42, i32 0, i32 1, !dbg !108
-      store i32 21, i32* %b43, align 4, !dbg !108
-      %tmpVar44 = getelementptr inbounds [3 x %grandchild], [3 x %grandchild]* %array_of_grandchild, i32 0, i32 2, !dbg !109
-      %__child45 = getelementptr inbounds %grandchild, %grandchild* %tmpVar44, i32 0, i32 0, !dbg !109
-      %__parent46 = getelementptr inbounds %child, %child* %__child45, i32 0, i32 0, !dbg !109
-      %a47 = getelementptr inbounds %parent, %parent* %__parent46, i32 0, i32 1, !dbg !109
-      store i32 22, i32* %a47, align 4, !dbg !109
-      %tmpVar48 = getelementptr inbounds [3 x %grandchild], [3 x %grandchild]* %array_of_grandchild, i32 0, i32 2, !dbg !110
-      %__child49 = getelementptr inbounds %grandchild, %grandchild* %tmpVar48, i32 0, i32 0, !dbg !110
-      %b50 = getelementptr inbounds %child, %child* %__child49, i32 0, i32 1, !dbg !110
-      store i32 23, i32* %b50, align 4, !dbg !110
-      %tmpVar51 = getelementptr inbounds [3 x %grandchild], [3 x %grandchild]* %array_of_grandchild, i32 0, i32 2, !dbg !111
-      %c52 = getelementptr inbounds %grandchild, %grandchild* %tmpVar51, i32 0, i32 1, !dbg !111
-      store i32 24, i32* %c52, align 4, !dbg !111
-      %main_ret = load i32, i32* %main, align 4, !dbg !112
-      ret i32 %main_ret, !dbg !112
-=======
       call void @llvm.dbg.declare(metadata [3 x %parent]* %array_of_parent, metadata !45, metadata !DIExpression()), !dbg !49
       %0 = bitcast [3 x %parent]* %array_of_parent to i8*
       call void @llvm.memset.p0i8.i64(i8* align 1 %0, i8 0, i64 ptrtoint ([3 x %parent]* getelementptr ([3 x %parent], [3 x %parent]* null, i32 1) to i64), i1 false)
@@ -2447,7 +1573,6 @@
       store i32 24, i32* %c52, align 4, !dbg !88
       %main_ret = load i32, i32* %main, align 4, !dbg !89
       ret i32 %main_ret, !dbg !89
->>>>>>> 075f4045
     }
 
     ; Function Attrs: nofree nosync nounwind readnone speculatable willreturn
@@ -2564,129 +1689,12 @@
     attributes #1 = { argmemonly nofree nounwind willreturn writeonly }
     attributes #2 = { argmemonly nofree nounwind willreturn }
 
-<<<<<<< HEAD
-    !llvm.module.flags = !{!45, !46}
-    !llvm.dbg.cu = !{!47}
-=======
     !llvm.module.flags = !{!22, !23}
     !llvm.dbg.cu = !{!24}
->>>>>>> 075f4045
 
     !0 = !DIGlobalVariableExpression(var: !1, expr: !DIExpression())
     !1 = distinct !DIGlobalVariable(name: "__grandchild__init", scope: !2, file: !2, line: 14, type: !3, isLocal: false, isDefinition: true)
     !2 = !DIFile(filename: "<internal>", directory: "")
-<<<<<<< HEAD
-    !3 = !DICompositeType(tag: DW_TAG_structure_type, name: "grandchild", scope: !2, file: !2, line: 14, size: 256, align: 64, flags: DIFlagPublic, elements: !4, identifier: "grandchild")
-    !4 = !{!5, !17}
-    !5 = !DIDerivedType(tag: DW_TAG_member, name: "__child", scope: !2, file: !2, baseType: !6, size: 192, align: 64, flags: DIFlagPublic)
-    !6 = !DICompositeType(tag: DW_TAG_structure_type, name: "child", scope: !2, file: !2, line: 8, size: 192, align: 64, flags: DIFlagPublic, elements: !7, identifier: "child")
-    !7 = !{!8, !16}
-    !8 = !DIDerivedType(tag: DW_TAG_member, name: "__parent", scope: !2, file: !2, baseType: !9, size: 128, align: 64, flags: DIFlagPublic)
-    !9 = !DICompositeType(tag: DW_TAG_structure_type, name: "parent", scope: !2, file: !2, line: 2, size: 128, align: 64, flags: DIFlagPublic, elements: !10, identifier: "parent")
-    !10 = !{!11, !14}
-    !11 = !DIDerivedType(tag: DW_TAG_member, name: "__vtable", scope: !2, file: !2, baseType: !12, size: 64, align: 64, flags: DIFlagPublic)
-    !12 = !DIDerivedType(tag: DW_TAG_pointer_type, name: "__VOID_POINTER", baseType: !13, size: 64, align: 64, dwarfAddressSpace: 1)
-    !13 = !DIBasicType(name: "__VOID", encoding: DW_ATE_unsigned, flags: DIFlagPublic)
-    !14 = !DIDerivedType(tag: DW_TAG_member, name: "a", scope: !2, file: !2, line: 4, baseType: !15, size: 32, align: 32, offset: 64, flags: DIFlagPublic)
-    !15 = !DIBasicType(name: "DINT", size: 32, encoding: DW_ATE_signed, flags: DIFlagPublic)
-    !16 = !DIDerivedType(tag: DW_TAG_member, name: "b", scope: !2, file: !2, line: 10, baseType: !15, size: 32, align: 32, offset: 128, flags: DIFlagPublic)
-    !17 = !DIDerivedType(tag: DW_TAG_member, name: "c", scope: !2, file: !2, line: 16, baseType: !15, size: 32, align: 32, offset: 192, flags: DIFlagPublic)
-    !18 = !DIGlobalVariableExpression(var: !19, expr: !DIExpression())
-    !19 = distinct !DIGlobalVariable(name: "__child__init", scope: !2, file: !2, line: 8, type: !6, isLocal: false, isDefinition: true)
-    !20 = !DIGlobalVariableExpression(var: !21, expr: !DIExpression())
-    !21 = distinct !DIGlobalVariable(name: "__parent__init", scope: !2, file: !2, line: 2, type: !9, isLocal: false, isDefinition: true)
-    !22 = !DIGlobalVariableExpression(var: !23, expr: !DIExpression())
-    !23 = distinct !DIGlobalVariable(name: "____vtable_parent_type__init", scope: !2, file: !2, type: !24, isLocal: false, isDefinition: true)
-    !24 = !DICompositeType(tag: DW_TAG_structure_type, name: "__vtable_parent_type", scope: !2, file: !2, size: 64, align: 64, flags: DIFlagPublic, elements: !25, identifier: "__vtable_parent_type")
-    !25 = !{!26}
-    !26 = !DIDerivedType(tag: DW_TAG_member, name: "__body", scope: !2, file: !2, baseType: !12, size: 64, align: 64, flags: DIFlagPublic)
-    !27 = !DIGlobalVariableExpression(var: !28, expr: !DIExpression())
-    !28 = distinct !DIGlobalVariable(name: "__vtable_parent", scope: !2, file: !2, type: !24, isLocal: false, isDefinition: true)
-    !29 = !DIGlobalVariableExpression(var: !30, expr: !DIExpression())
-    !30 = distinct !DIGlobalVariable(name: "____vtable_child_type__init", scope: !2, file: !2, type: !31, isLocal: false, isDefinition: true)
-    !31 = !DICompositeType(tag: DW_TAG_structure_type, name: "__vtable_child_type", scope: !2, file: !2, size: 128, align: 64, flags: DIFlagPublic, elements: !32, identifier: "__vtable_child_type")
-    !32 = !{!33, !34}
-    !33 = !DIDerivedType(tag: DW_TAG_member, name: "__vtable_parent_type", scope: !2, file: !2, baseType: !24, size: 64, align: 64, flags: DIFlagPublic)
-    !34 = !DIDerivedType(tag: DW_TAG_member, name: "__body", scope: !2, file: !2, baseType: !12, size: 64, align: 64, offset: 64, flags: DIFlagPublic)
-    !35 = !DIGlobalVariableExpression(var: !36, expr: !DIExpression())
-    !36 = distinct !DIGlobalVariable(name: "__vtable_child", scope: !2, file: !2, type: !31, isLocal: false, isDefinition: true)
-    !37 = !DIGlobalVariableExpression(var: !38, expr: !DIExpression())
-    !38 = distinct !DIGlobalVariable(name: "____vtable_grandchild_type__init", scope: !2, file: !2, type: !39, isLocal: false, isDefinition: true)
-    !39 = !DICompositeType(tag: DW_TAG_structure_type, name: "__vtable_grandchild_type", scope: !2, file: !2, size: 192, align: 64, flags: DIFlagPublic, elements: !40, identifier: "__vtable_grandchild_type")
-    !40 = !{!41, !42}
-    !41 = !DIDerivedType(tag: DW_TAG_member, name: "__vtable_child_type", scope: !2, file: !2, baseType: !31, size: 128, align: 64, flags: DIFlagPublic)
-    !42 = !DIDerivedType(tag: DW_TAG_member, name: "__body", scope: !2, file: !2, baseType: !12, size: 64, align: 64, offset: 128, flags: DIFlagPublic)
-    !43 = !DIGlobalVariableExpression(var: !44, expr: !DIExpression())
-    !44 = distinct !DIGlobalVariable(name: "__vtable_grandchild", scope: !2, file: !2, type: !39, isLocal: false, isDefinition: true)
-    !45 = !{i32 2, !"Dwarf Version", i32 5}
-    !46 = !{i32 2, !"Debug Info Version", i32 3}
-    !47 = distinct !DICompileUnit(language: DW_LANG_C, file: !2, producer: "RuSTy Structured text Compiler", isOptimized: false, runtimeVersion: 0, emissionKind: FullDebug, globals: !48, splitDebugInlining: false)
-    !48 = !{!27, !22, !35, !29, !43, !37, !20, !18, !0}
-    !49 = distinct !DISubprogram(name: "parent", linkageName: "parent", scope: !2, file: !2, line: 2, type: !50, scopeLine: 6, flags: DIFlagPublic, spFlags: DISPFlagDefinition, unit: !47, retainedNodes: !52)
-    !50 = !DISubroutineType(flags: DIFlagPublic, types: !51)
-    !51 = !{null, !9}
-    !52 = !{}
-    !53 = !DILocalVariable(name: "parent", scope: !49, file: !2, line: 6, type: !9)
-    !54 = !DILocation(line: 6, scope: !49)
-    !55 = distinct !DISubprogram(name: "child", linkageName: "child", scope: !2, file: !2, line: 8, type: !56, scopeLine: 12, flags: DIFlagPublic, spFlags: DISPFlagDefinition, unit: !47, retainedNodes: !52)
-    !56 = !DISubroutineType(flags: DIFlagPublic, types: !57)
-    !57 = !{null, !6}
-    !58 = !DILocalVariable(name: "child", scope: !55, file: !2, line: 12, type: !6)
-    !59 = !DILocation(line: 12, scope: !55)
-    !60 = distinct !DISubprogram(name: "grandchild", linkageName: "grandchild", scope: !2, file: !2, line: 14, type: !61, scopeLine: 18, flags: DIFlagPublic, spFlags: DISPFlagDefinition, unit: !47, retainedNodes: !52)
-    !61 = !DISubroutineType(flags: DIFlagPublic, types: !62)
-    !62 = !{null, !3}
-    !63 = !DILocalVariable(name: "grandchild", scope: !60, file: !2, line: 18, type: !3)
-    !64 = !DILocation(line: 18, scope: !60)
-    !65 = distinct !DISubprogram(name: "main", linkageName: "main", scope: !2, file: !2, line: 20, type: !66, scopeLine: 20, flags: DIFlagPublic, spFlags: DISPFlagDefinition, unit: !47, retainedNodes: !52)
-    !66 = !DISubroutineType(flags: DIFlagPublic, types: !67)
-    !67 = !{null}
-    !68 = !DILocalVariable(name: "array_of_parent", scope: !65, file: !2, line: 22, type: !69, align: 64)
-    !69 = !DICompositeType(tag: DW_TAG_array_type, baseType: !9, size: 384, align: 64, elements: !70)
-    !70 = !{!71}
-    !71 = !DISubrange(count: 3, lowerBound: 0)
-    !72 = !DILocation(line: 22, column: 4, scope: !65)
-    !73 = !DILocalVariable(name: "array_of_child", scope: !65, file: !2, line: 23, type: !74, align: 64)
-    !74 = !DICompositeType(tag: DW_TAG_array_type, baseType: !6, size: 576, align: 64, elements: !70)
-    !75 = !DILocation(line: 23, column: 4, scope: !65)
-    !76 = !DILocalVariable(name: "array_of_grandchild", scope: !65, file: !2, line: 24, type: !77, align: 64)
-    !77 = !DICompositeType(tag: DW_TAG_array_type, baseType: !3, size: 768, align: 64, elements: !70)
-    !78 = !DILocation(line: 24, column: 4, scope: !65)
-    !79 = !DILocalVariable(name: "parent1", scope: !65, file: !2, line: 25, type: !9, align: 64)
-    !80 = !DILocation(line: 25, column: 4, scope: !65)
-    !81 = !DILocalVariable(name: "child1", scope: !65, file: !2, line: 26, type: !6, align: 64)
-    !82 = !DILocation(line: 26, column: 4, scope: !65)
-    !83 = !DILocalVariable(name: "grandchild1", scope: !65, file: !2, line: 27, type: !3, align: 64)
-    !84 = !DILocation(line: 27, column: 4, scope: !65)
-    !85 = !DILocalVariable(name: "main", scope: !65, file: !2, line: 20, type: !15, align: 32)
-    !86 = !DILocation(line: 20, column: 9, scope: !65)
-    !87 = !DILocation(line: 0, scope: !65)
-    !88 = !DILocation(line: 30, column: 4, scope: !65)
-    !89 = !DILocation(line: 31, column: 4, scope: !65)
-    !90 = !DILocation(line: 32, column: 4, scope: !65)
-    !91 = !DILocation(line: 33, column: 4, scope: !65)
-    !92 = !DILocation(line: 34, column: 4, scope: !65)
-    !93 = !DILocation(line: 35, column: 4, scope: !65)
-    !94 = !DILocation(line: 37, column: 4, scope: !65)
-    !95 = !DILocation(line: 38, column: 4, scope: !65)
-    !96 = !DILocation(line: 39, column: 4, scope: !65)
-    !97 = !DILocation(line: 40, column: 4, scope: !65)
-    !98 = !DILocation(line: 41, column: 4, scope: !65)
-    !99 = !DILocation(line: 42, column: 4, scope: !65)
-    !100 = !DILocation(line: 43, column: 4, scope: !65)
-    !101 = !DILocation(line: 44, column: 4, scope: !65)
-    !102 = !DILocation(line: 45, column: 4, scope: !65)
-    !103 = !DILocation(line: 46, column: 4, scope: !65)
-    !104 = !DILocation(line: 47, column: 4, scope: !65)
-    !105 = !DILocation(line: 48, column: 4, scope: !65)
-    !106 = !DILocation(line: 49, column: 4, scope: !65)
-    !107 = !DILocation(line: 50, column: 4, scope: !65)
-    !108 = !DILocation(line: 51, column: 4, scope: !65)
-    !109 = !DILocation(line: 52, column: 4, scope: !65)
-    !110 = !DILocation(line: 53, column: 4, scope: !65)
-    !111 = !DILocation(line: 54, column: 4, scope: !65)
-    !112 = !DILocation(line: 56, scope: !65)
-=======
     !3 = !DIDerivedType(tag: DW_TAG_const_type, baseType: !4)
     !4 = !DICompositeType(tag: DW_TAG_structure_type, name: "grandchild", scope: !2, file: !2, line: 14, size: 96, align: 64, flags: DIFlagPublic, elements: !5, identifier: "grandchild")
     !5 = !{!6, !15}
@@ -2774,6 +1782,5 @@
     !87 = !DILocation(line: 53, column: 4, scope: !42)
     !88 = !DILocation(line: 54, column: 4, scope: !42)
     !89 = !DILocation(line: 56, scope: !42)
->>>>>>> 075f4045
     "###);
 }