use insta::assert_snapshot;

use crate::test_utils::tests::codegen_with_debug;

#[test]
fn implementation_added_as_subroutine() {
    //GIVEN 3 POUs
    //When compiling for debug
    let result = codegen_with_debug(
        "
        FUNCTION myFunc : DINT
        END_FUNCTION
        PROGRAM myPrg
        END_PROGRAM
        FUNCTION_BLOCK myFb
        END_FUNCTION_BLOCK
        ",
    );
    //The POUs has a subroutine entry in the debug info
    assert_snapshot!(result);
}

#[test]
fn external_impl_is_not_added_as_external_subroutine() {
    //GIVEN 3 external POUs
    //When compiling for debug
    let result = codegen_with_debug(
        "
        {external} FUNCTION myFunc : DINT
        END_FUNCTION
        {external} PROGRAM myPrg
        END_PROGRAM
        {external} FUNCTION_BLOCK myFb
        END_FUNCTION_BLOCK
        ",
    );
    //The POUs don't have a subroutine entry in the debug info
    assert_snapshot!(result);
}

#[test]
fn var_and_vartemp_variables_in_pous_added_as_local() {
    //GIVEN 2 POUs
    //When compiling for debug
    let result = codegen_with_debug(
        "
        FUNCTION myFunc : DINT
        VAR a,b,c: DINT; END_VAR
        END_FUNCTION
        PROGRAM myPrg
        VAR_TEMP a,b,c: DINT; END_VAR
        END_PROGRAM
        FUNCTION_BLOCK myFb
        VAR_TEMP a,b,c: DINT; END_VAR
        END_FUNCTION_BLOCK
        ",
    );
    //The POUs has a subroutine entry in the debug info
    assert_snapshot!(result);
}

#[test]
fn var_in_out_inout_in_function_added_as_params() {
    // Let a function with an assignment
    let result = codegen_with_debug(
        "
        FUNCTION myFunc : DINT
        VAR_IN_OUT
            x : INT;
        END_VAR
            myFunc := x + 2;
        END_FUNCTION
        ",
    );
    //The asignment should recieve a debug info entry
    assert_snapshot!(result);
}

#[test]
fn non_function_pous_have_struct_as_param() {
    // Let a function with an assignment
    let result = codegen_with_debug(
        "
        PROGRAM myProg
        VAR_INPUT
            x : DINT;
        END_VAR
            x := x + 2;
        END_PROGRAM

        FUNCTION_BLOCK fb
        VAR_INPUT
            x : DINT;
        END_VAR
            x := x + 2;
        END_FUNCTION_BLOCK
        ",
    );
    //The asignment should recieve a debug info entry
    assert_snapshot!(result);
}

#[test]
fn assignment_statement_have_location() {
    // Let a function with an assignment
    let result = codegen_with_debug(
        "
        FUNCTION myFunc : DINT
            myFunc := 1 + 2;
        END_FUNCTION
        ",
    );
    //The asignment should recieve a debug info entry
    assert_snapshot!(result);
}

#[test]
fn function_calls_have_location() {
    // Let a function with a call statement
    let result = codegen_with_debug(
        "
        FUNCTION myFunc : DINT
            myFunc();
        END_FUNCTION
        ",
    );
    //The asignment should recieve a debug info entry
    assert_snapshot!(result);
}

#[test]
fn function_calls_in_expressions_have_location() {
    // Let a function with a call statement in an addition
    let result = codegen_with_debug(
        "
        FUNCTION myFunc : DINT
            1 + myFunc();
        END_FUNCTION
        ",
    );
    //The call should recieve a debug info entry
    assert_snapshot!(result);
}

#[test]
fn nested_function_calls_get_location() {
    // Let a function with a call statement in an addition
    let result = codegen_with_debug(
        "
        FUNCTION myFunc : DINT
        VAR_INPUT x : DINT; END_VAR
            myFunc(myFunc(1));
        END_FUNCTION
        ",
    );
    //The call should recieve a debug info entry
    assert_snapshot!(result);
}

#[test]
fn non_callable_expressions_have_no_location() {
    // Let a function with an addition and a reference
    let result = codegen_with_debug(
        "
        FUNCTION myFunc : DINT
            1 + 2;
            myFunc;
        END_FUNCTION
        ",
    );
    // No line information should be added on the statements
    assert_snapshot!(result);
}

#[test]
fn return_statement_have_location() {
    // Let a function with an addition and a reference
    let result = codegen_with_debug(
        "
        FUNCTION myFunc : DINT
            RETURN;
        END_FUNCTION
        ",
    );
    // No line information should be added on the statements
    assert_snapshot!(result);
}

#[test]
fn aggregate_return_value_variable_in_function() {
    // Let a function with an addition and a reference
    let result = codegen_with_debug(
        "
        FUNCTION myFunc : STRING
            myFunc := 'hello';
        END_FUNCTION
        ",
    );
    // No line information should be added on the statements
    assert_snapshot!(result);
}

#[test]
fn exit_statement_have_location() {
    // Let a function with an addition and a reference
    let result = codegen_with_debug(
        "
        FUNCTION myFunc : DINT
            WHILE TRUE THEN
                EXIT;
            END_WHILE
            myFunc := 1;
        END_FUNCTION
        ",
    );
    // No line information should be added on the statements
    assert_snapshot!(result);
}

#[test]
fn if_conditions_location_marked() {
    // Let a function with an addition and a reference
    let result = codegen_with_debug(
        "
        FUNCTION myFunc : DINT
            IF TRUE THEN
                myFunc := 1;
            ELSIF FALSE THEN
                myFunc := 1;
            ELSE
                myFunc := 1;
            END_IF
            myFunc := 1;
        END_FUNCTION
        ",
    );
    // No line information should be added on the statements
    assert_snapshot!(result);
}

#[test]
fn case_conditions_location_marked() {
    // Let a function with an addition and a reference
    let result = codegen_with_debug(
        "
        FUNCTION myFunc : DINT
            CASE myFunc OF
            1:
                myFunc := 1;
            2:
                myFunc := 1;
            ELSE
                myFunc := 1;
            END_CASE
            myFunc := 1;
        END_FUNCTION
        ",
    );
    // No line information should be added on the statements
    assert_snapshot!(result);
}

#[test]
fn while_conditions_location_marked() {
    // Let a function with an addition and a reference
    let result = codegen_with_debug(
        "
        FUNCTION myFunc : DINT
            WHILE myFunc > 1 DO
                myFunc := 1;
            END_WHILE
            myFunc := 1;
        END_FUNCTION
        ",
    );
    // No line information should be added on the statements
    assert_snapshot!(result);
}

#[test]
fn repeat_conditions_location_marked() {
    // Let a function with an addition and a reference
    let result = codegen_with_debug(
        "
        FUNCTION myFunc : DINT
            REPEAT
                myFunc := 1;
            UNTIL myFunc > 10 END_REPEAT
            myFunc := 1;
        END_FUNCTION
        ",
    );
    // No line information should be added on the statements
    assert_snapshot!(result);
}

#[test]
fn for_conditions_location_marked() {
    // Let a function with an addition and a reference
    let result = codegen_with_debug(
        "
        FUNCTION myFunc : DINT
            FOR myFunc := 1 TO 20 BY 2 DO
                myFunc := 1;
            END_FOR
        END_FUNCTION
        ",
    );
    // No line information should be added on the statements
    assert_snapshot!(result);
}

#[test]
fn array_size_correctly_set_in_dwarf_info() {
    // Let a function with an addition and a reference
    let result = codegen_with_debug(
        "
        FUNCTION foo : DINT
        VAR
            a : ARRAY[1..64] OF DINT;
        END_VAR
        END_FUNCTION
        ",
    );

    // We expect the array to have a size of 64 in the debug info, specifically for this snapshot
    // we want to make sure the entry "!DISubrange(count: 64, lowerBound: 1)" has count equal 64
    assert_snapshot!(result);
<<<<<<< HEAD
=======
}
#[test]
fn string_size_correctly_set_in_dwarf_info() {
    // Let a function with an addition and a reference
    let result = codegen_with_debug(
        "
        VAR_GLOBAL
            a : STRING[64];
        END_VAR
        ",
    );

    // We expect the string to have a size of 65 in the debug info, specifically for this snapshot
    // we want to make sure the entry "!DISubrange(count: 65, lowerBound: 1)" has count equal 65
    //
    // Note: 65 and not 64 because of the null terminator
    assert_snapshot!(result);
>>>>>>> 66ce86a5
}<|MERGE_RESOLUTION|>--- conflicted
+++ resolved
@@ -326,8 +326,6 @@
     // We expect the array to have a size of 64 in the debug info, specifically for this snapshot
     // we want to make sure the entry "!DISubrange(count: 64, lowerBound: 1)" has count equal 64
     assert_snapshot!(result);
-<<<<<<< HEAD
-=======
 }
 #[test]
 fn string_size_correctly_set_in_dwarf_info() {
@@ -345,5 +343,4 @@
     //
     // Note: 65 and not 64 because of the null terminator
     assert_snapshot!(result);
->>>>>>> 66ce86a5
 }