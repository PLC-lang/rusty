---
source: src/codegen/tests/debug_tests/expression_debugging.rs
expression: result
snapshot_kind: text
---
; ModuleID = '<internal>'
source_filename = "<internal>"

%myPrg = type {}
%myFb = type {}

@myPrg_instance = global %myPrg zeroinitializer, !dbg !0
@__myFb__init = unnamed_addr constant %myFb zeroinitializer, !dbg !5

define i32 @myFunc() !dbg !13 {
entry:
  %myFunc = alloca i32, align 4
  call void @llvm.dbg.declare(metadata i32* %myFunc, metadata !16, metadata !DIExpression()), !dbg !18
  store i32 0, i32* %myFunc, align 4
  %myFunc_ret = load i32, i32* %myFunc, align 4, !dbg !19
  ret i32 %myFunc_ret, !dbg !19
}

define void @myPrg(%myPrg* %0) !dbg !20 {
entry:
  call void @llvm.dbg.declare(metadata %myPrg* %0, metadata !23, metadata !DIExpression()), !dbg !24
  ret void, !dbg !24
}

define void @myFb(%myFb* %0) !dbg !25 {
entry:
  call void @llvm.dbg.declare(metadata %myFb* %0, metadata !28, metadata !DIExpression()), !dbg !29
  ret void, !dbg !29
}

; Function Attrs: nofree nosync nounwind readnone speculatable willreturn
declare void @llvm.dbg.declare(metadata, metadata, metadata) #0

attributes #0 = { nofree nosync nounwind readnone speculatable willreturn }

!llvm.module.flags = !{!8, !9}
!llvm.dbg.cu = !{!10}

!0 = !DIGlobalVariableExpression(var: !1, expr: !DIExpression())
!1 = distinct !DIGlobalVariable(name: "myPrg", scope: !2, file: !2, line: 4, type: !3, isLocal: false, isDefinition: true)
!2 = !DIFile(filename: "<internal>", directory: "")
!3 = !DICompositeType(tag: DW_TAG_structure_type, name: "myPrg", scope: !2, file: !2, line: 4, flags: DIFlagPublic, elements: !4, identifier: "myPrg")
!4 = !{}
!5 = !DIGlobalVariableExpression(var: !6, expr: !DIExpression())
!6 = distinct !DIGlobalVariable(name: "__myFb__init", scope: !2, file: !2, line: 6, type: !7, isLocal: false, isDefinition: true)
!7 = !DICompositeType(tag: DW_TAG_structure_type, name: "myFb", scope: !2, file: !2, line: 6, flags: DIFlagPublic, elements: !4, identifier: "myFb")
!8 = !{i32 2, !"Dwarf Version", i32 5}
!9 = !{i32 2, !"Debug Info Version", i32 3}
!10 = distinct !DICompileUnit(language: DW_LANG_C, file: !11, producer: "RuSTy Structured text Compiler", isOptimized: false, runtimeVersion: 0, emissionKind: FullDebug, globals: !12, splitDebugInlining: false)
!11 = !DIFile(filename: "<internal>", directory: "src")
!12 = !{!0, !5}
!13 = distinct !DISubprogram(name: "myFunc", linkageName: "myFunc", scope: !2, file: !2, line: 2, type: !14, scopeLine: 3, flags: DIFlagPublic, spFlags: DISPFlagDefinition, unit: !10, retainedNodes: !4)
!14 = !DISubroutineType(flags: DIFlagPublic, types: !15)
!15 = !{null}
!16 = !DILocalVariable(name: "myFunc", scope: !13, file: !2, line: 2, type: !17)
!17 = !DIBasicType(name: "DINT", size: 32, encoding: DW_ATE_signed, flags: DIFlagPublic)
!18 = !DILocation(line: 2, column: 17, scope: !13)
!19 = !DILocation(line: 3, column: 8, scope: !13)
!20 = distinct !DISubprogram(name: "myPrg", linkageName: "myPrg", scope: !2, file: !2, line: 4, type: !21, scopeLine: 5, flags: DIFlagPublic, spFlags: DISPFlagDefinition, unit: !10, retainedNodes: !4)
!21 = !DISubroutineType(flags: DIFlagPublic, types: !22)
!22 = !{null, !3}
!23 = !DILocalVariable(name: "myPrg", scope: !20, file: !2, line: 5, type: !3)
!24 = !DILocation(line: 5, column: 8, scope: !20)
!25 = distinct !DISubprogram(name: "myFb", linkageName: "myFb", scope: !2, file: !2, line: 6, type: !26, scopeLine: 7, flags: DIFlagPublic, spFlags: DISPFlagDefinition, unit: !10, retainedNodes: !4)
!26 = !DISubroutineType(flags: DIFlagPublic, types: !27)
!27 = !{null, !7}
!28 = !DILocalVariable(name: "myFb", scope: !25, file: !2, line: 7, type: !7)
<<<<<<< HEAD
!29 = !DILocation(line: 7, column: 8, scope: !25)
; ModuleID = '__initializers'
source_filename = "__initializers"

%myPrg = type {}
%myFb = type {}

@myPrg_instance = external global %myPrg
@__myFb__init = external global %myFb

define void @__init_myprg(%myPrg* %0) {
entry:
  %self = alloca %myPrg*, align 8
  store %myPrg* %0, %myPrg** %self, align 8
  ret void
}

declare void @myPrg(%myPrg*)

define void @__init_myfb(%myFb* %0) {
entry:
  %self = alloca %myFb*, align 8
  store %myFb* %0, %myFb** %self, align 8
  ret void
}

declare void @myFb(%myFb*)

define void @__user_init_myFb(%myFb* %0) {
entry:
  %self = alloca %myFb*, align 8
  store %myFb* %0, %myFb** %self, align 8
  ret void
}

define void @__user_init_myPrg(%myPrg* %0) {
entry:
  %self = alloca %myPrg*, align 8
  store %myPrg* %0, %myPrg** %self, align 8
  ret void
}
; ModuleID = '__init___testproject'
source_filename = "__init___testproject"

%myPrg = type {}

@myPrg_instance = external global %myPrg
@llvm.global_ctors = appending global [1 x { i32, void ()*, i8* }] [{ i32, void ()*, i8* } { i32 0, void ()* @__init___testproject, i8* null }]

define void @__init___testproject() {
entry:
  call void @__init_myprg(%myPrg* @myPrg_instance)
  call void @__user_init_myPrg(%myPrg* @myPrg_instance)
  ret void
}

declare void @__init_myprg(%myPrg*)

declare void @myPrg(%myPrg*)

declare void @__user_init_myPrg(%myPrg*)
=======
!29 = !DILocation(line: 7, column: 8, scope: !25)
>>>>>>> 1e543cdf
<|MERGE_RESOLUTION|>--- conflicted
+++ resolved
@@ -70,68 +70,4 @@
 !26 = !DISubroutineType(flags: DIFlagPublic, types: !27)
 !27 = !{null, !7}
 !28 = !DILocalVariable(name: "myFb", scope: !25, file: !2, line: 7, type: !7)
-<<<<<<< HEAD
-!29 = !DILocation(line: 7, column: 8, scope: !25)
-; ModuleID = '__initializers'
-source_filename = "__initializers"
-
-%myPrg = type {}
-%myFb = type {}
-
-@myPrg_instance = external global %myPrg
-@__myFb__init = external global %myFb
-
-define void @__init_myprg(%myPrg* %0) {
-entry:
-  %self = alloca %myPrg*, align 8
-  store %myPrg* %0, %myPrg** %self, align 8
-  ret void
-}
-
-declare void @myPrg(%myPrg*)
-
-define void @__init_myfb(%myFb* %0) {
-entry:
-  %self = alloca %myFb*, align 8
-  store %myFb* %0, %myFb** %self, align 8
-  ret void
-}
-
-declare void @myFb(%myFb*)
-
-define void @__user_init_myFb(%myFb* %0) {
-entry:
-  %self = alloca %myFb*, align 8
-  store %myFb* %0, %myFb** %self, align 8
-  ret void
-}
-
-define void @__user_init_myPrg(%myPrg* %0) {
-entry:
-  %self = alloca %myPrg*, align 8
-  store %myPrg* %0, %myPrg** %self, align 8
-  ret void
-}
-; ModuleID = '__init___testproject'
-source_filename = "__init___testproject"
-
-%myPrg = type {}
-
-@myPrg_instance = external global %myPrg
-@llvm.global_ctors = appending global [1 x { i32, void ()*, i8* }] [{ i32, void ()*, i8* } { i32 0, void ()* @__init___testproject, i8* null }]
-
-define void @__init___testproject() {
-entry:
-  call void @__init_myprg(%myPrg* @myPrg_instance)
-  call void @__user_init_myPrg(%myPrg* @myPrg_instance)
-  ret void
-}
-
-declare void @__init_myprg(%myPrg*)
-
-declare void @myPrg(%myPrg*)
-
-declare void @__user_init_myPrg(%myPrg*)
-=======
-!29 = !DILocation(line: 7, column: 8, scope: !25)
->>>>>>> 1e543cdf
+!29 = !DILocation(line: 7, column: 8, scope: !25)