--- conflicted
+++ resolved
@@ -115,68 +115,4 @@
 !44 = !DILocalVariable(name: "b", scope: !37, file: !2, line: 9, type: !17)
 !45 = !DILocation(line: 9, column: 19, scope: !37)
 !46 = !DILocalVariable(name: "c", scope: !37, file: !2, line: 9, type: !17)
-<<<<<<< HEAD
-!47 = !DILocation(line: 9, column: 21, scope: !37)
-; ModuleID = '__initializers'
-source_filename = "__initializers"
-
-%myPrg = type {}
-%myFb = type {}
-
-@myPrg_instance = external global %myPrg
-@__myFb__init = external global %myFb
-
-define void @__init_myprg(%myPrg* %0) {
-entry:
-  %self = alloca %myPrg*, align 8
-  store %myPrg* %0, %myPrg** %self, align 8
-  ret void
-}
-
-declare void @myPrg(%myPrg*)
-
-define void @__init_myfb(%myFb* %0) {
-entry:
-  %self = alloca %myFb*, align 8
-  store %myFb* %0, %myFb** %self, align 8
-  ret void
-}
-
-declare void @myFb(%myFb*)
-
-define void @__user_init_myFb(%myFb* %0) {
-entry:
-  %self = alloca %myFb*, align 8
-  store %myFb* %0, %myFb** %self, align 8
-  ret void
-}
-
-define void @__user_init_myPrg(%myPrg* %0) {
-entry:
-  %self = alloca %myPrg*, align 8
-  store %myPrg* %0, %myPrg** %self, align 8
-  ret void
-}
-; ModuleID = '__init___testproject'
-source_filename = "__init___testproject"
-
-%myPrg = type {}
-
-@myPrg_instance = external global %myPrg
-@llvm.global_ctors = appending global [1 x { i32, void ()*, i8* }] [{ i32, void ()*, i8* } { i32 0, void ()* @__init___testproject, i8* null }]
-
-define void @__init___testproject() {
-entry:
-  call void @__init_myprg(%myPrg* @myPrg_instance)
-  call void @__user_init_myPrg(%myPrg* @myPrg_instance)
-  ret void
-}
-
-declare void @__init_myprg(%myPrg*)
-
-declare void @myPrg(%myPrg*)
-
-declare void @__user_init_myPrg(%myPrg*)
-=======
-!47 = !DILocation(line: 9, column: 21, scope: !37)
->>>>>>> 1e543cdf
+!47 = !DILocation(line: 9, column: 21, scope: !37)