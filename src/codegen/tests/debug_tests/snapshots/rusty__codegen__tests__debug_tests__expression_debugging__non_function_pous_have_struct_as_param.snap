---
source: src/codegen/tests/debug_tests/expression_debugging.rs
expression: result
---
; ModuleID = '<internal>'
source_filename = "<internal>"
target datalayout = "[filtered]"
target triple = "[filtered]"

%myProg = type { i32 }
%fb = type { i32*, i32 }

@myProg_instance = global %myProg zeroinitializer, !dbg !0
@__fb__init = unnamed_addr constant %fb zeroinitializer, !dbg !7

<<<<<<< HEAD
define void @myProg(%myProg* %0) !dbg !20 {
entry:
  call void @llvm.dbg.declare(metadata %myProg* %0, metadata !24, metadata !DIExpression()), !dbg !25
  %x = getelementptr inbounds %myProg, %myProg* %0, i32 0, i32 0
  %load_x = load i32, i32* %x, align 4, !dbg !25
  %tmpVar = add i32 %load_x, 2, !dbg !25
  store i32 %tmpVar, i32* %x, align 4, !dbg !25
  ret void, !dbg !26
}

define void @fb(%fb* %0) !dbg !27 {
entry:
  call void @llvm.dbg.declare(metadata %fb* %0, metadata !30, metadata !DIExpression()), !dbg !31
  %__vtable = getelementptr inbounds %fb, %fb* %0, i32 0, i32 0
  %x = getelementptr inbounds %fb, %fb* %0, i32 0, i32 1
  %load_x = load i32, i32* %x, align 4, !dbg !31
  %tmpVar = add i32 %load_x, 2, !dbg !31
  store i32 %tmpVar, i32* %x, align 4, !dbg !31
  ret void, !dbg !32
=======
define void @myProg(%myProg* %0) !dbg !18 {
entry:
  call void @llvm.dbg.declare(metadata %myProg* %0, metadata !22, metadata !DIExpression()), !dbg !23
  %x = getelementptr inbounds %myProg, %myProg* %0, i32 0, i32 0
  %load_x = load i32, i32* %x, align 4, !dbg !23
  %tmpVar = add i32 %load_x, 2, !dbg !23
  store i32 %tmpVar, i32* %x, align 4, !dbg !23
  ret void, !dbg !24
}

define void @fb(%fb* %0) !dbg !25 {
entry:
  call void @llvm.dbg.declare(metadata %fb* %0, metadata !28, metadata !DIExpression()), !dbg !29
  %this = alloca %fb*, align 8
  store %fb* %0, %fb** %this, align 8
  %x = getelementptr inbounds %fb, %fb* %0, i32 0, i32 0
  %load_x = load i32, i32* %x, align 4, !dbg !29
  %tmpVar = add i32 %load_x, 2, !dbg !29
  store i32 %tmpVar, i32* %x, align 4, !dbg !29
  ret void, !dbg !30
>>>>>>> 075f4045
}

; Function Attrs: nofree nosync nounwind readnone speculatable willreturn
declare void @llvm.dbg.declare(metadata, metadata, metadata) #0

attributes #0 = { nofree nosync nounwind readnone speculatable willreturn }

<<<<<<< HEAD
!llvm.module.flags = !{!15, !16}
!llvm.dbg.cu = !{!17}
=======
!llvm.module.flags = !{!13, !14}
!llvm.dbg.cu = !{!15}
>>>>>>> 075f4045

!0 = !DIGlobalVariableExpression(var: !1, expr: !DIExpression())
!1 = distinct !DIGlobalVariable(name: "myProg", scope: !2, file: !2, line: 2, type: !3, isLocal: false, isDefinition: true)
!2 = !DIFile(filename: "<internal>", directory: "")
!3 = !DICompositeType(tag: DW_TAG_structure_type, name: "myProg", scope: !2, file: !2, line: 2, size: 32, align: 64, flags: DIFlagPublic, elements: !4, identifier: "myProg")
!4 = !{!5}
!5 = !DIDerivedType(tag: DW_TAG_member, name: "x", scope: !2, file: !2, line: 4, baseType: !6, size: 32, align: 32, flags: DIFlagPublic)
!6 = !DIBasicType(name: "DINT", size: 32, encoding: DW_ATE_signed, flags: DIFlagPublic)
!7 = !DIGlobalVariableExpression(var: !8, expr: !DIExpression())
!8 = distinct !DIGlobalVariable(name: "__fb__init", scope: !2, file: !2, line: 9, type: !9, isLocal: false, isDefinition: true)
<<<<<<< HEAD
!9 = !DICompositeType(tag: DW_TAG_structure_type, name: "fb", scope: !2, file: !2, line: 9, size: 128, align: 64, flags: DIFlagPublic, elements: !10, identifier: "fb")
!10 = !{!11, !14}
!11 = !DIDerivedType(tag: DW_TAG_member, name: "__vtable", scope: !2, file: !2, baseType: !12, size: 64, align: 64, flags: DIFlagPublic)
!12 = !DIDerivedType(tag: DW_TAG_pointer_type, name: "__VOID_POINTER", baseType: !13, size: 64, align: 64, dwarfAddressSpace: 1)
!13 = !DIBasicType(name: "__VOID", encoding: DW_ATE_unsigned, flags: DIFlagPublic)
!14 = !DIDerivedType(tag: DW_TAG_member, name: "x", scope: !2, file: !2, line: 11, baseType: !6, size: 32, align: 32, offset: 64, flags: DIFlagPublic)
!15 = !{i32 2, !"Dwarf Version", i32 5}
!16 = !{i32 2, !"Debug Info Version", i32 3}
!17 = distinct !DICompileUnit(language: DW_LANG_C, file: !18, producer: "RuSTy Structured text Compiler", isOptimized: false, runtimeVersion: 0, emissionKind: FullDebug, globals: !19, splitDebugInlining: false)
!18 = !DIFile(filename: "<internal>", directory: "src")
!19 = !{!0, !7}
!20 = distinct !DISubprogram(name: "myProg", linkageName: "myProg", scope: !2, file: !2, line: 2, type: !21, scopeLine: 6, flags: DIFlagPublic, spFlags: DISPFlagDefinition, unit: !17, retainedNodes: !23)
!21 = !DISubroutineType(flags: DIFlagPublic, types: !22)
!22 = !{null, !3, !6}
!23 = !{}
!24 = !DILocalVariable(name: "myProg", scope: !20, file: !2, line: 6, type: !3)
!25 = !DILocation(line: 6, column: 12, scope: !20)
!26 = !DILocation(line: 7, column: 8, scope: !20)
!27 = distinct !DISubprogram(name: "fb", linkageName: "fb", scope: !2, file: !2, line: 9, type: !28, scopeLine: 13, flags: DIFlagPublic, spFlags: DISPFlagDefinition, unit: !17, retainedNodes: !23)
!28 = !DISubroutineType(flags: DIFlagPublic, types: !29)
!29 = !{null, !9, !6}
!30 = !DILocalVariable(name: "fb", scope: !27, file: !2, line: 13, type: !9)
!31 = !DILocation(line: 13, column: 12, scope: !27)
!32 = !DILocation(line: 14, column: 8, scope: !27)
=======
!9 = !DIDerivedType(tag: DW_TAG_const_type, baseType: !10)
!10 = !DICompositeType(tag: DW_TAG_structure_type, name: "fb", scope: !2, file: !2, line: 9, size: 32, align: 64, flags: DIFlagPublic, elements: !11, identifier: "fb")
!11 = !{!12}
!12 = !DIDerivedType(tag: DW_TAG_member, name: "x", scope: !2, file: !2, line: 11, baseType: !6, size: 32, align: 32, flags: DIFlagPublic)
!13 = !{i32 2, !"Dwarf Version", i32 5}
!14 = !{i32 2, !"Debug Info Version", i32 3}
!15 = distinct !DICompileUnit(language: DW_LANG_C, file: !16, producer: "RuSTy Structured text Compiler", isOptimized: false, runtimeVersion: 0, emissionKind: FullDebug, globals: !17, splitDebugInlining: false)
!16 = !DIFile(filename: "<internal>", directory: "src")
!17 = !{!0, !7}
!18 = distinct !DISubprogram(name: "myProg", linkageName: "myProg", scope: !2, file: !2, line: 2, type: !19, scopeLine: 6, flags: DIFlagPublic, spFlags: DISPFlagDefinition, unit: !15, retainedNodes: !21)
!19 = !DISubroutineType(flags: DIFlagPublic, types: !20)
!20 = !{null, !3, !6}
!21 = !{}
!22 = !DILocalVariable(name: "myProg", scope: !18, file: !2, line: 6, type: !3)
!23 = !DILocation(line: 6, column: 12, scope: !18)
!24 = !DILocation(line: 7, column: 8, scope: !18)
!25 = distinct !DISubprogram(name: "fb", linkageName: "fb", scope: !2, file: !2, line: 9, type: !26, scopeLine: 13, flags: DIFlagPublic, spFlags: DISPFlagDefinition, unit: !15, retainedNodes: !21)
!26 = !DISubroutineType(flags: DIFlagPublic, types: !27)
!27 = !{null, !10, !6}
!28 = !DILocalVariable(name: "fb", scope: !25, file: !2, line: 13, type: !10)
!29 = !DILocation(line: 13, column: 12, scope: !25)
!30 = !DILocation(line: 14, column: 8, scope: !25)
>>>>>>> 075f4045
<|MERGE_RESOLUTION|>--- conflicted
+++ resolved
@@ -13,27 +13,6 @@
 @myProg_instance = global %myProg zeroinitializer, !dbg !0
 @__fb__init = unnamed_addr constant %fb zeroinitializer, !dbg !7
 
-<<<<<<< HEAD
-define void @myProg(%myProg* %0) !dbg !20 {
-entry:
-  call void @llvm.dbg.declare(metadata %myProg* %0, metadata !24, metadata !DIExpression()), !dbg !25
-  %x = getelementptr inbounds %myProg, %myProg* %0, i32 0, i32 0
-  %load_x = load i32, i32* %x, align 4, !dbg !25
-  %tmpVar = add i32 %load_x, 2, !dbg !25
-  store i32 %tmpVar, i32* %x, align 4, !dbg !25
-  ret void, !dbg !26
-}
-
-define void @fb(%fb* %0) !dbg !27 {
-entry:
-  call void @llvm.dbg.declare(metadata %fb* %0, metadata !30, metadata !DIExpression()), !dbg !31
-  %__vtable = getelementptr inbounds %fb, %fb* %0, i32 0, i32 0
-  %x = getelementptr inbounds %fb, %fb* %0, i32 0, i32 1
-  %load_x = load i32, i32* %x, align 4, !dbg !31
-  %tmpVar = add i32 %load_x, 2, !dbg !31
-  store i32 %tmpVar, i32* %x, align 4, !dbg !31
-  ret void, !dbg !32
-=======
 define void @myProg(%myProg* %0) !dbg !18 {
 entry:
   call void @llvm.dbg.declare(metadata %myProg* %0, metadata !22, metadata !DIExpression()), !dbg !23
@@ -54,7 +33,6 @@
   %tmpVar = add i32 %load_x, 2, !dbg !29
   store i32 %tmpVar, i32* %x, align 4, !dbg !29
   ret void, !dbg !30
->>>>>>> 075f4045
 }
 
 ; Function Attrs: nofree nosync nounwind readnone speculatable willreturn
@@ -62,13 +40,8 @@
 
 attributes #0 = { nofree nosync nounwind readnone speculatable willreturn }
 
-<<<<<<< HEAD
-!llvm.module.flags = !{!15, !16}
-!llvm.dbg.cu = !{!17}
-=======
 !llvm.module.flags = !{!13, !14}
 !llvm.dbg.cu = !{!15}
->>>>>>> 075f4045
 
 !0 = !DIGlobalVariableExpression(var: !1, expr: !DIExpression())
 !1 = distinct !DIGlobalVariable(name: "myProg", scope: !2, file: !2, line: 2, type: !3, isLocal: false, isDefinition: true)
@@ -79,32 +52,6 @@
 !6 = !DIBasicType(name: "DINT", size: 32, encoding: DW_ATE_signed, flags: DIFlagPublic)
 !7 = !DIGlobalVariableExpression(var: !8, expr: !DIExpression())
 !8 = distinct !DIGlobalVariable(name: "__fb__init", scope: !2, file: !2, line: 9, type: !9, isLocal: false, isDefinition: true)
-<<<<<<< HEAD
-!9 = !DICompositeType(tag: DW_TAG_structure_type, name: "fb", scope: !2, file: !2, line: 9, size: 128, align: 64, flags: DIFlagPublic, elements: !10, identifier: "fb")
-!10 = !{!11, !14}
-!11 = !DIDerivedType(tag: DW_TAG_member, name: "__vtable", scope: !2, file: !2, baseType: !12, size: 64, align: 64, flags: DIFlagPublic)
-!12 = !DIDerivedType(tag: DW_TAG_pointer_type, name: "__VOID_POINTER", baseType: !13, size: 64, align: 64, dwarfAddressSpace: 1)
-!13 = !DIBasicType(name: "__VOID", encoding: DW_ATE_unsigned, flags: DIFlagPublic)
-!14 = !DIDerivedType(tag: DW_TAG_member, name: "x", scope: !2, file: !2, line: 11, baseType: !6, size: 32, align: 32, offset: 64, flags: DIFlagPublic)
-!15 = !{i32 2, !"Dwarf Version", i32 5}
-!16 = !{i32 2, !"Debug Info Version", i32 3}
-!17 = distinct !DICompileUnit(language: DW_LANG_C, file: !18, producer: "RuSTy Structured text Compiler", isOptimized: false, runtimeVersion: 0, emissionKind: FullDebug, globals: !19, splitDebugInlining: false)
-!18 = !DIFile(filename: "<internal>", directory: "src")
-!19 = !{!0, !7}
-!20 = distinct !DISubprogram(name: "myProg", linkageName: "myProg", scope: !2, file: !2, line: 2, type: !21, scopeLine: 6, flags: DIFlagPublic, spFlags: DISPFlagDefinition, unit: !17, retainedNodes: !23)
-!21 = !DISubroutineType(flags: DIFlagPublic, types: !22)
-!22 = !{null, !3, !6}
-!23 = !{}
-!24 = !DILocalVariable(name: "myProg", scope: !20, file: !2, line: 6, type: !3)
-!25 = !DILocation(line: 6, column: 12, scope: !20)
-!26 = !DILocation(line: 7, column: 8, scope: !20)
-!27 = distinct !DISubprogram(name: "fb", linkageName: "fb", scope: !2, file: !2, line: 9, type: !28, scopeLine: 13, flags: DIFlagPublic, spFlags: DISPFlagDefinition, unit: !17, retainedNodes: !23)
-!28 = !DISubroutineType(flags: DIFlagPublic, types: !29)
-!29 = !{null, !9, !6}
-!30 = !DILocalVariable(name: "fb", scope: !27, file: !2, line: 13, type: !9)
-!31 = !DILocation(line: 13, column: 12, scope: !27)
-!32 = !DILocation(line: 14, column: 8, scope: !27)
-=======
 !9 = !DIDerivedType(tag: DW_TAG_const_type, baseType: !10)
 !10 = !DICompositeType(tag: DW_TAG_structure_type, name: "fb", scope: !2, file: !2, line: 9, size: 32, align: 64, flags: DIFlagPublic, elements: !11, identifier: "fb")
 !11 = !{!12}
@@ -126,5 +73,4 @@
 !27 = !{null, !10, !6}
 !28 = !DILocalVariable(name: "fb", scope: !25, file: !2, line: 13, type: !10)
 !29 = !DILocation(line: 13, column: 12, scope: !25)
-!30 = !DILocation(line: 14, column: 8, scope: !25)
->>>>>>> 075f4045
+!30 = !DILocation(line: 14, column: 8, scope: !25)