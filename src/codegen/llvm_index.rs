// Copyright (c) 2020 Ghaith Hachem and Mathias Rieder
use inkwell::types::{AnyTypeEnum, BasicType, BasicTypeEnum, PointerType};
use inkwell::values::{AnyValue, BasicValueEnum, FunctionValue, GlobalValue, PointerValue};
use inkwell::AddressSpace;
use plc_diagnostics::diagnostics::Diagnostic;
use plc_source::source_location::SourceLocation;
use plc_util::convention::qualified_name;
use rustc_hash::FxHashMap;

/// Index view containing declared values for the current context
/// Parent Index is the a fallback lookup index for values not declared locally
#[derive(Debug, Clone, Default)]
pub struct LlvmTypedIndex<'ink> {
    parent_index: Option<&'ink LlvmTypedIndex<'ink>>,
    type_associations: FxHashMap<String, AnyTypeEnum<'ink>>,
    pou_type_associations: FxHashMap<String, AnyTypeEnum<'ink>>,
    global_values: FxHashMap<String, GlobalValue<'ink>>,
    got_indices: FxHashMap<String, u64>,
    initial_value_associations: FxHashMap<String, BasicValueEnum<'ink>>,
    loaded_variable_associations: FxHashMap<String, PointerValue<'ink>>,
    implementations: FxHashMap<String, FunctionValue<'ink>>,
    constants: FxHashMap<String, BasicValueEnum<'ink>>,
    utf08_literals: FxHashMap<String, GlobalValue<'ink>>,
    utf16_literals: FxHashMap<String, GlobalValue<'ink>>,
}

pub trait TypeHelper<'ink> {
    #[allow(clippy::wrong_self_convention)]
    fn as_basic_type(self) -> Option<BasicTypeEnum<'ink>>;
<<<<<<< HEAD

=======
>>>>>>> ce689216
    fn create_ptr_type(&self, address_space: AddressSpace) -> PointerType<'ink>;
}

impl<'ink> TypeHelper<'ink> for AnyTypeEnum<'ink> {
    fn as_basic_type(self) -> Option<BasicTypeEnum<'ink>> {
        match self {
            AnyTypeEnum::ArrayType(value) => Some(value.as_basic_type_enum()),
            AnyTypeEnum::FloatType(value) => Some(value.as_basic_type_enum()),
            AnyTypeEnum::IntType(value) => Some(value.as_basic_type_enum()),
            AnyTypeEnum::PointerType(value) => Some(value.as_basic_type_enum()),
            AnyTypeEnum::StructType(value) => Some(value.as_basic_type_enum()),
            AnyTypeEnum::VectorType(value) => Some(value.as_basic_type_enum()),
            AnyTypeEnum::VoidType(_) => None,
            AnyTypeEnum::FunctionType(_) => None,
        }
    }

    fn create_ptr_type(&self, address_space: AddressSpace) -> PointerType<'ink> {
        match self {
            AnyTypeEnum::ArrayType(value) => value.ptr_type(address_space),
            AnyTypeEnum::FloatType(value) => value.ptr_type(address_space),
            AnyTypeEnum::IntType(value) => value.ptr_type(address_space),
            AnyTypeEnum::PointerType(value) => value.ptr_type(address_space),
            AnyTypeEnum::StructType(value) => value.ptr_type(address_space),
            AnyTypeEnum::VectorType(value) => value.ptr_type(address_space),
            AnyTypeEnum::FunctionType(value) => value.ptr_type(address_space),
            AnyTypeEnum::VoidType(_) => unreachable!("Void type cannot be converted to pointer"),
        }
    }
}

impl<'ink> LlvmTypedIndex<'ink> {
    pub fn create_child(parent: &'ink LlvmTypedIndex<'ink>) -> LlvmTypedIndex<'ink> {
        LlvmTypedIndex {
            parent_index: Some(parent),
            type_associations: FxHashMap::default(),
            pou_type_associations: FxHashMap::default(),
            global_values: FxHashMap::default(),
            got_indices: FxHashMap::default(),
            initial_value_associations: FxHashMap::default(),
            loaded_variable_associations: FxHashMap::default(),
            implementations: FxHashMap::default(),
            constants: FxHashMap::default(),
            utf08_literals: FxHashMap::default(),
            utf16_literals: FxHashMap::default(),
        }
    }

    pub fn merge(&mut self, mut other: LlvmTypedIndex<'ink>) {
        for (name, assocication) in other.type_associations.drain() {
            self.type_associations.insert(name, assocication);
        }
        for (name, assocication) in other.pou_type_associations.drain() {
            self.pou_type_associations.insert(name, assocication);
        }
        for (name, assocication) in other.initial_value_associations.drain() {
            self.initial_value_associations.insert(name, assocication);
        }
        for (name, value) in other.global_values.drain() {
            self.global_values.insert(name, value);
        }
        for (name, index) in other.got_indices.drain() {
            self.got_indices.insert(name, index);
        }
        for (name, assocication) in other.initial_value_associations.drain() {
            self.initial_value_associations.insert(name, assocication);
        }
        for (name, assocication) in other.loaded_variable_associations.drain() {
            self.loaded_variable_associations.insert(name, assocication);
        }
        for (name, implementation) in other.implementations.drain() {
            self.implementations.insert(name, implementation);
        }
        self.constants.extend(other.constants);
        self.utf08_literals.extend(other.utf08_literals);
        self.utf16_literals.extend(other.utf16_literals);
    }

    pub fn associate_type(
        &mut self,
        type_name: &str,
        target_type: AnyTypeEnum<'ink>,
    ) -> Result<(), Diagnostic> {
        let name = type_name.to_lowercase();

        log::trace!("registered `{name}` as type `{}`", target_type.print_to_string());
        self.type_associations.insert(name, target_type);
        Ok(())
    }

    pub fn associate_pou_type(
        &mut self,
        type_name: &str,
        target_type: AnyTypeEnum<'ink>,
    ) -> Result<(), Diagnostic> {
        let name = type_name.to_lowercase();

        log::trace!("registered `{name}` as POU type `{}`", target_type.print_to_string());
        self.pou_type_associations.insert(name, target_type);
        Ok(())
    }

    pub fn associate_initial_value(
        &mut self,
        type_name: &str,
        initial_value: BasicValueEnum<'ink>,
    ) -> Result<(), Diagnostic> {
        let name = type_name.to_lowercase();

        log::trace!("registered `{name}` as initial value type `{}`", initial_value.print_to_string());
        self.initial_value_associations.insert(name, initial_value);
        Ok(())
    }

    pub fn associate_loaded_local_variable(
        &mut self,
        container_name: &str,
        variable_name: &str,
        target_value: PointerValue<'ink>,
    ) -> Result<(), Diagnostic> {
        let name = qualified_name(container_name, variable_name).to_lowercase();

        log::trace!("registered `{name}` as loaded local type `{}`", target_value.print_to_string());
        self.loaded_variable_associations.insert(name, target_value);
        Ok(())
    }

    pub fn associate_global(
        &mut self,
        variable_name: &str,
        global_variable: GlobalValue<'ink>,
    ) -> Result<(), Diagnostic> {
        let name = variable_name.to_lowercase();

        log::trace!("registered `{name}` as global variable type `{}`", global_variable.print_to_string());
        self.global_values.insert(name.clone(), global_variable);
        self.initial_value_associations.insert(name, global_variable.as_pointer_value().into());

        // FIXME: Do we want to call .insert_new_got_index() here?
        Ok(())
    }

    pub fn associate_implementation(
        &mut self,
        callable_name: &str,
        function_value: FunctionValue<'ink>,
    ) -> Result<(), Diagnostic> {
        let name = callable_name.to_lowercase();

        log::trace!("registered `{name}` as implementation type `{}`", function_value.print_to_string());
        self.implementations.insert(name, function_value);

        Ok(())
    }

    pub fn associate_utf08_literal(&mut self, literal: &str, literal_variable: GlobalValue<'ink>) {
        log::trace!("registered literal {literal}");
        self.utf08_literals.insert(literal.to_string(), literal_variable);
    }

    pub fn associate_utf16_literal(&mut self, literal: &str, literal_variable: GlobalValue<'ink>) {
        log::trace!("registered literal {literal}");
        self.utf16_literals.insert(literal.to_string(), literal_variable);
    }

    pub fn associate_got_index(&mut self, variable_name: &str, index: u64) -> Result<(), Diagnostic> {
        let name = variable_name.to_lowercase();
        self.got_indices.insert(name, index);

        Ok(())
    }

    pub fn insert_new_got_index(&mut self, variable_name: &str) -> Result<(), Diagnostic> {
        let idx = self.got_indices.values().max().copied().unwrap_or(0);
        self.got_indices.insert(variable_name.to_lowercase(), idx);

        Ok(())
    }

    pub fn find_global_value(&self, name: &str) -> Option<GlobalValue<'ink>> {
        self.global_values
            .get(&name.to_lowercase())
            .copied()
            .or_else(|| self.parent_index.and_then(|it| it.find_global_value(name)))
    }

    pub fn find_got_index(&self, name: &str) -> Option<u64> {
        self.got_indices
            .get(&name.to_lowercase())
            .copied()
            .or_else(|| self.parent_index.and_then(|it| it.find_got_index(name)))
    }

    pub fn find_associated_type(&self, type_name: &str) -> Option<BasicTypeEnum<'ink>> {
        self.type_associations
            .get(&type_name.to_lowercase())
            .copied()
            .and_then(TypeHelper::as_basic_type)
            .or_else(|| self.parent_index.and_then(|it| it.find_associated_type(type_name)))
            .or_else(|| self.find_associated_pou_type(type_name))
    }

    pub fn find_associated_pou_type(&self, type_name: &str) -> Option<BasicTypeEnum<'ink>> {
        self.pou_type_associations
            .get(&type_name.to_lowercase())
            .copied()
            .and_then(TypeHelper::as_basic_type)
            .or_else(|| self.parent_index.and_then(|it| it.find_associated_pou_type(type_name)))
    }

    pub fn get_associated_type(&self, type_name: &str) -> Result<BasicTypeEnum<'ink>, Diagnostic> {
        self.find_associated_type(type_name)
            .ok_or_else(|| Diagnostic::unknown_type(type_name, SourceLocation::undefined()))
    }

    pub fn get_associated_pou_type(&self, type_name: &str) -> Result<BasicTypeEnum<'ink>, Diagnostic> {
        self.find_associated_pou_type(type_name)
            .ok_or_else(|| Diagnostic::unknown_type(type_name, SourceLocation::undefined()))
    }

    pub fn find_associated_initial_value(&self, type_name: &str) -> Option<BasicValueEnum<'ink>> {
        self.initial_value_associations
            .get(&type_name.to_lowercase())
            .copied()
            .or_else(|| self.parent_index.and_then(|it| it.find_associated_initial_value(type_name)))
    }

    pub fn find_associated_implementation(&self, callable_name: &str) -> Option<FunctionValue<'ink>> {
        self.implementations
            .get(&callable_name.to_lowercase())
            .copied()
            .or_else(|| self.parent_index.and_then(|it| it.find_associated_implementation(callable_name)))
    }

    pub fn find_associated_variable_value(&self, qualified_name: &str) -> Option<BasicValueEnum<'ink>> {
        self.initial_value_associations
            .get(&qualified_name.to_lowercase())
            .copied()
            .or_else(|| self.parent_index.and_then(|it| it.find_associated_variable_value(qualified_name)))
    }

    pub fn find_loaded_associated_variable_value(&self, qualified_name: &str) -> Option<PointerValue<'ink>> {
        let result =
            self.loaded_variable_associations.get(&qualified_name.to_lowercase()).copied().or_else(|| {
                self.parent_index.and_then(|it| it.find_loaded_associated_variable_value(qualified_name))
            });

        //If nothing got associated, see if we have a global we could reuse
        result.or_else(|| {
            self.find_associated_variable_value(qualified_name)
                .filter(|it| it.is_pointer_value())
                .map(BasicValueEnum::into_pointer_value)
        })
    }

    pub fn find_constant_value(&self, qualified_name: &str) -> Option<BasicValueEnum<'ink>> {
        self.constants.get(qualified_name).copied()
    }

    pub fn find_utf08_literal_string(&self, literal: &str) -> Option<&GlobalValue<'ink>> {
        self.utf08_literals
            .get(literal)
            .or_else(|| self.parent_index.and_then(|it| it.find_utf08_literal_string(literal)))
    }

    pub fn find_utf16_literal_string(&self, literal: &str) -> Option<&GlobalValue<'ink>> {
        self.utf16_literals
            .get(literal)
            .or_else(|| self.parent_index.and_then(|it| it.find_utf16_literal_string(literal)))
    }
}<|MERGE_RESOLUTION|>--- conflicted
+++ resolved
@@ -27,10 +27,6 @@
 pub trait TypeHelper<'ink> {
     #[allow(clippy::wrong_self_convention)]
     fn as_basic_type(self) -> Option<BasicTypeEnum<'ink>>;
-<<<<<<< HEAD
-
-=======
->>>>>>> ce689216
     fn create_ptr_type(&self, address_space: AddressSpace) -> PointerType<'ink>;
 }
 
