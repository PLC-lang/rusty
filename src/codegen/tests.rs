--- conflicted
+++ resolved
@@ -4,43 +4,6 @@
 mod statement_codegen_test;
 mod typesystem_test;
 
-<<<<<<< HEAD
-#[macro_export]
-macro_rules! codegen_wihout_unwrap {
-    ($code:tt) => {{
-        let ids = crate::lexer::IdProvider::default();
-        let lexer = crate::lexer::lex_with_ids($code, ids.clone());
-        let (mut ast, ..) = crate::parser::parse(lexer);
-
-        let context = inkwell::context::Context::create();
-        crate::ast::pre_process(&mut ast);
-        let index = crate::index::visitor::visit(&ast, ids.clone());
-        let annotations = crate::resolver::TypeAnnotator::visit_unit(&index, &ast);
-        let (index, _unresolvable) = crate::resolver::const_evaluator::evaluate_constants(index);
-
-        let code_generator = crate::codegen::CodeGen::new(&context, "main");
-        code_generator.generate(&ast, &annotations, &index)
-    }};
-}
-
-#[macro_export]
-macro_rules! codegen {
-    ($code:tt) => {{
-        crate::codegen_wihout_unwrap!($code).unwrap()
-    }};
-}
-
-#[macro_export]
-macro_rules! generate_with_empty_program {
-    ($code:tt) => {{
-        let source = format!("{} {}", "PROGRAM main END_PROGRAM", $code);
-        let str_source = source.as_str();
-        codegen!(str_source)
-    }};
-}
-
-=======
->>>>>>> c1c49bc2
 fn generate_program_boiler_plate(
     pou_name: &str,
     type_list: &[(&str, &str)],
