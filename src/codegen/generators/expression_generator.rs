--- conflicted
+++ resolved
@@ -261,59 +261,9 @@
         let expression_type = self.get_type_hint_for(&expression)?;
         if let AstStatement::DirectAccess { access, index, .. } = last {
             //Generate and load the index value
-<<<<<<< HEAD
-            let rhs = match &**index {
-                AstStatement::LiteralInteger { value, .. } => {
-                    //Convert into the target literal
-                    let value: u64 = (*value).try_into().unwrap_or_default();
-                    let index = access.get_bit_width() * value;
-                    let rhs = self
-                        .llvm_index
-                        .get_associated_type(expression_type.get_name())?
-                        .into_int_type()
-                        .const_int(index, false);
-                    rhs
-                }
-                AstStatement::Reference { location, .. } => {
-                    //Load the reference
-                    let reference = self.generate_expression(index)?;
-                    if reference.is_int_value() {
-                        //TODO why is this cast necessary???
-                        //did the annotator not annotate 'index' correctly?
-                        let reference = cast_if_needed(
-                            self.llvm,
-                            self.index,
-                            expression_type,
-                            reference,
-                            self.get_type_hint_for(index)?,
-                            index,
-                        )
-                        .map(BasicValueEnum::into_int_value)?;
-                        //Multiply by the bitwitdh
-                        if access.get_bit_width() > 1 {
-                            let bitwidth = reference
-                                .get_type()
-                                .const_int(access.get_bit_width(), datatype.is_signed_int());
-
-                            self.llvm.builder.build_int_mul(reference, bitwidth, "")
-                        } else {
-                            reference
-                        }
-                    } else {
-                        return Err(CompileError::casting_error(
-                            datatype.get_name(),
-                            "Integer Type",
-                            location.clone(),
-                        ));
-                    }
-                }
-                _ => unreachable!("Unexpected index : {:?}", *index),
-            };
-=======
             let datatype = self.get_type_hint_info_for(last)?;
             let rhs =
                 self.generate_direct_access_index(access, &*index, datatype, expression_type)?;
->>>>>>> 6c3febc8
             //Shift the qualifer value right by the index value
             let shift = self.llvm.builder.build_right_shift(
                 value.into_int_value(),
