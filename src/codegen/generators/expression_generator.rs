--- conflicted
+++ resolved
@@ -4,7 +4,8 @@
     builder::Builder,
     types::{BasicType, BasicTypeEnum, FunctionType},
     values::{
-        ArrayValue, BasicMetadataValueEnum, BasicValue, BasicValueEnum, CallSiteValue, CallableValue, FloatValue, IntValue, PointerValue, ScalableVectorValue, StructValue, VectorValue
+        ArrayValue, BasicMetadataValueEnum, BasicValue, BasicValueEnum, CallSiteValue, CallableValue,
+        FloatValue, IntValue, PointerValue, ScalableVectorValue, StructValue, VectorValue,
     },
     AddressSpace, FloatPredicate, IntPredicate,
 };
@@ -27,7 +28,8 @@
     codegen::{
         debug::{Debug, DebugBuilderEnum},
         llvm_index::LlvmTypedIndex,
-        llvm_typesystem::{cast_if_needed, get_llvm_int_type}, CodegenError,
+        llvm_typesystem::{cast_if_needed, get_llvm_int_type},
+        CodegenError,
     },
     index::{
         const_expressions::ConstId, ArgumentType, ImplementationIndexEntry, ImplementationType, Index,
@@ -95,7 +97,11 @@
 
     /// returns the given expression value as an r-value which means that it will load
     /// the pointer, if this is an l_value
-    pub fn as_r_value(&self, llvm: &Llvm<'ink>, load_name: Option<String>) -> Result<BasicValueEnum<'ink>, CodegenError> {
+    pub fn as_r_value(
+        &self,
+        llvm: &Llvm<'ink>,
+        load_name: Option<String>,
+    ) -> Result<BasicValueEnum<'ink>, CodegenError> {
         match self {
             ExpressionValue::LValue(it) => llvm.load_pointer(it, load_name.as_deref().unwrap_or("")),
             ExpressionValue::RValue(it) => Ok(it.to_owned()),
@@ -353,8 +359,9 @@
                     "",
                 )?;
                 ptr = self.llvm.load_pointer(&ptr, "")?.into_pointer_value();
-                let callable = CallableValue::try_from(ptr)
-                    .map_err(|_| CodegenError::new("Pointer was not a function pointer", SourceLocation::undefined()))?;
+                let callable = CallableValue::try_from(ptr).map_err(|_| {
+                    CodegenError::new("Pointer was not a function pointer", SourceLocation::undefined())
+                })?;
 
                 Ok(self.llvm.builder.build_call(callable, args, "call")?)
             })
@@ -431,7 +438,8 @@
         } else {
             Err(Diagnostic::new(format!("Cannot cast from {} to Integer Type", access_type.get_name()))
                 .with_error_code("E051")
-                .with_location(index).into())
+                .with_location(index)
+                .into())
         }
     }
 
@@ -552,9 +560,8 @@
             .get_qualified_name(operator)
             .expect("Shouldn't have got this far without a name for the function");
         let function_type = function.get_type();
-        let call = self
-            .generate_got_call(qualified_name, &function_type, &arguments_list)?;
-        let call= if let Some(call) = call {
+        let call = self.generate_got_call(qualified_name, &function_type, &arguments_list)?;
+        let call = if let Some(call) = call {
             call
         } else {
             self.llvm.builder.build_call(function, &arguments_list, "call")?
@@ -654,7 +661,11 @@
 
         // Finally generate the function pointer call
         let callable = CallableValue::try_from(function_pointer_value).unwrap();
-        let call = self.llvm.builder.build_call(callable, &arguments_llvm, "fnptr_call").map_err(CodegenError::from)?;
+        let call = self
+            .llvm
+            .builder
+            .build_call(callable, &arguments_llvm, "fnptr_call")
+            .map_err(CodegenError::from)?;
 
         let value = match call.try_as_basic_value() {
             Either::Left(value) => value,
@@ -757,7 +768,8 @@
             //       global context isn't passed into codegen
             Err(Diagnostic::new(format!("{element:?} not a direct access"))
                 .with_error_code("E055")
-                .with_location(*element).into())
+                .with_location(*element)
+                .into())
         }?;
         for element in direct_access {
             let rhs_next = if let AstStatement::DirectAccess(data, ..) = element.get_stmt() {
@@ -772,7 +784,8 @@
                 //       global context isn't passed into codegen
                 Err(Diagnostic::new(format!("{element:?} not a direct access"))
                     .with_error_code("E055")
-                    .with_location(*element).into())
+                    .with_location(*element)
+                    .into())
             }?;
             index = self.llvm.builder.build_int_add(index, rhs_next, "")?;
         }
@@ -1462,7 +1475,9 @@
     pub fn generate_lvalue(&self, reference_statement: &AstNode) -> Result<PointerValue<'ink>, CodegenError> {
         self.generate_expression_value(reference_statement).and_then(|it| {
             let v: Result<PointerValue, _> = it.get_basic_value_enum().try_into();
-            v.map_err(|err| CodegenError::GenericError(format!("{err:?}"), reference_statement.get_location().clone()))
+            v.map_err(|err| {
+                CodegenError::GenericError(format!("{err:?}"), reference_statement.get_location().clone())
+            })
         })
     }
 
@@ -1494,11 +1509,8 @@
                         .find_fully_qualified_variable(qualified_name)
                         .map(VariableIndexEntry::get_location_in_parent)
                         .ok_or_else(|| Diagnostic::unresolved_reference(qualified_name, offset))?;
-                    let gep: PointerValue<'_> = self.llvm.get_member_pointer_from_struct(
-                        *qualifier,
-                        member_location,
-                        name
-                    )?;
+                    let gep: PointerValue<'_> =
+                        self.llvm.get_member_pointer_from_struct(*qualifier, member_location, name)?;
 
                     return Ok(gep);
                 }
@@ -1537,19 +1549,15 @@
     pub fn ptr_as_value(&self, ptr: PointerValue<'ink>) -> Result<BasicValueEnum<'ink>, CodegenError> {
         let int_type = self.llvm.context.i64_type();
         Ok(if ptr.is_const() {
-                    ptr.const_to_int(int_type)
-                } else {
-                    self.llvm.builder.build_ptr_to_int(ptr, int_type, "")?
-                }
-                .as_basic_value_enum())
+            ptr.const_to_int(int_type)
+        } else {
+            self.llvm.builder.build_ptr_to_int(ptr, int_type, "")?
+        }
+        .as_basic_value_enum())
     }
 
     pub fn int_neg(&self, value: IntValue<'ink>) -> Result<IntValue<'ink>, CodegenError> {
-        Ok(if value.is_const() {
-                    value.const_neg()
-                } else {
-                    self.llvm.builder.build_int_neg(value, "")?
-                })
+        Ok(if value.is_const() { value.const_neg() } else { self.llvm.builder.build_int_neg(value, "")? })
     }
 
     /// automatically derefs an inout variable pointer so it can be used like a normal variable
@@ -1638,7 +1646,7 @@
                         .map_err(|msg| {
                             CodegenError::new(
                                 format!("Invalid array dimensions access: {msg}").as_str(),
-                                access
+                                access,
                             )
                         })?;
 
@@ -1695,8 +1703,7 @@
 
                     // make sure we got an int-value
                     let index_access: IntValue = index_access.and_then(|it| {
-                        it.try_into()
-                            .map_err(|_| CodegenError::new("non-numeric index-access", access))
+                        it.try_into().map_err(|_| CodegenError::new("non-numeric index-access", access))
                     })?;
 
                     let accessor_sequence = if lvalue.get_type().get_element_type().is_array_type() {
@@ -1845,17 +1852,18 @@
 
     /// if the given `value` is a pointer value, it converts the pointer into an int_value to access the pointer's
     /// address, if the given `value` is already an IntValue it is returned as is
-    pub fn convert_to_int_value_if_pointer(&self, value: BasicValueEnum<'ink>) -> Result<IntValue<'ink>, CodegenError> {
+    pub fn convert_to_int_value_if_pointer(
+        &self,
+        value: BasicValueEnum<'ink>,
+    ) -> Result<IntValue<'ink>, CodegenError> {
         match value {
-                    BasicValueEnum::PointerValue(v) => Ok(self.ptr_as_value(v)?.into_int_value()),
-                    BasicValueEnum::IntValue(v) => Ok(v),
-                    _ => {
-                        Err(CodegenError::new(
-                            format!("Cannot convert {value} to int value"),
-                            SourceLocation::undefined(),
-                        ))
-                    }
-                }
+            BasicValueEnum::PointerValue(v) => Ok(self.ptr_as_value(v)?.into_int_value()),
+            BasicValueEnum::IntValue(v) => Ok(v),
+            _ => Err(CodegenError::new(
+                format!("Cannot convert {value} to int value"),
+                SourceLocation::undefined(),
+            )),
+        }
     }
 
     /// generates the result of an int/bool binary-expression (+, -, *, /, %, ==)
@@ -1930,7 +1938,9 @@
 
         let value = match operator {
             Operator::Plus => self.llvm.builder.build_float_add(float_lvalue, float_rvalue, "tmpVar")?.into(),
-            Operator::Minus => self.llvm.builder.build_float_sub(float_lvalue, float_rvalue, "tmpVar")?.into(),
+            Operator::Minus => {
+                self.llvm.builder.build_float_sub(float_lvalue, float_rvalue, "tmpVar")?.into()
+            }
             Operator::Multiplication => {
                 self.llvm.builder.build_float_mul(float_lvalue, float_rvalue, "tmpVar")?.into()
             }
@@ -1944,27 +1954,33 @@
             Operator::Equal => self
                 .llvm
                 .builder
-                .build_float_compare(FloatPredicate::OEQ, float_lvalue, float_rvalue, "tmpVar")?.into(),
+                .build_float_compare(FloatPredicate::OEQ, float_lvalue, float_rvalue, "tmpVar")?
+                .into(),
             Operator::NotEqual => self
                 .llvm
                 .builder
-                .build_float_compare(FloatPredicate::ONE, float_lvalue, float_rvalue, "tmpVar")?.into(),
+                .build_float_compare(FloatPredicate::ONE, float_lvalue, float_rvalue, "tmpVar")?
+                .into(),
             Operator::Less => self
                 .llvm
                 .builder
-                .build_float_compare(FloatPredicate::OLT, float_lvalue, float_rvalue, "tmpVar")?.into(),
+                .build_float_compare(FloatPredicate::OLT, float_lvalue, float_rvalue, "tmpVar")?
+                .into(),
             Operator::Greater => self
                 .llvm
                 .builder
-                .build_float_compare(FloatPredicate::OGT, float_lvalue, float_rvalue, "tmpVar")?.into(),
+                .build_float_compare(FloatPredicate::OGT, float_lvalue, float_rvalue, "tmpVar")?
+                .into(),
             Operator::LessOrEqual => self
                 .llvm
                 .builder
-                .build_float_compare(FloatPredicate::OLE, float_lvalue, float_rvalue, "tmpVar")?.into(),
+                .build_float_compare(FloatPredicate::OLE, float_lvalue, float_rvalue, "tmpVar")?
+                .into(),
             Operator::GreaterOrEqual => self
                 .llvm
                 .builder
-                .build_float_compare(FloatPredicate::OGE, float_lvalue, float_rvalue, "tmpVar")?.into(),
+                .build_float_compare(FloatPredicate::OGE, float_lvalue, float_rvalue, "tmpVar")?
+                .into(),
 
             _ => Err(CodegenError::new(
                 format!("Operator '{operator}' unimplemented for float").as_str(),
@@ -1997,12 +2013,12 @@
     /// generates the literal statement and returns the resulting value
     ///
     /// - `literal_statement` one of LiteralBool, LiteralInteger, LiteralReal, LiteralString
-    pub fn generate_literal(&self, literal_statement: &AstNode) -> Result<ExpressionValue<'ink>, CodegenError> {
+    pub fn generate_literal(
+        &self,
+        literal_statement: &AstNode,
+    ) -> Result<ExpressionValue<'ink>, CodegenError> {
         let cannot_generate_literal = || {
-            CodegenError::new(
-                format!("Cannot generate Literal for {literal_statement:?}"),
-                literal_statement,
-            )
+            CodegenError::new(format!("Cannot generate Literal for {literal_statement:?}"), literal_statement)
         };
 
         let location = &literal_statement.get_location();
@@ -2136,7 +2152,8 @@
                 expected_type.get_name()
             ))
             .with_error_code("E074")
-            .with_location(location).into()),
+            .with_location(location)
+            .into()),
         }
     }
 
@@ -2157,14 +2174,7 @@
             .get_type_hint(statement, self.index)
             .or_else(|| self.annotations.get_type(statement, self.index))
             .ok_or_else(|| {
-<<<<<<< HEAD
-                CodegenError::new(format!("no type hint available for {statement:#?}"), statement)
-=======
-                Diagnostic::codegen_error(
-                    format!("no type hint available for {}", statement.as_string()),
-                    statement,
-                )
->>>>>>> 22804435
+                CodegenError::new(format!("no type hint available for {}", statement.as_string()), statement)
             })
     }
 
@@ -2238,15 +2248,15 @@
                 ))
             }
         } else {
-            Err(CodegenError::new(
-                format!("Expected Struct-literal, got {assignments:#?}"),
-                assignments,
-            ))
+            Err(CodegenError::new(format!("Expected Struct-literal, got {assignments:#?}"), assignments))
         }
     }
 
     /// generates an array literal with the given optional elements (represented as an ExpressionList)
-    pub fn generate_literal_array(&self, initializer: &AstNode) -> Result<BasicValueEnum<'ink>, CodegenError> {
+    pub fn generate_literal_array(
+        &self,
+        initializer: &AstNode,
+    ) -> Result<BasicValueEnum<'ink>, CodegenError> {
         let array_value = self.generate_literal_array_value(
             initializer,
             self.get_type_hint_info_for(initializer)?,
@@ -2319,25 +2329,28 @@
         //TODO Validation: fail with compile-error if value cannot be converted into... correctly
         let array_value = match llvm_type {
             BasicTypeEnum::ArrayType(_) => llvm_type.into_array_type().const_array(
-                        v.iter().map(|it| it.into_array_value()).collect::<Vec<ArrayValue>>().as_slice(),
-                    ),
+                v.iter().map(|it| it.into_array_value()).collect::<Vec<ArrayValue>>().as_slice(),
+            ),
             BasicTypeEnum::FloatType(_) => llvm_type.into_float_type().const_array(
-                        v.iter().map(|it| it.into_float_value()).collect::<Vec<FloatValue>>().as_slice(),
-                    ),
+                v.iter().map(|it| it.into_float_value()).collect::<Vec<FloatValue>>().as_slice(),
+            ),
             BasicTypeEnum::IntType(_) => llvm_type
-                        .into_int_type()
-                        .const_array(v.iter().map(|it| it.into_int_value()).collect::<Vec<IntValue>>().as_slice()),
+                .into_int_type()
+                .const_array(v.iter().map(|it| it.into_int_value()).collect::<Vec<IntValue>>().as_slice()),
             BasicTypeEnum::PointerType(_) => llvm_type.into_pointer_type().const_array(
-                        v.iter().map(|it| it.into_pointer_value()).collect::<Vec<PointerValue>>().as_slice(),
-                    ),
+                v.iter().map(|it| it.into_pointer_value()).collect::<Vec<PointerValue>>().as_slice(),
+            ),
             BasicTypeEnum::StructType(_) => llvm_type.into_struct_type().const_array(
-                        v.iter().map(|it| it.into_struct_value()).collect::<Vec<StructValue>>().as_slice(),
-                    ),
+                v.iter().map(|it| it.into_struct_value()).collect::<Vec<StructValue>>().as_slice(),
+            ),
             BasicTypeEnum::VectorType(_) => llvm_type.into_vector_type().const_array(
-                        v.iter().map(|it| it.into_vector_value()).collect::<Vec<VectorValue>>().as_slice(),
-                    ),
+                v.iter().map(|it| it.into_vector_value()).collect::<Vec<VectorValue>>().as_slice(),
+            ),
             BasicTypeEnum::ScalableVectorType(_) => llvm_type.into_scalable_vector_type().const_array(
-                v.iter().map(|it| it.into_scalable_vector_value()).collect::<Vec<ScalableVectorValue>>().as_slice(),
+                v.iter()
+                    .map(|it| it.into_scalable_vector_value())
+                    .collect::<Vec<ScalableVectorValue>>()
+                    .as_slice(),
             ),
         };
         Ok(array_value.as_basic_value_enum())
@@ -2549,9 +2562,7 @@
             _ => unreachable!("memcpy is not used for non-aggregate types"),
         };
 
-        self.llvm
-            .builder
-            .build_memcpy(left, alignment, right, alignment, size).map_err(Into::into)
+        self.llvm.builder.build_memcpy(left, alignment, right, alignment, size).map_err(Into::into)
     }
 
     /// returns an optional name used for a temporary variable when loading a pointer represented by `expression`
@@ -2849,7 +2860,8 @@
                     //TODO: use global context to get an expression slice
                     Diagnostic::new("Expression is not assignable")
                         .with_error_code("E050")
-                        .with_location(argument).into(),
+                        .with_location(argument)
+                        .into(),
                 );
             };
 
@@ -2871,7 +2883,9 @@
 /// turns the given IntValue into an i1 by comparing it to 0 (of the same size)
 pub fn to_i1<'a>(value: IntValue<'a>, builder: &Builder<'a>) -> Result<IntValue<'a>, CodegenError> {
     if value.get_type().get_bit_width() > 1 {
-        builder.build_int_compare(IntPredicate::NE, value, value.get_type().const_int(0, false), "").map_err(Into::into)
+        builder
+            .build_int_compare(IntPredicate::NE, value, value.get_type().const_int(0, false), "")
+            .map_err(Into::into)
     } else {
         Ok(value)
     }
@@ -2902,9 +2916,9 @@
                 )?,
             );
             Ok((
-                            llvm.builder.build_load(start_ptr, format!("start_idx_value{i}").as_str())?.into_int_value(),
-                            llvm.builder.build_load(end_ptr, format!("end_idx_value{i}").as_str())?.into_int_value(),
-                        ))
+                llvm.builder.build_load(start_ptr, format!("start_idx_value{i}").as_str())?.into_int_value(),
+                llvm.builder.build_load(end_ptr, format!("end_idx_value{i}").as_str())?.into_int_value(),
+            ))
         })
         .collect::<Result<Vec<_>, CodegenError>>()
 }
@@ -2920,7 +2934,9 @@
         .enumerate()
         .zip(offsets.iter().map(|(start, _)| start))
         .map(|((idx, accessor), start_offset)| {
-            llvm.builder.build_int_sub(*accessor, *start_offset, format!("adj_access{idx}").as_str()).map_err(Into::into)
+            llvm.builder
+                .build_int_sub(*accessor, *start_offset, format!("adj_access{idx}").as_str())
+                .map_err(Into::into)
         })
         .collect::<Result<Vec<_>, _>>()
 }
@@ -2933,16 +2949,21 @@
         .iter()
         .enumerate()
         .map(|(idx, (start, end))| {
-            llvm.builder.build_int_add(
-                llvm.i32_type().const_int(1, false),
-                llvm.builder.build_int_sub(*end, *start, "")?,
-                format!("len_dim{idx}").as_str(),
-            ).map_err(Into::into)
+            llvm.builder
+                .build_int_add(
+                    llvm.i32_type().const_int(1, false),
+                    llvm.builder.build_int_sub(*end, *start, "")?,
+                    format!("len_dim{idx}").as_str(),
+                )
+                .map_err(Into::into)
         })
         .collect::<Result<Vec<_>, _>>()
 }
 
-fn get_vla_accessor_factors<'ink>(llvm: &Llvm<'ink>, lengths: &[IntValue<'ink>]) -> Result<Vec<IntValue<'ink>>, CodegenError> {
+fn get_vla_accessor_factors<'ink>(
+    llvm: &Llvm<'ink>,
+    lengths: &[IntValue<'ink>],
+) -> Result<Vec<IntValue<'ink>>, CodegenError> {
     (0..lengths.len())
         .map(|idx| {
             if idx == lengths.len() - 1 {
@@ -2959,7 +2980,10 @@
 /// Computes the product of all elements in a collection of IntValues
 ///
 /// a <- a * b
-fn int_value_product<'ink>(llvm: &Llvm<'ink>, values: &[IntValue<'ink>]) -> Result<IntValue<'ink>, CodegenError> {
+fn int_value_product<'ink>(
+    llvm: &Llvm<'ink>,
+    values: &[IntValue<'ink>],
+) -> Result<IntValue<'ink>, CodegenError> {
     // initialize the accumulator with 1
     let accum_ptr = llvm.builder.build_alloca(llvm.i32_type(), "accum")?;
     llvm.builder.build_store(accum_ptr, llvm.i32_type().const_int(1, false))?;
