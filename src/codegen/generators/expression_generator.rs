// Copyright (c) 2020 Ghaith Hachem and Mathias Rieder
use crate::{
    ast::{self, DirectAccessType, SourceRange},
    codegen::llvm_typesystem,
    diagnostics::{Diagnostic, INTERNAL_LLVM_ERROR},
    index::{ImplementationIndexEntry, Index, PouIndexEntry, VariableIndexEntry},
    resolver::{AnnotationMap, AstAnnotations, StatementAnnotation},
    typesystem::{
        is_same_type_class, Dimension, StringEncoding, VarArgs, DINT_TYPE, INT_SIZE, INT_TYPE,
        LINT_TYPE,
    },
};
use inkwell::{
    builder::Builder,
    types::{BasicType, BasicTypeEnum},
    values::{
        ArrayValue, BasicMetadataValueEnum, BasicValue, BasicValueEnum, FloatValue, GlobalValue,
        IntValue, PointerValue, StructValue, VectorValue,
    },
    AddressSpace, FloatPredicate, IntPredicate,
};
use std::collections::HashSet;

use crate::{
    ast::{flatten_expression_list, AstStatement, Operator},
    codegen::{
        llvm_index::LlvmTypedIndex,
        llvm_typesystem::{cast_if_needed, get_llvm_int_type},
    },
    typesystem::{DataType, DataTypeInformation},
};

use super::{llvm::Llvm, statement_generator::FunctionContext};

/// the generator for expressions
pub struct ExpressionCodeGenerator<'a, 'b> {
    pub llvm: &'b Llvm<'a>,
    pub index: &'b Index,
<<<<<<< HEAD
    pub(crate) annotations: &'b AstAnnotations,
    llvm_index: &'b LlvmTypedIndex<'a>,
=======
    annotations: &'b AstAnnotations,
    pub llvm_index: &'b LlvmTypedIndex<'a>,
>>>>>>> f965601a
    /// the current function to create blocks in
    pub function_context: Option<&'b FunctionContext<'a>>,

    /// the string-prefix to use for temporary variables
    pub temp_variable_prefix: String,
    /// the string-suffix to use for temporary variables
    pub temp_variable_suffix: String,

    // the function on how to obtain the the length to use for the string
    string_len_provider: fn(type_length_declaration: usize, actual_length: usize) -> usize,
}

/// context information to generate a parameter
struct CallParameterAssignment<'a, 'b> {
    /// the assignmentstatement in the call-argument list (a:=3)
    assignment_statement: &'b AstStatement,
    /// the name of the function we're calling
    function_name: &'b str,
    /// the argument's data type
    parameter_type: Option<&'b DataType>,
    /// the position of the argument in the POU's argument's list
    index: u32,
    /// a pointer to the struct instance that carries the call's arguments
    parameter_struct: PointerValue<'a>,
}

impl<'ink, 'b> ExpressionCodeGenerator<'ink, 'b> {
    /// creates a new expression generator
    ///
    /// - `llvm` dependencies used to generate llvm IR
    /// - `index` the index / global symbol table
    /// - `type_hint` an optional type hint for generating literals
    /// - `function_context` the current function to create blocks
    pub fn new(
        llvm: &'b Llvm<'ink>,
        index: &'b Index,
        annotations: &'b AstAnnotations,
        llvm_index: &'b LlvmTypedIndex<'ink>,
        function_context: &'b FunctionContext<'ink>,
    ) -> ExpressionCodeGenerator<'ink, 'b> {
        ExpressionCodeGenerator {
            llvm,
            index,
            llvm_index,
            annotations,
            function_context: Some(function_context),
            temp_variable_prefix: "load_".to_string(),
            temp_variable_suffix: "".to_string(),
            string_len_provider: |_, actual_length| actual_length, //when generating string-literals in a body, use the actual length
        }
    }

    /// creates a new expression generator without a function context
    /// this expression generator cannot generate all expressions. It can only generate
    /// expressions that need no blocks (e.g. literals, references, etc.)
    ///
    /// - `llvm` dependencies used to generate llvm IR
    /// - `index` the index / global symbol table
    /// - `type_hint` an optional type hint for generating literals
    pub fn new_context_free(
        llvm: &'b Llvm<'ink>,
        index: &'b Index,
        annotations: &'b AstAnnotations,
        llvm_index: &'b LlvmTypedIndex<'ink>,
    ) -> ExpressionCodeGenerator<'ink, 'b> {
        ExpressionCodeGenerator {
            llvm,
            index,
            llvm_index,
            annotations,
            function_context: None,
            temp_variable_prefix: "load_".to_string(),
            temp_variable_suffix: "".to_string(),
            string_len_provider: |type_length_declaration, _| type_length_declaration, //when generating string-literals in declarations, use the declared length
        }
    }

    /// returns the function context or returns a Compile-Error
    pub fn get_function_context(
        &self,
        statement: &AstStatement,
    ) -> Result<&'b FunctionContext<'ink>, Diagnostic> {
        self.function_context
            .ok_or_else(|| Diagnostic::missing_function(statement.get_location()))
    }

    /// entry point into the expression generator.
    /// generates the given expression and returns the resulting BasicValueEnum
    pub fn generate_expression(
        &self,
        expression: &AstStatement,
    ) -> Result<BasicValueEnum<'ink>, Diagnostic> {
        let v = self.do_generate_expression(expression)?;

        //see if we need a cast
        if let Some(target_type) = self.annotations.get_type_hint(expression, self.index) {
            let actual_type = self.annotations.get_type_or_void(expression, self.index);
            Ok(llvm_typesystem::cast_if_needed(
                self.llvm,
                self.index,
                self.llvm_index,
                target_type,
                v,
                actual_type,
                expression,
            )?)
        } else {
            Ok(v)
        }
    }

    fn do_generate_expression(
        &self,
        expression: &AstStatement,
    ) -> Result<BasicValueEnum<'ink>, Diagnostic> {
        //see if this is a constant - maybe we can short curcuit this codegen
        if let Some(StatementAnnotation::Variable { qualified_name, .. }) =
            self.annotations.get(expression)
        {
            if let Some(basic_value_enum) = self.llvm_index.find_constant_value(qualified_name) {
                //this is a constant and we have a value for it
                return Ok(basic_value_enum);
            }
        }

        // generate the expression
        match expression {
            AstStatement::Reference { name, .. } => {
                let load_name = format!(
                    "{}{}{}",
                    self.temp_variable_prefix, name, self.temp_variable_suffix
                );
                if let Some(StatementAnnotation::Variable {
                    qualified_name,
                    constant: true,
                    ..
                }) = self.annotations.get(expression)
                {
                    // constant propagation
                    self.generate_constant_expression(qualified_name, expression)
                } else {
                    // general reference generation
                    let l_value = self.generate_element_pointer(expression)?;
                    Ok(self.llvm.load_pointer(&l_value, load_name.as_str()))
                }
            }
            AstStatement::QualifiedReference { elements, .. } => {
                //If direct access, don't load pointers
                if expression.has_direct_access() {
                    //Split the qualified reference at the last element
                    self.generate_directaccess(elements)
                } else {
                    let l_value = self.generate_element_pointer(expression)?;
                    Ok(self.llvm.load_pointer(&l_value, &self.temp_variable_prefix))
                }
            }
            AstStatement::ArrayAccess { .. } => {
                let l_value = self.generate_element_pointer(expression)?;
                Ok(self.llvm.load_pointer(&l_value, "load_tmpVar"))
            }
            AstStatement::PointerAccess { .. } => {
                let l_value = self.generate_element_pointer(expression)?;
                Ok(self.llvm.load_pointer(&l_value, "load_tmpVar"))
            }
            AstStatement::BinaryExpression {
                left,
                right,
                operator,
                ..
            } => self.generate_binary_expression(left, right, operator, expression),
            AstStatement::CallStatement {
                operator,
                parameters,
                ..
            } => self.generate_call_statement(operator, parameters),
            AstStatement::UnaryExpression {
                operator, value, ..
            } => self.generate_unary_expression(operator, value),
            //fallback
            _ => self.generate_literal(expression),
        }
    }

    /// Propagate the constant value of the constant reference to  `qualified_name`.
    /// - `qualified _name` the qualified name of the referenced constant variable we want to propagate
    /// - `expression` the original expression
    fn generate_constant_expression(
        &self,
        qualified_name: &str,
        expression: &AstStatement,
    ) -> Result<BasicValueEnum<'ink>, Diagnostic> {
        let const_expression = self
            .index
            // try to find a constant variable
            .find_variable(None, &[qualified_name])
            // or else try to find an enum element
            .or_else(|| self.index.find_qualified_enum_element(qualified_name))
            // if this is no constant we have a problem
            .filter(|v| v.is_constant())
            .and_then(|v| v.initial_value)
            // fetch the constant's initial value fron the const-expressions arena
            .and_then(|constant_variable| {
                self.index
                    .get_const_expressions()
                    .get_resolved_constant_statement(&constant_variable)
            })
            .ok_or_else(|| {
                Diagnostic::codegen_error(
                    format!("Cannot propagate constant value for '{:}'", qualified_name).as_str(),
                    expression.get_location(),
                )
            })?;

        //  generate the resulting constant-expression (which should be a Value, no ptr-reference)
        self.generate_expression(const_expression)
    }

    /// generates a binary expression (e.g. a + b, x AND y, etc.) and returns the resulting `BasicValueEnum`
    /// - `left` the AstStatement left of the operator
    /// - `right` the AstStatement right of the operator
    /// - `operator` the binary expression's operator
    /// - `expression` the whole expression for diagnostic reasons
    fn generate_binary_expression(
        &self,
        left: &AstStatement,
        right: &AstStatement,
        operator: &Operator,
        expression: &AstStatement,
    ) -> Result<BasicValueEnum<'ink>, Diagnostic> {
        let l_type_hint = self.get_type_hint_for(left)?;
        let ltype = self
            .index
            .get_intrinsic_type_by_name(l_type_hint.get_name())
            .get_type_information();
        let r_type_hint = self.get_type_hint_for(right)?;
        let rtype = self
            .index
            .get_intrinsic_type_by_name(r_type_hint.get_name())
            .get_type_information();
        if ltype.is_bool() && rtype.is_bool() {
            return self.generate_bool_binary_expression(operator, left, right);
        }
        if ltype.is_int() && rtype.is_int() {
            Ok(self.create_llvm_int_binary_expression(
                operator,
                self.generate_expression(left)?,
                self.generate_expression(right)?,
            ))
        } else if ltype.is_float() && rtype.is_float() {
            Ok(self.create_llvm_float_binary_expression(
                operator,
                self.generate_expression(left)?,
                self.generate_expression(right)?,
            ))
        } else if (ltype.is_pointer() && rtype.is_int())
            || (ltype.is_int() && rtype.is_pointer())
            || (ltype.is_pointer() && rtype.is_pointer())
        {
            self.create_llvm_binary_expression_for_pointer(
                operator, left, ltype, right, rtype, expression,
            )
        } else {
            self.create_llvm_generic_binary_expression(operator, left, right, expression)
        }
    }

    fn generate_directaccess(
        &self,
        elements: &[AstStatement],
    ) -> Result<BasicValueEnum<'ink>, Diagnostic> {
        let (expression, last) = match elements {
            [qualifier, last] => {
                // a.%w1
                (qualifier.clone(), last)
            }
            [qualifier @ .., last_qualifier, last] => {
                // a.b.c.%w1
                let id = last_qualifier.get_id();
                (
                    AstStatement::QualifiedReference {
                        elements: [qualifier, &[last_qualifier.clone()]].concat().to_vec(),
                        id,
                    },
                    last,
                )
            }
            _ => {
                return Err(Diagnostic::codegen_error(
                    &format!("Invalid direct-access: {:?}", elements),
                    SourceRange::undefined(),
                ));
            }
        };

        //Generate a load for the qualifer
        // a.%b1.%x1
        let value = self.generate_expression(&expression)?;
        let expression_type = self.get_type_hint_for(&expression)?;
        if let AstStatement::DirectAccess { access, index, .. } = last {
            //Generate and load the index value
            let datatype = self.get_type_hint_info_for(last)?;
            let rhs =
                self.generate_direct_access_index(access, &*index, datatype, expression_type)?;
            //Shift the qualifer value right by the index value
            let shift = self.llvm.builder.build_right_shift(
                value.into_int_value(),
                rhs,
                expression_type.get_type_information().is_signed_int(),
                "shift",
            );
            //Trunc the result to the get only the target size
            let llvm_target_type = self
                .llvm_index
                .get_associated_type(datatype.get_name())?
                .into_int_type();
            let result =
                self.llvm
                    .builder
                    .build_int_truncate_or_bit_cast(shift, llvm_target_type, "");
            Ok(result.as_basic_value_enum())
        } else {
            unreachable!()
        }
    }

    pub fn generate_direct_access_index(
        &self,
        access: &DirectAccessType,
        index: &AstStatement,
        access_type: &DataTypeInformation,
        target_type: &DataType,
    ) -> Result<IntValue<'ink>, Diagnostic> {
        let reference = self.generate_expression(index)?;
        //Load the reference
        if reference.is_int_value() {
            //This cast is needed to convert the index/reference to the type of original expression
            //being accessed.
            //The reason is that llvm expects a shift operation to happen on the same type, and
            //this is what the direct access will eventually end up in.
            let reference = cast_if_needed(
                self.llvm,
                self.index,
                self.llvm_index,
                target_type,
                reference,
                self.get_type_hint_for(index)?,
                index,
            )
            .map(BasicValueEnum::into_int_value)?;
            // let reference = reference.into_int_value();
            //Multiply by the bitwitdh
            if access.get_bit_width() > 1 {
                let bitwidth = reference
                    .get_type()
                    .const_int(access.get_bit_width(), access_type.is_signed_int());

                Ok(self.llvm.builder.build_int_mul(reference, bitwidth, ""))
            } else {
                Ok(reference)
            }
        } else {
            Err(Diagnostic::casting_error(
                access_type.get_name(),
                "Integer Type",
                index.get_location(),
            ))
        }
    }

    /// generates a Unary-Expression e.g. -<expr> or !<expr>
    fn generate_unary_expression(
        &self,
        unary_operator: &Operator,
        expression: &AstStatement,
    ) -> Result<BasicValueEnum<'ink>, Diagnostic> {
        let value = match unary_operator {
            Operator::Not => {
                let operator = self.generate_expression(expression)?.into_int_value();
                let operator = if self
                    .get_type_hint_for(expression)
                    .map(|it| it.get_type_information().is_bool())
                    .unwrap_or_default()
                {
                    to_i1(operator, &self.llvm.builder)
                } else {
                    operator
                };

                Ok(self
                    .llvm
                    .builder
                    .build_not(operator, "tmpVar")
                    .as_basic_value_enum())
            }
            Operator::Minus => {
                let generated_exp = self.generate_expression(expression)?;
                if generated_exp.is_float_value() {
                    Ok(self
                        .llvm
                        .builder
                        .build_float_neg(generated_exp.into_float_value(), "tmpVar")
                        .as_basic_value_enum())
                } else if generated_exp.is_int_value() {
                    Ok(self
                        .llvm
                        .builder
                        .build_int_neg(generated_exp.into_int_value(), "tmpVar")
                        .as_basic_value_enum())
                } else {
                    Err(Diagnostic::codegen_error(
                        "Negated expression must be numeric",
                        expression.get_location(),
                    ))
                }
            }
            Operator::Address => {
                //datatype is a pointer to the address
                //value is the address
                self.generate_element_pointer(expression)
                    .map(|result| result.as_basic_value_enum())
            }
            _ => unimplemented!(),
        };
        value
    }

    /// generates the given call-statement <operator>(<parameters>)
    /// returns the call's result as a BasicValueEnum (may be a void-type for PROGRAMs)
    ///
    /// - `operator` - the expression that points to the callable instance (e.g. a PROGRAM, FUNCTION or FUNCTION_BLOCK instance)
    /// - `parameters` - an optional StatementList of parameters
    pub fn generate_call_statement(
        &self,
        operator: &AstStatement,
        parameters: &Option<AstStatement>,
    ) -> Result<BasicValueEnum<'ink>, Diagnostic> {
        let function_context = self.get_function_context(operator)?;

        //find the pou we're calling
        let pou = self.annotations.get_call_name(operator).zip(self.annotations.get_qualified_name(operator))
            .and_then(|(call_name, qualified_name)| self.index.find_pou(call_name)
            //For some functions (builtins) the call name does not exist in the index, we try to call with the originally defined generic functions
            .or_else(|| self.index.find_pou(qualified_name)))
            .or_else(||
                // some rare situations have a callstatement that's not properly annotated (e.g. checkRange-call of ranged datatypes)
                if let AstStatement::Reference { name, .. } = operator {
                    self.index.find_pou(name)
                } else {
                    None
                })
            .ok_or_else(|| Diagnostic::cannot_generate_call_statement(operator))?;

        // find corresponding implementation
        let implementation = pou
            .find_implementation(self.index)
            .ok_or_else(|| Diagnostic::cannot_generate_call_statement(operator))?;

        //If the function is builtin, generate a basic value enum for it
        if let Some(builtin) = self
            .index
            .get_builtin_function(implementation.get_call_name())
        {
            //adr, ref, etc.
            return builtin.codegen(
                self,
                operator,
                parameters
                    .as_ref()
                    .map(ast::flatten_expression_list)
                    .unwrap_or_default()
                    .as_slice(),
                operator.get_location(),
            );
        }

        let function_name = implementation.get_call_name();
        let arguments_list = self.generate_pou_call_arguments_list(
            pou,
            parameters,
            implementation,
            operator,
            function_context,
            function_name,
        )?;

        let builder = &self.llvm.builder;
        let function = self
            .llvm_index
            .find_associated_implementation(function_name) //using the non error option to control the output error
            .ok_or_else(|| {
                Diagnostic::codegen_error(
                    &format!(
                        "No callable implementation associated to {:?}",
                        function_name
                    ),
                    operator.get_location(),
                )
            })?;
        //If the target is a function, declare the struct locally
        //Assign all parameters into the struct values
        let call_result = builder
            .build_call(function, &arguments_list, "call")
            .try_as_basic_value();

        // we return an uninitialized int pointer for void methods :-/
        // dont deref it!!
        let value = call_result.either(Ok, |_| {
            get_llvm_int_type(self.llvm.context, INT_SIZE, INT_TYPE).map(|int| {
                int.ptr_type(AddressSpace::Const)
                    .const_null()
                    .as_basic_value_enum()
            })
        })?;

        Ok(value)
    }

    /// generates the argument list for a call to a pou
    /// a call to a function returns a Vec with all parameters for the function,
    /// a call to a Program/Fb will return a Vec with a single struct carrying all parameters
    fn generate_pou_call_arguments_list(
        &self,
        pou: &PouIndexEntry,
        parameters: &Option<AstStatement>,
        implementation: &ImplementationIndexEntry,
        operator: &AstStatement,
        function_context: &'b FunctionContext<'ink>,
        function_name: &str,
    ) -> Result<Vec<BasicMetadataValueEnum<'ink>>, Diagnostic> {
        let arguments_list = if matches!(pou, PouIndexEntry::Function { .. }) {
            //we're calling a function

            let call_params = parameters
                .as_ref()
                .map(ast::flatten_expression_list)
                .unwrap_or_default();

            // foo(a,b,c)
            // foo(z:= a, x:=c, y := b);
            let declared_parameters = self
                .index
                .get_declared_parameters(implementation.get_type_name());

            // the parameters to be passed to the function call
            self.generate_function_arguments(pou, call_params, declared_parameters)?
        } else {
            // no function
            let (class_ptr, call_ptr) = match pou {
                PouIndexEntry::Method { .. } => {
                    let class_ptr = self.generate_element_pointer(operator)?;
                    let call_ptr = self.allocate_function_struct_instance(
                        implementation.get_call_name(),
                        operator,
                    )?;
                    (Some(class_ptr), call_ptr)
                }
                PouIndexEntry::Action { .. }
                    if matches!(operator, AstStatement::Reference { .. }) =>
                {
                    //Special handling for local actions, get the parameter from the function context
                    function_context
                        .function
                        .get_first_param()
                        .map(|call_ptr| (None, call_ptr.into_pointer_value()))
                        .ok_or_else(|| Diagnostic::cannot_generate_call_statement(operator))?
                }
                _ => {
                    let class_ptr = self.generate_element_pointer(operator)?;
                    (None, class_ptr)
                }
            };

            //First go to the input block
            //Generate all parameters, this function may jump to the output block
            self.generate_stateful_pou_call_parameters(
                function_name,
                class_ptr,
                call_ptr,
                parameters,
            )?
        };
        Ok(arguments_list)
    }

    fn generate_function_arguments(
        &self,
        pou: &PouIndexEntry,
        arguments: Vec<&AstStatement>,
        declared_parameters: Vec<&VariableIndexEntry>,
    ) -> Result<Vec<BasicMetadataValueEnum<'ink>>, Diagnostic> {
        let mut result = Vec::new();
        let mut variadic_params = Vec::new();
        for (idx, param_statement) in arguments.into_iter().enumerate() {
            let (location, param_statement) =
                get_implicit_call_parameter(param_statement, &declared_parameters, idx)?;

            //None -> possibly variadic
            let param = declared_parameters
                //get paremeter at location
                .get(location)
                //find the parameter's type and name
                .map(|it| Some((it.get_declaration_type(), it.get_type_name())))
                //TODO : Is this idomatic, we need to wrap in ok because the next step does not necessarily fail
                .map(Ok)
                .unwrap_or_else(|| {
                    //If we are dealing with a variadic function, we can accept all extra parameters
                    if pou.is_variadic() {
                        variadic_params.push(param_statement);
                        Ok(None)
                    } else {
                        //We are not variadic, we have too many parameters here
                        Err(Diagnostic::codegen_error(
                            "Too many parameters",
                            param_statement.get_location(),
                        ))
                    }
                })?;

            if let Some((declaration_type, type_name)) = param {
                let argument: BasicValueEnum = if declaration_type.is_by_ref() {
                    self.generate_argument_by_ref(param_statement, type_name)?
                } else {
                    //pass by val
                    self.generate_argument_by_val(type_name, param_statement)?
                };
                result.push((location, argument));
            }
        }
        //Push variadic collection and optionally the variadic size
        if pou.is_variadic() {
            let last_location = result.len();
            let variadic_params = self.generate_variadic_arguments_list(pou, &variadic_params)?;
            for (i, param) in variadic_params.into_iter().enumerate() {
                result.push((i + last_location, param));
            }
        }
        result.sort_by(|(idx_a, _), (idx_b, _)| idx_a.cmp(idx_b));
        Ok(result
            .into_iter()
            .map(|(_, v)| v.into())
            .collect::<Vec<BasicMetadataValueEnum>>())
    }

    fn generate_argument_by_val(
        &self,
        type_name: &str,
        param_statement: &AstStatement,
    ) -> Result<BasicValueEnum<'ink>, Diagnostic> {
        Ok(match self.index.find_effective_type(type_name) {
            Some(type_info) if type_info.information.is_string() => {
                self.generate_string_argument(type_info, param_statement)?
            }
            _ => self.generate_expression(param_statement)?,
        })
    }

    /// Before passing a string to a function, it is copied to a new string with the
    /// appropriate size for the called function
    fn generate_string_argument(
        &self,
        type_info: &DataType,
        argument: &AstStatement,
    ) -> Result<BasicValueEnum<'ink>, Diagnostic> {
        // allocate a temporary string of correct size and pass it
        let llvm_type = self
            .llvm_index
            .find_associated_type(type_info.get_name())
            .ok_or_else(|| {
                Diagnostic::unknown_type(type_info.get_name(), argument.get_location())
            })?;
        let temp_variable = self.llvm.builder.build_alloca(llvm_type, "");
        self.llvm
            .builder
            .build_memset(
                temp_variable,
                1,
                self.llvm.context.i8_type().const_zero(),
                llvm_type.size_of().ok_or_else(|| {
                    Diagnostic::unknown_type(type_info.get_name(), argument.get_location())
                })?,
            )
            .map_err(|it| Diagnostic::codegen_error(it, argument.get_location()))?;
        self.generate_store(type_info.get_type_information(), argument, temp_variable)?;
        Ok(self.llvm.builder.build_load(temp_variable, ""))
    }

    /// generates a value that is passed by reference
    /// this generates and returns a PointerValue
    /// pointing to the given `argument`
    fn generate_argument_by_ref(
        &self,
        argument: &AstStatement,
        type_name: &str,
    ) -> Result<BasicValueEnum<'ink>, Diagnostic> {
        if matches!(argument, AstStatement::EmptyStatement { .. }) {
            //uninitialized var_output/var_in_out
            let v_type = self
                .llvm_index
                .find_associated_type(type_name)
                .ok_or_else(|| Diagnostic::unknown_type(type_name, argument.get_location()))?;
            Ok(self.llvm.builder.build_alloca(v_type, ""))
        } else {
            self.generate_element_pointer(argument)
                .or_else::<Diagnostic, _>(|_| {
                    //passed a literal to byref parameter?
                    //TODO: find more defensive solution - check early
                    let value = self.generate_expression(argument)?;
                    let argument = self.llvm.builder.build_alloca(value.get_type(), "");
                    self.llvm.builder.build_store(argument, value);
                    Ok(argument)
                })
        }
        .map(Into::into)
    }

    pub fn generate_variadic_arguments_list(
        &self,
        pou: &PouIndexEntry,
        variadic_params: &[&AstStatement],
    ) -> Result<Vec<BasicValueEnum<'ink>>, Diagnostic> {
        let generated_params = variadic_params
            .iter()
            .map(|param_statement| {
                self.get_type_hint_for(param_statement)
                    .map(|it| it.get_name())
                    .and_then(|type_name| self.generate_argument_by_val(type_name, param_statement))
            })
            .collect::<Result<Vec<_>, _>>()?;
        //get the real varargs from the index
        if let Some(VarArgs::Sized(Some(type_name))) = self
            .index
            .get_variadic_member(pou.get_name())
            .and_then(|it| it.get_varargs())
        {
            let llvm_type = generated_params
                .get(0)
                .map(|it| Ok(it.get_type()))
                .unwrap_or_else(|| self.llvm_index.get_associated_type(type_name))?;
            let size = generated_params.len();
            let size_param = self.llvm.i32_type().const_int(size as u64, true);
            let arr = Llvm::get_array_type(llvm_type, size as u32);
            let arr_storage = self.llvm.builder.build_alloca(arr, "");
            for (i, ele) in generated_params.iter().enumerate() {
                let ele_ptr = self.llvm.load_array_element(
                    arr_storage,
                    &[
                        self.llvm.context.i32_type().const_zero(),
                        self.llvm.context.i32_type().const_int(i as u64, true),
                    ],
                    "",
                )?;
                self.llvm.builder.build_store(ele_ptr, *ele);
            }
            Ok(vec![size_param.into(), arr_storage.into()])
        } else {
            Ok(generated_params)
        }
    }

    /// generates a new instance of a function called `function_name` and returns a PointerValue to it
    ///
    /// - `function_name` the name of the function as registered in the index
    /// - `context` the statement used to report a possible Diagnostic on
    /// TODO: will be deleted once methods work properly (like functions)
    fn allocate_function_struct_instance(
        &self,
        function_name: &str,
        context: &AstStatement,
    ) -> Result<PointerValue<'ink>, Diagnostic> {
        let instance_name = format!("{}_instance", function_name);
        let function_type = self
            .llvm_index
            .find_associated_pou_type(function_name) //Using find instead of get to control the compile error
            .ok_or_else(|| {
                Diagnostic::codegen_error(
                    &format!("No type associated with '{:}'", instance_name),
                    context.get_location(),
                )
            })?;

        Ok(self
            .llvm
            .create_local_variable(&instance_name, &function_type))
    }

    /// generates the assignments of a function-call's parameters
    /// the call parameters are passed to the function using a struct-instance with all the parameters
    ///
    /// - `function_name` the name of the function we're calling
    /// - `parameter_struct` a pointer to a struct-instance that holds all function-parameters
    /// - `input_block` the block to generate the input-assignments into
    /// - `output_block` the block to generate the output-assignments into
    fn generate_stateful_pou_call_parameters(
        &self,
        function_name: &str,
        class_struct: Option<PointerValue<'ink>>,
        parameter_struct: PointerValue<'ink>,
        parameters: &Option<AstStatement>,
    ) -> Result<Vec<BasicMetadataValueEnum<'ink>>, Diagnostic> {
        let mut result = class_struct
            .map(|class_struct| {
                vec![
                    class_struct.as_basic_value_enum().into(),
                    parameter_struct.as_basic_value_enum().into(),
                ]
            })
            .unwrap_or_else(|| vec![parameter_struct.as_basic_value_enum().into()]);

        let expressions = parameters
            .as_ref()
            .map(ast::flatten_expression_list)
            .unwrap_or_else(std::vec::Vec::new);

        for (index, exp) in expressions.iter().enumerate() {
            let parameter =
                self.generate_call_struct_argument_assignment(&CallParameterAssignment {
                    assignment_statement: exp,
                    function_name,
                    parameter_type: None,
                    index: index as u32,
                    parameter_struct,
                })?;
            if let Some(parameter) = parameter {
                result.push(parameter.into());
            };
        }
        Ok(result)
    }

    /// generates an assignemnt of a single call's argument
    ///
    /// - `assignment_statement' the parameter-assignment, either an AssignmentStatement, an OutputAssignmentStatement or an expression
    /// - `function_name` the name of the callable
    /// - `parameter_type` the datatype of the parameter
    /// - `index` the index of the parameter (0 for first parameter, 1 for the next one, etc.)
    /// - `parameter_struct' a pointer to a struct-instance that holds all function-parameters
    /// - `input_block` the block to generate the input-assignments into
    /// - `output_block` the block to generate the output-assignments into
    fn generate_call_struct_argument_assignment(
        &self,
        param_context: &CallParameterAssignment,
    ) -> Result<Option<BasicValueEnum<'ink>>, Diagnostic> {
        let assignment_statement = param_context.assignment_statement;

        let parameter_value = match assignment_statement {
            // explicit call parameter: foo(param := value)
            AstStatement::OutputAssignment { left, right, .. }
            | AstStatement::Assignment { left, right, .. } => {
                self.generate_formal_parameter(param_context, left, right)?;
                None
            }
            // foo(x)
            _ => self.generate_nameless_parameter(param_context, assignment_statement)?,
        };

        Ok(parameter_value)
    }

    /// generates the appropriate value for the given expression where the expression
    /// is a call's implicit argument (hence: foo(3), not foo(in := 3))
    fn generate_nameless_parameter(
        &self,
        param_context: &CallParameterAssignment,
        expression: &AstStatement,
    ) -> Result<Option<BasicValueEnum<'ink>>, Diagnostic> {
        let builder = &self.llvm.builder;
        let function_name = param_context.function_name;
        let index = param_context.index;
        let parameter_struct = param_context.parameter_struct;
        let parameter_type = param_context.parameter_type;
        if self.index.is_declared_parameter(function_name, index) {
            let pointer_to_param = builder
                .build_struct_gep(parameter_struct, index as u32, "")
                .map_err(|_| {
                    Diagnostic::codegen_error(
                        &format!("Cannot build generate parameter: {:#?}", expression),
                        expression.get_location(),
                    )
                })?;

            let parameter = parameter_type
                .or_else(|| {
                    self.index
                        .find_input_parameter(function_name, index as u32)
                        .and_then(|var| self.index.find_effective_type(var.get_type_name()))
                })
                .map(|var| var.get_type_information())
                .unwrap_or_else(|| self.index.get_void_type().get_type_information());

            if let DataTypeInformation::Pointer {
                auto_deref: true, ..
            } = parameter
            {
                //this is VAR_OUT or VAR_IN_OUT assignemt, so don't load the value, assign the pointer

                //expression may be empty -> generate a local variable for it
                let generated_exp = if matches!(expression, AstStatement::EmptyStatement { .. }) {
                    let temp_type = self
                        .llvm_index
                        .find_associated_type(parameter.get_name())
                        .ok_or_else(|| {
                            Diagnostic::unknown_type(
                                parameter.get_name(),
                                expression.get_location(),
                            )
                        })?;

                    builder
                        .build_alloca(temp_type, "empty_varinout")
                        .as_basic_value_enum()
                } else {
                    self.generate_element_pointer(expression)?
                        .as_basic_value_enum()
                };

                builder.build_store(pointer_to_param, generated_exp);
            } else {
                self.generate_store(parameter, expression, pointer_to_param)?;
            };

            Ok(None)
        } else {
            Ok(Some(self.generate_expression(expression)?))
        }
    }

    /// generates the appropriate value for the given `right` expression  that is passed in a call
    /// to the parameter represented by `left`
    /// it's a call's explicit argument (hence: foo(left := right), not foo(right))
    fn generate_formal_parameter(
        &self,
        param_context: &CallParameterAssignment,
        left: &AstStatement,
        right: &AstStatement,
    ) -> Result<(), Diagnostic> {
        let function_name = param_context.function_name;
        let parameter_struct = param_context.parameter_struct;
        if let AstStatement::Reference { name, .. } = left {
            let parameter = self
                .index
                .find_member(function_name, name)
                .ok_or_else(|| Diagnostic::unresolved_reference(name, left.get_location()))?;
            let index = parameter.get_location_in_parent();
            let param_type = self.index.find_effective_type(parameter.get_type_name());
            self.generate_call_struct_argument_assignment(&CallParameterAssignment {
                assignment_statement: right,
                function_name,
                parameter_type: param_type,
                index,
                parameter_struct,
            })?;
        };
        Ok(())
    }

    /// generates an gep-statement and returns the resulting pointer and DataTypeInfo
    ///
    /// - `reference_statement` - the statement to load (either a reference, an arrayAccess or a qualifiedReference)
    pub fn generate_element_pointer(
        &self,
        reference_statement: &AstStatement,
    ) -> Result<PointerValue<'ink>, Diagnostic> {
        if let AstStatement::QualifiedReference { elements, .. } = reference_statement {
            self.generate_element_pointer_from_elements(
                elements,
                reference_statement.get_location(),
            )
        } else {
            self.do_generate_element_pointer(None, reference_statement)
        }
    }

    pub fn generate_element_pointer_from_elements(
        &self,
        elements: &[AstStatement],
        location: SourceRange,
    ) -> Result<PointerValue<'ink>, Diagnostic> {
        let mut qualifier: Option<PointerValue> = None;
        for e in elements {
            qualifier = Some(self.do_generate_element_pointer(qualifier, e)?);
        }
        qualifier.ok_or_else(|| {
            Diagnostic::codegen_error(
                &format!("Cannot generate a LValue for {:?}", elements),
                location,
            )
        })
    }

    fn do_generate_element_pointer(
        &self,
        qualifier: Option<PointerValue<'ink>>,
        reference_statement: &AstStatement,
    ) -> Result<PointerValue<'ink>, Diagnostic> {
        let result = match reference_statement {
            AstStatement::Reference { name, .. } => self.create_llvm_pointer_value_for_reference(
                qualifier.as_ref(),
                name.as_str(),
                reference_statement,
            ),
            AstStatement::ArrayAccess {
                reference, access, ..
            } => self.generate_element_pointer_for_array(qualifier.as_ref(), reference, access),
            AstStatement::PointerAccess { reference, .. } => self
                .do_generate_element_pointer(qualifier, reference)
                .map(|it| self.deref(it)),
            AstStatement::LiteralString { value, is_wide, .. } => if *is_wide {
                self.llvm_index.find_utf16_literal_string(value)
            } else {
                self.llvm_index.find_utf08_literal_string(value)
            }
            .map(|it| it.as_pointer_value())
            .ok_or_else(|| unreachable!("All string literals have to be constants")),
            _ => Err(Diagnostic::codegen_error(
                &format!("Cannot generate a LValue for {:?}", reference_statement),
                reference_statement.get_location(),
            )),
        };

        result.and_then(|it| self.auto_deref_if_necessary(it, reference_statement))
    }

    /// geneartes a gep for the given reference with an optional qualifier
    ///
    /// - `qualifier` an optional qualifier for a reference (e.g. myStruct.x where myStruct is the qualifier for x)
    /// - `name` the name of the reference-name (e.g. myStruct.x where 'x' is the reference-name)
    /// - `context` the statement to obtain the location from when returning an error
    fn create_llvm_pointer_value_for_reference(
        &self,
        qualifier: Option<&PointerValue<'ink>>,
        name: &str,
        context: &AstStatement,
    ) -> Result<PointerValue<'ink>, Diagnostic> {
        let offset = &context.get_location();
        if let Some(qualifier) = qualifier {
            //if we're loading a reference like PLC_PRG.ACTION we already loaded PLC_PRG pointer into qualifier,
            //so we should not load anything in addition for the action (or the method)
            match self.annotations.get(context) {
                Some(StatementAnnotation::Function { qualified_name, .. })
                | Some(StatementAnnotation::Program { qualified_name, .. }) => {
                    if self.index.find_pou_implementation(qualified_name).is_some() {
                        return Ok(qualifier.to_owned());
                    }
                }
                Some(StatementAnnotation::Variable { qualified_name, .. }) => {
                    let member_location = self
                        .index
                        .find_fully_qualified_variable(qualified_name)
                        .map(VariableIndexEntry::get_location_in_parent)
                        .ok_or_else(|| {
                            Diagnostic::unresolved_reference(qualified_name, offset.clone())
                        })?;
                    let gep = self.llvm.get_member_pointer_from_struct(
                        *qualifier,
                        member_location,
                        name,
                        offset,
                    )?;

                    return Ok(gep);
                }
                _ => {
                    let qualifier_name = self.get_type_hint_for(context)?.get_name();
                    let qualified_name = format!("{}.{}", qualifier_name, name);
                    let implementation = self.index.find_pou_implementation(&qualified_name);
                    if implementation.is_some() {
                        return Ok(qualifier.to_owned());
                    }
                }
            }
        }

        // no context ... so just something like 'x'
        match self.annotations.get(context) {
            Some(StatementAnnotation::Variable { qualified_name, .. })
            | Some(StatementAnnotation::Program { qualified_name, .. }) => self
                .llvm_index
                .find_loaded_associated_variable_value(qualified_name)
                .ok_or_else(|| Diagnostic::unresolved_reference(name, offset.clone())),
            _ => Err(Diagnostic::unresolved_reference(name, offset.clone())),
        }
    }

    fn deref(&self, accessor_ptr: PointerValue<'ink>) -> PointerValue<'ink> {
        self.llvm
            .load_pointer(&accessor_ptr, "deref")
            .into_pointer_value()
    }

    pub fn ptr_as_value(&self, ptr: PointerValue<'ink>) -> BasicValueEnum<'ink> {
        let int_type = self.llvm.context.i64_type();
        if ptr.is_const() {
            ptr.const_to_int(int_type)
        } else {
            self.llvm.builder.build_ptr_to_int(ptr, int_type, "")
        }
        .as_basic_value_enum()
    }

    /// automatically derefs an inout variable pointer so it can be used like a normal variable
    ///
    /// # Arguments
    /// - `variable_type` the reference's data type, this type will be used to determine if this variable needs to be auto-derefeferenced (var_in_out)
    /// - `access_ptr` the original pointer value loaded for the reference. will be returned if no auto-deref is necessary
    fn auto_deref_if_necessary(
        &self,
        accessor_ptr: PointerValue<'ink>,
        statement: &AstStatement,
    ) -> Result<PointerValue<'ink>, Diagnostic> {
        if let Some(StatementAnnotation::Variable {
            is_auto_deref: true,
            ..
        }) = self.annotations.get(statement)
        {
            Ok(self.deref(accessor_ptr))
        } else {
            Ok(accessor_ptr)
        }
    }

    /// generates the access-expression for an array-reference
    /// myArray[array_expression] where array_expression is the access-expression
    ///
    /// - `dimension` the array's dimension
    /// - `access_expression` the expression inside the array-statement
    fn generate_access_for_dimension(
        &self,
        dimension: &Dimension,
        access_expression: &AstStatement,
    ) -> Result<BasicValueEnum<'ink>, Diagnostic> {
        let start_offset = dimension
            .start_offset
            .as_int_value(self.index)
            .map_err(|it| Diagnostic::codegen_error(&it, access_expression.get_location()))?;

        let access_value = self.generate_expression(access_expression)?;
        //If start offset is not 0, adjust the current statement with an add operation
        let result = if start_offset != 0 {
            let access_int_value = access_value.into_int_value();
            let access_int_type = access_int_value.get_type();
            self.llvm.builder.build_int_sub(
                access_int_value,
                access_int_type.const_int(start_offset as u64, true), //TODO error handling for cast
                "",
            )
        } else {
            access_value.into_int_value()
        };
        //turn it into i32 immediately
        llvm_typesystem::cast_if_needed(
            self.llvm,
            self.index,
            self.llvm_index,
            self.index.get_type(DINT_TYPE)?,
            result.as_basic_value_enum(),
            self.get_type_hint_for(access_expression)?,
            access_expression,
        )
    }

    /// generates a gep statement for a array-reference with an optional qualifier
    ///
    /// - `qualifier` an optional qualifier for a reference (e.g. myStruct.x[2] where myStruct is the qualifier for x)
    /// - `reference` the reference-statement pointing to the array
    /// - `access` the accessor expression (the expression between the brackets: reference[access])
    fn generate_element_pointer_for_array(
        &self,
        qualifier: Option<&PointerValue<'ink>>,
        reference: &AstStatement,
        access: &AstStatement,
    ) -> Result<PointerValue<'ink>, Diagnostic> {
        //Load the reference
        self.do_generate_element_pointer(qualifier.cloned(), reference)
            .and_then(|lvalue| {
                if let DataTypeInformation::Array { dimensions, .. } =
                    self.get_type_hint_info_for(reference)?
                {
                    //Make sure dimensions match statement list
                    let statements = access.get_as_list();
                    if statements.is_empty() || statements.len() != dimensions.len() {
                        return Err(Diagnostic::codegen_error(
                            "Invalid array access",
                            access.get_location(),
                        ));
                    }

                    // e.g. an array like `ARRAY[0..3, 0..2, 0..1] OF ...` has the lengths [ 4 , 3 , 2 ]
                    let lengths = dimensions
                        .iter()
                        .map(|d| d.get_length(self.index))
                        .collect::<Result<Vec<_>, _>>()
                        .map_err(|msg| {
                            Diagnostic::codegen_error(
                                format!("Invalid array dimensions access: {}", msg).as_str(),
                                access.get_location(),
                            )
                        })?;

                    // the portion indicates how many elements are represented by the corresponding dimension
                    // the first dimensions corresponds to the number of elements of the rest of the dimensions
                    //          - portion = 6 (size to the right = 3 x 2 = 6)
                    //         /        - portion = 2 (because the size to the right of this dimension = 2)
                    //        /        /         - the last dimension is directly translated into array-coordinates (skip-size = 1)
                    //                /         /
                    // [    4   ,    3    ,    2  ]
                    let dimension_portions = (0..lengths.len())
                        .map(|index| {
                            if index == lengths.len() - 1 {
                                1
                            } else {
                                lengths[index + 1..lengths.len()].iter().product()
                            }
                        })
                        .collect::<Vec<u32>>();

                    let accessors_and_portions = statements
                        .iter()
                        .zip(dimensions)
                        .map(|(statement, dimension)|
                            // generate array-accessors
                            self.generate_access_for_dimension(dimension, statement))
                        .zip(dimension_portions);

                    //accessing [ 1, 2, 2] means to access [ 1*6 + 2*2 + 2*1 ] = 12
                    let (index_access, _) = accessors_and_portions.fold(
                        (
                            Ok(self.llvm.i32_type().const_zero().as_basic_value_enum()),
                            1,
                        ),
                        |(accumulated_value, _), (current_v, current_portion)| {
                            let result = accumulated_value.and_then(|last_v| {
                                current_v.map(|v| {
                                    let current_portion_value = self
                                        .llvm
                                        .i32_type()
                                        .const_int(current_portion as u64, false)
                                        .as_basic_value_enum();
                                    //multiply the accessor with the dimension's portion
                                    let m_v = self.create_llvm_int_binary_expression(
                                        &Operator::Multiplication,
                                        current_portion_value,
                                        v,
                                    );
                                    // take the sum of the mulitlication and the previous accumulated_value
                                    // this now becomes the new accumulated value
                                    self.create_llvm_int_binary_expression(
                                        &Operator::Plus,
                                        m_v,
                                        last_v,
                                    )
                                })
                            });
                            (result, 0 /* the 0 will be ignored */)
                        },
                    );

                    //make sure we got an int-value
                    let index_access: IntValue = index_access.and_then(|it| {
                        it.try_into().map_err(|_| {
                            Diagnostic::codegen_error(
                                "non-numeric index-access",
                                access.get_location(),
                            )
                        })
                    })?;

                    //Load the access from that array
                    //First 0 is to access the pointer, then we access the array
                    let pointer = self.llvm.load_array_element(
                        lvalue,
                        &[self.llvm.i32_type().const_zero(), index_access],
                        "tmpVar",
                    )?;

                    return Ok(pointer);
                }
                Err(Diagnostic::codegen_error(
                    "Invalid array access",
                    access.get_location(),
                ))
            })
    }

    /// generates the result of an pointer binary-expression
    ///
    /// - `operator` the binary operator
    /// - `left` the left side of the binary expression, needs to be an pointer/int-value
    /// - `left_type` DataTypeInformation of the left side
    /// - `right` the right side of the binary expression, needs to be an pointer/int-value
    /// - `right_type` DataTypeInformation of the right side
    /// - `expression` the binary expression
    pub fn create_llvm_binary_expression_for_pointer(
        &self,
        operator: &Operator,
        left: &AstStatement,
        left_type: &DataTypeInformation,
        right: &AstStatement,
        right_type: &DataTypeInformation,
        expression: &AstStatement,
    ) -> Result<BasicValueEnum<'ink>, Diagnostic> {
        let left_expr = self.generate_expression(left)?;
        let right_expr = self.generate_expression(right)?;

        let result = match operator {
            Operator::Plus | Operator::Minus => {
                let (ptr, index, name) = if left_type.is_pointer() && right_type.is_int() {
                    let ptr = left_expr.into_pointer_value();
                    let index = right_expr.into_int_value();
                    let name = format!("access_{}", left_type.get_name());
                    (Some(ptr), Some(index), Some(name))
                } else if left_type.is_int() && right_type.is_pointer() {
                    let ptr = right_expr.into_pointer_value();
                    let index = left_expr.into_int_value();
                    let name = format!("access_{}", right_type.get_name());
                    (Some(ptr), Some(index), Some(name))
                } else {
                    // if left and right are both pointers we can not perform plus/minus
                    (None, None, None)
                };

                if let (Some(ptr), Some(mut index), Some(name)) = (ptr, index, name) {
                    // if operator is minus we need to negate the index
                    if let Operator::Minus = operator {
                        index = index.const_neg();
                    }

                    Ok(self
                        .llvm
                        .load_array_element(ptr, &[index], name.as_str())?
                        .as_basic_value_enum())
                } else {
                    Err(Diagnostic::codegen_error(
                        format!("'{}' operation must contain one int type", operator).as_str(),
                        expression.get_location(),
                    ))
                }
            }
            Operator::Equal => Ok(self
                .llvm
                .builder
                .build_int_compare(
                    IntPredicate::EQ,
                    self.convert_to_int_value_if_pointer(left_expr),
                    self.convert_to_int_value_if_pointer(right_expr),
                    "tmpVar",
                )
                .as_basic_value_enum()),
            Operator::NotEqual => Ok(self
                .llvm
                .builder
                .build_int_compare(
                    IntPredicate::NE,
                    self.convert_to_int_value_if_pointer(left_expr),
                    self.convert_to_int_value_if_pointer(right_expr),
                    "tmpVar",
                )
                .as_basic_value_enum()),
            Operator::Less => Ok(self
                .llvm
                .builder
                .build_int_compare(
                    IntPredicate::SLT,
                    self.convert_to_int_value_if_pointer(left_expr),
                    self.convert_to_int_value_if_pointer(right_expr),
                    "tmpVar",
                )
                .as_basic_value_enum()),
            Operator::Greater => Ok(self
                .llvm
                .builder
                .build_int_compare(
                    IntPredicate::SGT,
                    self.convert_to_int_value_if_pointer(left_expr),
                    self.convert_to_int_value_if_pointer(right_expr),
                    "tmpVar",
                )
                .as_basic_value_enum()),
            Operator::LessOrEqual => Ok(self
                .llvm
                .builder
                .build_int_compare(
                    IntPredicate::SLE,
                    self.convert_to_int_value_if_pointer(left_expr),
                    self.convert_to_int_value_if_pointer(right_expr),
                    "tmpVar",
                )
                .as_basic_value_enum()),
            Operator::GreaterOrEqual => Ok(self
                .llvm
                .builder
                .build_int_compare(
                    IntPredicate::SGE,
                    self.convert_to_int_value_if_pointer(left_expr),
                    self.convert_to_int_value_if_pointer(right_expr),
                    "tmpVar",
                )
                .as_basic_value_enum()),
            _ => Err(Diagnostic::codegen_error(
                format!("Operator '{}' unimplemented for pointers", operator).as_str(),
                expression.get_location(),
            )),
        };

        result
    }

    /// if the given `value` is a pointer value, it converts the pointer into an int_value to access the pointer's
    /// address, if the given `value` is already an IntValue it is returned as is
    pub fn convert_to_int_value_if_pointer(&self, value: BasicValueEnum<'ink>) -> IntValue<'ink> {
        match value {
            BasicValueEnum::PointerValue(v) => {
                let int_type = v.get_type().size_of().get_type();
                v.const_to_int(int_type)
            }
            BasicValueEnum::IntValue(v) => v,
            _ => unimplemented!(),
        }
    }

    /// generates the result of an int/bool binary-expression (+, -, *, /, %, ==)
    ///
    /// - `operator` the binary operator
    /// - `left_value` the left side of the binary expression, needs to be an int-value
    /// - `right_value` the right side of the binary expression, needs to be an int-value
    /// - `target_type` the resulting type
    pub fn create_llvm_int_binary_expression(
        &self,
        operator: &Operator,
        left_value: BasicValueEnum<'ink>,
        right_value: BasicValueEnum<'ink>,
    ) -> BasicValueEnum<'ink> {
        let int_lvalue = left_value.into_int_value();
        let int_rvalue = right_value.into_int_value();

        let value = match operator {
            Operator::Plus => self
                .llvm
                .builder
                .build_int_add(int_lvalue, int_rvalue, "tmpVar"),
            Operator::Minus => self
                .llvm
                .builder
                .build_int_sub(int_lvalue, int_rvalue, "tmpVar"),
            Operator::Multiplication => self
                .llvm
                .builder
                .build_int_mul(int_lvalue, int_rvalue, "tmpVar"),
            Operator::Division => self
                .llvm
                .builder
                .build_int_signed_div(int_lvalue, int_rvalue, "tmpVar"),
            Operator::Modulo => self
                .llvm
                .builder
                .build_int_signed_rem(int_lvalue, int_rvalue, "tmpVar"),
            Operator::Equal => self.llvm.builder.build_int_compare(
                IntPredicate::EQ,
                int_lvalue,
                int_rvalue,
                "tmpVar",
            ),

            Operator::NotEqual => self.llvm.builder.build_int_compare(
                IntPredicate::NE,
                int_lvalue,
                int_rvalue,
                "tmpVar",
            ),

            Operator::Less => self.llvm.builder.build_int_compare(
                IntPredicate::SLT,
                int_lvalue,
                int_rvalue,
                "tmpVar",
            ),

            Operator::Greater => self.llvm.builder.build_int_compare(
                IntPredicate::SGT,
                int_lvalue,
                int_rvalue,
                "tmpVar",
            ),

            Operator::LessOrEqual => self.llvm.builder.build_int_compare(
                IntPredicate::SLE,
                int_lvalue,
                int_rvalue,
                "tmpVar",
            ),

            Operator::GreaterOrEqual => self.llvm.builder.build_int_compare(
                IntPredicate::SGE,
                int_lvalue,
                int_rvalue,
                "tmpVar",
            ),
            Operator::Xor => self
                .llvm
                .builder
                .build_xor(int_lvalue, int_rvalue, "tmpVar"),
            Operator::And => self
                .llvm
                .builder
                .build_and(int_lvalue, int_rvalue, "tmpVar"),
            Operator::Or => self.llvm.builder.build_or(int_lvalue, int_rvalue, "tmpVar"),
            _ => unimplemented!(),
        };
        value.into()
    }

    /// generates the result of a float binary-expression (+, -, *, /, %, ==)
    ///
    /// - `operator` the binary operator
    /// - `left_value` the left side of the binary expression, needs to be a float-value
    /// - `right_value` the right side of the binary expression, needs to be a float-value
    /// - `target_type` the resulting type
    fn create_llvm_float_binary_expression(
        &self,
        operator: &Operator,
        lvalue: BasicValueEnum<'ink>,
        rvalue: BasicValueEnum<'ink>,
    ) -> BasicValueEnum<'ink> {
        let float_lvalue = lvalue.into_float_value();
        let float_rvalue = rvalue.into_float_value();

        let value = match operator {
            Operator::Plus => self
                .llvm
                .builder
                .build_float_add(float_lvalue, float_rvalue, "tmpVar")
                .into(),
            Operator::Minus => self
                .llvm
                .builder
                .build_float_sub(float_lvalue, float_rvalue, "tmpVar")
                .into(),
            Operator::Multiplication => self
                .llvm
                .builder
                .build_float_mul(float_lvalue, float_rvalue, "tmpVar")
                .into(),
            Operator::Division => self
                .llvm
                .builder
                .build_float_div(float_lvalue, float_rvalue, "tmpVar")
                .into(),
            Operator::Modulo => self
                .llvm
                .builder
                .build_float_rem(float_lvalue, float_rvalue, "tmpVar")
                .into(),

            Operator::Equal => self
                .llvm
                .builder
                .build_float_compare(FloatPredicate::OEQ, float_lvalue, float_rvalue, "tmpVar")
                .into(),
            Operator::NotEqual => self
                .llvm
                .builder
                .build_float_compare(FloatPredicate::ONE, float_lvalue, float_rvalue, "tmpVar")
                .into(),
            Operator::Less => self
                .llvm
                .builder
                .build_float_compare(FloatPredicate::OLT, float_lvalue, float_rvalue, "tmpVar")
                .into(),
            Operator::Greater => self
                .llvm
                .builder
                .build_float_compare(FloatPredicate::OGT, float_lvalue, float_rvalue, "tmpVar")
                .into(),
            Operator::LessOrEqual => self
                .llvm
                .builder
                .build_float_compare(FloatPredicate::OLE, float_lvalue, float_rvalue, "tmpVar")
                .into(),
            Operator::GreaterOrEqual => self
                .llvm
                .builder
                .build_float_compare(FloatPredicate::OGE, float_lvalue, float_rvalue, "tmpVar")
                .into(),

            _ => unimplemented!(),
        };
        value
    }

    fn generate_numeric_literal(
        &self,
        stmt: &AstStatement,
        number: &str,
    ) -> Result<BasicValueEnum<'ink>, Diagnostic> {
        let type_hint = self.get_type_hint_for(stmt)?;
        let actual_type = self.annotations.get_type_or_void(stmt, self.index);
        let literal_type = if is_same_type_class(
            type_hint.get_type_information(),
            actual_type.get_type_information(),
            self.index,
        ) {
            type_hint
        } else {
            actual_type
        };
        let literal_type = self
            .llvm_index
            .get_associated_type(literal_type.get_name())?;
        self.llvm
            .create_const_numeric(&literal_type, number, stmt.get_location())
    }

    /// generates the literal statement and returns the resulting value
    ///
    /// - `literal_statement` one of LiteralBool, LiteralInteger, LiteralReal, LiteralString
    pub fn generate_literal(
        &self,
        literal_statement: &AstStatement,
    ) -> Result<BasicValueEnum<'ink>, Diagnostic> {
        match literal_statement {
            AstStatement::LiteralBool { value, .. } => self.llvm.create_const_bool(*value),
            AstStatement::LiteralInteger { value, .. } => {
                self.generate_numeric_literal(literal_statement, value.to_string().as_str())
            }
            AstStatement::LiteralReal { value, .. } => {
                self.generate_numeric_literal(literal_statement, value)
            }
            AstStatement::LiteralDate {
                year,
                month,
                day,
                location,
                ..
            } => self.create_const_int(
                super::date_time_util::calculate_date_time(*year, *month, *day, 0, 0, 0, 0)
                    .map_err(|op| Diagnostic::codegen_error(op.as_str(), location.clone()))?,
            ),
            AstStatement::LiteralDateAndTime {
                year,
                month,
                day,
                hour,
                min,
                sec,
                milli,
                location,
                ..
            } => self.create_const_int(
                super::date_time_util::calculate_date_time(
                    *year, *month, *day, *hour, *min, *sec, *milli,
                )
                .map_err(|op| Diagnostic::codegen_error(op.as_str(), location.clone()))?,
            ),
            AstStatement::LiteralTimeOfDay {
                hour,
                min,
                sec,
                milli,
                location,
                ..
            } => self.create_const_int(
                super::date_time_util::calculate_date_time(1970, 1, 1, *hour, *min, *sec, *milli)
                    .map_err(|op| Diagnostic::codegen_error(op.as_str(), location.clone()))?,
            ),
            AstStatement::LiteralTime {
                day,
                hour,
                min,
                sec,
                milli,
                micro,
                nano,
                negative,
                ..
            } => self.create_const_int(super::date_time_util::calculate_time_nano(
                *negative,
                super::date_time_util::calculate_dhm_time_seconds(*day, *hour, *min, *sec),
                *milli,
                *micro,
                *nano,
            )),

            AstStatement::LiteralString {
                value, location, ..
            } => self.generate_string_literal(literal_statement, value, location),
            AstStatement::LiteralArray {
                elements: Some(elements),
                ..
            } => self.generate_literal_array(elements),
            AstStatement::MultipliedStatement { .. } => {
                self.generate_literal_array(literal_statement)
            }
            AstStatement::LiteralNull { .. } => self.llvm.create_null_ptr(),
            // if there is an expression-list this might be a struct-initialization or array-initialization
            AstStatement::ExpressionList { .. } => {
                let type_hint = self.get_type_hint_info_for(literal_statement)?;
                match type_hint {
                    DataTypeInformation::Array { .. } => {
                        self.generate_literal_array(literal_statement)
                    }
                    _ => self.generate_literal_struct(
                        literal_statement,
                        &literal_statement.get_location(),
                    ),
                }
            }
            // if there is just one assignment, this may be an struct-initialization (TODO this is not very elegant :-/ )
            AstStatement::Assignment { .. } => {
                self.generate_literal_struct(literal_statement, &literal_statement.get_location())
            }
            AstStatement::CastStatement { target, .. } => self.generate_expression(target),
            _ => Err(Diagnostic::codegen_error(
                &format!("Cannot generate Literal for {:?}", literal_statement),
                literal_statement.get_location(),
            )),
        }
    }

    /// generates the string-literal `value` represented by `literal_statement`
    fn generate_string_literal(
        &self,
        literal_statement: &AstStatement,
        value: &str,
        location: &SourceRange,
    ) -> Result<BasicValueEnum<'ink>, Diagnostic> {
        let expected_type = self.get_type_hint_info_for(literal_statement)?;
        match expected_type {
            DataTypeInformation::String { encoding, size, .. } => {
                let declared_length = size.as_int_value(self.index).map_err(|msg| {
                    Diagnostic::codegen_error(
                        format!("Unable to generate string-literal: {}", msg).as_str(),
                        literal_statement.get_location(),
                    )
                })? as usize;

                match encoding {
                    StringEncoding::Utf8 => {
                        let literal = self
                            .llvm_index
                            .find_utf08_literal_string(value)
                            .map(GlobalValue::as_basic_value_enum);
                        if let Some((literal_value, _)) = literal.zip(self.function_context) {
                            //global constant string
                            Ok(literal_value)
                        } else {
                            //note that .len() will give us the number of bytes, not the number of characters
                            let actual_length = value.chars().count() + 1; // +1 to account for a final \0
                            let str_len = std::cmp::min(
                                (self.string_len_provider)(declared_length, actual_length),
                                declared_length,
                            );
                            self.llvm.create_const_utf8_string(value, str_len)
                        }
                    }
                    StringEncoding::Utf16 => {
                        let literal = self.llvm_index.find_utf16_literal_string(value);
                        if literal.is_some()
                            && self.function_context.is_some()
                            && self.function_context.is_some()
                        {
                            //global constant string
                            Ok(literal.map(|it| it.as_basic_value_enum()).unwrap())
                        } else {
                            //note that .len() will give us the number of bytes, not the number of characters
                            let actual_length = value.encode_utf16().count() + 1; // +1 to account for a final \0
                            let str_len = std::cmp::min(
                                (self.string_len_provider)(declared_length, actual_length),
                                declared_length,
                            );
                            self.llvm.create_const_utf16_string(value, str_len)
                        }
                    }
                }
            }
            DataTypeInformation::Integer { size: 8, .. } if expected_type.is_character() => {
                self.llvm.create_llvm_const_i8_char(value, location)
            }
            DataTypeInformation::Integer { size: 16, .. } if expected_type.is_character() => {
                self.llvm.create_llvm_const_i16_char(value, location)
            }
            _ => Err(Diagnostic::cannot_generate_string_literal(
                expected_type.get_name(),
                location.clone(),
            )),
        }
    }

    /// returns the data type associated to the given statement using the following strategy:
    /// - 1st try: fetch the type associated via the `self.annotations`
    /// - 2nd try: fetch the type associated with the given `default_type_name`
    /// - else return an `Err`
    pub fn get_type_hint_info_for(
        &self,
        statement: &AstStatement,
    ) -> Result<&DataTypeInformation, Diagnostic> {
        self.get_type_hint_for(statement)
            .map(DataType::get_type_information)
    }

    /// returns the data type associated to the given statement using the following strategy:
    /// - 1st try: fetch the type associated via the `self.annotations`
    /// - 2nd try: fetch the type associated with the given `default_type_name`
    /// - else return an `Err`
    pub fn get_type_hint_for(&self, statement: &AstStatement) -> Result<&DataType, Diagnostic> {
        self.annotations
            .get_type_hint(statement, self.index)
            .or_else(|| self.annotations.get_type(statement, self.index))
            .ok_or_else(|| {
                Diagnostic::codegen_error(
                    &format!("no type hint available for {:#?}", statement),
                    statement.get_location(),
                )
            })
    }

    /// generates a struct literal value with the given value assignments (ExpressionList)
    fn generate_literal_struct(
        &self,
        assignments: &AstStatement,
        declaration_location: &SourceRange,
    ) -> Result<BasicValueEnum<'ink>, Diagnostic> {
        if let DataTypeInformation::Struct {
            name: struct_name,
            member_names,
            ..
        } = self.get_type_hint_info_for(assignments)?
        {
            let mut uninitialized_members: HashSet<&str> =
                member_names.iter().map(|it| it.as_str()).collect();
            let mut member_values: Vec<(u32, BasicValueEnum<'ink>)> = Vec::new();
            for assignment in flatten_expression_list(assignments) {
                if let AstStatement::Assignment { left, right, .. } = assignment {
                    if let AstStatement::Reference {
                        name: variable_name,
                        location,
                        ..
                    } = &**left
                    {
                        let member = self
                            .index
                            .find_member(struct_name, variable_name)
                            .ok_or_else(|| {
                                Diagnostic::unresolved_reference(
                                    format!("{}.{}", struct_name, variable_name).as_str(),
                                    location.clone(),
                                )
                            })?;

                        let index_in_parent = member.get_location_in_parent();
                        let value = self.generate_expression(right)?;

                        uninitialized_members.remove(member.get_name());
                        member_values.push((index_in_parent, value));
                    } else {
                        return Err(Diagnostic::codegen_error(
                            "struct member lvalue required as left operand of assignment",
                            left.get_location(),
                        ));
                    }
                } else {
                    return Err(Diagnostic::codegen_error("struct literal must consist of explicit assignments in the form of member := value", assignment.get_location()));
                }
            }

            //fill the struct with fields we didnt mention yet
            for variable_name in uninitialized_members {
                let member = self
                    .index
                    .find_member(struct_name, variable_name)
                    .ok_or_else(|| {
                        Diagnostic::unresolved_reference(
                            format!("{}.{}", struct_name, variable_name).as_str(),
                            declaration_location.clone(),
                        )
                    })?;

                let initial_value = self
                    .llvm_index
                    .find_associated_variable_value(member.get_qualified_name())
                    // .or_else(|| self.index.find_associated_variable_value(name))
                    .or_else(|| {
                        self.llvm_index
                            .find_associated_initial_value(member.get_type_name())
                    })
                    .ok_or_else(|| {
                        Diagnostic::cannot_generate_initializer(
                            member.get_qualified_name(),
                            assignments.get_location(),
                        )
                    })?;

                member_values.push((member.get_location_in_parent(), initial_value));
            }
            let struct_type = self
                .llvm_index
                .get_associated_type(struct_name)?
                .into_struct_type();
            if member_values.len() == struct_type.count_fields() as usize {
                member_values.sort_by(|(a, _), (b, _)| a.cmp(b));
                let ordered_values: Vec<BasicValueEnum<'ink>> =
                    member_values.iter().map(|(_, v)| *v).collect();

                return Ok(struct_type
                    .const_named_struct(ordered_values.as_slice())
                    .as_basic_value_enum());
            } else {
                return Err(Diagnostic::codegen_error(
                    &format!(
                        "Expected {} fields for Struct {}, but found {}.",
                        struct_type.count_fields(),
                        struct_name,
                        member_values.len()
                    ),
                    assignments.get_location(),
                ));
            }
        } else {
            return Err(Diagnostic::codegen_error(
                &format!("Expected Struct-literal, got {:#?}", assignments),
                assignments.get_location(),
            ));
        }
    }

    /// generates an array literal with the given optional elements (represented as an ExpressionList)
    fn generate_literal_array(
        &self,
        initializer: &AstStatement,
    ) -> Result<BasicValueEnum<'ink>, Diagnostic> {
        let array_value = self.generate_literal_array_value(
            flatten_expression_list(initializer),
            self.get_type_hint_info_for(initializer)?,
            &initializer.get_location(),
        )?;
        return Ok(array_value.as_basic_value_enum());
    }

    /// constructs an ArrayValue (returned as a BasicValueEnum) of the given element-literals constructing an array-value of the
    /// type described by inner_array_type.
    ///
    /// passing an epxression-lists with LiteralIntegers and inner_array_type is INT-description will return an
    /// i16-array-value
    fn generate_literal_array_value(
        &self,
        elements: Vec<&AstStatement>,
        data_type: &DataTypeInformation,
        location: &SourceRange,
    ) -> Result<BasicValueEnum<'ink>, Diagnostic> {
        let (inner_type, expected_len) = if let DataTypeInformation::Array {
            inner_type_name,
            dimensions,
            ..
        } = data_type
        {
            let len: u32 = dimensions
                .iter()
                .map(|d| d.get_length(self.index))
                .collect::<Result<Vec<_>, _>>()
                .map_err(|msg| Diagnostic::codegen_error(msg.as_str(), location.clone()))?
                .into_iter()
                .product();

            self.index
                .get_type(inner_type_name)
                .map(|inner_type| (inner_type, len as usize))
        } else {
            Err(Diagnostic::codegen_error(
                format!("Expected array type but found: {:}", data_type.get_name()).as_str(),
                location.clone(),
            ))
        }?;

        let llvm_type = self.llvm_index.get_associated_type(inner_type.get_name())?;
        let mut v = Vec::new();
        for e in elements {
            //generate with correct type hint
            let value = self.generate_literal(e)?;
            v.push(value.as_basic_value_enum());
        }

        if v.len() < expected_len {
            let initial = self
                .llvm_index
                .find_associated_initial_value(inner_type.get_name())
                .unwrap_or_else(|| llvm_type.const_zero());
            while v.len() < expected_len {
                //generate additional defaults for data_type
                v.push(initial);
            }
        }

        //TODO Validation: fail with compile-error if value cannot be converted into... correctly
        let array_value = match llvm_type {
            BasicTypeEnum::ArrayType(_) => llvm_type.into_array_type().const_array(
                v.iter()
                    .map(|it| it.into_array_value())
                    .collect::<Vec<ArrayValue>>()
                    .as_slice(),
            ),
            BasicTypeEnum::FloatType(_) => llvm_type.into_float_type().const_array(
                v.iter()
                    .map(|it| it.into_float_value())
                    .collect::<Vec<FloatValue>>()
                    .as_slice(),
            ),
            BasicTypeEnum::IntType(_) => llvm_type.into_int_type().const_array(
                v.iter()
                    .map(|it| it.into_int_value())
                    .collect::<Vec<IntValue>>()
                    .as_slice(),
            ),
            BasicTypeEnum::PointerType(_) => llvm_type.into_pointer_type().const_array(
                v.iter()
                    .map(|it| it.into_pointer_value())
                    .collect::<Vec<PointerValue>>()
                    .as_slice(),
            ),
            BasicTypeEnum::StructType(_) => llvm_type.into_struct_type().const_array(
                v.iter()
                    .map(|it| it.into_struct_value())
                    .collect::<Vec<StructValue>>()
                    .as_slice(),
            ),
            BasicTypeEnum::VectorType(_) => llvm_type.into_vector_type().const_array(
                v.iter()
                    .map(|it| it.into_vector_value())
                    .collect::<Vec<VectorValue>>()
                    .as_slice(),
            ),
        };
        Ok(array_value.as_basic_value_enum())
    }

    /// generates a phi-expression (&& or || expression) with respect to short-circuit evaluation
    ///
    /// - `operator` an operator suitable for bool variables
    /// - `left` the left side of the expression
    /// - `right` the right side of the expression
    pub fn generate_bool_binary_expression(
        &self,
        operator: &Operator,
        left: &AstStatement,
        right: &AstStatement,
    ) -> Result<BasicValueEnum<'ink>, Diagnostic> {
        match operator {
            Operator::And | Operator::Or => {
                self.generate_bool_short_circuit_expression(operator, left, right)
            }
            Operator::Equal => Ok(self
                .llvm
                .builder
                .build_int_compare(
                    IntPredicate::EQ,
                    to_i1(
                        self.generate_expression(left)?.into_int_value(),
                        &self.llvm.builder,
                    ),
                    to_i1(
                        self.generate_expression(right)?.into_int_value(),
                        &self.llvm.builder,
                    ),
                    "",
                )
                .as_basic_value_enum()),
            Operator::NotEqual => Ok(self
                .llvm
                .builder
                .build_int_compare(
                    IntPredicate::NE,
                    to_i1(
                        self.generate_expression(left)?.into_int_value(),
                        &self.llvm.builder,
                    ),
                    to_i1(
                        self.generate_expression(right)?.into_int_value(),
                        &self.llvm.builder,
                    ),
                    "",
                )
                .as_basic_value_enum()),
            Operator::Xor => Ok(self
                .llvm
                .builder
                .build_xor(
                    to_i1(
                        self.generate_expression(left)?.into_int_value(),
                        &self.llvm.builder,
                    ),
                    to_i1(
                        self.generate_expression(right)?.into_int_value(),
                        &self.llvm.builder,
                    ),
                    "",
                )
                .as_basic_value_enum()),
            _ => Err(Diagnostic::codegen_error(
                format!("illegal boolean expresspion for operator {:}", operator).as_str(),
                (left.get_location().get_start()..right.get_location().get_end()).into(),
            )),
        }
    }

    /// generates a phi-expression (&& or || expression) with respect to short-circuit evaluation
    ///
    /// - `operator` AND / OR
    /// - `left` the left side of the expression as an i1 value
    /// - `right` the right side of an expression as an i1 value
    pub fn generate_bool_short_circuit_expression(
        &self,
        operator: &Operator,
        left: &AstStatement,
        right: &AstStatement,
    ) -> Result<BasicValueEnum<'ink>, Diagnostic> {
        let builder = &self.llvm.builder;
        let lhs = to_i1(self.generate_expression(left)?.into_int_value(), builder);
        let function = self.get_function_context(left)?.function;

        let right_branch = self.llvm.context.append_basic_block(function, "");
        let continue_branch = self.llvm.context.append_basic_block(function, "");

        let final_left_block = builder.get_insert_block().expect(INTERNAL_LLVM_ERROR);
        //Compare left to 0

        match operator {
            Operator::Or => builder.build_conditional_branch(lhs, continue_branch, right_branch),
            Operator::And => builder.build_conditional_branch(lhs, right_branch, continue_branch),
            _ => {
                return Err(Diagnostic::codegen_error(
                    &format!("Cannot generate phi-expression for operator {:}", operator),
                    left.get_location(),
                ))
            }
        };

        builder.position_at_end(right_branch);
        let rhs = to_i1(self.generate_expression(right)?.into_int_value(), builder);
        let final_right_block = builder.get_insert_block().expect(INTERNAL_LLVM_ERROR);
        builder.build_unconditional_branch(continue_branch);

        builder.position_at_end(continue_branch);
        //Generate phi
        let phi_value = builder.build_phi(lhs.get_type(), "");
        //assert
        phi_value.add_incoming(&[(&lhs, final_left_block), (&rhs, final_right_block)]);

        Ok(phi_value.as_basic_value())
    }

    fn create_const_int(&self, value: i64) -> Result<BasicValueEnum<'ink>, Diagnostic> {
        let value = self.llvm.create_const_numeric(
            &self.llvm_index.get_associated_type(LINT_TYPE)?,
            value.to_string().as_str(),
            SourceRange::undefined(),
        )?;
        Ok(value)
    }

    /// creates a binary expression (left op right) with generic
    /// left & right expressions (non-numerics)
    /// this function attempts to call optional
    /// EQUAL_XXX, LESS_XXX or GREATER_XXX functions for comparison
    /// expressions
    fn create_llvm_generic_binary_expression(
        &self,
        operator: &Operator,
        left: &AstStatement,
        right: &AstStatement,
        binary_statement: &AstStatement,
    ) -> Result<BasicValueEnum<'ink>, Diagnostic> {
        if let Some(StatementAnnotation::Value { .. }) = self.annotations.get(binary_statement) {
            // we trust that the validator only passed us valid parameters (so left & right should be same type)
            let call_statement = match operator {
                // a <> b expression is handled as Not(Equal(a,b))
                Operator::NotEqual => ast::create_not_expression(
                    self.create_typed_compare_call_statement(
                        &Operator::Equal,
                        left,
                        right,
                        binary_statement,
                    )?,
                    binary_statement.get_location(),
                ),
                // a <= b expression is handled as a = b OR a < b
                Operator::LessOrEqual => ast::create_or_expression(
                    self.create_typed_compare_call_statement(
                        &Operator::Equal,
                        left,
                        right,
                        binary_statement,
                    )?,
                    self.create_typed_compare_call_statement(
                        &Operator::Less,
                        left,
                        right,
                        binary_statement,
                    )?,
                ),
                // a >= b expression is handled as a = b OR a > b
                Operator::GreaterOrEqual => ast::create_or_expression(
                    self.create_typed_compare_call_statement(
                        &Operator::Equal,
                        left,
                        right,
                        binary_statement,
                    )?,
                    self.create_typed_compare_call_statement(
                        &Operator::Greater,
                        left,
                        right,
                        binary_statement,
                    )?,
                ),
                _ => self.create_typed_compare_call_statement(
                    operator,
                    left,
                    right,
                    binary_statement,
                )?,
            };
            self.generate_expression(&call_statement)
        } else {
            Err(Diagnostic::codegen_error(
                format!(
                    "Invalid types, cannot generate binary expression for {:?} and {:?}",
                    self.get_type_hint_for(left)?.get_name(),
                    self.get_type_hint_for(right)?.get_name(),
                )
                .as_str(),
                left.get_location(),
            ))
        }
    }

    /// tries to call one of the EQUAL_XXX, LESS_XXX, GREATER_XXX functions for the
    /// given type (of left). The given operator has to be a comparison-operator
    fn create_typed_compare_call_statement(
        &self,
        operator: &Operator,
        left: &AstStatement,
        right: &AstStatement,
        binary_statement: &AstStatement,
    ) -> Result<AstStatement, Diagnostic> {
        let left_type = self.get_type_hint_for(left)?;
        let right_type = self.get_type_hint_for(right)?;
        let cmp_function_name = crate::typesystem::get_equals_function_name_for(
            left_type.get_type_information().get_name(),
            operator,
        );

        cmp_function_name
            .map(|name| {
                crate::ast::create_call_to(
                    name,
                    vec![left.clone(), right.clone()],
                    binary_statement.get_id(),
                    left.get_id(),
                    &binary_statement.get_location(),
                )
            })
            .ok_or_else(|| {
                Diagnostic::codegen_error(
                    format!(
                        "Invalid operator {} for types {} and {}",
                        operator,
                        left_type.get_name(),
                        right_type.get_name()
                    )
                    .as_str(),
                    binary_statement.get_location(),
                )
            })
    }

    pub fn generate_store(
        &self,
        left_type: &DataTypeInformation,
        right_statement: &AstStatement,
        left: inkwell::values::PointerValue,
    ) -> Result<(), Diagnostic> {
        let right_type = self
            .annotations
            .get_type_or_void(right_statement, self.index)
            .get_type_information();

        //Special string handling
        if left_type.is_string() && right_type.is_string()
        //string-literals are also generated as global constant variables so we can always assume that
        //we have a pointer-value
        {
            let right = match right_statement {
                AstStatement::QualifiedReference { .. } | AstStatement::Reference { .. } => {
                    self.generate_element_pointer(right_statement)?
                }
                _ => {
                    let expression = self.generate_expression(right_statement)?;

                    if expression.is_pointer_value() {
                        expression.into_pointer_value()
                    } else {
                        //TODO should this ever happen?
                        let right = self.llvm.builder.build_alloca(expression.get_type(), "");
                        self.llvm.builder.build_store(right, expression);

                        right
                    }
                }
            };
            let target_size = self.get_string_size(left_type, right_statement.get_location())?; //we report error on parameter :-/
            let value_size = self.get_string_size(right_type, right_statement.get_location())?;
            let size = std::cmp::min(target_size - 1, value_size) as i64;
            let align_left = left_type.get_alignment();
            let align_right = right_type.get_alignment();
            //Multiply by the string alignment to copy enough for widestrings
            //This is done at compile time to avoid generating an extra mul
            let size = self
                .llvm
                .context
                .i32_type()
                .const_int((size * align_left as i64) as u64, true);
            self.llvm
                .builder
                .build_memcpy(left, align_left, right, align_right, size)
                .map_err(|err| Diagnostic::codegen_error(err, right_statement.get_location()))?;
        } else {
            let expression = self.generate_expression(right_statement)?;
            self.llvm.builder.build_store(left, expression);
        }
        Ok(())
    }

    fn get_string_size(
        &self,
        datatype: &DataTypeInformation,
        location: SourceRange,
    ) -> Result<i64, Diagnostic> {
        if let DataTypeInformation::String { size, .. } = datatype {
            size.as_int_value(self.index)
                .map_err(|err| Diagnostic::codegen_error(err.as_str(), location))
        } else {
            Err(Diagnostic::codegen_error(
                format!("{} is not a String", datatype.get_name()).as_str(),
                location,
            ))
        }
    }
}

/// Returns the information required to call a parameter implicitly in a function
/// If the parameter is already implicit, it does nothing.
/// if the parameter is explicit ´param := value´,
/// it returns the location of the parameter in the function declaration
///  as well as the parameter value (right side) ´param := value´ => ´value´
fn get_implicit_call_parameter<'a>(
    param_statement: &'a AstStatement,
    declared_parameters: &[&VariableIndexEntry],
    idx: usize,
) -> Result<(usize, &'a AstStatement), Diagnostic> {
    let (location, param_statement) = match param_statement {
        AstStatement::Assignment { left, right, .. }
        | AstStatement::OutputAssignment { left, right, .. } => {
            //explicit
            let loc = if let AstStatement::Reference {
                name: left_name, ..
            } = left.as_ref()
            {
                let position = declared_parameters
                    .iter()
                    .position(|p| p.get_name() == left_name);
                position
                    .ok_or_else(|| Diagnostic::unresolved_reference(left_name, left.get_location()))
            } else {
                unreachable!("left of an assignment must be a reference");
            }?;

            (loc, right.as_ref())
        }
        _ => {
            //implicit
            (idx, param_statement)
        }
    };
    Ok((location, param_statement))
}

/// turns the given intValue into an i1 by comparing it to 0 (of the same size)
pub fn to_i1<'a>(value: IntValue<'a>, builder: &Builder<'a>) -> IntValue<'a> {
    if value.get_type().get_bit_width() > 1 {
        builder.build_int_compare(
            IntPredicate::NE,
            value,
            value.get_type().const_int(0, false),
            "",
        )
    } else {
        value
    }
}<|MERGE_RESOLUTION|>--- conflicted
+++ resolved
@@ -36,13 +36,8 @@
 pub struct ExpressionCodeGenerator<'a, 'b> {
     pub llvm: &'b Llvm<'a>,
     pub index: &'b Index,
-<<<<<<< HEAD
     pub(crate) annotations: &'b AstAnnotations,
-    llvm_index: &'b LlvmTypedIndex<'a>,
-=======
-    annotations: &'b AstAnnotations,
     pub llvm_index: &'b LlvmTypedIndex<'a>,
->>>>>>> f965601a
     /// the current function to create blocks in
     pub function_context: Option<&'b FunctionContext<'a>>,
 
@@ -508,7 +503,6 @@
             //adr, ref, etc.
             return builtin.codegen(
                 self,
-                operator,
                 parameters
                     .as_ref()
                     .map(ast::flatten_expression_list)
