--- conflicted
+++ resolved
@@ -190,7 +190,6 @@
         }
     }
 
-<<<<<<< HEAD
     fn register_debug_location(&self, statement: &AstStatement) -> Result<(), Diagnostic> {
         let function_context = self
             .function_context
@@ -205,10 +204,7 @@
             .set_debug_location(self.llvm, &function_context.function, line, column)
     }
 
-    fn do_generate_expression(
-=======
     fn generate_expression_value(
->>>>>>> 31c536ec
         &self,
         expression: &AstStatement,
     ) -> Result<ExpressionValue<'ink>, Diagnostic> {
@@ -596,10 +592,8 @@
                     operator.get_location(),
                 )
             })?;
-<<<<<<< HEAD
         //Generate the debug statetment for a call
         self.register_debug_location(operator)?;
-=======
 
         // if this is a function that returns an aggregate type we need to allocate an out.pointer
         let by_ref_func_out: Option<PointerValue> =
@@ -619,7 +613,6 @@
                 None
             };
 
->>>>>>> 31c536ec
         //If the target is a function, declare the struct locally
         //Assign all parameters into the struct values
         let call = builder.build_call(function, &arguments_list, "call");
