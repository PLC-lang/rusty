// Copyright (c) 2020 Ghaith Hachem and Mathias Rieder
use super::{
    data_type_generator::get_default_for,
    expression_generator::ExpressionCodeGenerator,
    llvm::{GlobalValueExt, Llvm},
    statement_generator::{FunctionContext, StatementCodeGenerator},
    ADDRESS_SPACE_GENERIC,
};
use crate::{
    codegen::{
        debug::{Debug, DebugBuilderEnum},
        llvm_index::LlvmTypedIndex,
    },
    index::{self, ImplementationType},
    resolver::{AstAnnotations, Dependency},
    typesystem::{self, DataType, VarArgs},
};

/// The pou_generator contains functions to generate the code for POUs (PROGRAM, FUNCTION, FUNCTION_BLOCK)
/// # responsibilities
/// - generates a struct-datatype for the POU's members
/// - generates a function for the pou
/// - declares a global instance if the POU is a PROGRAM
use crate::index::{ImplementationIndexEntry, VariableIndexEntry};

use crate::index::Index;
use indexmap::{IndexMap, IndexSet};
use inkwell::{
    module::Module,
    types::{BasicMetadataTypeEnum, BasicTypeEnum, FunctionType},
    values::{BasicValue, BasicValueEnum, FunctionValue},
    AddressSpace,
};
use inkwell::{
    types::{BasicType, StructType},
    values::PointerValue,
};
use plc_ast::ast::{AstStatement, Implementation, PouType};
use plc_diagnostics::diagnostics::{Diagnostic, INTERNAL_LLVM_ERROR};
use plc_source::source_location::SourceLocation;

pub struct PouGenerator<'ink, 'cg> {
    llvm: Llvm<'ink>,
    index: &'cg Index,
    annotations: &'cg AstAnnotations,
    llvm_index: &'cg LlvmTypedIndex<'ink>,
}

/// Creates opaque implementations for all callable items in the index
/// Returns a Typed index containing the associated implementations.
pub fn generate_implementation_stubs<'ink>(
    module: &Module<'ink>,
    llvm: Llvm<'ink>,
    dependencies: &IndexSet<Dependency>,
    index: &Index,
    annotations: &AstAnnotations,
    types_index: &LlvmTypedIndex<'ink>,
    debug: &mut DebugBuilderEnum<'ink>,
) -> Result<LlvmTypedIndex<'ink>, Diagnostic> {
    let mut llvm_index = LlvmTypedIndex::default();
    let pou_generator = PouGenerator::new(llvm, index, annotations, types_index);
    let implementations = dependencies
        .into_iter()
        .filter_map(|it| {
            if let Dependency::Call(name) | Dependency::Datatype(name) = it {
                index.find_implementation_by_name(name).map(|it| (name.as_str(), it))
            } else {
                None
            }
        })
        .collect::<IndexMap<_, _>>();
    for (name, implementation) in implementations {
        if !implementation.is_generic() {
            let curr_f =
                pou_generator.generate_implementation_stub(implementation, module, debug, &mut llvm_index)?;
            llvm_index.associate_implementation(name, curr_f)?;
        }
    }

    Ok(llvm_index)
}

///Generates a global constant for each initialized pou member
/// The given constant can then be used to initialize the variable using memcpy without re-evaluating the expression
/// Retrieves the POUs from the index (implementation)
/// Returns a new LLVM index to be merged with the parent codegen index.
pub fn generate_global_constants_for_pou_members<'ink>(
    module: &Module<'ink>,
    llvm: &Llvm<'ink>,
    dependencies: &IndexSet<Dependency>,
    index: &Index,
    annotations: &AstAnnotations,
    llvm_index: &LlvmTypedIndex<'ink>,
    location: &str,
) -> Result<LlvmTypedIndex<'ink>, Diagnostic> {
    let mut local_llvm_index = LlvmTypedIndex::default();
    let implementations = dependencies.into_iter().filter_map(|it| {
        if let Dependency::Call(name) | Dependency::Datatype(name) = it {
            index.find_implementation_by_name(name).filter(|it| it.is_in_unit(location))
        } else {
            None
        }
    });
    for implementation in implementations {
        let type_name = implementation.get_type_name();
        let pou_members = index.get_pou_members(type_name);
        let variables = pou_members.iter().filter(|it| it.is_local() || it.is_temp()).filter(|it| {
            let var_type =
                index.get_effective_type_or_void_by_name(it.get_type_name()).get_type_information();
            var_type.is_struct() || var_type.is_array() || var_type.is_string()
        });
        let exp_gen = ExpressionCodeGenerator::new_context_free(llvm, index, annotations, llvm_index);
        for variable in variables {
            let name = index::get_initializer_name(variable.get_qualified_name());
            let right_stmt =
                index.get_const_expressions().maybe_get_constant_statement(&variable.initial_value);

            if right_stmt.is_some() && llvm_index.find_global_value(&name).is_none() {
                let variable_type = llvm_index.get_associated_type(variable.get_type_name())?;
                let value = if let Some(stmt) = right_stmt {
                    Some(exp_gen.generate_expression(stmt)?)
                } else {
                    llvm_index.find_associated_initial_value(variable.get_qualified_name())
                };
                if let Some(value) = value {
                    let global_value = llvm
                        .create_global_variable(module, &name, variable_type)
                        .make_constant()
                        .set_initial_value(Some(value), variable_type);
                    local_llvm_index.associate_global(&name, global_value)?;
                }
            }
        }
    }
    Ok(local_llvm_index)
}

impl<'ink, 'cg> PouGenerator<'ink, 'cg> {
    /// creates a new PouGenerator
    ///
    /// the PouGenerator needs a mutable index to register the generated pou
    pub fn new(
        llvm: Llvm<'ink>,
        index: &'cg Index,
        annotations: &'cg AstAnnotations,
        llvm_index: &'cg LlvmTypedIndex<'ink>,
    ) -> PouGenerator<'ink, 'cg> {
        PouGenerator { llvm, index, annotations, llvm_index }
    }

    /// generates an empty llvm function for the given implementation, including all parameters and the return type
    pub fn generate_implementation_stub(
        &self,
        implementation: &ImplementationIndexEntry,
        module: &Module<'ink>,
        debug: &mut DebugBuilderEnum<'ink>,
        new_llvm_index: &mut LlvmTypedIndex<'ink>,
    ) -> Result<FunctionValue<'ink>, Diagnostic> {
        let declared_parameters = self.index.get_declared_parameters(implementation.get_call_name());

        let parameters = self
            .collect_parameters_for_implementation(implementation)?
            .iter()
            .enumerate()
            .map(|(i, p)| match declared_parameters.get(i) {
                Some(v)
                    if v.is_in_parameter_by_ref() &&
					// parameters by ref will always be a pointer
					p.into_pointer_type().get_element_type().is_array_type() =>
                {
                    // for array types we will generate a pointer to the arrays element type
                    // not a pointer to array
                    let ty = p
                        .into_pointer_type()
                        .get_element_type()
                        .into_array_type()
                        .get_element_type()
                        .ptr_type(AddressSpace::from(ADDRESS_SPACE_GENERIC));

                    // set the new type for further codegen
                    let _ = new_llvm_index.associate_type(v.get_type_name(), ty.into());

                    ty.into()
                }
                _ => *p,
            })
            .collect::<Vec<BasicMetadataTypeEnum>>();

        let return_type = self
            .index
            .find_return_type(implementation.get_type_name())
            .and_then(|dt| self.index.find_effective_type(dt));
        // see if we need to adapt the parameters list
        let (return_type_llvm, parameters) = match return_type {
            // function with a aggrate-return type
            Some(r_type) if r_type.is_aggregate_type() => {
                let mut params_with_inout = Vec::with_capacity(parameters.len() + 1);

                // add the out pointer as an extra parameter in the beginning
                let return_llvm_type = self.llvm_index.get_associated_type(r_type.get_name())?;
                params_with_inout
                    .push(return_llvm_type.ptr_type(AddressSpace::from(ADDRESS_SPACE_GENERIC)).into()); //TODO: what is the correct address space?

                // add the remaining parameters
                params_with_inout.extend(parameters.iter().cloned());

                // no return, adapted parameters
                (None, params_with_inout)
            }
            // function with an intrinsic return-type
            Some(r_type) => (Some(self.llvm_index.get_associated_type(r_type.get_name())?), parameters),
            // no return
            None => (None, parameters),
        };

        let variadic = self.index.get_variadic_member(implementation.get_type_name());

        let function_declaration = self.create_llvm_function_type(parameters, variadic, return_type_llvm)?;

        let curr_f = module.add_function(implementation.get_call_name(), function_declaration, None);

        let pou_name = implementation.get_call_name();
        if let Some(pou) = self.index.find_pou(pou_name) {
            let parameter_types = declared_parameters
                .iter()
                .map(|v| self.index.get_effective_type_or_void_by_name(v.get_type_name()))
                .collect::<Vec<&DataType>>();

            debug.register_function(
                self.index,
                curr_f,
                pou,
                return_type,
                parameter_types.as_slice(),
                implementation.get_location().get_line(),
            );
        }
        Ok(curr_f)
    }

    /// creates and returns all parameters for the given implementation
    /// for functions, this method creates a full list of parameters, for other POUs
    /// this method creates a single state-struct parameter
    fn collect_parameters_for_implementation(
        &self,
        implementation: &ImplementationIndexEntry,
    ) -> Result<Vec<BasicMetadataTypeEnum<'ink>>, Diagnostic> {
        if implementation.implementation_type != ImplementationType::Function {
            let mut parameters = vec![];
            if implementation.get_implementation_type() == &ImplementationType::Method {
                let class_name =
                    implementation.get_associated_class_name().expect("Method needs to have a class-name");
                let instance_members_struct_type: StructType =
                    self.llvm_index.get_associated_type(class_name).map(|it| it.into_struct_type())?;
                parameters.push(
                    instance_members_struct_type.ptr_type(AddressSpace::from(ADDRESS_SPACE_GENERIC)).into(),
                );
            }
            let instance_struct_type: StructType = self
                .llvm_index
                .get_associated_pou_type(implementation.get_type_name())
                .map(|it| it.into_struct_type())?;
            parameters.push(instance_struct_type.ptr_type(AddressSpace::from(ADDRESS_SPACE_GENERIC)).into());

            Ok(parameters)
        } else {
            let declared_params = self.index.get_declared_parameters(implementation.get_call_name());

            //find the function's parameters
            declared_params
                .iter()
                .map(|v| self.llvm_index.get_associated_type(v.get_type_name()).map(Into::into))
                .collect::<Result<Vec<BasicMetadataTypeEnum>, _>>()
        }
    }

    /// generates a function for the given pou
    pub fn generate_implementation(
        &self,
        implementation: &Implementation,
        debug: &DebugBuilderEnum<'ink>,
    ) -> Result<(), Diagnostic> {
        let context = self.llvm.context;
        let mut local_index = LlvmTypedIndex::create_child(self.llvm_index);

        let pou_name = &implementation.name;

        let current_function = self.llvm_index.find_associated_implementation(pou_name).ok_or_else(|| {
            Diagnostic::codegen_error(
                &format!("Could not find generated stub for {pou_name}"),
                implementation.location.clone(),
            )
        })?;

        let (line, column) = implementation
            .statements
            .first()
            .map(|it| (it.get_location().get_line(), it.get_location().get_column()))
            .or_else(|| Some((implementation.location.get_line(), implementation.location.get_column())))
            // .or_else(|| Some(implementation.location.get_start()))
            .unwrap();
        debug.set_debug_location(&self.llvm, &current_function, line, column);

        //generate the body
        let block = context.append_basic_block(current_function, "entry");
        self.llvm.builder.position_at_end(block);
        //Set debug location

        let function_context = FunctionContext {
            linking_context: self.index.find_implementation_by_name(&implementation.name).ok_or_else(
                || {
                    Diagnostic::codegen_error(
                        &format!("Could not find implementation for {}", &implementation.name),
                        implementation.location.clone(),
                    )
                },
            )?,
            function: current_function,
        };

        let mut param_index = 0;
        if let PouType::Method { .. } = implementation.pou_type {
            let class_name = implementation.type_name.split('.').collect::<Vec<&str>>()[0];
            self.generate_local_pou_variable_accessors(
                param_index,
                &mut local_index,
                class_name,
                &function_context,
                &implementation.location,
                debug,
            )?;
            param_index += 1;
        }

        // generate local variables
        if implementation.pou_type == PouType::Function {
            self.generate_local_function_arguments_accessors(
                &mut local_index,
                &implementation.type_name,
                &function_context,
                debug,
            )?;
        } else {
            self.generate_local_pou_variable_accessors(
                param_index,
                &mut local_index,
                &implementation.type_name,
                &function_context,
                &implementation.location,
                debug,
            )?;
        }
        {
            let pou_members =
                self.index.get_pou_members(&implementation.type_name).iter().collect::<Vec<_>>();
            //if this is a function, we need to initilialize the VAR-variables
            if matches!(implementation.pou_type, PouType::Function | PouType::Method { .. }) {
                self.generate_initialization_of_local_vars(
                    &pou_members,
                    &local_index,
                    &function_context,
                    debug,
                )?;
            } else {
                //Generate temp variables
                let members = pou_members.into_iter().filter(|it| it.is_temp()).collect::<Vec<_>>();
                self.generate_initialization_of_local_vars(&members, &local_index, &function_context, debug)?;
            }
            let statement_gen = StatementCodeGenerator::new(
                &self.llvm,
                self.index,
                self.annotations,
                &local_index,
                &function_context,
                debug,
            );
            statement_gen.generate_body(&implementation.statements)?;
            statement_gen.generate_return_statement()?;
        }

        Ok(())
    }

    /// TODO llvm.rs
    /// generates a llvm `FunctionType` that takes the given list of `parameters` and
    /// returns the given `return_type`
    fn create_llvm_function_type(
        &self,
        parameters: Vec<BasicMetadataTypeEnum<'ink>>,
        variadic: Option<&'cg VariableIndexEntry>,
        return_type: Option<BasicTypeEnum<'ink>>,
    ) -> Result<FunctionType<'ink>, Diagnostic> {
        // sized variadic is not considered a variadic function, but receives 2 extra parameters, size and a pointer
        let is_var_args = variadic
            .map(|it| it.get_varargs().map(|it| !it.is_sized()).unwrap_or_default())
            .unwrap_or_default();
        let size_and_type = self.get_variadic_size_and_pointer(variadic);
        let mut params = parameters;
        if let Some(sized_variadics) = size_and_type {
            params.extend_from_slice(&sized_variadics);
        };

        match return_type {
            Some(enum_type) if enum_type.is_int_type() => {
                Ok(enum_type.into_int_type().fn_type(&params, is_var_args))
            }
            Some(enum_type) if enum_type.is_float_type() => {
                Ok(enum_type.into_float_type().fn_type(&params, is_var_args))
            }
            Some(enum_type) if enum_type.is_array_type() => {
                Ok(enum_type.into_array_type().fn_type(&params, is_var_args))
            }
            Some(enum_type) if enum_type.is_pointer_type() => {
                Ok(enum_type.into_pointer_type().fn_type(&params, is_var_args))
            }
            Some(enum_type) if enum_type.is_struct_type() => {
                Ok(enum_type.into_struct_type().fn_type(&params, is_var_args))
            }
            None => Ok(self.llvm.context.void_type().fn_type(&params, is_var_args)),
            _ => Err(Diagnostic::codegen_error(
                &format!("Unsupported return type {return_type:?}"),
                SourceLocation::undefined(),
            )),
        }
    }

    /// generates a load-statement for the given members of a function
    fn generate_local_function_arguments_accessors(
        &self,
        index: &mut LlvmTypedIndex<'ink>,
        type_name: &str,
        function_context: &FunctionContext<'ink, '_>,
        debug: &DebugBuilderEnum<'ink>,
    ) -> Result<(), Diagnostic> {
        let members = self.index.get_pou_members(type_name);
        //Generate reference to parameter
        // cannot use index from members because return and temp variables may not be considered for index in build_struct_gep
        // eagerly handle the return-variable
        let mut params_iter = function_context.function.get_param_iter();
        if let Some(ret_v) = members.iter().find(|it| it.is_return()) {
            let return_type = index.get_associated_type(ret_v.get_type_name())?;
            let return_variable = if self
                .index
                .find_effective_type_by_name(ret_v.get_type_name())
                .filter(|it| it.is_aggregate_type())
                .is_some()
            {
                // function return is handled by an out-pointer
                let parameter = params_iter
                    .next()
                    .ok_or_else(|| Diagnostic::missing_function(ret_v.source_location.clone()))?;

                // remove the out-param so the loop below will not see it again
                // generate special accessor for aggrate function output (out-ptr)
                let accessor = self.llvm.create_local_variable(
                    ret_v.get_name(),
                    &return_type.ptr_type(AddressSpace::from(ADDRESS_SPACE_GENERIC)).as_basic_type_enum(),
                );
                self.llvm.builder.build_store(accessor, parameter);
                accessor
            } else {
                // function return is a real return
                self.llvm.create_local_variable(type_name, &return_type)
            };
            index.associate_loaded_local_variable(type_name, ret_v.get_name(), return_variable)?;
        }

        // handle all parameters (without return!)
        for m in members.iter().filter(|it| !it.is_return()) {
            let parameter_name = m.get_name();

            let (name, variable) = if m.is_parameter() {
                let ptr_value = params_iter
                    .next()
                    .ok_or_else(|| Diagnostic::missing_function(m.source_location.clone()))?;

                let ptr = self
                    .llvm
                    .create_local_variable(m.get_name(), &index.get_associated_type(m.get_type_name())?);

                if let Some(block) = self.llvm.builder.get_insert_block() {
                    debug.add_variable_declaration(
                        m.get_qualified_name(),
                        ptr,
                        function_context.function,
                        block,
                        m.source_location.get_line(),
                        m.source_location.get_column(),
                    );
                }
                self.llvm.builder.build_store(ptr, ptr_value);

                (parameter_name, ptr)
            } else {
                let temp_type = index.get_associated_type(m.get_type_name())?;
                let value = self.llvm.create_local_variable(parameter_name, &temp_type);
                (parameter_name, value)
            };

            index.associate_loaded_local_variable(type_name, name, variable)?;
        }

        Ok(())
    }

    /// generates a load-statement for the given members
    /// for pous that take a struct-state-variable (or two for methods)
    fn generate_local_pou_variable_accessors(
        &self,
        arg_index: u32,
        index: &mut LlvmTypedIndex<'ink>,
        type_name: &str,
        function_context: &FunctionContext<'ink, '_>,
        location: &SourceLocation,
        debug: &DebugBuilderEnum<'ink>,
    ) -> Result<(), Diagnostic> {
        let members = self.index.get_pou_members(type_name);
        let param_pointer = function_context
            .function
            .get_nth_param(arg_index)
            .map(BasicValueEnum::into_pointer_value)
            .ok_or_else(|| Diagnostic::missing_function(location.clone()))?;
        //Generate POU struct declaration for debug
        if let Some(block) = self.llvm.builder.get_insert_block() {
            debug.add_variable_declaration(
                type_name,
                param_pointer,
                function_context.function,
                block,
                location.get_line(),
                location.get_column(),
            );
        }
        //Generate reference to parameter
        // cannot use index from members because return and temp variables may not be considered for index in build_struct_gep
        let mut var_count = 0;
        for m in members.iter() {
            let parameter_name = m.get_name();

            let (name, variable) = if m.is_temp() || m.is_return() {
                let temp_type = index.get_associated_type(m.get_type_name())?;
                (parameter_name, self.llvm.create_local_variable(parameter_name, &temp_type))
            } else {
                let ptr = self
                    .llvm
                    .builder
                    .build_struct_gep(param_pointer, var_count as u32, parameter_name)
                    .expect(INTERNAL_LLVM_ERROR);

                var_count += 1;

                (parameter_name, ptr)
            };

            index.associate_loaded_local_variable(type_name, name, variable)?;
        }

        Ok(())
    }

    /// generates assignment statements for initialized variables in the VAR-block
    ///
    /// - `blocks` - all declaration blocks of the current pou
    fn generate_initialization_of_local_vars(
        &self,
        variables: &[&VariableIndexEntry],
        local_llvm_index: &LlvmTypedIndex,
        function_context: &FunctionContext,
        debug: &DebugBuilderEnum<'ink>,
    ) -> Result<(), Diagnostic> {
        let variables_with_initializers =
            variables.iter().filter(|it| it.is_local() || it.is_temp() || it.is_return());

        let exp_gen = ExpressionCodeGenerator::new_context_free(
            &self.llvm,
            self.index,
            self.annotations,
            local_llvm_index,
        );

        for variable in variables_with_initializers {
            //get the loaded_ptr for the parameter and store right in it
            if let Some(left) =
                local_llvm_index.find_loaded_associated_variable_value(variable.get_qualified_name())
            {
                if let Some(block) = self.llvm.builder.get_insert_block() {
                    debug.add_variable_declaration(
                        variable.get_qualified_name(),
                        left,
                        function_context.function,
                        block,
                        variable.source_location.get_line(),
                        variable.source_location.get_column(),
                    );
                }
                let right_stmt =
                    self.index.get_const_expressions().maybe_get_constant_statement(&variable.initial_value);
                self.generate_variable_initializer(variable, left, right_stmt, &exp_gen)?;
            } else {
                return Err(Diagnostic::cannot_generate_initializer(
                    variable.get_qualified_name(),
                    variable.source_location.clone(),
                ));
            }
        }
        Ok(())
    }

    /// initializes the variable represented by `variable` by storing into the given `variable_to_initialize` pointer using either
    /// the optional `initializer_statement` (hence code like: `variable : type := initializer_statement`), or determine the initial
    /// value with the help of the `variable`'s index entry by e.g. looking for a default value of the variable's type
    fn generate_variable_initializer(
        &self,
        variable: &&VariableIndexEntry,
        variable_to_initialize: PointerValue,
        initializer_statement: Option<&AstStatement>,
        exp_gen: &ExpressionCodeGenerator,
    ) -> Result<(), Diagnostic> {
        let variable_llvm_type = self
            .llvm_index
            .get_associated_type(variable.get_type_name())
            .map_err(|err| Diagnostic::relocate(err, variable.source_location.clone()))?;

        let type_size = variable_llvm_type.size_of().ok_or_else(|| {
            Diagnostic::codegen_error("Couldn't determine type size", variable.source_location.clone())
        });

        // initialize the variable with the initial_value
        let variable_data_type = self.index.get_effective_type_or_void_by_name(variable.get_type_name());

        let v_type_info = variable_data_type.get_type_information();

        const DEFAULT_ALIGNMENT: u32 = 1;
        let (value, alignment) =
        // 1st try: see if there is a global variable with the right name - naming convention :-(
        if let Some(global_variable) =  self.llvm_index.find_global_value(&index::get_initializer_name(variable.get_qualified_name())) {
            (global_variable.as_basic_value_enum(), global_variable.get_alignment())
        // 2nd try: see if there is an initializer-statement
        } else if let Some(initializer) = initializer_statement {
            (exp_gen.generate_expression(initializer)?, DEFAULT_ALIGNMENT)
        // 3rd try: see if ther is a global variable with the variable's type name - naming convention :-(
        } else if let Some(global_variable) = self.llvm_index.find_global_value(&index::get_initializer_name(variable.get_type_name())) {
            (global_variable.as_basic_value_enum(), global_variable.get_alignment())
        // 4th try, see if the datatype has a default initializer
        } else if let Some(initial_value) = self.llvm_index.find_associated_initial_value(variable.get_type_name()) {
            (initial_value, DEFAULT_ALIGNMENT)
        // no inital value defined + array type - so we use a 0 byte the memset the array to 0
        }else if v_type_info.is_array() || v_type_info.is_string() {
            (self.llvm.context.i8_type().const_zero().as_basic_value_enum(), DEFAULT_ALIGNMENT)
        // no initial value defined + no-array
        } else {
            (get_default_for(variable_llvm_type), DEFAULT_ALIGNMENT)
        };

        let is_aggregate_type = variable_data_type.is_aggregate_type();
        let variable_to_initialize = if variable.is_return() && is_aggregate_type {
            //if this is an out-pointer we need to deref it first
            self.llvm.builder.build_load(variable_to_initialize, "deref").into_pointer_value()
        } else {
            variable_to_initialize
        };

        // initialize the variable with the initial_value
        if is_aggregate_type {
            // for arrays/structs, we prefere a memcpy, not a store operation
            // we assume that we got a global variable with the initial value that we can copy from
            let init_result: Result<(), &str> = if value.is_pointer_value() {
                // mem-copy from an global constant variable
                self.llvm
                    .builder
                    .build_memcpy(
                        variable_to_initialize,
                        std::cmp::max(1, alignment),
                        value.into_pointer_value(),
                        std::cmp::max(1, alignment),
                        type_size?,
                    )
                    .map(|_| ())
            } else if value.is_int_value() {
                // mem-set the value (usually 0) over the whole memory-area
                self.llvm
                    .builder
                    .build_memset(
                        variable_to_initialize,
                        std::cmp::max(1, alignment),
                        value.into_int_value(),
                        type_size?,
                    )
                    .map(|_| ())
            } else {
                unreachable!("initializing an array should be memcpy-able or memset-able");
            };
            init_result.map_err(|msg| Diagnostic::codegen_error(msg, variable.source_location.clone()))?;
        } else {
            self.llvm.builder.build_store(variable_to_initialize, value);
        }
        Ok(())
    }

<<<<<<< HEAD
=======
    /// generates the function's return statement only if the given pou_type is a `PouType::Function`
    ///
    /// a function returns the value of the local variable that has the function's name
    pub fn generate_return_statement<'a>(
        &'a self,
        function_context: &'a FunctionContext<'ink, 'a>,
        local_index: &'a LlvmTypedIndex<'ink>,
    ) -> Result<(), Diagnostic> {
        if let Some(ret_v) = self.index.find_return_variable(function_context.linking_context.get_type_name())
        {
            if self
                .index
                .find_effective_type_by_name(ret_v.get_type_name())
                .map(|it| it.is_aggregate_type())
                .unwrap_or(false)
            {
                //generate return void
                self.llvm.builder.build_return(None);
            } else {
                // renerate return statement
                let call_name = function_context.linking_context.get_call_name();
                let var_name = format!("{call_name}_ret"); // TODO: Naming convention (see plc_util/src/convention.rs)
                let ret_name = ret_v.get_qualified_name();
                let value_ptr =
                    local_index.find_loaded_associated_variable_value(ret_name).ok_or_else(|| {
                        Diagnostic::codegen_error(
                            &format!("Cannot generate return variable for {call_name:}"),
                            SourceLocation::undefined(),
                        )
                    })?;
                let loaded_value = self.llvm.load_pointer(&value_ptr, var_name.as_str());
                self.llvm.builder.build_return(Some(&loaded_value));
            }
        } else {
            self.llvm.builder.build_return(None);
        }
        Ok(())
    }

>>>>>>> fe3a9e26
    fn get_variadic_size_and_pointer(
        &self,
        variadic: Option<&'cg VariableIndexEntry>,
    ) -> Option<[BasicMetadataTypeEnum<'ink>; 2]> {
        if let (Some(var), Some(VarArgs::Sized(Some(type_name)))) =
            (variadic, variadic.and_then(VariableIndexEntry::get_varargs))
        {
            //Create a size parameter of type i32 (DINT)
            let size = self.llvm_index.find_associated_type(typesystem::DINT_TYPE).map(Into::into)?;

            let ty = self
                .llvm_index
                .find_associated_type(type_name)
                .map(|it| {
                    if it.is_array_type() && var.get_declaration_type().is_by_ref() {
                        // the declaration for array types passed by ref are generatad as pointer to element type
                        // we need to match the declaration
                        it.into_array_type().get_element_type()
                    } else {
                        it
                    }
                })
                .map(|it| {
                    if var.get_declaration_type().is_by_ref() {
                        // variadic by ref will result in a double pointer
                        it.ptr_type(AddressSpace::from(ADDRESS_SPACE_GENERIC)).as_basic_type_enum()
                    } else {
                        it
                    }
                })?
                .ptr_type(AddressSpace::from(ADDRESS_SPACE_GENERIC))
                .into();

            Some([size, ty])
        } else {
            None
        }
    }
}<|MERGE_RESOLUTION|>--- conflicted
+++ resolved
@@ -697,48 +697,6 @@
         Ok(())
     }
 
-<<<<<<< HEAD
-=======
-    /// generates the function's return statement only if the given pou_type is a `PouType::Function`
-    ///
-    /// a function returns the value of the local variable that has the function's name
-    pub fn generate_return_statement<'a>(
-        &'a self,
-        function_context: &'a FunctionContext<'ink, 'a>,
-        local_index: &'a LlvmTypedIndex<'ink>,
-    ) -> Result<(), Diagnostic> {
-        if let Some(ret_v) = self.index.find_return_variable(function_context.linking_context.get_type_name())
-        {
-            if self
-                .index
-                .find_effective_type_by_name(ret_v.get_type_name())
-                .map(|it| it.is_aggregate_type())
-                .unwrap_or(false)
-            {
-                //generate return void
-                self.llvm.builder.build_return(None);
-            } else {
-                // renerate return statement
-                let call_name = function_context.linking_context.get_call_name();
-                let var_name = format!("{call_name}_ret"); // TODO: Naming convention (see plc_util/src/convention.rs)
-                let ret_name = ret_v.get_qualified_name();
-                let value_ptr =
-                    local_index.find_loaded_associated_variable_value(ret_name).ok_or_else(|| {
-                        Diagnostic::codegen_error(
-                            &format!("Cannot generate return variable for {call_name:}"),
-                            SourceLocation::undefined(),
-                        )
-                    })?;
-                let loaded_value = self.llvm.load_pointer(&value_ptr, var_name.as_str());
-                self.llvm.builder.build_return(Some(&loaded_value));
-            }
-        } else {
-            self.llvm.builder.build_return(None);
-        }
-        Ok(())
-    }
-
->>>>>>> fe3a9e26
     fn get_variadic_size_and_pointer(
         &self,
         variadic: Option<&'cg VariableIndexEntry>,
