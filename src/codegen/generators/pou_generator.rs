--- conflicted
+++ resolved
@@ -568,7 +568,6 @@
         let mut params_iter = function_context.function.get_param_iter();
         if let Some(ret_v) = members.iter().find(|it| it.is_return()) {
             let return_type = index.get_associated_type(ret_v.get_type_name())?;
-<<<<<<< HEAD
             let return_variable =
                 // if self
                 // .index
@@ -590,27 +589,6 @@
                 // self.llvm.builder.build_store(accessor, parameter);
                 // accessor
             // } else {
-=======
-            let return_variable = if self
-                .index
-                .find_effective_type_by_name(ret_v.get_type_name())
-                .filter(|it| it.is_aggregate_type())
-                .is_some()
-            {
-                // function return is handled by an out-pointer
-                let parameter =
-                    params_iter.next().ok_or_else(|| Diagnostic::missing_function(&ret_v.source_location))?;
-
-                // remove the out-param so the loop below will not see it again
-                // generate special accessor for aggrate function output (out-ptr)
-                let accessor = self.llvm.create_local_variable(
-                    ret_v.get_name(),
-                    &return_type.ptr_type(AddressSpace::from(ADDRESS_SPACE_GENERIC)).as_basic_type_enum(),
-                );
-                self.llvm.builder.build_store(accessor, parameter);
-                accessor
-            } else {
->>>>>>> 9572f31b
                 // function return is a real return
                 self.llvm.create_local_variable(type_name, &return_type);
             // };
@@ -830,7 +808,6 @@
         initializer_statement: Option<&AstNode>,
         exp_gen: &ExpressionCodeGenerator,
     ) -> Result<(), Diagnostic> {
-<<<<<<< HEAD
         self.llvm.generate_variable_initializer(
             self.llvm_index,
             self.index,
@@ -839,87 +816,6 @@
             initializer_statement,
             exp_gen,
         )
-=======
-        let variable_llvm_type = self
-            .llvm_index
-            .get_associated_type(variable.get_type_name())
-            .map_err(|err| err.with_location(&variable.source_location))?;
-
-        let type_size = variable_llvm_type.size_of().ok_or_else(|| {
-            Diagnostic::codegen_error("Couldn't determine type size", &variable.source_location)
-        });
-
-        // initialize the variable with the initial_value
-        let variable_data_type = self.index.get_effective_type_or_void_by_name(variable.get_type_name());
-
-        let v_type_info = variable_data_type.get_type_information();
-
-        const DEFAULT_ALIGNMENT: u32 = 1;
-        let (value, alignment) =
-        // 1st try: see if there is a global variable with the right name - naming convention :-(
-        if let Some(global_variable) =  self.llvm_index.find_global_value(&index::get_initializer_name(variable.get_qualified_name())) {
-            (global_variable.as_basic_value_enum(), global_variable.get_alignment())
-        // 2nd try: see if there is an initializer-statement
-        } else if let Some(initializer) = initializer_statement {
-            (exp_gen.generate_expression(initializer)?, DEFAULT_ALIGNMENT)
-        // 3rd try: see if ther is a global variable with the variable's type name - naming convention :-(
-        } else if let Some(global_variable) = self.llvm_index.find_global_value(&index::get_initializer_name(variable.get_type_name())) {
-            (global_variable.as_basic_value_enum(), global_variable.get_alignment())
-        // 4th try, see if the datatype has a default initializer
-        } else if let Some(initial_value) = self.llvm_index.find_associated_initial_value(variable.get_type_name()) {
-            (initial_value, DEFAULT_ALIGNMENT)
-        // no inital value defined + array type - so we use a 0 byte the memset the array to 0
-        }else if v_type_info.is_array() || v_type_info.is_string() {
-            (self.llvm.context.i8_type().const_zero().as_basic_value_enum(), DEFAULT_ALIGNMENT)
-        // no initial value defined + no-array
-        } else {
-            (get_default_for(variable_llvm_type), DEFAULT_ALIGNMENT)
-        };
-
-        let is_aggregate_type = variable_data_type.is_aggregate_type();
-        let variable_to_initialize = if variable.is_return() && is_aggregate_type {
-            //if this is an out-pointer we need to deref it first
-            self.llvm.builder.build_load(variable_to_initialize, "deref").into_pointer_value()
-        } else {
-            variable_to_initialize
-        };
-
-        // initialize the variable with the initial_value
-        if is_aggregate_type {
-            // for arrays/structs, we prefere a memcpy, not a store operation
-            // we assume that we got a global variable with the initial value that we can copy from
-            let init_result: Result<(), &str> = if value.is_pointer_value() {
-                // mem-copy from an global constant variable
-                self.llvm
-                    .builder
-                    .build_memcpy(
-                        variable_to_initialize,
-                        std::cmp::max(1, alignment),
-                        value.into_pointer_value(),
-                        std::cmp::max(1, alignment),
-                        type_size?,
-                    )
-                    .map(|_| ())
-            } else if value.is_int_value() {
-                // mem-set the value (usually 0) over the whole memory-area
-                self.llvm
-                    .builder
-                    .build_memset(
-                        variable_to_initialize,
-                        std::cmp::max(1, alignment),
-                        value.into_int_value(),
-                        type_size?,
-                    )
-                    .map(|_| ())
-            } else {
-                unreachable!("initializing an array should be memcpy-able or memset-able");
-            };
-            init_result.map_err(|msg| Diagnostic::codegen_error(msg, &variable.source_location))?;
-        } else {
-            self.llvm.builder.build_store(variable_to_initialize, value);
-        }
-        Ok(())
->>>>>>> 9572f31b
     }
 
     fn get_variadic_size_and_pointer(
