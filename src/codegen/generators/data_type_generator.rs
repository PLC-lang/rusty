--- conflicted
+++ resolved
@@ -286,43 +286,20 @@
         }
     }
 
-<<<<<<< HEAD
-    // TODO(vosa): Is this neccessary? Are the function types indexed and later on used in the expression
-    // generator? If not this whole commit could be reverted, double-check before merging
-    fn create_function_type(&mut self, pou_name: &str) -> Result<FunctionType<'ink>, Diagnostic> {
-        let return_type = self
-            .types_index
-            .find_associated_type(self.index.get_return_type_or_void(pou_name).get_name())
-=======
     fn create_function_type(&mut self, method_name: &str) -> Result<FunctionType<'ink>, Diagnostic> {
         let return_type = self
             .types_index
             .find_associated_type(self.index.get_return_type_or_void(method_name).get_name())
->>>>>>> ce689216
             .map(|opt| opt.as_any_type_enum())
             .unwrap_or(self.llvm.context.void_type().as_any_type_enum());
 
         let mut parameter_types = Vec::new();
 
-<<<<<<< HEAD
-        // Methods are defined as functions in the LLVM IR, but carry the underlying POU type as their first
-        // parameter to operate on them, hence push the POU type to the very first position.
-        match self.index.find_pou(pou_name) {
-=======
         match self.index.find_pou(method_name) {
->>>>>>> ce689216
             Some(PouIndexEntry::Method { parent_name, .. }) => {
                 let ty = self.types_index.get_associated_type(parent_name).expect("must exist");
                 let ty_ptr = ty.ptr_type(AddressSpace::from(ADDRESS_SPACE_GENERIC)).into();
 
-<<<<<<< HEAD
-                parameter_types.push(ty_ptr);
-                for parameter in self.index.get_declared_parameters(pou_name) {
-                    // Instead of relying on the LLVM index, we create data-types directly in here because some of
-                    // them may not have been registered yet. For example, at the time of writing this comment the
-                    // `__auto_pointer_to_DINT` type was not present in the index for a VAR_IN_OUT parameter which
-                    // resulted in an error
-=======
                 // Methods are defined as functions in the LLVM IR, but carry the underlying POU type as their
                 // first parameter to operate on them, hence push the POU type to the very first position.
                 parameter_types.push(ty_ptr);
@@ -332,7 +309,6 @@
                     // types have not yet been visited and as a result may not be in the index. For example at
                     // the time of writing this the index was not able to find a input parameter of type
                     // `__auto_pointer_to_DINT`, consequently panicking
->>>>>>> ce689216
                     let ty = self.create_type(
                         parameter.get_name(),
                         self.index.get_type(&parameter.data_type_name).expect("must exist"),
@@ -342,22 +318,13 @@
                 }
             }
 
-<<<<<<< HEAD
-            // Function blocks are a bit "weird" in that they only expect an instance argument even if they
-            // define input, output and/or inout parameters. Effectively, while being methods per-se, their
-            // calling convention differs from regular methods.
-=======
->>>>>>> ce689216
             Some(PouIndexEntry::FunctionBlock { name, .. }) => {
                 let ty = self.types_index.get_associated_type(name).expect("must exist");
                 let ty_ptr = ty.ptr_type(AddressSpace::from(ADDRESS_SPACE_GENERIC)).into();
 
-<<<<<<< HEAD
-=======
                 // Function blocks are a bit "weird" in that they only expect an instance argument even if
                 // they define input, output and/or inout parameters. Effectively, while being methods per-se,
                 // their calling convention differs from regular methods.
->>>>>>> ce689216
                 parameter_types.push(ty_ptr);
             }
 
