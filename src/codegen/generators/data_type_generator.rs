--- conflicted
+++ resolved
@@ -54,7 +54,6 @@
         types_index: LlvmTypedIndex::default(),
     };
 
-<<<<<<< HEAD
     let types = generator
         .index
         .get_types()
@@ -62,10 +61,11 @@
         .filter(|(_, it)| !it.get_type_information().is_generic())
         .map(|(a, b)| (a.as_str(), b))
         .collect::<Vec<(&str, &DataType)>>();
-=======
-    let types = generator.index.get_types();
-    let pou_types = generator.index.get_pou_types();
->>>>>>> 901304ef
+    let pou_types = generator.index.get_pou_types()
+        .iter()
+        .filter(|(_, it)| !it.get_type_information().is_generic())
+        .map(|(a, b)| (a.as_str(), b))
+        .collect::<Vec<(&str, &DataType)>>();
 
     // first create all STUBs for struct types (empty structs)
     // and associate them in the llvm index
@@ -80,7 +80,7 @@
         }
     }
     // pou_types will always be struct
-    for (name, user_type) in pou_types {
+    for (name, user_type) in &pou_types {
         if let DataTypeInformation::Struct {
             name: struct_name, ..
         } = user_type.get_type_information()
@@ -95,7 +95,7 @@
         let gen_type = generator.create_type(name, user_type)?;
         generator.types_index.associate_type(name, gen_type)?
     }
-    for (name, user_type) in pou_types {
+    for (name, user_type) in &pou_types {
         let gen_type = generator.create_type(name, user_type)?;
         generator.types_index.associate_pou_type(name, gen_type)?
     }
@@ -110,7 +110,7 @@
                 .associate_initial_value(name, init_value)?;
         }
     }
-    for (name, user_type) in pou_types {
+    for (name, user_type) in &pou_types {
         generator.expand_opaque_types(user_type)?;
         if let Some(init_value) = generator.generate_initial_value(user_type)? {
             generator
