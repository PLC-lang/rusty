// Copyright (c) 2020 Ghaith Hachem and Mathias Rieder
use crate::{ast::SourceRange, compile_error::CompileError};
use inkwell::{
    builder::Builder,
    context::Context,
    module::{Linkage, Module},
    types::{BasicTypeEnum, StringRadix},
    values::{BasicValue, BasicValueEnum, GlobalValue, IntValue, PointerValue},
    AddressSpace,
};

/// Holds dependencies required to generate IR-code
pub struct Llvm<'a> {
    pub context: &'a Context,
    pub builder: Builder<'a>,
}

impl<'a> Llvm<'a> {
    /// constructs a new LLVM struct
    pub fn new(context: &'a Context, builder: Builder<'a>) -> Llvm<'a> {
        Llvm { context, builder }
    }

    /// generates a global variable with the given name, datatype and optional initial value
    /// into the given module
    ///
    /// - `module` the compilation module to add the variable
    /// - `name` the name of the global variable
    /// - `data_type` the variable's datatype
    /// - `initial_value` an optional initial value of the global variable    
    pub fn create_global_variable(
        &self,
        module: &Module<'a>,
        name: &str,
        data_type: BasicTypeEnum<'a>,
        initial_value: Option<BasicValueEnum<'a>>,
    ) -> GlobalValue<'a> {
        let global = module.add_global(data_type, Some(AddressSpace::Generic), name);

        if let Some(initializer) = initial_value {
            let v = &initializer as &dyn BasicValue;
            global.set_initializer(v);
        } else {
            Self::set_const_zero_initializer(&global, data_type);
        }
        global.set_thread_local_mode(None);
        global.set_linkage(Linkage::External);
        global
    }

    /// creates a local variable at the builder's location
    ///
    /// - `name` the name of the local variable
    /// - `data_type` the variable's datatype
    pub fn create_local_variable(
        &self,
        name: &str,
        data_type: &BasicTypeEnum<'a>,
    ) -> PointerValue<'a> {
        self.builder.build_alloca(*data_type, name)
    }

    /// sets a const-zero initializer for the given global_value according to the given type
    /// sets a const_zero initializer if the given variable_type is either an int_type or a struct_type
    ///
    /// - `global_value` the value to set the initializer on
    /// - `variable_type` the data_type of the variable to initialize
    fn set_const_zero_initializer<'ctx>(
        global_value: &GlobalValue<'ctx>,
        variable_type: BasicTypeEnum<'ctx>,
    ) {
        if variable_type.is_int_type() {
            global_value.set_initializer(&variable_type.into_int_type().const_zero());
        } else if variable_type.is_struct_type() {
            global_value.set_initializer(&variable_type.into_struct_type().const_zero());
        }
    }

    /// loads a value from the given array into a variable with the given name
    ///
    /// - `pointer_to_array_instance` a pointer to an array to load the value from
    /// - `access_sequence` a sequence of IntValue's used to access the array. For multi-dimensional arrays
    ///    you may provide multiple accessors
    /// - `name` the name of the resulting variable
    pub fn load_array_element(
        &self,
        pointer_to_array_instance: PointerValue<'a>,
        accessor_sequence: &[IntValue<'a>],
        name: &str,
    ) -> Result<PointerValue<'a>, CompileError> {
        unsafe {
            Ok(self
                .builder
                .build_in_bounds_gep(pointer_to_array_instance, accessor_sequence, name))
        }
    }

    /// creates a pointervalue that points to a member of a struct
    ///
    /// - `pointer_to_struct_instance` a pointer to the struct
    /// - `member_index` the index of the member we want a pointer to
    /// - `name` the name of the temporary variable
    /// - `offset` the location in case of a CompileError
    pub fn get_member_pointer_from_struct(
        &self,
        pointer_to_struct_instance: PointerValue<'a>,
        member_index: u32,
        name: &str,
        offset: &SourceRange,
    ) -> Result<PointerValue<'a>, CompileError> {
        self.builder
            .build_struct_gep(pointer_to_struct_instance, member_index, name)
            .map_err(|_| {
                CompileError::codegen_error(
                    format!("Cannot generate qualified reference for {:}", name),
                    offset.clone(),
                )
            })
    }

    /// loads the value behind the given pointer
    ///
    /// - `lvalue` the pointer and it's datatype
    /// - `name` the name of the temporary variable
    pub fn load_pointer(&self, lvalue: &PointerValue<'a>, name: &str) -> BasicValueEnum<'a> {
        self.builder.build_load(lvalue.to_owned(), name)
    }

    /// creates a placeholder datatype for a struct with the given name
    ///
    /// returns an opaque_struct with the given name
    pub fn create_struct_stub(&self, name: &str) -> inkwell::types::StructType<'a> {
        self.context.opaque_struct_type(name)
    }

    /// returns the i32_type
    pub fn i32_type(&self) -> inkwell::types::IntType<'a> {
        self.context.i32_type()
    }

    /// create a constant bool with the given value
    ///
    /// - `index` the index to obtain the datatypeinformation for BOOL
    /// - `value` the value of the constant bool value
    pub fn create_const_bool(&self, value: bool) -> Result<BasicValueEnum<'a>, CompileError> {
        let itype = self.context.bool_type();
        let value = itype.const_int(value as u64, false);
        Ok(BasicValueEnum::IntValue(value))
    }

    /// create a constant int or float with the given value and the given type
    ///
    /// - `llvm_index` the index to obtain the BasicTypeEnum for the given target_type
    /// - `expected_type` the target int_type
    /// - `value` the value of the constant int value
    pub fn create_const_numeric(
        &self,
        target_type: &BasicTypeEnum<'a>,
        value: &str,
        location: SourceRange,
    ) -> Result<BasicValueEnum<'a>, CompileError> {
        match target_type {
            BasicTypeEnum::IntType { 0: int_type } => int_type
                .const_int_from_string(value, StringRadix::Decimal)
<<<<<<< HEAD
                .map(|it| it.as_basic_value_enum())
                .ok_or_else(|| {
                    CompileError::codegen_error(
                        format!("{:} is not a valid number.", value),
                        SourceRange::undefined(),
                    )
                }),
=======
                .ok_or_else(|| {
                    CompileError::codegen_error(format!("Cannot parse {} as int", value), location)
                })
                .map(BasicValueEnum::IntValue),
>>>>>>> 6c3febc8
            BasicTypeEnum::FloatType { 0: float_type } => {
                let value = float_type.const_float_from_string(value);
                Ok(BasicValueEnum::FloatValue(value))
            }
            _ => Err(CompileError::codegen_error(
                "expected numeric type".into(),
                location,
            )),
        }
    }

    /// create a null pointer
    pub fn create_null_ptr(&self) -> Result<BasicValueEnum<'a>, CompileError> {
        let itype = self.context.i32_type().ptr_type(AddressSpace::Generic);
        let value = itype.const_null();
        Ok(value.into())
    }

    /// create a constant utf8 string-value with the given value
    ///
    /// - `value` the value of the constant string value
    pub fn create_const_utf8_string(
        &self,
        value: &str,
    ) -> Result<BasicValueEnum<'a>, CompileError> {
        self.create_llvm_const_vec_string(value.as_bytes())
    }

    /// create a constant utf16 string-value with the given value
    ///
    /// - `value` the value of the constant string value
    pub fn create_const_utf16_string(
        &self,
        value: &str,
    ) -> Result<BasicValueEnum<'a>, CompileError> {
        let mut utf16_chars: Vec<u16> = value.encode_utf16().collect();
        //it only contains a single NUL-terminator-byte so we add a second one
        utf16_chars.push(0);
        self.create_llvm_const_utf16_vec_string(utf16_chars.as_slice())
    }

    /// create a constant utf16 string-value with the given value
    ///
    /// - `value` the value of the constant string value
    pub fn create_llvm_const_utf16_vec_string(
        &self,
        value: &[u16],
    ) -> Result<BasicValueEnum<'a>, CompileError> {
        let values: Vec<IntValue> = value
            .iter()
            .map(|it| self.context.i16_type().const_int(*it as u64, false))
            .collect();
        let vector = self.context.i16_type().const_array(&values);
        Ok(BasicValueEnum::ArrayValue(vector))
    }
    /// create a constant utf8 string-value with the given value
    ///
    /// - `value` the value of the constant string value
    pub fn create_llvm_const_vec_string(
        &self,
        value: &[u8],
    ) -> Result<BasicValueEnum<'a>, CompileError> {
        let exp_value = self.context.const_string(value, true);
        Ok(BasicValueEnum::VectorValue(exp_value))
    }
}<|MERGE_RESOLUTION|>--- conflicted
+++ resolved
@@ -162,20 +162,10 @@
         match target_type {
             BasicTypeEnum::IntType { 0: int_type } => int_type
                 .const_int_from_string(value, StringRadix::Decimal)
-<<<<<<< HEAD
-                .map(|it| it.as_basic_value_enum())
-                .ok_or_else(|| {
-                    CompileError::codegen_error(
-                        format!("{:} is not a valid number.", value),
-                        SourceRange::undefined(),
-                    )
-                }),
-=======
                 .ok_or_else(|| {
                     CompileError::codegen_error(format!("Cannot parse {} as int", value), location)
                 })
                 .map(BasicValueEnum::IntValue),
->>>>>>> 6c3febc8
             BasicTypeEnum::FloatType { 0: float_type } => {
                 let value = float_type.const_float_from_string(value);
                 Ok(BasicValueEnum::FloatValue(value))
