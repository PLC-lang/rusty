// Copyright (c) 2020 Ghaith Hachem and Mathias Rieder
use crate::{ast::SourceRange, compile_error::CompileError};
use inkwell::{
    builder::Builder,
    context::Context,
    module::{Linkage, Module},
    types::{BasicTypeEnum, StringRadix},
    values::{BasicValue, BasicValueEnum, GlobalValue, IntValue, PointerValue},
    AddressSpace,
};

/// Holds dependencies required to generate IR-code
pub struct Llvm<'a> {
    pub context: &'a Context,
    pub builder: Builder<'a>,
}

impl<'a> Llvm<'a> {
    /// constructs a new LLVM struct
    pub fn new(context: &'a Context, builder: Builder<'a>) -> Llvm<'a> {
        Llvm { context, builder }
    }

    /// generates a global variable with the given name, datatype and optional initial value
    /// into the given module
    ///
    /// - `module` the compilation module to add the variable
    /// - `name` the name of the global variable
    /// - `data_type` the variable's datatype
    /// - `initial_value` an optional initial value of the global variable    
    pub fn create_global_variable(
        &self,
        module: &Module<'a>,
        name: &str,
        data_type: BasicTypeEnum<'a>,
        initial_value: Option<BasicValueEnum<'a>>,
    ) -> GlobalValue<'a> {
        let global = module.add_global(data_type, Some(AddressSpace::Generic), name);

        if let Some(initializer) = initial_value {
            let v = &initializer as &dyn BasicValue;
            global.set_initializer(v);
        } else {
            Self::set_const_zero_initializer(&global, data_type);
        }
        global.set_thread_local_mode(None);
        global.set_linkage(Linkage::External);
        global
    }

    /// creates a local variable at the builder's location
    ///
    /// - `name` the name of the local variable
    /// - `data_type` the variable's datatype
    pub fn create_local_variable(
        &self,
        name: &str,
        data_type: &BasicTypeEnum<'a>,
    ) -> PointerValue<'a> {
        self.builder.build_alloca(*data_type, name)
    }

    /// sets a const-zero initializer for the given global_value according to the given type
    /// sets a const_zero initializer if the given variable_type is either an int_type or a struct_type
    ///
    /// - `global_value` the value to set the initializer on
    /// - `variable_type` the data_type of the variable to initialize
    fn set_const_zero_initializer<'ctx>(
        global_value: &GlobalValue<'ctx>,
        variable_type: BasicTypeEnum<'ctx>,
    ) {
        if variable_type.is_int_type() {
            global_value.set_initializer(&variable_type.into_int_type().const_zero());
        } else if variable_type.is_struct_type() {
            global_value.set_initializer(&variable_type.into_struct_type().const_zero());
        }
    }

    /// loads a value from the given array into a variable with the given name
    ///
    /// - `pointer_to_array_instance` a pointer to an array to load the value from
    /// - `access_sequence` a sequence of IntValue's used to access the array. For multi-dimensional arrays
    ///    you may provide multiple accessors
    /// - `name` the name of the resulting variable
    pub fn load_array_element(
        &self,
        pointer_to_array_instance: PointerValue<'a>,
        accessor_sequence: &[IntValue<'a>],
        name: &str,
    ) -> Result<PointerValue<'a>, CompileError> {
        unsafe {
            Ok(self
                .builder
                .build_in_bounds_gep(pointer_to_array_instance, accessor_sequence, name))
        }
    }

    /// creates a pointervalue that points to a member of a struct
    ///
    /// - `pointer_to_struct_instance` a pointer to the struct
    /// - `member_index` the index of the member we want a pointer to
    /// - `name` the name of the temporary variable
    /// - `offset` the location in case of a CompileError
    pub fn get_member_pointer_from_struct(
        &self,
        pointer_to_struct_instance: PointerValue<'a>,
        member_index: u32,
        name: &str,
        offset: &SourceRange,
    ) -> Result<PointerValue<'a>, CompileError> {
        self.builder
            .build_struct_gep(pointer_to_struct_instance, member_index, name)
            .map_err(|_| {
                CompileError::codegen_error(
                    format!("Cannot generate qualified reference for {:}", name),
                    offset.clone(),
                )
            })
    }

    /// loads the value behind the given pointer
    ///
    /// - `lvalue` the pointer and it's datatype
    /// - `name` the name of the temporary variable
    pub fn load_pointer(&self, lvalue: &PointerValue<'a>, name: &str) -> BasicValueEnum<'a> {
        self.builder.build_load(lvalue.to_owned(), name)
    }

    /// creates a placeholder datatype for a struct with the given name
    ///
    /// returns an opaque_struct with the given name
    pub fn create_struct_stub(&self, name: &str) -> inkwell::types::StructType<'a> {
        self.context.opaque_struct_type(name)
    }

    /// returns the i32_type
    pub fn i32_type(&self) -> inkwell::types::IntType<'a> {
        self.context.i32_type()
    }

    /// create a constant bool with the given value
    ///
    /// - `index` the index to obtain the datatypeinformation for BOOL
    /// - `value` the value of the constant bool value
    pub fn create_const_bool(&self, value: bool) -> Result<BasicValueEnum<'a>, CompileError> {
        let itype = self.context.bool_type();
        let value = itype.const_int(value as u64, false);
        Ok(BasicValueEnum::IntValue(value))
    }

    /// create a constant int or float with the given value and the given type
    ///
    /// - `llvm_index` the index to obtain the BasicTypeEnum for the given target_type
    /// - `expected_type` the target int_type
    /// - `value` the value of the constant int value
    pub fn create_const_numeric(
        &self,
        target_type: &BasicTypeEnum<'a>,
        value: &str,
    ) -> Result<BasicValueEnum<'a>, CompileError> {
        match target_type {
            BasicTypeEnum::IntType { 0: int_type } => {
                let value = int_type.const_int_from_string(value, StringRadix::Decimal);
                if value.is_none() {
                    println!("whoops");
                }
                Ok(BasicValueEnum::IntValue(value.unwrap()))
            }
            BasicTypeEnum::FloatType { 0: float_type } => {
                let value = float_type.const_float_from_string(value);
                Ok(BasicValueEnum::FloatValue(value))
            }
            _ => Err(CompileError::codegen_error(
                "expected numeric type".into(),
                SourceRange::undefined(),
            )),
        }
    }

    /// create a null pointer
    pub fn create_null_ptr(&self) -> Result<BasicValueEnum<'a>, CompileError> {
        let itype = self.context.i32_type().ptr_type(AddressSpace::Generic);
        let value = itype.const_null();
        Ok(value.into())
    }

    /// create a constant utf8 string-value with the given value
    ///
    /// - `value` the value of the constant string value
    pub fn create_const_utf8_string(
        &self,
        value: &str,
    ) -> Result<BasicValueEnum<'a>, CompileError> {
        self.create_llvm_const_vec_string(value.as_bytes())
    }

    /// create a constant utf16 string-value with the given value
    ///
    /// - `value` the value of the constant string value
    pub fn create_const_utf16_string(
        &self,
        value: &str,
    ) -> Result<BasicValueEnum<'a>, CompileError> {
        let mut utf16_chars: Vec<u16> = value.encode_utf16().collect();
        //it only contains a single NUL-terminator-byte so we add a second one
        utf16_chars.push(0);
        self.create_llvm_const_utf16_vec_string(utf16_chars.as_slice())
    }

    /// create a constant utf16 string-value with the given value
    ///
    /// - `value` the value of the constant string value
    pub fn create_llvm_const_utf16_vec_string(
        &self,
        value: &[u16],
<<<<<<< HEAD
    ) -> Result<BasicValueEnum<'a>, CompileError> {
        let bytes = get_bytes_from_u16_array(value);
        let exp_value = self.context.const_string(bytes.as_slice(), false);
        Ok(BasicValueEnum::VectorValue(exp_value))
=======
    ) -> Result<TypeAndValue<'a>, CompileError> {
        let values: Vec<IntValue> = value
            .iter()
            .map(|it| self.context.i16_type().const_int(*it as u64, false))
            .collect();
        let vector = self.context.i16_type().const_array(&values);
        Ok((
            typesystem::new_wide_string_information(value.len() as u32),
            BasicValueEnum::ArrayValue(vector),
            // BasicValueEnum::VectorValue(exp_value),
        ))
>>>>>>> e836ee88
    }
    /// create a constant utf8 string-value with the given value
    ///
    /// - `value` the value of the constant string value
    pub fn create_llvm_const_vec_string(
        &self,
        value: &[u8],
    ) -> Result<BasicValueEnum<'a>, CompileError> {
        let exp_value = self.context.const_string(value, true);
        Ok(BasicValueEnum::VectorValue(exp_value))
    }
}

pub fn get_bytes_from_u16_array(value: &[u16]) -> Vec<u8> {
    let mut bytes = Vec::with_capacity(value.len() * 2);
    value.iter().for_each(|it| {
        let ordered_bytes = it.to_le_bytes(); //todo make this a compiler-setting
        bytes.push(ordered_bytes[0]);
        bytes.push(ordered_bytes[1]);
    });
    bytes
}<|MERGE_RESOLUTION|>--- conflicted
+++ resolved
@@ -213,24 +213,13 @@
     pub fn create_llvm_const_utf16_vec_string(
         &self,
         value: &[u16],
-<<<<<<< HEAD
-    ) -> Result<BasicValueEnum<'a>, CompileError> {
-        let bytes = get_bytes_from_u16_array(value);
-        let exp_value = self.context.const_string(bytes.as_slice(), false);
-        Ok(BasicValueEnum::VectorValue(exp_value))
-=======
-    ) -> Result<TypeAndValue<'a>, CompileError> {
+    ) -> Result<BasicValueEnum<'a>, CompileError> {
         let values: Vec<IntValue> = value
             .iter()
             .map(|it| self.context.i16_type().const_int(*it as u64, false))
             .collect();
         let vector = self.context.i16_type().const_array(&values);
-        Ok((
-            typesystem::new_wide_string_information(value.len() as u32),
-            BasicValueEnum::ArrayValue(vector),
-            // BasicValueEnum::VectorValue(exp_value),
-        ))
->>>>>>> e836ee88
+        Ok(BasicValueEnum::ArrayValue(vector))
     }
     /// create a constant utf8 string-value with the given value
     ///
@@ -242,14 +231,4 @@
         let exp_value = self.context.const_string(value, true);
         Ok(BasicValueEnum::VectorValue(exp_value))
     }
-}
-
-pub fn get_bytes_from_u16_array(value: &[u16]) -> Vec<u8> {
-    let mut bytes = Vec::with_capacity(value.len() * 2);
-    value.iter().for_each(|it| {
-        let ordered_bytes = it.to_le_bytes(); //todo make this a compiler-setting
-        bytes.push(ordered_bytes[0]);
-        bytes.push(ordered_bytes[1]);
-    });
-    bytes
 }