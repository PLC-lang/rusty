// Copyright (c) 2020 Ghaith Hachem and Mathias Rieder
<<<<<<< HEAD
use crate::{ast::SourceRange, diagnostics::Diagnostic};
=======
use crate::typesystem::{CHAR_TYPE, WCHAR_TYPE};
use crate::{ast::SourceRange, compile_error::CompileError};
>>>>>>> b1735274
use inkwell::{
    builder::Builder,
    context::Context,
    module::{Linkage, Module},
    types::{BasicTypeEnum, StringRadix},
    values::{BasicValue, BasicValueEnum, GlobalValue, IntValue, PointerValue},
    AddressSpace,
};

/// Holds dependencies required to generate IR-code
pub struct Llvm<'a> {
    pub context: &'a Context,
    pub builder: Builder<'a>,
}

impl<'a> Llvm<'a> {
    /// constructs a new LLVM struct
    pub fn new(context: &'a Context, builder: Builder<'a>) -> Llvm<'a> {
        Llvm { context, builder }
    }

    /// generates a global variable with the given name, datatype and optional initial value
    /// into the given module
    ///
    /// - `module` the compilation module to add the variable
    /// - `name` the name of the global variable
    /// - `data_type` the variable's datatype
    /// - `initial_value` an optional initial value of the global variable    
    pub fn create_global_variable(
        &self,
        module: &Module<'a>,
        name: &str,
        data_type: BasicTypeEnum<'a>,
        initial_value: Option<BasicValueEnum<'a>>,
    ) -> GlobalValue<'a> {
        let global = module.add_global(data_type, Some(AddressSpace::Generic), name);

        if let Some(initializer) = initial_value {
            let v = &initializer as &dyn BasicValue;
            global.set_initializer(v);
        } else {
            Self::set_const_zero_initializer(&global, data_type);
        }
        global.set_thread_local_mode(None);
        global.set_linkage(Linkage::External);
        global
    }

    /// creates a local variable at the builder's location
    ///
    /// - `name` the name of the local variable
    /// - `data_type` the variable's datatype
    pub fn create_local_variable(
        &self,
        name: &str,
        data_type: &BasicTypeEnum<'a>,
    ) -> PointerValue<'a> {
        self.builder.build_alloca(*data_type, name)
    }

    /// sets a const-zero initializer for the given global_value according to the given type
    /// sets a const_zero initializer if the given variable_type is either an int_type or a struct_type
    ///
    /// - `global_value` the value to set the initializer on
    /// - `variable_type` the data_type of the variable to initialize
    fn set_const_zero_initializer<'ctx>(
        global_value: &GlobalValue<'ctx>,
        variable_type: BasicTypeEnum<'ctx>,
    ) {
        if variable_type.is_int_type() {
            global_value.set_initializer(&variable_type.into_int_type().const_zero());
        } else if variable_type.is_struct_type() {
            global_value.set_initializer(&variable_type.into_struct_type().const_zero());
        }
    }

    /// loads a value from the given array into a variable with the given name
    ///
    /// - `pointer_to_array_instance` a pointer to an array to load the value from
    /// - `access_sequence` a sequence of IntValue's used to access the array. For multi-dimensional arrays
    ///    you may provide multiple accessors
    /// - `name` the name of the resulting variable
    pub fn load_array_element(
        &self,
        pointer_to_array_instance: PointerValue<'a>,
        accessor_sequence: &[IntValue<'a>],
        name: &str,
    ) -> Result<PointerValue<'a>, Diagnostic> {
        unsafe {
            Ok(self
                .builder
                .build_in_bounds_gep(pointer_to_array_instance, accessor_sequence, name))
        }
    }

    /// creates a pointervalue that points to a member of a struct
    ///
    /// - `pointer_to_struct_instance` a pointer to the struct
    /// - `member_index` the index of the member we want a pointer to
    /// - `name` the name of the temporary variable
    /// - `offset` the location in case of a Diagnostic
    pub fn get_member_pointer_from_struct(
        &self,
        pointer_to_struct_instance: PointerValue<'a>,
        member_index: u32,
        name: &str,
        offset: &SourceRange,
    ) -> Result<PointerValue<'a>, Diagnostic> {
        self.builder
            .build_struct_gep(pointer_to_struct_instance, member_index, name)
            .map_err(|_| {
                Diagnostic::codegen_error(
                    &format!("Cannot generate qualified reference for {:}", name),
                    offset.clone(),
                )
            })
    }

    /// loads the value behind the given pointer
    ///
    /// - `lvalue` the pointer and it's datatype
    /// - `name` the name of the temporary variable
    pub fn load_pointer(&self, lvalue: &PointerValue<'a>, name: &str) -> BasicValueEnum<'a> {
        self.builder.build_load(lvalue.to_owned(), name)
    }

    /// creates a placeholder datatype for a struct with the given name
    ///
    /// returns an opaque_struct with the given name
    pub fn create_struct_stub(&self, name: &str) -> inkwell::types::StructType<'a> {
        self.context.opaque_struct_type(name)
    }

    /// returns the i32_type
    pub fn i32_type(&self) -> inkwell::types::IntType<'a> {
        self.context.i32_type()
    }

    /// create a constant bool with the given value
    ///
    /// - `index` the index to obtain the datatypeinformation for BOOL
    /// - `value` the value of the constant bool value
    pub fn create_const_bool(&self, value: bool) -> Result<BasicValueEnum<'a>, Diagnostic> {
        let itype = self.context.bool_type();
        let value = itype.const_int(value as u64, false);
        Ok(BasicValueEnum::IntValue(value))
    }

    /// create a constant int or float with the given value and the given type
    ///
    /// - `llvm_index` the index to obtain the BasicTypeEnum for the given target_type
    /// - `expected_type` the target int_type
    /// - `value` the value of the constant int value
    pub fn create_const_numeric(
        &self,
        target_type: &BasicTypeEnum<'a>,
        value: &str,
        location: SourceRange,
    ) -> Result<BasicValueEnum<'a>, Diagnostic> {
        match target_type {
            BasicTypeEnum::IntType { 0: int_type } => int_type
                .const_int_from_string(value, StringRadix::Decimal)
                .ok_or_else(|| {
                    Diagnostic::codegen_error(&format!("Cannot parse {} as int", value), location)
                })
                .map(BasicValueEnum::IntValue),
            BasicTypeEnum::FloatType { 0: float_type } => {
                let value = float_type.const_float_from_string(value);
                Ok(BasicValueEnum::FloatValue(value))
            }
            _ => Err(Diagnostic::codegen_error("expected numeric type", location)),
        }
    }

    /// create a null pointer
    pub fn create_null_ptr(&self) -> Result<BasicValueEnum<'a>, Diagnostic> {
        let itype = self.context.i32_type().ptr_type(AddressSpace::Generic);
        let value = itype.const_null();
        Ok(value.into())
    }

    /// create a constant utf8 string-value with the given value
    ///
    /// - `value` the value of the constant string value
    pub fn create_const_utf8_string(&self, value: &str) -> Result<BasicValueEnum<'a>, Diagnostic> {
        self.create_llvm_const_vec_string(value.as_bytes())
    }

    /// create a constant utf16 string-value with the given value
    ///
    /// - `value` the value of the constant string value
    pub fn create_const_utf16_string(&self, value: &str) -> Result<BasicValueEnum<'a>, Diagnostic> {
        let mut utf16_chars: Vec<u16> = value.encode_utf16().collect();
        //it only contains a single NUL-terminator-byte so we add a second one
        utf16_chars.push(0);
        self.create_llvm_const_utf16_vec_string(utf16_chars.as_slice())
    }

    /// create a constant utf16 string-value with the given value
    ///
    /// - `value` the value of the constant string value
    pub fn create_llvm_const_utf16_vec_string(
        &self,
        value: &[u16],
    ) -> Result<BasicValueEnum<'a>, Diagnostic> {
        let values: Vec<IntValue> = value
            .iter()
            .map(|it| self.context.i16_type().const_int(*it as u64, false))
            .collect();
        let vector = self.context.i16_type().const_array(&values);
        Ok(BasicValueEnum::ArrayValue(vector))
    }
    /// create a constant utf8 string-value with the given value
    ///
    /// - `value` the value of the constant string value
    pub fn create_llvm_const_vec_string(
        &self,
        value: &[u8],
    ) -> Result<BasicValueEnum<'a>, Diagnostic> {
        let exp_value = self.context.const_string(value, true);
        Ok(BasicValueEnum::VectorValue(exp_value))
    }

    /// create a constant i8 character (IntValue) with the given value
    ///
    /// - `value` the value of the constant char value
    pub fn create_llvm_const_i8_char(
        &self,
        value: &str,
        location: &SourceRange,
    ) -> Result<BasicValueEnum<'a>, CompileError> {
        let arr = value.as_bytes();
        if let [first, ..] = arr {
            let value = self.context.i8_type().const_int(*first as u64, false);
            Ok(BasicValueEnum::IntValue(value))
        } else {
            Err(CompileError::cannot_generate_from_empty_literal(
                CHAR_TYPE,
                location.clone(),
            ))
        }
    }

    /// create a constant i16 character (IntValue) with the given value
    ///
    /// - `value` the value of the constant char value
    pub fn create_llvm_const_i16_char(
        &self,
        value: &str,
        location: &SourceRange,
    ) -> Result<BasicValueEnum<'a>, CompileError> {
        match value.encode_utf16().next() {
            Some(first) => {
                let value = self.context.i16_type().const_int(first as u64, false);
                Ok(BasicValueEnum::IntValue(value))
            }
            None => Err(CompileError::cannot_generate_from_empty_literal(
                WCHAR_TYPE,
                location.clone(),
            )),
        }
    }
}<|MERGE_RESOLUTION|>--- conflicted
+++ resolved
@@ -1,10 +1,7 @@
 // Copyright (c) 2020 Ghaith Hachem and Mathias Rieder
-<<<<<<< HEAD
-use crate::{ast::SourceRange, diagnostics::Diagnostic};
-=======
+use crate::ast::SourceRange;
+use crate::diagnostics::Diagnostic;
 use crate::typesystem::{CHAR_TYPE, WCHAR_TYPE};
-use crate::{ast::SourceRange, compile_error::CompileError};
->>>>>>> b1735274
 use inkwell::{
     builder::Builder,
     context::Context,
@@ -235,13 +232,13 @@
         &self,
         value: &str,
         location: &SourceRange,
-    ) -> Result<BasicValueEnum<'a>, CompileError> {
+    ) -> Result<BasicValueEnum<'a>, Diagnostic> {
         let arr = value.as_bytes();
         if let [first, ..] = arr {
             let value = self.context.i8_type().const_int(*first as u64, false);
             Ok(BasicValueEnum::IntValue(value))
         } else {
-            Err(CompileError::cannot_generate_from_empty_literal(
+            Err(Diagnostic::cannot_generate_from_empty_literal(
                 CHAR_TYPE,
                 location.clone(),
             ))
@@ -255,13 +252,13 @@
         &self,
         value: &str,
         location: &SourceRange,
-    ) -> Result<BasicValueEnum<'a>, CompileError> {
+    ) -> Result<BasicValueEnum<'a>, Diagnostic> {
         match value.encode_utf16().next() {
             Some(first) => {
                 let value = self.context.i16_type().const_int(first as u64, false);
                 Ok(BasicValueEnum::IntValue(value))
             }
-            None => Err(CompileError::cannot_generate_from_empty_literal(
+            None => Err(Diagnostic::cannot_generate_from_empty_literal(
                 WCHAR_TYPE,
                 location.clone(),
             )),
