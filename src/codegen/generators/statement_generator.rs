--- conflicted
+++ resolved
@@ -122,7 +122,6 @@
             AstStatement::ControlStatement(ctl_statement, ..) => {
                 self.generate_control_statement(ctl_statement)?
             }
-<<<<<<< HEAD
             AstStatement::ReturnStatement { condition, .. } => match condition {
                 Some(condition) => {
                     self.register_debug_location(statement);
@@ -135,14 +134,6 @@
                 }
             },
             AstStatement::ExitStatement { location, .. } => {
-=======
-            AstStatement::ReturnStatement { .. } => {
-                self.register_debug_location(statement);
-                self.pou_generator.generate_return_statement(self.function_context, self.llvm_index)?;
-                self.generate_buffer_block();
-            }
-            AstStatement::ExitStatement(_) => {
->>>>>>> a28506f8
                 if let Some(exit_block) = &self.current_loop_exit {
                     self.register_debug_location(statement);
                     self.llvm.builder.build_unconditional_branch(*exit_block);
