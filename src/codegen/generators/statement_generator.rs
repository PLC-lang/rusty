--- conflicted
+++ resolved
@@ -4,7 +4,6 @@
     llvm::Llvm,
 };
 use crate::{
-<<<<<<< HEAD
     codegen::{
         debug::{Debug, DebugBuilderEnum},
         llvm_typesystem::cast_if_needed,
@@ -12,14 +11,7 @@
     },
     index::{ImplementationIndexEntry, Index},
     resolver::{AnnotationMap, AstAnnotations, StatementAnnotation},
-    typesystem::{self, get_bigger_type, DataTypeInformation},
-=======
-    codegen::debug::Debug,
-    codegen::{debug::DebugBuilderEnum, LlvmTypedIndex},
-    index::{ImplementationIndexEntry, Index},
-    resolver::{AnnotationMap, AstAnnotations, StatementAnnotation},
-    typesystem::DataTypeInformation,
->>>>>>> c7f3d82b
+    typesystem::{get_bigger_type, DataTypeInformation},
 };
 use inkwell::{
     basic_block::BasicBlock,
