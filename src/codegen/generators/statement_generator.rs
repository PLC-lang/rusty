// Copyright (c) 2020 Ghaith Hachem and Mathias Rieder
use super::{
    expression_generator::{to_i1, ExpressionCodeGenerator},
    llvm::Llvm,
    pou_generator::PouGenerator,
};
use crate::{
    codegen::{debug::Debug, llvm_typesystem::cast_if_needed},
    codegen::{debug::DebugBuilderEnum, LlvmTypedIndex},
    index::{ImplementationIndexEntry, Index},
    resolver::{AnnotationMap, AstAnnotations},
    typesystem::{self, DataTypeInformation},
};
use inkwell::{
    basic_block::BasicBlock,
    builder::Builder,
    context::Context,
    values::{BasicValueEnum, FunctionValue, PointerValue},
};
use plc_ast::{
<<<<<<< HEAD
    ast::{
        flatten_expression_list, AstFactory, AstStatement, AstStatementKind, NewLines, Operator,
        ReferenceAccess, ReferenceExpr, SourceRange,
    },
=======
    ast::{flatten_expression_list, AstFactory, AstStatement, Operator, ReferenceAccess},
>>>>>>> 98e9a0f9
    control_statements::{AstControlStatement, ConditionalBlock},
};
use plc_diagnostics::diagnostics::{Diagnostic, INTERNAL_LLVM_ERROR};
use plc_source::source_location::SourceLocation;

/// the full context when generating statements inside a POU
pub struct FunctionContext<'ink, 'b> {
    /// the current pou's name. This means that a variable x may refer to "`linking_context`.x"
    pub linking_context: &'b ImplementationIndexEntry,
    /// the llvm function to generate statements into
    pub function: FunctionValue<'ink>,
}

/// the StatementCodeGenerator is used to generate statements (For, If, etc.) or expressions (references, literals, etc.)
pub struct StatementCodeGenerator<'a, 'b> {
    llvm: &'b Llvm<'a>,
    index: &'b Index,
    annotations: &'b AstAnnotations,
    pou_generator: &'b PouGenerator<'a, 'b>,
    llvm_index: &'b LlvmTypedIndex<'a>,
    function_context: &'b FunctionContext<'a, 'b>,

    pub load_prefix: String,
    pub load_suffix: String,

    /// the block to jump to when you want to exit the loop
    pub current_loop_exit: Option<BasicBlock<'a>>,
    /// the block to jump to when you want to continue the loop
    pub current_loop_continue: Option<BasicBlock<'a>>,

    pub debug: &'b DebugBuilderEnum<'a>,
}

impl<'a, 'b> StatementCodeGenerator<'a, 'b> {
    /// constructs a new StatementCodeGenerator
    pub fn new(
        llvm: &'b Llvm<'a>,
        index: &'b Index,
        annotations: &'b AstAnnotations,
        pou_generator: &'b PouGenerator<'a, 'b>,
        llvm_index: &'b LlvmTypedIndex<'a>,
        linking_context: &'b FunctionContext<'a, 'b>,
        debug: &'b DebugBuilderEnum<'a>,
    ) -> StatementCodeGenerator<'a, 'b> {
        StatementCodeGenerator {
            llvm,
            index,
            annotations,
            pou_generator,
            llvm_index,
            function_context: linking_context,
            load_prefix: "load_".to_string(),
            load_suffix: "".to_string(),
            current_loop_exit: None,
            current_loop_continue: None,
            debug,
        }
    }

    /// convinience method to create an expression-generator
    fn create_expr_generator(&'a self) -> ExpressionCodeGenerator<'a, 'b> {
        ExpressionCodeGenerator::new(
            self.llvm,
            self.index,
            self.annotations,
            self.llvm_index,
            self.function_context,
            self.debug,
        )
    }

    /// generates a list of statements
    pub fn generate_body(&self, statements: &[AstStatement]) -> Result<(), Diagnostic> {
        for s in statements {
            self.generate_statement(s)?;
        }
        Ok(())
    }

    /// some versions of llvm will crash on two consecutive return or
    /// unconditional jump statements. the solution is to insert another
    /// building block before the second one, so the don't directly
    /// follow each other. this is what we call a buffer block.
    fn generate_buffer_block(&self) {
        let (builder, _, context) = self.get_llvm_deps();
        let buffer_block = context
            .insert_basic_block_after(builder.get_insert_block().expect(INTERNAL_LLVM_ERROR), "buffer_block");
        builder.position_at_end(buffer_block);
    }

    /// genertes a single statement
    ///
    /// - `statement` the statement to be generated
    pub fn generate_statement(&self, statement: &AstStatement) -> Result<(), Diagnostic> {
        match statement.get_stmt() {
            AstStatementKind::EmptyStatement(..) => {
                //nothing to generate
            }
            AstStatementKind::Assignment(data, ..) => {
                self.generate_assignment_statement(&data.left, &data.right)?;
            }

            AstStatementKind::ControlStatement(ctl_statement, ..) => {
                self.generate_control_statement(ctl_statement)?
            }
            AstStatementKind::ReturnStatement { .. } => {
                self.register_debug_location(statement);
                self.pou_generator.generate_return_statement(self.function_context, self.llvm_index)?;
                self.generate_buffer_block();
            }
            AstStatementKind::ExitStatement(location, ..) => {
                if let Some(exit_block) = &self.current_loop_exit {
                    self.register_debug_location(statement);
                    self.llvm.builder.build_unconditional_branch(*exit_block);
                    self.generate_buffer_block();
                } else {
                    return Err(Diagnostic::codegen_error(
                        "Cannot break out of loop when not inside a loop",
                        statement.get_location(),
                    ));
                }
            }
            AstStatementKind::ContinueStatement(location, ..) => {
                if let Some(cont_block) = &self.current_loop_continue {
                    self.llvm.builder.build_unconditional_branch(*cont_block);
                    self.generate_buffer_block();
                } else {
                    return Err(Diagnostic::codegen_error(
                        "Cannot continue loop when not inside a loop",
                        statement.get_location(),
                    ));
                }
            }
            _ => {
                self.create_expr_generator().generate_expression(statement)?;
            }
        }
        Ok(())
    }

    /// genertes a single statement
    ///
    /// - `statement` the control statement to be generated
    pub fn generate_control_statement(&self, statement: &AstControlStatement) -> Result<(), Diagnostic> {
        match statement {
            AstControlStatement::If(ifstmt) => self.generate_if_statement(&ifstmt.blocks, &ifstmt.else_block),
            AstControlStatement::ForLoop(for_stmt) => self.generate_for_statement(
                &for_stmt.counter,
                &for_stmt.start,
                &for_stmt.end,
                &for_stmt.by_step,
                &for_stmt.body,
            ),
            AstControlStatement::WhileLoop(stmt) => {
                self.generate_while_statement(&stmt.condition, &stmt.body)
            }
            AstControlStatement::RepeatLoop(stmt) => {
                self.generate_repeat_statement(&stmt.condition, &stmt.body)
            }
            AstControlStatement::Case(stmt) => {
                self.generate_case_statement(&stmt.selector, &stmt.case_blocks, &stmt.else_block)
            }
        }
    }

    /// generates an assignment statement _left_ := _right_
    ///
    /// `left_statement` the left side of the assignment
    /// `right_statement` the right side of the assignment
    pub fn generate_assignment_statement(
        &self,
        left_statement: &AstStatement,
        right_statement: &AstStatement,
    ) -> Result<(), Diagnostic> {
        //Register any debug info for the store
        self.register_debug_location(left_statement);
        //TODO: Looks hacky, the strings will be similar so we should look into making the assignment a bit nicer.
        if left_statement.has_direct_access() {
            return self.generate_direct_access_assignment(left_statement, right_statement);
        }
        //TODO: Also hacky but for now we cannot generate assignments for hardware access
        if matches!(left_statement.get_stmt(), AstStatementKind::HardwareAccess { .. }) {
            return Ok(());
        }
        let exp_gen = self.create_expr_generator();
        let left: PointerValue = exp_gen.generate_expression_value(left_statement).and_then(|it| {
            it.get_basic_value_enum().try_into().map_err(|err| {
                Diagnostic::codegen_error(format!("{err:?}").as_str(), left_statement.get_location())
            })
        })?;

        let left_type = exp_gen.get_type_hint_info_for(left_statement)?;
        // if the lhs-type is a subrange type we may need to generate a check-call
        // e.g. x := y,  ==> x := CheckSignedInt(y);
        let range_checked_right_side = if let DataTypeInformation::SubRange { .. } = left_type {
            // there is a sub-range defined, so we need to wrap the right side into the check function if it exists
            self.annotations.get_hidden_function_call(right_statement)
        } else {
            None
        };

        let right_statement = range_checked_right_side.unwrap_or(right_statement);

        exp_gen.generate_store(left, left_type, right_statement)?;
        Ok(())
    }

    fn register_debug_location(&self, statement: &AstStatement) {
        let line = statement.get_location().get_line();
        let column = statement.get_location().get_column();
        self.debug.set_debug_location(self.llvm, &self.function_context.function, line, column);
    }

    fn generate_direct_access_assignment(
        &self,
        left_statement: &AstStatement,
        right_statement: &AstStatement,
    ) -> Result<(), Diagnostic> {
        //TODO : Validation
        let exp_gen = self.create_expr_generator();

        // given a complex direct-access assignemnt: a.b.c.%W3,%X1
        // we want to deconstruct the targe-part (a.b.c) and the direct-access sequence (%W3.%X1)
        let Some((target, access_sequence)) = collect_base_and_direct_access_for_assignment(left_statement) else {unreachable!("Invalid direct-access expression: {left_statement:#?}")};

        let left_type = exp_gen.get_type_hint_for(target)?;
        let right_type = exp_gen.get_type_hint_for(right_statement)?;

        //special case if we deal with a single bit, then we need to switch to a faked u1 type
        let right_type =
            if let DataTypeInformation::Integer { semantic_size: Some(typesystem::U1_SIZE), .. } =
                *right_type.get_type_information()
            {
                self.index.get_type_or_panic(typesystem::U1_TYPE)
            } else {
                right_type
            };

        //Left pointer
        let left_expression_value = exp_gen.generate_expression_value(target)?;
        let left_value = left_expression_value.as_r_value(self.llvm, None).into_int_value();
        let left = left_expression_value.get_basic_value_enum().into_pointer_value();
        //Build index
        if let Some((element, direct_access)) = access_sequence.split_first() {
            let mut rhs = if let AstStatementKind::DirectAccess(data, ..) = element.get_stmt() {
                exp_gen.generate_direct_access_index(
                    &data.access,
                    &data.index,
                    right_type.get_type_information(),
                    left_type,
                )
            } else {
                Err(Diagnostic::syntax_error(
                    &format!("{element:?} not a direct access"),
                    element.get_location(),
                ))
            }?;
            for element in direct_access {
                let rhs_next = if let AstStatementKind::DirectAccess(data, ..) = element.get_stmt() {
                    exp_gen.generate_direct_access_index(
                        &data.access,
                        &data.index,
                        right_type.get_type_information(),
                        left_type,
                    )
                } else {
                    Err(Diagnostic::syntax_error(
                        &format!("{element:?} not a direct access"),
                        element.get_location(),
                    ))
                }?;
                rhs = self.llvm.builder.build_int_add(rhs, rhs_next, "");
            }
            //Build mask for the index
            //Get the target bit type as all ones
            let rhs_type = self.llvm_index.get_associated_type(right_type.get_name())?.into_int_type();
            let ones = rhs_type.const_all_ones();
            //Extend the mask to the target type
            let extended_mask = self.llvm.builder.build_int_z_extend(ones, left_value.get_type(), "ext");
            //Position the ones in their correct locations
            let shifted_mask = self.llvm.builder.build_left_shift(extended_mask, rhs, "shift");
            //Invert the mask
            let mask = self.llvm.builder.build_not(shifted_mask, "invert");
            //And the result with the mask to erase the set bits at the target location
            let and_value = self.llvm.builder.build_and(left_value, mask, "erase");

            //Generate an expression for the right size
            let right = exp_gen.generate_expression(right_statement)?;
            //Cast the right side to the left side type
            let lhs = cast_if_needed!(self, left_type, right_type, right, None).into_int_value();
            //Shift left by the direct access
            let value = self.llvm.builder.build_left_shift(lhs, rhs, "value");

            //OR the result and store it in the left side
            let or_value = self.llvm.builder.build_or(and_value, value, "or");
            self.llvm.builder.build_store(left, or_value);
        } else {
            unreachable!();
        }
        Ok(())
    }

    /// generates a for-loop statement
    ///
    /// FOR `counter` := `start` TO `end` BY `by_step` DO
    ///
    /// - `counter` the counter variable
    /// - `start` the value indicating the start of the for loop
    /// - `end` the value indicating the end of the for loop
    /// - `by_step` the step of the loop
    /// - `body` the statements inside the for-loop
    fn generate_for_statement(
        &self,
        counter: &AstStatement,
        start: &AstStatement,
        end: &AstStatement,
        by_step: &Option<Box<AstStatement>>,
        body: &[AstStatement],
    ) -> Result<(), Diagnostic> {
        let (builder, current_function, context) = self.get_llvm_deps();
        self.generate_assignment_statement(counter, start)?;
        let condition_check = context.append_basic_block(current_function, "condition_check");
        let for_body = context.append_basic_block(current_function, "for_body");
        let increment_block = context.append_basic_block(current_function, "increment");
        let continue_block = context.append_basic_block(current_function, "continue");

        //Generate an initial jump to the for condition
        builder.build_unconditional_branch(condition_check);

        //Check loop condition
        builder.position_at_end(condition_check);
        let exp_gen = self.create_expr_generator();
        let counter_statement = exp_gen.generate_expression(counter)?;

        //.                                                           /            and_2                \
        //.                  /             and 1               \
        //.                   (counter_end_le && counter_start_ge) || (counter_end_ge && counter_start_le)
        let or_eval = self.generate_compare_expression(counter, end, start, &exp_gen)?;

        builder.build_conditional_branch(to_i1(or_eval.into_int_value(), builder), for_body, continue_block);

        //Enter the for loop
        builder.position_at_end(for_body);
        let body_generator = StatementCodeGenerator {
            current_loop_exit: Some(continue_block),
            current_loop_continue: Some(increment_block),
            load_prefix: self.load_prefix.clone(),
            load_suffix: self.load_suffix.clone(),
            ..*self
        };
        body_generator.generate_body(body)?;
        builder.build_unconditional_branch(increment_block);

        //Increment
        builder.position_at_end(increment_block);
        let expression_generator = self.create_expr_generator();
        let step_by_value = by_step.as_ref().map_or_else(
            || {
                self.llvm.create_const_numeric(
                    &counter_statement.get_type(),
                    "1",
                    SourceLocation::undefined(),
                )
            },
            |step| {
                self.register_debug_location(step);
                expression_generator.generate_expression(step)
            },
        )?;

        let next = builder.build_int_add(
            counter_statement.into_int_value(),
            step_by_value.into_int_value(),
            "tmpVar",
        );

        let ptr = expression_generator.generate_lvalue(counter)?;
        builder.build_store(ptr, next);

        //Loop back
        builder.build_unconditional_branch(condition_check);

        //Continue
        builder.position_at_end(continue_block);

        Ok(())
    }

    fn generate_compare_expression(
        &'a self,
        counter: &AstStatement,
        end: &AstStatement,
        start: &AstStatement,
        exp_gen: &'a ExpressionCodeGenerator,
    ) -> Result<BasicValueEnum<'a>, Diagnostic> {
        let bool_id = self.annotations.get_bool_id();
        let counter_end_ge = AstFactory::create_binary_expression(
            counter.clone(),
            Operator::GreaterOrEqual,
            end.clone(),
            bool_id,
        );
        let counter_start_ge = AstFactory::create_binary_expression(
            counter.clone(),
            Operator::GreaterOrEqual,
            start.clone(),
            bool_id,
        );
        let counter_end_le = AstFactory::create_binary_expression(
            counter.clone(),
            Operator::LessOrEqual,
            end.clone(),
            bool_id,
        );
        let counter_start_le = AstFactory::create_binary_expression(
            counter.clone(),
            Operator::LessOrEqual,
            start.clone(),
            bool_id,
        );
        let and_1 =
            AstFactory::create_binary_expression(counter_end_le, Operator::And, counter_start_ge, bool_id);
        let and_2 =
            AstFactory::create_binary_expression(counter_end_ge, Operator::And, counter_start_le, bool_id);
        let or = AstFactory::create_binary_expression(and_1, Operator::Or, and_2, bool_id);

        self.register_debug_location(&or);
        let or_eval = exp_gen.generate_expression(&or)?;
        Ok(or_eval)
    }

    /// genertes a case statement
    ///
    /// CASE selector OF
    /// conditional_block#1:
    /// conditional_block#2:
    /// END_CASE;
    ///
    /// - `selector` the case's selector expression
    /// - `conditional_blocks` all case-blocks including the condition and the body
    /// - `else_body` the statements in the else-block
    fn generate_case_statement(
        &self,
        selector: &AstStatement,
        conditional_blocks: &[ConditionalBlock],
        else_body: &[AstStatement],
    ) -> Result<(), Diagnostic> {
        let (builder, current_function, context) = self.get_llvm_deps();
        //Continue
        let continue_block = context.append_basic_block(current_function, "continue");

        let basic_block = builder.get_insert_block().expect(INTERNAL_LLVM_ERROR);
        let exp_gen = self.create_expr_generator();
        self.register_debug_location(selector);
        let selector_statement = exp_gen.generate_expression(selector)?;

        let mut cases = Vec::new();
        let else_block = context.append_basic_block(current_function, "else");
        let mut current_else_block = else_block;

        for conditional_block in conditional_blocks {
            //craete a block for the case's body
            let case_block = context.prepend_basic_block(else_block, "case");

            //flatten the expression list into a vector of expressions
            let expressions = flatten_expression_list(&conditional_block.condition);
            for s in expressions {
                if let AstStatementKind::RangeStatement(data, ..) = s.get_stmt() {
                    //if this is a range statement, we generate an if (x >= start && x <= end) then the else-section
                    builder.position_at_end(current_else_block);
                    // since the if's generate additional blocks, we use the last one as the else-section
                    current_else_block = self.generate_case_range_condition(
                        selector,
                        data.start.as_ref(),
                        data.end.as_ref(),
                        case_block,
                    )?;
                } else {
                    // this should be a a literal or a reference to a constant
                    builder.position_at_end(basic_block);
                    let condition = exp_gen.generate_expression(s)?; //TODO : Is a type conversion needed here?
                                                                     // collect all literal case blocks to pass to the llvm switch-statement
                    cases.push((condition.into_int_value(), case_block));
                }
            }
            //generate the case's body
            builder.position_at_end(case_block);
            self.generate_body(&conditional_block.body)?;
            // skiop all other case-bodies
            builder.build_unconditional_branch(continue_block);
        }
        // current-else is the last else-block generated by the range-expressions
        builder.position_at_end(current_else_block);
        self.generate_body(else_body)?;
        builder.build_unconditional_branch(continue_block);
        continue_block.move_after(current_else_block).expect(INTERNAL_LLVM_ERROR);

        // now that we collected all cases, go back to the initial block and generate the switch-statement
        builder.position_at_end(basic_block);
        builder.build_switch(selector_statement.into_int_value(), else_block, &cases);

        builder.position_at_end(continue_block);
        Ok(())
    }

    /// returns the new block to use as else
    ///
    ///
    fn generate_case_range_condition(
        &self,
        selector: &AstStatement,
        start: &AstStatement,
        end: &AstStatement,
        match_block: BasicBlock,
    ) -> Result<BasicBlock, Diagnostic> {
        let (builder, _, context) = self.get_llvm_deps();

        let range_then = context
            .insert_basic_block_after(builder.get_insert_block().expect(INTERNAL_LLVM_ERROR), "range_then");
        let range_else = context.insert_basic_block_after(range_then, "range_else");
        let exp_gen = self.create_expr_generator();
        let lower_bound = {
            self.register_debug_location(start);
            let start_val = exp_gen.generate_expression(start)?;
            self.register_debug_location(selector);
            let selector_val = exp_gen.generate_expression(selector)?;
            exp_gen.create_llvm_int_binary_expression(&Operator::GreaterOrEqual, selector_val, start_val)
        };

        //jmp to continue if the value is smaller than start
        builder.build_conditional_branch(
            to_i1(lower_bound.into_int_value(), builder),
            range_then,
            range_else,
        );
        builder.position_at_end(range_then);
        let upper_bound = {
            self.register_debug_location(end);
            let end_val = exp_gen.generate_expression(end)?;
            self.register_debug_location(selector);
            let selector_val = exp_gen.generate_expression(selector)?;
            exp_gen.create_llvm_int_binary_expression(&Operator::LessOrEqual, selector_val, end_val)
        };
        builder.build_conditional_branch(
            to_i1(upper_bound.into_int_value(), builder),
            match_block,
            range_else,
        );
        Ok(range_else)
    }

    /// generates a while statement
    ///
    /// WHILE condition DO
    ///     body
    /// END_WHILE
    ///
    /// - `condition` the while's condition
    /// - `body` the while's body statements
    fn generate_while_statement(
        &self,
        condition: &AstStatement,
        body: &[AstStatement],
    ) -> Result<(), Diagnostic> {
        let builder = &self.llvm.builder;
        let basic_block = builder.get_insert_block().expect(INTERNAL_LLVM_ERROR);
        let (condition_block, _) = self.generate_base_while_statement(condition, body)?;

        let continue_block = builder.get_insert_block().expect(INTERNAL_LLVM_ERROR);

        builder.position_at_end(basic_block);
        builder.build_unconditional_branch(condition_block);

        builder.position_at_end(continue_block);
        Ok(())
    }

    /// generates a repeat statement
    ///
    ///
    /// REPEAT
    ///     body
    /// UNTIL condition END_REPEAT;
    ///
    /// - `condition` the repeat's condition
    /// - `body` the repeat's body statements
    fn generate_repeat_statement(
        &self,
        condition: &AstStatement,
        body: &[AstStatement],
    ) -> Result<(), Diagnostic> {
        let builder = &self.llvm.builder;
        let basic_block = builder.get_insert_block().expect(INTERNAL_LLVM_ERROR);

        // for REPEAT .. UNTIL blocks, the abort condition logic needs to be inverted to be correct
        let condition = AstFactory::create_not_expression(condition.clone(), condition.get_location());
        let (_, while_block) = self.generate_base_while_statement(&condition, body)?;

        let continue_block = builder.get_insert_block().expect(INTERNAL_LLVM_ERROR);

        builder.position_at_end(basic_block);
        builder.build_unconditional_branch(while_block);

        builder.position_at_end(continue_block);
        Ok(())
    }

    /// utility method for while and repeat loops
    fn generate_base_while_statement(
        &self,
        condition: &AstStatement,
        body: &[AstStatement],
    ) -> Result<(BasicBlock, BasicBlock), Diagnostic> {
        let (builder, current_function, context) = self.get_llvm_deps();
        let condition_check = context.append_basic_block(current_function, "condition_check");
        let while_body = context.append_basic_block(current_function, "while_body");
        let continue_block = context.append_basic_block(current_function, "continue");

        //Check loop condition
        builder.position_at_end(condition_check);
        self.register_debug_location(condition);
        let condition_value = self.create_expr_generator().generate_expression(condition)?;
        builder.build_conditional_branch(
            to_i1(condition_value.into_int_value(), builder),
            while_body,
            continue_block,
        );

        //Enter the for loop
        builder.position_at_end(while_body);
        let body_generator = StatementCodeGenerator {
            current_loop_exit: Some(continue_block),
            current_loop_continue: Some(condition_check),
            load_prefix: self.load_prefix.clone(),
            load_suffix: self.load_suffix.clone(),
            ..*self
        };
        body_generator.generate_body(body)?;
        //Loop back
        builder.build_unconditional_branch(condition_check);

        //Continue
        builder.position_at_end(continue_block);
        Ok((condition_check, while_body))
    }

    /// generates an IF-Statement
    ///
    /// - `conditional_blocks` a list of conditions + bodies for every if  (respectivle else-if)
    /// - `else_body` the list of statements in the else-block
    fn generate_if_statement(
        &self,
        conditional_blocks: &[ConditionalBlock],
        else_body: &[AstStatement],
    ) -> Result<(), Diagnostic> {
        let (builder, current_function, context) = self.get_llvm_deps();
        let mut blocks = vec![builder.get_insert_block().expect(INTERNAL_LLVM_ERROR)];
        for _ in 1..conditional_blocks.len() {
            blocks.push(context.append_basic_block(current_function, "branch"));
        }

        let else_block = if !else_body.is_empty() {
            let result = context.append_basic_block(current_function, "else");
            blocks.push(result);
            Some(result)
        } else {
            None
        };
        //Continue
        let continue_block = context.append_basic_block(current_function, "continue");
        blocks.push(continue_block);

        for (i, block) in conditional_blocks.iter().enumerate() {
            let then_block = blocks[i];
            let else_block = blocks[i + 1];

            builder.position_at_end(then_block);

            self.register_debug_location(&block.condition);
            let condition = self.create_expr_generator().generate_expression(&block.condition)?;
            let conditional_block = context.prepend_basic_block(else_block, "condition_body");

            //Generate if statement condition
            builder.build_conditional_branch(
                to_i1(condition.into_int_value(), builder),
                conditional_block,
                else_block,
            );

            //Generate if statement content

            builder.position_at_end(conditional_block);
            self.generate_body(&block.body)?;
            builder.build_unconditional_branch(continue_block);
        }
        //Else

        if let Some(else_block) = else_block {
            builder.position_at_end(else_block);
            self.generate_body(else_body)?;
            builder.build_unconditional_branch(continue_block);
        }
        //Continue
        builder.position_at_end(continue_block);
        Ok(())
    }

    fn get_llvm_deps(&self) -> (&Builder, FunctionValue, &Context) {
        (&self.llvm.builder, self.function_context.function, self.llvm.context)
    }
}

/// when generating an assignment to a direct-access (e.g. a.b.c.%W3.%X2 := 2;)
/// we want to deconstruct the sequence into the base-statement  (a.b.c) and the sequence
/// of direct-access commands (vec![%W3, %X2])
fn collect_base_and_direct_access_for_assignment(
    left_statement: &AstStatement,
) -> Option<(&AstStatement, Vec<&AstStatement>)> {
    let mut current = Some(left_statement);
    let mut access_sequence = Vec::new();
    while let Some(AstStatementKind::ReferenceExpr(ReferenceExpr {
        access: ReferenceAccess::Member(m),
        base,
    })) = current.map(|it| it.get_stmt())
    {
        if matches!(m.get_stmt(), AstStatementKind::DirectAccess { .. }) {
            access_sequence.insert(0, m.as_ref());
            current = base.as_deref();
        } else {
            break;
        }
    }
    current.zip(Some(access_sequence))
}<|MERGE_RESOLUTION|>--- conflicted
+++ resolved
@@ -18,14 +18,10 @@
     values::{BasicValueEnum, FunctionValue, PointerValue},
 };
 use plc_ast::{
-<<<<<<< HEAD
     ast::{
-        flatten_expression_list, AstFactory, AstStatement, AstStatementKind, NewLines, Operator,
-        ReferenceAccess, ReferenceExpr, SourceRange,
+        flatten_expression_list, AstFactory, AstStatement, AstStatementKind, Operator,
+        ReferenceAccess, ReferenceExpr, 
     },
-=======
-    ast::{flatten_expression_list, AstFactory, AstStatement, Operator, ReferenceAccess},
->>>>>>> 98e9a0f9
     control_statements::{AstControlStatement, ConditionalBlock},
 };
 use plc_diagnostics::diagnostics::{Diagnostic, INTERNAL_LLVM_ERROR};
