// Copyright (c) 2020 Ghaith Hachem and Mathias Rieder
use inkwell::{
    context::Context,
<<<<<<< HEAD
    types::{FloatType, IntType},
    values::{ArrayValue, BasicValueEnum, FloatValue, IntValue, PointerValue},
=======
    types::{BasicType, FloatType, IntType},
    values::{ArrayValue, BasicValueEnum, FloatValue, IntValue, PointerValue},
    AddressSpace,
>>>>>>> f31b6600
};

use crate::{
    index::Index,
    resolver::StatementAnnotation,
    typesystem::{DataType, DataTypeInformation, InternalType, StructSource},
};

use super::{
    generators::{llvm::Llvm, ADDRESS_SPACE_GENERIC},
    llvm_index::LlvmTypedIndex,
};

/// Generates a cast from the given `value` to the given `target_type` if necessary and returns the casted value. It returns
/// the original `value` if no cast is necessary or if the provided value is not eligible to be cast (to the target type or at all).
///
/// This function provides no additional validation or safeguards for invalid casts, as such validation is expected to be
/// performed at the validation stage prior to code-gen.
/// Cast instructions for values other than IntValue, FloatValue and PointerValue will simply be ignored (and the value
/// returned unchanged). Invalid casting instructions for the above-mentioned values will fail spectacularly instead.
///
/// - `llvm` the llvm utilities to use for code-generation
/// - `index` the current Index used for type-lookups
/// - `llvm_type_index` the type index to lookup llvm generated types
/// - `target_type` the expected target type of the value
/// - `value_type` the current type of the given value
/// - `value` the value to (maybe) cast
pub fn cast_if_needed<'ctx>(
    llvm: &Llvm<'ctx>,
    index: &Index,
    llvm_type_index: &LlvmTypedIndex<'ctx>,
    target_type: &DataType,
    value_type: &DataType,
    value: BasicValueEnum<'ctx>,
    annotation: Option<&StatementAnnotation>,
) -> BasicValueEnum<'ctx> {
    value.cast(&CastInstructionData::new(llvm, index, llvm_type_index, value_type, target_type, annotation))
}

pub fn get_llvm_int_type<'a>(context: &'a Context, size: u32, name: &str) -> IntType<'a> {
    match size {
        1 => context.bool_type(),
        8 => context.i8_type(),
        16 => context.i16_type(),
        32 => context.i32_type(),
        64 => context.i64_type(),
        128 => context.i128_type(),
        _ => unreachable!("Invalid size for type : '{name}' at {size}"),
    }
}

pub fn get_llvm_float_type<'a>(context: &'a Context, size: u32, name: &str) -> FloatType<'a> {
    match size {
        32 => context.f32_type(),
        64 => context.f64_type(),
        _ => unreachable!("Invalid size for type : '{name}' at {size}"),
    }
}

struct CastInstructionData<'ctx, 'cast> {
    llvm: &'cast Llvm<'ctx>,
    index: &'cast Index,
    llvm_type_index: &'cast LlvmTypedIndex<'ctx>,
    value_type: &'cast DataTypeInformation,
    target_type: &'cast DataTypeInformation,
    annotation: Option<&'cast StatementAnnotation>,
}

impl<'ctx, 'cast> CastInstructionData<'ctx, 'cast> {
    fn new(
        llvm: &'cast Llvm<'ctx>,
        index: &'cast Index,
        llvm_type_index: &'cast LlvmTypedIndex<'ctx>,
        value_type: &DataType,
        target_type: &DataType,
        annotation: Option<&'cast StatementAnnotation>,
    ) -> Self {
        let target_type = index.get_intrinsic_type_by_name(target_type.get_name()).get_type_information();
        let value_type = index.get_intrinsic_type_by_name(value_type.get_name()).get_type_information();

        let target_type =
            if let DataTypeInformation::Pointer { auto_deref: true, inner_type_name, .. } = target_type {
                // Deref auto-deref pointers before casting
                index.get_intrinsic_type_by_name(inner_type_name.as_str()).get_type_information()
            } else {
                target_type
            };

        CastInstructionData { llvm, index, llvm_type_index, value_type, target_type, annotation }
    }
}

trait Castable<'ctx, 'cast> {
    fn cast(self, cast_data: &CastInstructionData<'ctx, 'cast>) -> BasicValueEnum<'ctx>;
}

trait Promotable<'ctx, 'cast> {
    fn promote(self, lsize: u32, cast_data: &CastInstructionData<'ctx, 'cast>) -> BasicValueEnum<'ctx>;
}

trait Truncatable<'ctx, 'cast> {
    fn truncate(self, lsize: u32, cast_data: &CastInstructionData<'ctx, 'cast>) -> BasicValueEnum<'ctx>;
}

impl<'ctx, 'cast> Castable<'ctx, 'cast> for BasicValueEnum<'ctx> {
    fn cast(self, cast_data: &CastInstructionData<'ctx, 'cast>) -> BasicValueEnum<'ctx> {
        match self {
            BasicValueEnum::IntValue(val) => val.cast(cast_data),
            BasicValueEnum::FloatValue(val) => val.cast(cast_data),
            BasicValueEnum::PointerValue(val) => val.cast(cast_data),
            BasicValueEnum::ArrayValue(val) => val.cast(cast_data),
            _ => self,
        }
    }
}

impl<'ctx, 'cast> Castable<'ctx, 'cast> for IntValue<'ctx> {
    fn cast(self, cast_data: &CastInstructionData<'ctx, 'cast>) -> BasicValueEnum<'ctx> {
        let lsize = cast_data.target_type.get_size_in_bits(cast_data.index);
        match cast_data.target_type {
            DataTypeInformation::Integer { .. } => {
                //its important to use the real type's size here, because we may have an i1 which is annotated as BOOL (8 bit)
                let rsize = self.get_type().get_bit_width();
                if lsize < rsize {
                    //Truncate
                    self.truncate(lsize, cast_data)
                } else {
                    //Expand
                    self.promote(lsize, cast_data)
                }
            }
            DataTypeInformation::Float { .. } => {
                let float_type = get_llvm_float_type(cast_data.llvm.context, lsize, "Float");
                if cast_data.value_type.is_signed_int() {
                    cast_data.llvm.builder.build_signed_int_to_float(self, float_type, "").into()
                } else {
                    cast_data.llvm.builder.build_unsigned_int_to_float(self, float_type, "").into()
                }
            }
            DataTypeInformation::Pointer { .. } => {
                let Ok(associated_type) = cast_data
                    .llvm_type_index
                    .get_associated_type(cast_data.target_type.get_name()) else {
                        unreachable!("Target type of cast instruction does not exist: {}", cast_data.target_type.get_name())
                    };

                cast_data.llvm.builder.build_int_to_ptr(self, associated_type.into_pointer_type(), "").into()
            }
            _ => unreachable!("Cannot cast integer value to {}", cast_data.target_type.get_name()),
        }
    }
}

impl<'ctx, 'cast> Castable<'ctx, 'cast> for FloatValue<'ctx> {
    fn cast(self, cast_data: &CastInstructionData<'ctx, 'cast>) -> BasicValueEnum<'ctx> {
        let rsize = &cast_data.value_type.get_size_in_bits(cast_data.index);
        match cast_data.target_type {
            DataTypeInformation::Float { size: lsize, .. } => {
                if lsize < rsize {
                    self.truncate(*lsize, cast_data)
                } else {
                    self.promote(*lsize, cast_data)
                }
            }
            DataTypeInformation::Integer { signed, size: lsize, .. } => {
                let int_type = get_llvm_int_type(cast_data.llvm.context, *lsize, "Integer");
                if *signed {
                    cast_data.llvm.builder.build_float_to_signed_int(self, int_type, "").into()
                } else {
                    cast_data.llvm.builder.build_float_to_unsigned_int(self, int_type, "").into()
                }
            }
            _ => unreachable!("Cannot cast floating-point value to {}", cast_data.target_type.get_name()),
        }
    }
}

impl<'ctx, 'cast> Castable<'ctx, 'cast> for PointerValue<'ctx> {
    fn cast(self, cast_data: &CastInstructionData<'ctx, 'cast>) -> BasicValueEnum<'ctx> {
        match &cast_data.target_type {
            DataTypeInformation::Integer { size: lsize, .. } => cast_data
                .llvm
                .builder
                .build_ptr_to_int(self, get_llvm_int_type(cast_data.llvm.context, *lsize, ""), "")
                .into(),
            DataTypeInformation::Pointer { .. } => {
                let Ok(target_ptr_type) = cast_data.llvm_type_index.get_associated_type(cast_data.target_type.get_name()) else {
                        unreachable!("Target type of cast instruction does not exist: {}", cast_data.target_type.get_name())
                    };
                if BasicValueEnum::from(self).get_type() != target_ptr_type {
                    // bit-cast necessary
                    cast_data.llvm.builder.build_bitcast(self, target_ptr_type, "")
                } else {
                    //this is ok, no cast required
                    self.into()
                }
            }
            DataTypeInformation::Struct {
                source: StructSource::Internal(InternalType::VariableLengthArray { .. }),
                ..
            } => {
                // we are dealing with an auto-deref vla parameter. first we have to deref our array and build the fat pointer
                let struct_val = cast_data.llvm.builder.build_load(self, "auto_deref").cast(cast_data);

                // create a pointer to the generated StructValue
                let struct_ptr = cast_data.llvm.builder.build_alloca(struct_val.get_type(), "vla_struct_ptr");
                cast_data.llvm.builder.build_store(struct_ptr, struct_val);
                struct_ptr.into()
            }
            _ => unreachable!("Cannot cast pointer value to {}", cast_data.target_type.get_name()),
        }
    }
}

impl<'ctx, 'cast> Castable<'ctx, 'cast> for ArrayValue<'ctx> {
<<<<<<< HEAD
    /// Generates a fat pointer struct for an array if the target type is a VLA,
    /// otherwise returns the value as is.
=======
    /// Generates a fat pointer struct for an array if the target type is a VLA, otherwise returns the value
    /// as is.
>>>>>>> f31b6600
    fn cast(self, cast_data: &CastInstructionData<'ctx, 'cast>) -> BasicValueEnum<'ctx> {
        if !cast_data.target_type.is_vla() {
            return self.into();
        }
        let builder = &cast_data.llvm.builder;
        let zero = cast_data.llvm.i32_type().const_zero();

        let Ok(associated_type) = cast_data
<<<<<<< HEAD
            .llvm_type_index
            .get_associated_type(cast_data.target_type.get_name()) else {
                unreachable!("Target type of cast instruction does not exist: {}", cast_data.target_type.get_name())
        };
=======
                .llvm_type_index
                .get_associated_type(cast_data.target_type.get_name()) else {
                    unreachable!("Target type of cast instruction does not exist: {}", cast_data.target_type.get_name())
                };
>>>>>>> f31b6600

        // Get array annotation from parent POU and get pointer to array
        let Some(StatementAnnotation::Variable { qualified_name, .. }) = cast_data.annotation  else {
            unreachable!("Undefined reference: {}", cast_data.value_type.get_name())
        };
        let array_pointer = cast_data
            .llvm_type_index
            .find_loaded_associated_variable_value(qualified_name.as_str())
            .unwrap_or_else(|| unreachable!("passed array must be in the llvm index"));

<<<<<<< HEAD
        // gep into the original array. the resulting address will be stored in the VLA struct
        let arr_gep = unsafe { builder.build_in_bounds_gep(array_pointer, &[zero, zero], "outer_arr_gep") };
=======
        // Bitcast to element
        let arr_bitcast = builder
            .build_bitcast(
                array_pointer,
                self.get_type().get_element_type().ptr_type(AddressSpace::from(ADDRESS_SPACE_GENERIC)),
                "",
            )
            .into_pointer_value();
>>>>>>> f31b6600

        // -- Generate struct & arr_ptr --
        let ty = associated_type.into_struct_type();
        let vla_struct = builder.build_alloca(ty, "vla_struct");

        let Ok(vla_arr_ptr) = builder.build_struct_gep(vla_struct, 0, "vla_array_gep") else {
            unreachable!("Must have a valid, GEP-able fat-pointer struct at this stage")
        };

        let Ok(vla_dimensions_ptr) = builder.build_struct_gep(vla_struct, 1, "vla_dimensions_gep") else {
            unreachable!("Must have a valid, GEP-able fat-pointer struct at this stage")
        };

        // -- Generate dimensions --
        let DataTypeInformation::Array { dimensions, .. } = cast_data.value_type else { unreachable!() };
        let mut dims = Vec::new();
        for dim in dimensions {
            dims.push(dim.start_offset.as_int_value(cast_data.index).unwrap());
            dims.push(dim.end_offset.as_int_value(cast_data.index).unwrap());
        }

        // Populate each array element
        for (i, val) in dims.iter().enumerate() {
            let value = cast_data.llvm.i32_type().const_int(*val as u64, true);
            let idx = cast_data.llvm.i32_type().const_int(i as u64, true);
            let adr = unsafe { builder.build_in_bounds_gep(vla_dimensions_ptr, &[zero, idx], "") };
            builder.build_store(adr, value);
        }

<<<<<<< HEAD
        builder.build_store(vla_arr_ptr, arr_gep);

=======
        builder.build_store(vla_arr_ptr, arr_bitcast);
>>>>>>> f31b6600
        builder.build_load(vla_struct, "")
    }
}

impl<'ctx, 'cast> Promotable<'ctx, 'cast> for IntValue<'ctx> {
    fn promote(self, lsize: u32, cast_data: &CastInstructionData<'ctx, 'cast>) -> BasicValueEnum<'ctx> {
        let llvm_int_type = get_llvm_int_type(cast_data.llvm.context, lsize, "Integer");
        if cast_data.value_type.is_signed_int() {
            cast_data.llvm.builder.build_int_s_extend_or_bit_cast(self, llvm_int_type, "")
        } else {
            cast_data.llvm.builder.build_int_z_extend_or_bit_cast(self, llvm_int_type, "")
        }
        .into()
    }
}

impl<'ctx, 'cast> Promotable<'ctx, 'cast> for FloatValue<'ctx> {
    fn promote(self, lsize: u32, cast_data: &CastInstructionData<'ctx, 'cast>) -> BasicValueEnum<'ctx> {
        cast_data
            .llvm
            .builder
            .build_float_ext(self, get_llvm_float_type(cast_data.llvm.context, lsize, "Float"), "")
            .into()
    }
}

impl<'ctx, 'cast> Truncatable<'ctx, 'cast> for IntValue<'ctx> {
    fn truncate(self, lsize: u32, cast_data: &CastInstructionData<'ctx, 'cast>) -> BasicValueEnum<'ctx> {
        cast_data
            .llvm
            .builder
            .build_int_truncate_or_bit_cast(
                self,
                get_llvm_int_type(cast_data.llvm.context, lsize, "Integer"),
                "",
            )
            .into()
    }
}

impl<'ctx, 'cast> Truncatable<'ctx, 'cast> for FloatValue<'ctx> {
    fn truncate(self, lsize: u32, cast_data: &CastInstructionData<'ctx, 'cast>) -> BasicValueEnum<'ctx> {
        cast_data
            .llvm
            .builder
            .build_float_trunc(self, get_llvm_float_type(cast_data.llvm.context, lsize, "Float"), "")
            .into()
    }
}<|MERGE_RESOLUTION|>--- conflicted
+++ resolved
@@ -1,14 +1,8 @@
 // Copyright (c) 2020 Ghaith Hachem and Mathias Rieder
 use inkwell::{
     context::Context,
-<<<<<<< HEAD
     types::{FloatType, IntType},
     values::{ArrayValue, BasicValueEnum, FloatValue, IntValue, PointerValue},
-=======
-    types::{BasicType, FloatType, IntType},
-    values::{ArrayValue, BasicValueEnum, FloatValue, IntValue, PointerValue},
-    AddressSpace,
->>>>>>> f31b6600
 };
 
 use crate::{
@@ -17,10 +11,7 @@
     typesystem::{DataType, DataTypeInformation, InternalType, StructSource},
 };
 
-use super::{
-    generators::{llvm::Llvm, ADDRESS_SPACE_GENERIC},
-    llvm_index::LlvmTypedIndex,
-};
+use super::{generators::llvm::Llvm, llvm_index::LlvmTypedIndex};
 
 /// Generates a cast from the given `value` to the given `target_type` if necessary and returns the casted value. It returns
 /// the original `value` if no cast is necessary or if the provided value is not eligible to be cast (to the target type or at all).
@@ -224,13 +215,8 @@
 }
 
 impl<'ctx, 'cast> Castable<'ctx, 'cast> for ArrayValue<'ctx> {
-<<<<<<< HEAD
     /// Generates a fat pointer struct for an array if the target type is a VLA,
     /// otherwise returns the value as is.
-=======
-    /// Generates a fat pointer struct for an array if the target type is a VLA, otherwise returns the value
-    /// as is.
->>>>>>> f31b6600
     fn cast(self, cast_data: &CastInstructionData<'ctx, 'cast>) -> BasicValueEnum<'ctx> {
         if !cast_data.target_type.is_vla() {
             return self.into();
@@ -239,18 +225,12 @@
         let zero = cast_data.llvm.i32_type().const_zero();
 
         let Ok(associated_type) = cast_data
-<<<<<<< HEAD
             .llvm_type_index
             .get_associated_type(cast_data.target_type.get_name()) else {
                 unreachable!("Target type of cast instruction does not exist: {}", cast_data.target_type.get_name())
         };
-=======
-                .llvm_type_index
-                .get_associated_type(cast_data.target_type.get_name()) else {
-                    unreachable!("Target type of cast instruction does not exist: {}", cast_data.target_type.get_name())
-                };
->>>>>>> f31b6600
-
+
+        // Get array annotation from parent POU and get pointer to array
         // Get array annotation from parent POU and get pointer to array
         let Some(StatementAnnotation::Variable { qualified_name, .. }) = cast_data.annotation  else {
             unreachable!("Undefined reference: {}", cast_data.value_type.get_name())
@@ -260,23 +240,20 @@
             .find_loaded_associated_variable_value(qualified_name.as_str())
             .unwrap_or_else(|| unreachable!("passed array must be in the llvm index"));
 
-<<<<<<< HEAD
         // gep into the original array. the resulting address will be stored in the VLA struct
         let arr_gep = unsafe { builder.build_in_bounds_gep(array_pointer, &[zero, zero], "outer_arr_gep") };
-=======
-        // Bitcast to element
-        let arr_bitcast = builder
-            .build_bitcast(
-                array_pointer,
-                self.get_type().get_element_type().ptr_type(AddressSpace::from(ADDRESS_SPACE_GENERIC)),
-                "",
-            )
-            .into_pointer_value();
->>>>>>> f31b6600
 
         // -- Generate struct & arr_ptr --
         let ty = associated_type.into_struct_type();
         let vla_struct = builder.build_alloca(ty, "vla_struct");
+
+        let Ok(vla_arr_ptr) = builder.build_struct_gep(vla_struct, 0, "vla_array_gep") else {
+            unreachable!("Must have a valid, GEP-able fat-pointer struct at this stage")
+        };
+
+        let Ok(vla_dimensions_ptr) = builder.build_struct_gep(vla_struct, 1, "vla_dimensions_gep") else {
+            unreachable!("Must have a valid, GEP-able fat-pointer struct at this stage")
+        };
 
         let Ok(vla_arr_ptr) = builder.build_struct_gep(vla_struct, 0, "vla_array_gep") else {
             unreachable!("Must have a valid, GEP-able fat-pointer struct at this stage")
@@ -302,12 +279,8 @@
             builder.build_store(adr, value);
         }
 
-<<<<<<< HEAD
         builder.build_store(vla_arr_ptr, arr_gep);
 
-=======
-        builder.build_store(vla_arr_ptr, arr_bitcast);
->>>>>>> f31b6600
         builder.build_load(vla_struct, "")
     }
 }
