// Copyright (c) 2020 Ghaith Hachem and Mathias Rieder
use inkwell::{
    builder::Builder,
    context::Context,
    types::{FloatType, IntType},
    values::{BasicValueEnum, IntValue},
};

use crate::{
    ast::AstStatement,
    ast::SourceRange,
    diagnostics::Diagnostic,
    index::Index,
    typesystem::{DataType, DataTypeInformation, StringEncoding},
};

use super::generators::llvm::Llvm;

pub fn promote_value_if_needed<'ctx>(
    context: &'ctx Context,
    builder: &Builder<'ctx>,
    lvalue: BasicValueEnum<'ctx>,
    ltype: &DataTypeInformation,
    target_type: &DataTypeInformation,
) -> Result<BasicValueEnum<'ctx>, Diagnostic> {
    //Is the target type int
    //Expand the current type to the target size
    //Is the target type float
    //Is the current type int
    //Cast to float
    //Expand current type to target type

    match target_type {
        DataTypeInformation::Integer {
            size: target_size, ..
        } => {
            // INT --> INT
            let int_value = lvalue.into_int_value();
            if int_value.get_type().get_bit_width() < *target_size {
                Ok(create_llvm_extend_int_value(
                    builder,
                    int_value,
                    ltype,
                    get_llvm_int_type(context, *target_size, "Integer")?,
                )
                .into())
            } else {
                Ok(lvalue)
            }
        }
        DataTypeInformation::Float {
            size: target_size, ..
        } => {
            if lvalue.is_int_value() {
                // INT --> FLOAT
                let int_value = lvalue.into_int_value();
                if ltype.is_signed_int() {
                    Ok(builder
                        .build_signed_int_to_float(
                            int_value,
                            get_llvm_float_type(context, *target_size, "Float")?,
                            "",
                        )
                        .into())
                } else {
                    Ok(builder
                        .build_unsigned_int_to_float(
                            int_value,
                            get_llvm_float_type(context, *target_size, "Float")?,
                            "",
                        )
                        .into())
                }
            } else {
                // FLOAT --> FLOAT
                if let DataTypeInformation::Float { size, .. } = ltype {
                    if target_size <= size {
                        Ok(lvalue)
                    } else {
                        Ok(builder
                            .build_float_ext(
                                lvalue.into_float_value(),
                                get_llvm_float_type(context, *target_size, "Float")?,
                                "",
                            )
                            .into())
                    }
                } else {
                    unreachable!()
                }
            }
        }
        _ => unreachable!(),
    }
}

fn create_llvm_extend_int_value<'a>(
    builder: &Builder<'a>,
    lvalue: IntValue<'a>,
    ltype: &DataTypeInformation,
    target_type: IntType<'a>,
) -> IntValue<'a> {
    match ltype {
        DataTypeInformation::Integer { signed: true, .. } => {
            builder.build_int_s_extend_or_bit_cast(lvalue, target_type, "")
        }
        DataTypeInformation::Integer { signed: false, .. } => {
            builder.build_int_z_extend_or_bit_cast(lvalue, target_type, "")
        }
        _ => unreachable!(),
    }
}

pub fn cast_if_needed<'ctx>(
    llvm: &Llvm<'ctx>,
    index: &Index,
    target_type: &DataType,
    value: BasicValueEnum<'ctx>,
    value_type: &DataType,
    //TODO: Could be location
    statement: &AstStatement,
) -> Result<BasicValueEnum<'ctx>, Diagnostic> {
    let builder = &llvm.builder;
    let target_type = index
        .find_effective_type_info(target_type.get_name())
        .unwrap_or_else(|| index.get_void_type().get_type_information());

    let value_type = index
        .find_effective_type_info(value_type.get_name())
        .unwrap_or_else(|| index.get_void_type().get_type_information());

    match target_type {
        DataTypeInformation::Integer {
            signed,
            size: lsize,
            ..
        } => {
            match value_type {
                DataTypeInformation::Integer { size: rsize, .. } => {
                    if lsize < rsize {
                        //Truncate
                        Ok(llvm
                            .builder
                            .build_int_truncate_or_bit_cast(
                                value.into_int_value(),
                                get_llvm_int_type(llvm.context, *lsize, "Integer")?,
                                "",
                            )
                            .into())
                    } else {
                        //Expand
                        promote_value_if_needed(
                            llvm.context,
                            &llvm.builder,
                            value,
                            value_type,
                            target_type,
                        )
                        .map_err(|it| Diagnostic::relocate(it, statement.get_location()))
                    }
                }
                DataTypeInformation::Float { size: _rsize, .. } => {
                    if *signed {
                        Ok(llvm
                            .builder
                            .build_float_to_signed_int(
                                value.into_float_value(),
                                get_llvm_int_type(llvm.context, *lsize, "Integer")?,
                                "",
                            )
                            .into())
                    } else {
                        Ok(builder
                            .build_float_to_unsigned_int(
                                value.into_float_value(),
                                get_llvm_int_type(llvm.context, *lsize, "Integer")?,
                                "",
                            )
                            .into())
                    }
                }
<<<<<<< HEAD
                _ => Err(Diagnostic::casting_error(
=======
                DataTypeInformation::String { encoding, .. } => {
                    if (*lsize == 8 && matches!(encoding, StringEncoding::Utf16))
                        || (*lsize == 16 && matches!(encoding, StringEncoding::Utf8))
                    {
                        return Err(CompileError::casting_error(
                            value_type.get_name(),
                            target_type.get_name(),
                            statement.get_location(),
                        ));
                    };
                    Ok(llvm
                        .builder
                        .build_int_truncate_or_bit_cast(
                            value.into_int_value(),
                            get_llvm_int_type(llvm.context, *lsize, "Integer").unwrap(),
                            "",
                        )
                        .into())
                }
                _ => Err(CompileError::casting_error(
>>>>>>> b1735274
                    value_type.get_name(),
                    target_type.get_name(),
                    statement.get_location(),
                )),
            }
        }

        DataTypeInformation::Float {
            // generated_type,
            size: lsize,
            ..
        } => match value_type {
            DataTypeInformation::Integer { signed, .. } => {
                if *signed {
                    Ok(builder
                        .build_signed_int_to_float(
                            value.into_int_value(),
                            get_llvm_float_type(llvm.context, *lsize, "Float")?,
                            "",
                        )
                        .into())
                } else {
                    Ok(builder
                        .build_unsigned_int_to_float(
                            value.into_int_value(),
                            get_llvm_float_type(llvm.context, *lsize, "Float")?,
                            "",
                        )
                        .into())
                }
            }
            DataTypeInformation::Float { size: rsize, .. } => {
                if lsize < rsize {
                    Ok(builder
                        .build_float_trunc(
                            value.into_float_value(),
                            get_llvm_float_type(llvm.context, *lsize, "Float")?,
                            "",
                        )
                        .into())
                } else {
                    promote_value_if_needed(
                        llvm.context,
                        &llvm.builder,
                        value,
                        value_type,
                        target_type,
                    )
                    .map_err(|it| Diagnostic::relocate(it, statement.get_location()))
                }
            }
            _ => Err(Diagnostic::casting_error(
                value_type.get_name(),
                target_type.get_name(),
                statement.get_location(),
            )),
        },
        DataTypeInformation::String { size, encoding } => match value_type {
            DataTypeInformation::String {
                size: value_size,
                encoding: value_encoding,
            } => {
                if encoding != value_encoding {
                    return Err(Diagnostic::casting_error(
                        value_type.get_name(),
                        target_type.get_name(),
                        statement.get_location(),
                    ));
                }
                let size = size.as_int_value(index).map_err(|msg| {
                    Diagnostic::codegen_error(msg.as_str(), SourceRange::undefined())
                })? as u32;
                let value_size = value_size.as_int_value(index).map_err(|msg| {
                    Diagnostic::codegen_error(msg.as_str(), SourceRange::undefined())
                })? as u32;

                if size < value_size {
                    //we need to downcast the size of the string
                    //check if it's a literal, if so we can exactly know how big this is
                    if let AstStatement::LiteralString {
                        is_wide,
                        value: string_value,
                        ..
                    } = statement
                    {
                        let value = if *is_wide {
                            let mut chars = string_value.encode_utf16().collect::<Vec<u16>>();
                            //We add a null terminator since the llvm command will not account for
                            //it
                            chars.push(0);
                            let total_bytes_to_copy = std::cmp::min(size, chars.len() as u32);
                            let new_value = &chars[0..(total_bytes_to_copy) as usize];
                            llvm.create_llvm_const_utf16_vec_string(new_value)?
                        } else {
                            let bytes = string_value.bytes().collect::<Vec<u8>>();
                            let total_bytes_to_copy = std::cmp::min(size - 1, bytes.len() as u32);
                            let new_value = &bytes[0..total_bytes_to_copy as usize];
                            //This accounts for a null terminator, hence we don't add it here.
                            llvm.create_llvm_const_vec_string(new_value)?
                        };
                        Ok(value)
                    } else {
                        //if we are on a vector replace it
                        if value.is_vector_value() {
                            let vec_value = value.into_vector_value();
                            let string_value = vec_value.get_string_constant().to_bytes();
                            let real_size = std::cmp::min(size, (string_value.len() + 1) as u32);
                            if real_size < value_size {
                                let new_value = &string_value[0..(real_size - 1) as usize];
                                let value = llvm.create_llvm_const_vec_string(new_value)?;
                                Ok(value)
                            } else {
                                Ok(value)
                            }
                        } else {
<<<<<<< HEAD
                            Err(Diagnostic::casting_error(
                                value_type.get_name(),
                                target_type.get_name(),
                                statement.get_location(),
                            ))
=======
                            unreachable!()
>>>>>>> b1735274
                        }
                    }
                } else {
                    Ok(value)
                }
            }
            _ => Err(Diagnostic::casting_error(
                value_type.get_name(),
                target_type.get_name(),
                statement.get_location(),
            )),
        },
        _ => Ok(value),
    }
}

pub fn get_llvm_int_type<'a>(
    context: &'a Context,
    size: u32,
    name: &str,
) -> Result<IntType<'a>, Diagnostic> {
    match size {
        1 => Ok(context.bool_type()),
        8 => Ok(context.i8_type()),
        16 => Ok(context.i16_type()),
        32 => Ok(context.i32_type()),
        64 => Ok(context.i64_type()),
        128 => Ok(context.i128_type()),
        _ => Err(Diagnostic::codegen_error(
            &format!("Invalid size for type : '{}' at {}", name, size),
            SourceRange::undefined(),
        )),
    }
}

pub fn get_llvm_float_type<'a>(
    context: &'a Context,
    size: u32,
    name: &str,
) -> Result<FloatType<'a>, Diagnostic> {
    match size {
        32 => Ok(context.f32_type()),
        64 => Ok(context.f64_type()),
        _ => Err(Diagnostic::codegen_error(
            &format!("Invalid size for type : '{}' at {}", name, size),
            SourceRange::undefined(),
        )),
    }
}<|MERGE_RESOLUTION|>--- conflicted
+++ resolved
@@ -179,14 +179,11 @@
                             .into())
                     }
                 }
-<<<<<<< HEAD
-                _ => Err(Diagnostic::casting_error(
-=======
                 DataTypeInformation::String { encoding, .. } => {
                     if (*lsize == 8 && matches!(encoding, StringEncoding::Utf16))
                         || (*lsize == 16 && matches!(encoding, StringEncoding::Utf8))
                     {
-                        return Err(CompileError::casting_error(
+                        return Err(Diagnostic::casting_error(
                             value_type.get_name(),
                             target_type.get_name(),
                             statement.get_location(),
@@ -201,8 +198,7 @@
                         )
                         .into())
                 }
-                _ => Err(CompileError::casting_error(
->>>>>>> b1735274
+                _ => Err(Diagnostic::casting_error(
                     value_type.get_name(),
                     target_type.get_name(),
                     statement.get_location(),
@@ -318,15 +314,7 @@
                                 Ok(value)
                             }
                         } else {
-<<<<<<< HEAD
-                            Err(Diagnostic::casting_error(
-                                value_type.get_name(),
-                                target_type.get_name(),
-                                statement.get_location(),
-                            ))
-=======
                             unreachable!()
->>>>>>> b1735274
                         }
                     }
                 } else {
