// Copyright (c) 2021 Ghaith Hachem and Mathias Riede

//! Resolves (partial) expressions & statements and annotates the resulting types
//!
//! Recursively visits all statements and expressions of a `CompilationUnit` and
//! records all resulting types associated with the statement's id.

use std::{
    collections::{HashMap, HashSet},
    hash::Hash,
    rc::Rc,
};

use indexmap::{IndexMap, IndexSet};
use plc_ast::{
    ast::{
        self, flatten_expression_list, Assignment, AstFactory, AstId, AstNode, AstStatement,
        BinaryExpression, CastStatement, CompilationUnit, DataType, DataTypeDeclaration, DirectAccessType,
        JumpStatement, Operator, Pou, ReferenceAccess, ReferenceExpr, TypeNature, UserTypeDeclaration,
        Variable,
    },
    control_statements::{AstControlStatement, ReturnStatement},
    literals::{Array, AstLiteral, StringValue},
    provider::IdProvider,
};
use plc_source::source_location::SourceLocation;
use plc_util::convention::internal_type_name;

pub mod const_evaluator;
pub mod generics;

use crate::{
    builtins::{self, BuiltIn},
    index::{
        scoped_index::ScopedIndex, ArgumentType, Index, PouIndexEntry, VariableIndexEntry, VariableType,
    },
    typesystem::{
        self, get_bigger_type, DataTypeInformation, InternalType, StringEncoding, StructSource, BOOL_TYPE,
        BYTE_TYPE, DATE_AND_TIME_TYPE, DATE_TYPE, DINT_TYPE, DWORD_TYPE, LINT_TYPE, LREAL_TYPE, LWORD_TYPE,
        REAL_TYPE, TIME_OF_DAY_TYPE, TIME_TYPE, VOID_TYPE, WORD_TYPE,
    },
};

#[cfg(test)]
mod tests;

/// helper macro that calls visit_statement for all given statements
/// use like `visit_all_statements!(self, ctx, stmt1, stmt2, stmt3, ...)`
macro_rules! visit_all_statements {
     ($self:expr, $ctx:expr, $last:expr ) => {
         $self.visit_statement($ctx, $last)
     };

     ($self:expr, $ctx:expr, $head:expr, $($tail:expr), +) => {
        {
           let ctx = $self.visit_statement($ctx, $head);
           visit_all_statements!($self, ctx, $($tail),+)
        }
     };
   }

/// Context object passed by the visitor
/// Denotes the current context of expressions (e.g. the current pou, a defined context, etc.)
///
/// Helper methods `qualifier`, `current_pou` and `lhs_pou` copy the current context and
/// change one field.
#[derive(Clone)]
pub struct VisitorContext<'s> {
    /// the type_name of the context for a reference (e.g. `a.b` where `a`'s type is the context of `b`)
    qualifier: Option<String>,
    /// optional context for references (e.g. `x` may mean `POU.x` if used inside `POU`'s body)
    pou: Option<&'s str>,
    /// special context of the left-hand-side of an assignment in call statements
    /// Inside the left hand side of an assignment is in the context of the call's POU
    /// `foo(a := a)` actually means: `foo(foo.a := POU.a)`
    lhs: Option<&'s str>,

    /// true if the expression passed a constant-variable on the way
    /// e.g. true for `x` if x is declared in a constant block
    /// e.g. true for `a.b.c` if either a,b or c is declared in a constant block
    constant: bool,

    /// true if the visitor entered a body (so no declarations)
    in_body: bool,

    /// true if the visitor entered a control statement
    in_control: bool,

    pub id_provider: IdProvider,

    // what's the current strategy for resolving
    resolve_strategy: Vec<ResolvingScope>,

    //Scoped index identifies local variables, should be merged when out of scope
    scoped_index: Option<Rc<ScopedIndex>>,
}

impl<'s> VisitorContext<'s> {
    /// returns a copy of the current context and changes the `current_qualifier` to the given qualifier
    fn with_qualifier(&self, qualifier: String) -> VisitorContext<'s> {
<<<<<<< HEAD
        VisitorContext {
            pou: self.pou,
            qualifier: Some(qualifier),
            lhs: self.lhs,
            constant: false,
            in_body: self.in_body,
            id_provider: self.id_provider.clone(),
            resolve_strategy: self.resolve_strategy.clone(),
            //Do not share the scope, the qualifier has a different scope here
            scoped_index: None,
        }
=======
        let mut ctx = self.clone();
        ctx.qualifier = Some(qualifier);
        ctx.constant = false;
        ctx
>>>>>>> f58a57f9
    }

    /// returns a copy of the current context and changes the `current_pou` to the given pou
    fn with_pou(&self, pou: &'s str) -> VisitorContext<'s> {
<<<<<<< HEAD
        VisitorContext {
            pou: Some(pou),
            qualifier: self.qualifier.clone(),
            lhs: self.lhs,
            constant: false,
            in_body: self.in_body,
            id_provider: self.id_provider.clone(),
            resolve_strategy: self.resolve_strategy.clone(),
            scoped_index: self.scoped_index.clone(),
        }
=======
        let mut ctx = self.clone();
        ctx.pou = Some(pou);
        ctx.constant = false;
        ctx
>>>>>>> f58a57f9
    }

    /// returns a copy of the current context and changes the `lhs_pou` to the given pou
    fn with_lhs(&self, lhs_pou: &'s str) -> VisitorContext<'s> {
<<<<<<< HEAD
        VisitorContext {
            pou: self.pou,
            qualifier: self.qualifier.clone(),
            lhs: Some(lhs_pou),
            constant: false,
            in_body: self.in_body,
            id_provider: self.id_provider.clone(),
            resolve_strategy: self.resolve_strategy.clone(),
            //On a left hand side, there is no need for new scopes
            scoped_index: None,
        }
=======
        let mut ctx = self.clone();
        ctx.lhs = Some(lhs_pou);
        ctx.constant = false;
        ctx
>>>>>>> f58a57f9
    }

    /// returns a copy of the current context and changes the `is_call` to true
    fn with_const(&self, const_state: bool) -> VisitorContext<'s> {
<<<<<<< HEAD
        VisitorContext {
            pou: self.pou,
            qualifier: self.qualifier.clone(),
            lhs: self.lhs,
            constant: const_state,
            in_body: self.in_body,
            id_provider: self.id_provider.clone(),
            resolve_strategy: self.resolve_strategy.clone(),
            //Constants cannot be temp variables, no need for new scopes
            scoped_index: None,
        }
=======
        let mut ctx = self.clone();
        ctx.constant = const_state;
        ctx
>>>>>>> f58a57f9
    }

    // returns a copy of the current context and sets the in_body field to true
    fn enter_body(&self) -> Self {
<<<<<<< HEAD
        VisitorContext {
            pou: self.pou,
            qualifier: self.qualifier.clone(),
            lhs: self.lhs,
            constant: self.constant,
            in_body: true,
            id_provider: self.id_provider.clone(),
            resolve_strategy: self.resolve_strategy.clone(),
            //No new scopes needed at this stage, this is just a marker to indicate that we are in an impl
            scoped_index: None,
        }
=======
        let mut ctx = self.clone();
        ctx.in_body = true;
        ctx
    }

    fn enter_control(&self) -> Self {
        let mut ctx = self.clone();
        ctx.in_control = true;
        ctx
>>>>>>> f58a57f9
    }

    // returns a copy of the current context and sets the resolve_strategy field to the given strategies
    fn with_resolving_strategy(&self, resolve_strategy: Vec<ResolvingScope>) -> Self {
<<<<<<< HEAD
        VisitorContext {
            pou: self.pou,
            qualifier: self.qualifier.clone(),
            lhs: self.lhs,
            constant: self.constant,
            in_body: true,
            id_provider: self.id_provider.clone(),
            resolve_strategy,
            scoped_index: self.scoped_index.clone(),
        }
=======
        let mut ctx = self.clone();
        ctx.in_body = true;
        ctx.resolve_strategy = resolve_strategy;
        ctx
>>>>>>> f58a57f9
    }

    fn is_in_a_body(&self) -> bool {
        self.in_body
    }

    fn open_scope(&self, location: SourceLocation, suffix_provider: IdProvider) -> VisitorContext<'s> {
        VisitorContext {
            pou: self.pou,
            qualifier: self.qualifier.clone(),
            lhs: self.lhs,
            constant: self.constant,
            in_body: true,
            id_provider: self.id_provider.clone(),
            resolve_strategy: self.resolve_strategy.clone(),
            scoped_index: Some(Rc::new(ScopedIndex::new(
                self.scoped_index.clone(),
                location,
                self.pou.unwrap_or_default(),
                suffix_provider,
            ))),
        }
    }
}

pub struct TypeAnnotator<'i> {
    pub(crate) index: &'i Index,
    pub(crate) annotation_map: AnnotationMapImpl,
    string_literals: StringLiterals,
    dependencies: IndexSet<Dependency>,
    /// A map containing every jump encountered in a file, and the label of where this jump should
    /// point. This is later used to annotate all jumps after the initial visit is done.
    jumps_to_annotate: HashMap<String, HashMap<String, Vec<AstId>>>,
    suffix_provider: IdProvider,
}

impl TypeAnnotator<'_> {
    pub fn annotate(&mut self, s: &AstNode, annotation: StatementAnnotation) {
        match &annotation {
            StatementAnnotation::Function { return_type, qualified_name, call_name } => {
                let name = call_name.as_ref().unwrap_or(qualified_name);
                self.dependencies.insert(Dependency::Call(name.to_string()));
                self.dependencies.extend(self.get_datatype_dependencies(name, IndexSet::new()));
                self.dependencies.extend(self.get_datatype_dependencies(return_type, IndexSet::new()));
            }
            StatementAnnotation::Program { qualified_name } => {
                self.dependencies.insert(Dependency::Call(qualified_name.to_string()));
                self.dependencies.extend(self.get_datatype_dependencies(qualified_name, IndexSet::new()));
            }
            StatementAnnotation::Variable { resulting_type, qualified_name, argument_type, .. } => {
                if matches!(argument_type.get_inner(), VariableType::Global) {
                    self.dependencies.extend(self.get_datatype_dependencies(resulting_type, IndexSet::new()));
                    self.dependencies.insert(Dependency::Variable(qualified_name.to_string()));
                }
            }
            StatementAnnotation::Value { resulting_type } => {
                if let Some(dt) = self
                    .index
                    .find_type(resulting_type)
                    .or_else(|| self.annotation_map.new_index.find_type(resulting_type))
                {
                    self.dependencies.insert(Dependency::Datatype(dt.get_name().to_string()));
                }
            }
            _ => (),
        };
        self.annotation_map.annotate(s, annotation);
    }

    fn visit_compare_statement(&mut self, ctx: &VisitorContext, statement: &AstNode) {
        let AstStatement::BinaryExpression(BinaryExpression { operator, left, right }) = statement.get_stmt()
        else {
            return;
        };
        let mut ctx = ctx.clone();
        let call_statement = match operator {
            // a <> b expression is handled as Not(Equal(a,b))
            Operator::NotEqual => AstFactory::create_not_expression(
                self.create_typed_compare_call_statement(&mut ctx, &Operator::Equal, left, right, statement),
                statement.get_location(),
                ctx.id_provider.next_id(),
            ),
            // a <= b expression is handled as a = b OR a < b
            Operator::LessOrEqual => AstFactory::create_or_expression(
                self.create_typed_compare_call_statement(&mut ctx, &Operator::Equal, left, right, statement),
                self.create_typed_compare_call_statement(&mut ctx, &Operator::Less, left, right, statement),
            ),
            // a >= b expression is handled as a = b OR a > b
            Operator::GreaterOrEqual => AstFactory::create_or_expression(
                self.create_typed_compare_call_statement(&mut ctx, &Operator::Equal, left, right, statement),
                self.create_typed_compare_call_statement(
                    &mut ctx,
                    &Operator::Greater,
                    left,
                    right,
                    statement,
                ),
            ),
            _ => self.create_typed_compare_call_statement(&mut ctx, operator, left, right, statement),
        };
        self.visit_statement(ctx, &call_statement);
        self.update_expected_types(self.index.get_type_or_panic(typesystem::BOOL_TYPE), &call_statement);
        self.annotate(statement, StatementAnnotation::ReplacementAst { statement: call_statement });
        self.update_expected_types(self.index.get_type_or_panic(typesystem::BOOL_TYPE), statement);
    }

    /// tries to call one of the EQUAL_XXX, LESS_XXX, GREATER_XXX functions for the
    /// given type (of left). The given operator has to be a comparison-operator
    fn create_typed_compare_call_statement(
        &self,
        ctx: &mut VisitorContext,
        operator: &Operator,
        left: &AstNode,
        right: &AstNode,
        statement: &AstNode,
    ) -> AstNode {
        let left_type = self
            .annotation_map
            .get_type_hint(left, self.index)
            .unwrap_or_else(|| self.annotation_map.get_type_or_void(left, self.index));
        let cmp_function_name = crate::typesystem::get_equals_function_name_for(
            left_type.get_type_information().get_name(),
            operator,
        );

        cmp_function_name
            .map(|name| {
                AstFactory::create_call_to(
                    name,
                    vec![left.clone(), right.clone()],
                    ctx.id_provider.next_id(),
                    left.get_id(),
                    &statement.get_location(),
                )
            })
            .unwrap_or(AstFactory::create_empty_statement(
                statement.get_location(),
                ctx.id_provider.next_id(),
            ))
    }

    pub fn annotate_call_statement(
        &mut self,
        operator: &AstNode,
        parameters_stmt: Option<&AstNode>,
        ctx: &VisitorContext,
    ) {
        let parameters = if let Some(parameters) = parameters_stmt {
            self.visit_statement(ctx, parameters);
            flatten_expression_list(parameters)
        } else {
            vec![]
        };
        let operator_qualifier = &self.get_call_name(operator);

        let mut generics_candidates: HashMap<String, Vec<String>> = HashMap::new();
        let mut params = vec![];
        let mut parameters = parameters.into_iter();

        // If we are dealing with an action call statement, we need to get the declared parameters from the parent POU in order
        // to annotate them with the correct type hint.
        let operator_qualifier = self
            .index
            .find_implementation_by_name(operator_qualifier)
            .map(|it| it.get_type_name())
            .unwrap_or(operator_qualifier);

        for m in self.index.get_declared_parameters(operator_qualifier).into_iter() {
            if let Some(p) = parameters.next() {
                let type_name = m.get_type_name();
                if let Some((key, candidate)) =
                    TypeAnnotator::get_generic_candidate(self.index, &self.annotation_map, type_name, p)
                {
                    generics_candidates.entry(key.to_string()).or_default().push(candidate.to_string())
                } else {
                    params.push((p, type_name.to_string()))
                }
            }
        }

        //We possibly did not consume all parameters, see if the variadic arguments are derivable
        match self.index.find_pou(operator_qualifier) {
            Some(pou) if pou.is_variadic() => {
                //get variadic argument type, if it is generic, update the generic candidates
                if let Some(type_name) =
                    self.index.get_variadic_member(pou.get_name()).map(VariableIndexEntry::get_type_name)
                {
                    for parameter in parameters {
                        if let Some((key, candidate)) = TypeAnnotator::get_generic_candidate(
                            self.index,
                            &self.annotation_map,
                            type_name,
                            parameter,
                        ) {
                            generics_candidates
                                .entry(key.to_string())
                                .or_default()
                                .push(candidate.to_string())
                        } else {
                            // intrinsic type promotion for variadics in order to be compatible with the C standard.
                            // see ISO/IEC 9899:1999, 6.5.2.2 Function calls (https://www.open-std.org/jtc1/sc22/wg14/www/docs/n1256.pdf)
                            // or https://en.cppreference.com/w/cpp/language/implicit_conversion#Integral_promotion
                            // for more about default argument promotion.

                            // varargs without a type declaration will be annotated "VOID", so in order to check if a
                            // promotion is necessary, we need to first check the type of each parameter. in the case of numerical
                            // types, we promote if the type is smaller than double/i32 (except for booleans).
                            let type_name = if let Some(data_type) =
                                self.annotation_map.get_type(parameter, self.index)
                            {
                                match &data_type.information {
                                    DataTypeInformation::Float { .. } => get_bigger_type(
                                        data_type,
                                        self.index.get_type_or_panic(LREAL_TYPE),
                                        self.index,
                                    )
                                    .get_name(),
                                    DataTypeInformation::Integer { .. }
                                        if !&data_type.information.is_bool() =>
                                    {
                                        get_bigger_type(
                                            data_type,
                                            self.index.get_type_or_panic(DINT_TYPE),
                                            self.index,
                                        )
                                        .get_name()
                                    }
                                    _ => type_name,
                                }
                            } else {
                                // default to original type in case no type could be found
                                // and let the validator handle situations that might lead here
                                type_name
                            };

                            params.push((parameter, type_name.to_string()));
                        }
                    }
                }
            }
            _ => {}
        }
        for (p, name) in params {
            self.annotate_parameters(p, &name);
        }
        //Attempt to resolve the generic signature here
        self.update_generic_call_statement(
            generics_candidates,
            operator_qualifier,
            operator,
            parameters_stmt,
            ctx.to_owned(),
        );
    }
}

#[derive(Debug, Clone, PartialEq)]
pub enum StatementAnnotation {
    /// an expression that resolves to a certain type (e.g. `a + b` --> `INT`)
    Value {
        resulting_type: String,
    },
    /// a reference that resolves to a declared variable (e.g. `a` --> `PLC_PROGRAM.a`)
    Variable {
        /// the name of the variable's type (e.g. `"INT"`)
        resulting_type: String,
        /// the fully qualified name of this variable (e.g. `"MyFB.a"`)
        qualified_name: String,
        /// denotes whether this variable is declared as a constant
        constant: bool,
        /// denotes the variable type of this variable, hence whether it is an input, output, etc.
        argument_type: ArgumentType,
        /// denotes whether this variable-reference should be automatically dereferenced when accessed
        is_auto_deref: bool,
    },
    /// a reference to a function
    Function {
        /// The defined return type of the function
        return_type: String,
        /// The defined qualified name of the function
        qualified_name: String,
        /// The call name of the function iff it defers from the qualified name (generics)
        call_name: Option<String>,
    },
    /// a reference to a type (e.g. `INT`)
    Type {
        type_name: String,
    },
    /// a reference to a program call or reference (e.g. `PLC_PRG`)
    Program {
        qualified_name: String,
    },
    ReplacementAst {
        statement: AstNode,
    },
    /// a reference to a label in a POU
    Label {
        name: String,
    },
}

impl StatementAnnotation {
    /// Constructs a new [`StatementAnnotation::Value`] with the given type name
    pub fn value(type_name: impl Into<String>) -> Self {
        StatementAnnotation::Value { resulting_type: type_name.into() }
    }

    pub fn is_const(&self) -> bool {
        match self {
            StatementAnnotation::Variable { constant, .. } => *constant,
            _ => false,
        }
    }

    pub fn data_type(type_name: &str) -> Self {
        StatementAnnotation::Type { type_name: type_name.into() }
    }
}

impl From<&PouIndexEntry> for StatementAnnotation {
    fn from(e: &PouIndexEntry) -> Self {
        match e {
            PouIndexEntry::Program { name, .. } => {
                StatementAnnotation::Program { qualified_name: name.to_string() }
            }
            PouIndexEntry::FunctionBlock { name, .. } => {
                StatementAnnotation::Type { type_name: name.to_string() }
            }
            PouIndexEntry::Function { name, return_type, .. } => StatementAnnotation::Function {
                return_type: return_type.to_string(),
                qualified_name: name.to_string(),
                call_name: None,
            },
            PouIndexEntry::Class { name, .. } => {
                StatementAnnotation::Program { qualified_name: name.to_string() }
            }
            PouIndexEntry::Method { name, return_type, .. } => StatementAnnotation::Function {
                return_type: return_type.to_string(),
                qualified_name: name.to_string(),
                call_name: None,
            },
            PouIndexEntry::Action { name, .. } => {
                StatementAnnotation::Program { qualified_name: name.to_string() }
            }
        }
    }
}

#[derive(Hash, Eq, PartialEq, Debug, Clone)]
//TODO: Maybe refactor to struct
pub enum Dependency {
    Datatype(String),
    Call(String),
    Variable(String),
}

impl Dependency {
    pub fn get_name(&self) -> &str {
        match self {
            Dependency::Datatype(name) | Dependency::Call(name) | Dependency::Variable(name) => name.as_str(),
        }
    }
}

pub trait AnnotationMap {
    fn get(&self, s: &AstNode) -> Option<&StatementAnnotation>;

    fn get_hint(&self, s: &AstNode) -> Option<&StatementAnnotation>;

    fn get_hidden_function_call(&self, s: &AstNode) -> Option<&AstNode>;

    fn get_type_or_void<'i>(&'i self, s: &AstNode, index: &'i Index) -> &'i typesystem::DataType {
        self.get_type(s, index).unwrap_or_else(|| index.get_void_type())
    }

    fn get_hint_or_void<'i>(&'i self, s: &AstNode, index: &'i Index) -> &'i typesystem::DataType {
        self.get_type_hint(s, index).unwrap_or_else(|| index.get_void_type())
    }

    fn get_type_hint<'i>(&self, s: &AstNode, index: &'i Index) -> Option<&'i typesystem::DataType> {
        self.get_hint(s).and_then(|it| self.get_type_for_annotation(index, it))
    }

    fn get_type<'i>(&'i self, s: &AstNode, index: &'i Index) -> Option<&'i typesystem::DataType> {
        self.get(s).and_then(|it| self.get_type_for_annotation(index, it))
    }

    fn get_type_for_annotation<'a>(
        &self,
        index: &'a Index,
        annotation: &StatementAnnotation,
    ) -> Option<&'a typesystem::DataType> {
        self.get_type_name_for_annotation(annotation).and_then(|type_name| index.get_type(type_name).ok())
    }

    fn get_type_name_for_annotation<'a>(&'a self, annotation: &'a StatementAnnotation) -> Option<&'a str> {
        match annotation {
            StatementAnnotation::Value { resulting_type } => Some(resulting_type.as_str()),
            StatementAnnotation::Variable { resulting_type, .. } => Some(resulting_type.as_str()),
            StatementAnnotation::ReplacementAst { statement } => self
                .get_hint(statement)
                .or_else(|| self.get(statement))
                .and_then(|it| self.get_type_name_for_annotation(it)),
            StatementAnnotation::Program { qualified_name } => Some(qualified_name.as_str()),
            StatementAnnotation::Type { type_name } => Some(type_name),
            StatementAnnotation::Function { .. } | StatementAnnotation::Label { .. } => None,
        }
    }

    /// returns the name of the callable that is refered by the given statemt
    /// or none if this thing may not be callable
    fn get_call_name(&self, s: &AstNode) -> Option<&str> {
        match self.get(s) {
            Some(StatementAnnotation::Function { qualified_name, call_name, .. }) => {
                call_name.as_ref().map(String::as_str).or(Some(qualified_name.as_str()))
            }
            Some(StatementAnnotation::Program { qualified_name }) => Some(qualified_name.as_str()),
            Some(StatementAnnotation::Variable { resulting_type, .. }) => Some(resulting_type.as_str()),
            // this is used for call statements on array access
            Some(StatementAnnotation::Value { resulting_type }) => Some(resulting_type.as_str()),
            _ => None,
        }
    }

    fn get_qualified_name(&self, s: &AstNode) -> Option<&str> {
        match self.get(s) {
            Some(StatementAnnotation::Function { qualified_name, .. }) => Some(qualified_name.as_str()),
            _ => self.get_call_name(s),
        }
    }

    fn has_type_annotation(&self, s: &AstNode) -> bool;

    fn get_generic_nature(&self, s: &AstNode) -> Option<&TypeNature>;
}

#[derive(Debug)]
pub struct AstAnnotations {
    annotation_map: AnnotationMapImpl,
    bool_id: AstId,

    bool_annotation: StatementAnnotation,
}

impl AnnotationMap for AstAnnotations {
    fn get(&self, s: &AstNode) -> Option<&StatementAnnotation> {
        if s.get_id() == self.bool_id {
            Some(&self.bool_annotation)
        } else {
            self.annotation_map.get(s)
        }
    }

    fn get_hint(&self, s: &AstNode) -> Option<&StatementAnnotation> {
        if s.get_id() == self.bool_id {
            Some(&self.bool_annotation)
        } else {
            self.annotation_map.get_hint(s)
        }
    }

    fn get_hidden_function_call(&self, s: &AstNode) -> Option<&AstNode> {
        self.annotation_map.get_hidden_function_call(s)
    }

    fn has_type_annotation(&self, s: &AstNode) -> bool {
        self.annotation_map.has_type_annotation(s)
    }

    fn get_generic_nature(&self, s: &AstNode) -> Option<&TypeNature> {
        self.annotation_map.get_generic_nature(s)
    }
}

impl AstAnnotations {
    pub fn new(annotation_map: AnnotationMapImpl, bool_id: AstId) -> Self {
        AstAnnotations { annotation_map, bool_id, bool_annotation: StatementAnnotation::value(BOOL_TYPE) }
    }

    pub fn get_bool_id(&self) -> AstId {
        self.bool_id
    }
}

#[derive(Default, Debug)]
pub struct AnnotationMapImpl {
    /// maps a statement to the type it resolves to
    type_map: IndexMap<AstId, StatementAnnotation>,

    /// maps a statement to the target-type it should eventually resolve to
    /// example:
    /// x : BYTE := 1;  //1's actual type is DINT, 1's target type is BYTE
    /// x : INT := 1;   //1's actual type is DINT, 1's target type is INT
    type_hint_map: IndexMap<AstId, StatementAnnotation>,

    /// A map from a call to the generic function name of that call
    generic_nature_map: IndexMap<AstId, TypeNature>,

    /// maps a function to a statement
    ///
    /// currently used for `SubRange`check functions
    /// these functions are not called directly and are therefore maped to the corresponding statement here
    /// example:
    /// FUNCTION CheckRangeUnsigned : UDINT
    /// ...
    /// x : BYTE(0..100);
    /// x := 10; // a call to `CheckRangeUnsigned` is maped to `10`
    hidden_function_calls: IndexMap<AstId, AstNode>,

    //An index of newly created types
    pub new_index: Index,
}

impl AnnotationMapImpl {
    /// creates a new empty AnnotationMap
    pub fn new() -> Self {
        Default::default()
    }

    pub fn import(&mut self, other: AnnotationMapImpl) {
        self.type_map.extend(other.type_map);
        self.type_hint_map.extend(other.type_hint_map);
        self.hidden_function_calls.extend(other.hidden_function_calls);
        self.new_index.import(other.new_index);
    }

    /// annotates the given statement (using it's `get_id()`) with the given type-name
    pub fn annotate(&mut self, s: &AstNode, annotation: StatementAnnotation) {
        log::trace!("Annotation: {annotation:?} @ {s:?}");
        self.type_map.insert(s.get_id(), annotation);
    }

    pub fn annotate_type_hint(&mut self, s: &AstNode, annotation: StatementAnnotation) {
        log::trace!("Annotation (type-hint): {annotation:?} @ {s:?}");
        self.type_hint_map.insert(s.get_id(), annotation);
    }

    /// annotates the given statement s with the call-statement f so codegen can generate
    /// a hidden call f instead of generating s
    pub fn annotate_hidden_function_call(&mut self, s: &AstNode, f: AstNode) {
        self.hidden_function_calls.insert(s.get_id(), f);
    }

    /// Annotates the ast statement with its original generic nature
    pub fn add_generic_nature(&mut self, s: &AstNode, nature: TypeNature) {
        self.generic_nature_map.insert(s.get_id(), nature);
    }
}

impl AnnotationMap for AnnotationMapImpl {
    fn get(&self, s: &AstNode) -> Option<&StatementAnnotation> {
        self.type_map.get(&s.get_id())
    }

    fn get_hint(&self, s: &AstNode) -> Option<&StatementAnnotation> {
        self.type_hint_map.get(&s.get_id())
    }

    /// returns the function call previously annoted on s via annotate_hidden_function_call(...)
    fn get_hidden_function_call(&self, s: &AstNode) -> Option<&AstNode> {
        self.hidden_function_calls.get(&s.get_id())
    }

    fn get_type<'i>(&'i self, s: &AstNode, index: &'i Index) -> Option<&'i typesystem::DataType> {
        self.get(s).and_then(|it| {
            self.get_type_for_annotation(index, it)
                .or_else(|| self.get_type_for_annotation(&self.new_index, it))
        })
    }

    fn has_type_annotation(&self, s: &AstNode) -> bool {
        self.type_map.contains_key(&s.get_id())
    }

    fn get_generic_nature(&self, s: &AstNode) -> Option<&TypeNature> {
        self.generic_nature_map.get(&s.get_id())
    }
}

#[derive(Default)]
pub struct StringLiterals {
    pub utf08: HashSet<String>,
    pub utf16: HashSet<String>,
}

impl StringLiterals {
    pub fn import(&mut self, other: StringLiterals) {
        self.utf08.extend(other.utf08);
        self.utf16.extend(other.utf16);
    }
}

impl<'i> TypeAnnotator<'i> {
    /// constructs a new TypeAnnotater that works with the given index for type-lookups
    fn new(index: &'i Index) -> TypeAnnotator<'i> {
        TypeAnnotator {
            annotation_map: AnnotationMapImpl::new(),
            index,
            dependencies: IndexSet::new(),
            string_literals: StringLiterals { utf08: HashSet::new(), utf16: HashSet::new() },
            jumps_to_annotate: HashMap::new(),
            suffix_provider: Default::default(),
        }
    }

    /// annotates the given AST elements with the type-name resulting for the statements/expressions.
    /// Returns an AnnotationMap with the resulting types for all visited Statements. See `AnnotationMap`
    pub fn visit_unit(
        index: &Index,
        unit: &'i CompilationUnit,
        id_provider: IdProvider,
    ) -> (AnnotationMapImpl, IndexSet<Dependency>, StringLiterals) {
        let mut visitor = TypeAnnotator::new(index);
        let ctx = &VisitorContext {
            pou: None,
            qualifier: None,
            lhs: None,
            constant: false,
            in_body: false,
            id_provider,
            resolve_strategy: ResolvingScope::default_scopes(),
<<<<<<< HEAD
            scoped_index: None,
=======
            in_control: false,
>>>>>>> f58a57f9
        };

        for global_variable in unit.global_vars.iter().flat_map(|it| it.variables.iter()) {
            visitor.dependencies.insert(Dependency::Variable(global_variable.name.to_string()));
            visitor.visit_variable(ctx, global_variable);
        }

        for pou in &unit.units {
            visitor.visit_pou(ctx, pou);
        }

        for t in &unit.user_types {
            visitor.visit_user_type_declaration(t, ctx);
        }

        let body_ctx = ctx.enter_body();
        for i in &unit.implementations {
            visitor.dependencies.extend(visitor.get_datatype_dependencies(&i.name, IndexSet::new()));
            visitor.visit_body(&i.statements, &body_ctx.with_pou(i.name.as_str()));
            //TODO: Merge CTX
        }
        // enum initializers may have been introduced by the visitor (indexer)
        // so we should try to resolve and type-annotate them here as well
        for enum_element in
            index.get_global_qualified_enums().values().filter(|it| it.is_in_unit(&unit.file_name))
        {
            //Add to dependency map
            visitor.dependencies.insert(Dependency::Variable(enum_element.get_qualified_name().to_string()));
            if let Some((Some(statement), scope)) =
                enum_element.initial_value.map(|i| index.get_const_expressions().find_expression(&i))
            {
                if visitor.annotation_map.get(statement).is_none() {
                    panic!("new expression we did not visit yet")
                }

                if let Some(scope) = scope {
                    visitor.visit_statement(ctx.with_pou(scope), statement);
                } else {
                    visitor.visit_statement(ctx.clone(), statement);
                }
            }
        }

        //Labels have been added to the index, annotate jumps with their appropriate labels
        for (pou, jumps) in visitor.jumps_to_annotate {
            for (label, nodes) in jumps {
                for node in nodes {
                    if let Some(label) = visitor.annotation_map.new_index.get_label(&pou, &label) {
                        visitor
                            .annotation_map
                            .type_map
                            .insert(node, StatementAnnotation::Label { name: label.name.clone() });
                    }
                }
            }
        }

        (visitor.annotation_map, visitor.dependencies, visitor.string_literals)
    }

    fn visit_user_type_declaration(&mut self, user_data_type: &UserTypeDeclaration, ctx: &VisitorContext) {
        self.visit_data_type(ctx, &user_data_type.data_type);
        if let Some(name) = user_data_type.data_type.get_name() {
            let ctx = &ctx.with_pou(name);
            if let Some((initializer, name)) =
                user_data_type.initializer.as_ref().zip(user_data_type.data_type.get_name())
            {
                self.visit_statement(ctx.clone(), initializer);

                //update the type-hint for the initializer
                if let Some(right_type) = self.index.find_effective_type_by_name(name) {
                    self.update_expected_types(right_type, initializer);
                }
            }
        } else {
            unreachable!("datatype without a name");
        }
    }

    fn visit_pou(&mut self, ctx: &VisitorContext, pou: &'i Pou) {
        self.dependencies.insert(Dependency::Datatype(pou.name.clone()));
        //TODO dependency on super class
        let pou_ctx = ctx.with_pou(pou.name.as_str());
        for block in &pou.variable_blocks {
            for variable in &block.variables {
                self.visit_variable(&pou_ctx, variable);
            }
        }
    }

    /// updates the expected types of statement on the right side of an assignment
    /// e.g. x : ARRAY [0..1] OF BYTE := [2,3];
    /// note that the left side needs to be annotated before this call
    fn update_right_hand_side_expected_type<'s>(
        &'s mut self,
        ctx: &VisitorContext<'s>,
        annotated_left_side: &AstNode,
        right_side: &AstNode,
    ) {
        if let AstStatement::ParenExpression(expr) = &right_side.stmt {
            self.update_right_hand_side_expected_type(ctx, annotated_left_side, expr);
            self.inherit_annotations(right_side, expr);
        }

        if let Some(expected_type) = self.annotation_map.get_type(annotated_left_side, self.index).cloned() {
            // for assignments on SubRanges check if there are range type check functions
            if let DataTypeInformation::SubRange { sub_range, .. } = expected_type.get_type_information() {
                if let Some(statement) = self
                    .index
                    .find_range_check_implementation_for(expected_type.get_type_information())
                    .map(|f| {
                        AstFactory::create_call_to_check_function_ast(
                            f.get_call_name(),
                            right_side.clone(),
                            sub_range.clone(),
                            &annotated_left_side.get_location(),
                            ctx.id_provider.clone(),
                        )
                    })
                {
                    self.visit_call_statement(&statement, ctx);
                    self.update_right_hand_side(&expected_type, &statement);
                    self.annotation_map.annotate_hidden_function_call(right_side, statement);
                } else {
                    self.update_right_hand_side(&expected_type, right_side);
                }
            } else {
                self.update_right_hand_side(&expected_type, right_side);
            }
        }
    }

    fn update_right_hand_side(&mut self, expected_type: &typesystem::DataType, right_side: &AstNode) {
        //annotate the right-hand side as a whole
        self.annotation_map
            .annotate_type_hint(right_side, StatementAnnotation::value(expected_type.get_name()));

        //dive into the right hand side
        self.update_expected_types(expected_type, right_side);
    }

    /// updates the expected types of statements on the right side of an assignment
    /// e.g. x : ARRAY [0..1] OF BYTE := [2,3];
    pub fn update_expected_types(&mut self, expected_type: &typesystem::DataType, statement: &AstNode) {
        //see if we need to dive into it
        match statement.get_stmt() {
            AstStatement::Literal(AstLiteral::Array(Array { elements: Some(elements) }), ..) => {
                //annotate the literal-array itself
                self.annotation_map
                    .annotate_type_hint(statement, StatementAnnotation::value(expected_type.get_name()));
                //TODO exprssionList and MultipliedExpressions are a mess!
                if matches!(
                    elements.get_stmt(),
                    AstStatement::ExpressionList(..) | AstStatement::MultipliedStatement(..)
                ) {
                    self.annotation_map
                        .annotate_type_hint(elements, StatementAnnotation::value(expected_type.get_name()));
                }
                //annotate the array's member elements with the array's inner type
                if let DataTypeInformation::Array { inner_type_name, .. } =
                    expected_type.get_type_information()
                {
                    if let Some(inner_type) = self.index.find_effective_type_by_name(inner_type_name) {
                        self.update_expected_types(inner_type, elements);
                    }
                }
            }
            AstStatement::Assignment(Assignment { left, right }, ..) => {
                // struct initialization (left := right)
                // find out left's type and update a type hint for right
                if let (
                    typesystem::DataTypeInformation::Struct { name: qualifier, .. },
                    Some(variable_name),
                ) = (expected_type.get_type_information(), left.as_ref().get_flat_reference_name())
                {
                    if let Some(v) = self.index.find_member(qualifier, variable_name) {
                        if let Some(target_type) = self.index.find_effective_type_by_name(v.get_type_name()) {
                            self.annotate(left.as_ref(), to_variable_annotation(v, self.index, false));
                            self.annotation_map.annotate_type_hint(
                                right.as_ref(),
                                StatementAnnotation::value(v.get_type_name()),
                            );
                            self.update_expected_types(target_type, right);
                        }
                    }
                }
            }
            AstStatement::MultipliedStatement(data, ..) => {
                // n(elements)
                //annotate the type to all multiplied elements
                for ele in AstNode::get_as_list(&data.element) {
                    self.update_expected_types(expected_type, ele);
                }
            }
            AstStatement::ParenExpression(expr) => {
                self.update_expected_types(expected_type, expr);
                self.inherit_annotations(statement, expr);
            }
            AstStatement::ExpressionList(expressions, ..) => {
                //annotate the type to all elements
                for ele in expressions {
                    self.update_expected_types(expected_type, ele);
                }
            }
            AstStatement::RangeStatement(data, ..) => {
                self.update_expected_types(expected_type, &data.start);
                self.update_expected_types(expected_type, &data.end);
            }
            AstStatement::Literal(AstLiteral::Integer { .. }, ..) => {
                //special case -> promote a literal-Integer directly, not via type-hint
                // (avoid later cast)
                if expected_type.get_type_information().is_float() {
                    self.annotate(statement, StatementAnnotation::value(expected_type.get_name()))
                } else if let DataTypeInformation::Array { inner_type_name, .. } =
                    expected_type.get_type_information()
                {
                    self.annotation_map
                        .annotate_type_hint(statement, StatementAnnotation::value(inner_type_name))
                } else {
                    //annotate the statement, whatever it is
                    self.annotation_map
                        .annotate_type_hint(statement, StatementAnnotation::value(expected_type.get_name()))
                }
            }
            AstStatement::Literal(AstLiteral::String { .. }, ..) | AstStatement::BinaryExpression { .. } => {
                // needed if we try to initialize an array with an expression-list
                // without we would annotate a false type this would leed to an error in expression_generator
                if let DataTypeInformation::Array { inner_type_name, .. } =
                    expected_type.get_type_information()
                {
                    self.annotation_map
                        .annotate_type_hint(statement, StatementAnnotation::value(inner_type_name))
                } else {
                    //annotate the statement, whatever it is
                    self.annotation_map
                        .annotate_type_hint(statement, StatementAnnotation::value(expected_type.get_name()))
                }
            }

            _ => {
                //annotate the statement, whatever it is
                self.annotation_map
                    .annotate_type_hint(statement, StatementAnnotation::value(expected_type.get_name()))
            }
        }
    }

    fn visit_variable(&mut self, ctx: &VisitorContext, variable: &Variable) {
        self.visit_data_type_declaration(ctx, &variable.data_type_declaration);
        if let Some(initializer) = variable.initializer.as_ref() {
            // annotate a type-hint for the initializer, it should be the same type as the variable
            // e.g. x : BYTE := 7 + 3;  --> 7+3 should be cast into a byte
            if let Some(expected_type) = self
                .index
                .find_variable(ctx.qualifier.as_deref().or(ctx.pou), &[variable.name.as_str()])
                .and_then(|ve| self.index.find_effective_type_by_name(ve.get_type_name()))
            {
                //Create a new context with the left operator being the target variable type, and the
                //right side being the local context
                let ctx = ctx.with_lhs(expected_type.get_name());

                if initializer.is_default_value() {
                    // the default-placeholder must be annotated with the correct type,
                    // it will be replaced by the appropriate literal later
                    self.annotate(initializer, StatementAnnotation::value(expected_type.get_name()));
                } else {
                    self.visit_statement(ctx.clone(), initializer);
                }

                self.type_hint_for_variable_initializer(initializer, expected_type, &ctx);
            }
        }
    }

    fn type_hint_for_variable_initializer(
        &mut self,
        initializer: &AstNode,
        ty: &typesystem::DataType,
        ctx: &VisitorContext,
    ) {
        if let AstStatement::ParenExpression(expr) = &initializer.stmt {
            self.type_hint_for_variable_initializer(expr, ty, ctx);
            self.inherit_annotations(initializer, expr);
            return;
        }

        self.annotation_map.annotate_type_hint(initializer, StatementAnnotation::value(ty.get_name()));
        self.update_expected_types(ty, initializer);

        self.type_hint_for_array_of_structs(ty, initializer, ctx);
    }

    fn type_hint_for_array_of_structs(
        &mut self,
        expected_type: &typesystem::DataType,
        statement: &AstNode,
        ctx: &VisitorContext,
    ) {
        match expected_type.get_type_information() {
            DataTypeInformation::Array { inner_type_name, .. } => {
                let inner_data_type = self.index.get_effective_type_or_void_by_name(inner_type_name);
                // TODO this seems wrong
                let ctx = ctx
                    .with_qualifier(inner_data_type.get_name().to_string())
                    .with_lhs(inner_data_type.get_name());

                if !inner_data_type.get_type_information().is_struct() {
                    return;
                }

                match statement.get_stmt() {
                    AstStatement::Literal(AstLiteral::Array(array)) => match array.elements() {
                        Some(elements) if elements.is_expression_list() || elements.is_paren() => {
                            self.type_hint_for_array_of_structs(expected_type, elements, &ctx)
                        }

                        _ => (),
                    },

                    AstStatement::ParenExpression(expression) => {
                        self.type_hint_for_array_of_structs(expected_type, expression, &ctx);
                        self.inherit_annotations(statement, expression);
                    }

                    AstStatement::ExpressionList(expressions) => {
                        let name = inner_data_type.get_name();
                        let hint = StatementAnnotation::value(name);

                        for expression in expressions {
                            self.annotation_map.annotate_type_hint(expression, hint.clone());

                            self.visit_statement(ctx.clone(), expression);
                            self.type_hint_for_array_of_structs(expected_type, expression, &ctx);
                        }

                        // annotate the expression list as well
                        self.annotation_map.annotate_type_hint(statement, hint);
                    }

                    AstStatement::Assignment(Assignment { left, right, .. }) if left.is_reference() => {
                        if let AstStatement::Literal(AstLiteral::Array(array)) = right.as_ref().get_stmt() {
                            let Some(elements) = array.elements() else { return };

                            if let Some(datatype) = self.annotation_map.get_type(left, self.index).cloned() {
                                self.type_hint_for_array_of_structs(&datatype, elements, &ctx);
                            }
                        }

                        // https://github.com/PLC-lang/rusty/issues/1019
                        if inner_data_type.information.is_struct() {
                            let name = inner_data_type.get_name();
                            let hint = StatementAnnotation::value(name);
                            self.annotation_map.annotate_type_hint(statement, hint);
                        }
                    }

                    _ => (),
                }
            }

            // We _should_ only land here when the variable itself isn't defined as an array (e.g. `foo : STRUCT1`).
            // The initializer of that variable might have an array of struct defined however, hence check it's elements.
            DataTypeInformation::Struct { members, .. } => {
                let flattened = ast::flatten_expression_list(statement);
                for (idx, member) in members.iter().enumerate() {
                    let data_type = self.index.get_effective_type_or_void_by_name(member.get_type_name());
                    if data_type.is_array() {
                        let Some(AstStatement::Assignment(data)) = flattened.get(idx).map(|it| it.get_stmt())
                        else {
                            continue;
                        };
                        self.type_hint_for_array_of_structs(data_type, &data.right, ctx);
                    }
                }
            }

            _ => (),
        }
    }

    fn visit_data_type_declaration(&mut self, ctx: &VisitorContext, declaration: &DataTypeDeclaration) {
        if let Some(name) = declaration.get_name() {
            let deps = self.get_datatype_dependencies(name, IndexSet::new());
            self.dependencies.extend(deps);
        }
        if let DataTypeDeclaration::DataTypeDefinition { data_type, .. } = declaration {
            self.visit_data_type(ctx, data_type);
        }
    }

    fn get_datatype_dependencies(
        &self,
        datatype_name: &str,
        resolved: IndexSet<Dependency>,
    ) -> IndexSet<Dependency> {
        let mut resolved_names = resolved;
        let Some(datatype) = self
            .index
            .find_type(datatype_name)
            .or_else(|| self.annotation_map.new_index.find_type(datatype_name))
        else {
            return resolved_names;
        };
        if resolved_names.insert(Dependency::Datatype(datatype.get_name().to_string())) {
            match datatype.get_type_information() {
                DataTypeInformation::Struct { members, .. } => {
                    for member in members {
                        resolved_names =
                            self.get_datatype_dependencies(member.get_type_name(), resolved_names);
                    }
                    resolved_names
                }
                DataTypeInformation::Array { inner_type_name, .. }
                | DataTypeInformation::Pointer { inner_type_name, .. } => {
                    self.get_datatype_dependencies(inner_type_name, resolved_names)
                }
                _ => {
                    let name = self.index.find_intrinsic_type(datatype.get_type_information()).get_name();
                    self.get_datatype_dependencies(name, resolved_names)
                }
            }
        } else {
            resolved_names
        }
    }

    fn visit_data_type(&mut self, ctx: &VisitorContext, data_type: &DataType) {
        if let Some(name) = data_type.get_name() {
            self.dependencies.insert(Dependency::Datatype(name.to_string()));
        }
        match data_type {
            DataType::StructType { name: Some(name), variables, .. } => {
                let ctx = ctx.with_qualifier(name.clone());
                variables.iter().for_each(|v| self.visit_variable(&ctx, v))
            }
            DataType::ArrayType { referenced_type, .. } => {
                self.visit_data_type_declaration(ctx, referenced_type)
            }
            DataType::VarArgs { referenced_type: Some(referenced_type), .. } => {
                self.visit_data_type_declaration(ctx, referenced_type.as_ref())
            }
            DataType::SubRangeType { referenced_type, bounds: Some(bounds), .. } => {
                if let Some(expected_type) = self.index.find_effective_type_by_name(referenced_type) {
                    self.visit_statement(ctx.clone(), bounds);
                    self.update_expected_types(expected_type, bounds);
                }
            }
            DataType::EnumType { elements, name, .. } => {
                let ctx = name.as_ref().map(|n| ctx.with_lhs(n)).unwrap_or(ctx.clone());
                self.visit_statement(ctx.clone(), elements);
            }
            DataType::PointerType { referenced_type, .. } => {
                self.visit_data_type_declaration(ctx, referenced_type.as_ref())
            }
            _ => {}
        }
    }

    pub fn visit_statement<'ctx>(
        &mut self,
        ctx: VisitorContext<'ctx>,
        statement: &AstNode,
    ) -> VisitorContext<'ctx> {
        self.visit_statement_control(ctx, statement)
    }

    /// This function is only really useful for [`AstStatement::ParenExpression`] where we would
    /// like to annotate the parenthese itself with whatever annotation the inner expression got.
    /// For example ((1 + 2)), `1 + 2` => DINT, but also `(...)` => DINT and `((...)))` => DINT
    fn inherit_annotations(&mut self, paren: &AstNode, inner: &AstNode) {
        if let Some(annotation) = self.annotation_map.get_type(inner, self.index) {
            self.annotate(paren, StatementAnnotation::value(&annotation.name))
        }

        if let Some(annotation) = self.annotation_map.get_type_hint(inner, self.index) {
            self.annotation_map.annotate_type_hint(paren, StatementAnnotation::value(&annotation.name))
        }
    }

    /// annotate a control statement
    fn visit_statement_control<'ctx>(
        &mut self,
        ctx: VisitorContext<'ctx>,
        statement: &AstNode,
    ) -> VisitorContext<'ctx> {
        match statement.get_stmt() {
            AstStatement::ParenExpression(expr) => {
                self.visit_statement(ctx, expr);
                self.inherit_annotations(statement, expr);
            }
<<<<<<< HEAD
            AstStatement::ControlStatement(AstControlStatement::If(stmt), ..) => {
                stmt.blocks.iter().for_each(|b| {
                    let ctx = self.visit_statement(
                        ctx.open_scope(b.condition.get_location(), self.suffix_provider.clone()),
                        b.condition.as_ref(),
                    );
                    self.visit_body(&b.body, &ctx);
                });
                self.visit_body(&stmt.else_block, &ctx);
                ctx
            }
            AstStatement::ControlStatement(AstControlStatement::ForLoop(stmt)) => {
                let ctx = ctx.open_scope(statement.get_location(), self.suffix_provider.clone());
                let ctx = self.visit_statement(ctx, &stmt.start);
                let ctx = self.visit_statement(ctx, &stmt.end);
                let ctx =
                    if let Some(by_step) = &stmt.by_step { self.visit_statement(ctx, by_step) } else { ctx };
                let counter_scope = self.visit_statement(ctx, &stmt.counter);
                //TODO: counter could be a new variable, annotate it with the start type
                //Hint annotate start, end and step with the counter's real type
                if let Some(type_name) = self
                    .annotation_map
                    .get_type(&stmt.counter, self.index)
                    .map(typesystem::DataType::get_name)
                {
                    let annotation = StatementAnnotation::value(type_name);
                    self.annotation_map.annotate_type_hint(&stmt.start, annotation.clone());
                    self.annotation_map.annotate_type_hint(&stmt.end, annotation.clone());
                    if let Some(by_step) = &stmt.by_step {
                        self.annotation_map.annotate_type_hint(by_step, annotation);
                    }
                }
                //TODO: fix for context
                self.visit_body(&stmt.body, &counter_scope);
                counter_scope //.drop_statement
            }
            AstStatement::ControlStatement(AstControlStatement::WhileLoop(stmt))
            | AstStatement::ControlStatement(AstControlStatement::RepeatLoop(stmt)) => {
                let ctx = self.visit_statement(ctx, &stmt.condition);
                self.visit_body(&stmt.body, &ctx);
                ctx
            }
            AstStatement::ControlStatement(AstControlStatement::Case(stmt)) => {
                let selector_ctx = self.visit_statement(
                    ctx.open_scope(stmt.selector.get_location(), self.suffix_provider.clone()),
                    &stmt.selector,
                );
                let selector_type = self.annotation_map.get_type(&stmt.selector, self.index).cloned();
                stmt.case_blocks.iter().for_each(|b| {
                    let ctx = self.visit_statement(
                        selector_ctx.open_scope(b.condition.get_location(), self.suffix_provider.clone()),
                        b.condition.as_ref(),
                    );
                    if let Some(selector_type) = &selector_type {
                        self.update_expected_types(selector_type, b.condition.as_ref());
                    }
                    self.visit_body(&b.body, &ctx);
                    //drop ctx scope
                });
                //drop selector scope
                self.visit_body(&stmt.else_block, &ctx);
                ctx
            }
            AstStatement::CaseCondition(condition) => self.visit_statement(ctx, condition),
=======
            AstStatement::ControlStatement(control) => {
                match control {
                    AstControlStatement::If(stmt) => {
                        stmt.blocks.iter().for_each(|b| {
                            self.visit_statement(&ctx.enter_control(), b.condition.as_ref());
                            b.body.iter().for_each(|s| self.visit_statement(ctx, s));
                        });
                        stmt.else_block.iter().for_each(|e| self.visit_statement(ctx, e));
                    }
                    AstControlStatement::ForLoop(stmt) => {
                        visit_all_statements!(self, ctx, &stmt.counter, &stmt.start, &stmt.end);
                        if let Some(by_step) = &stmt.by_step {
                            self.visit_statement(ctx, by_step);
                        }
                        //Hint annotate start, end and step with the counter's real type
                        if let Some(type_name) = self
                            .annotation_map
                            .get_type(&stmt.counter, self.index)
                            .map(typesystem::DataType::get_name)
                        {
                            let annotation = StatementAnnotation::value(type_name);
                            self.annotation_map.annotate_type_hint(&stmt.start, annotation.clone());
                            self.annotation_map.annotate_type_hint(&stmt.end, annotation.clone());
                            if let Some(by_step) = &stmt.by_step {
                                self.annotation_map.annotate_type_hint(by_step, annotation);
                            }
                        }
                        stmt.body.iter().for_each(|s| self.visit_statement(ctx, s));
                    }
                    AstControlStatement::WhileLoop(stmt) | AstControlStatement::RepeatLoop(stmt) => {
                        self.visit_statement(&ctx.enter_control(), &stmt.condition);
                        stmt.body.iter().for_each(|s| self.visit_statement(ctx, s));
                    }
                    AstControlStatement::Case(stmt) => {
                        self.visit_statement(ctx, &stmt.selector);
                        let selector_type = self.annotation_map.get_type(&stmt.selector, self.index).cloned();
                        stmt.case_blocks.iter().for_each(|b| {
                            self.visit_statement(ctx, b.condition.as_ref());
                            if let Some(selector_type) = &selector_type {
                                self.update_expected_types(selector_type, b.condition.as_ref());
                            }
                            b.body.iter().for_each(|s| self.visit_statement(ctx, s));
                        });
                        stmt.else_block.iter().for_each(|s| self.visit_statement(ctx, s));
                    }
                }
            }

            AstStatement::CaseCondition(condition, ..) => self.visit_statement(ctx, condition),
>>>>>>> f58a57f9
            _ => self.visit_statement_expression(ctx, statement),
        }
    }

    /// annotate an expression statement
    fn visit_statement_expression<'ctx>(
        &mut self,
        ctx: VisitorContext<'ctx>,
        statement: &AstNode,
    ) -> VisitorContext<'ctx> {
        match statement.get_stmt() {
            AstStatement::DirectAccess(data, ..) => {
                let ctx = VisitorContext { qualifier: None, ..ctx.clone() };
                let ctx = visit_all_statements!(self, ctx, &data.index);
                let access_type = get_direct_access_type(&data.access);
<<<<<<< HEAD
                self.annotate(statement, StatementAnnotation::Value { resulting_type: access_type.into() });
                ctx
            }
            AstStatement::HardwareAccess(data, ..) => {
                let access_type = get_direct_access_type(&data.access);
                self.annotate(statement, StatementAnnotation::Value { resulting_type: access_type.into() });
                ctx
=======
                self.annotate(statement, StatementAnnotation::value(access_type));
            }
            AstStatement::HardwareAccess(data, ..) => {
                let access_type = get_direct_access_type(&data.access);
                self.annotate(statement, StatementAnnotation::value(access_type));
>>>>>>> f58a57f9
            }
            AstStatement::BinaryExpression(data, ..) => {
                let ctx = visit_all_statements!(self, ctx, &data.left, &data.right);
                let statement_type = {
                    let left_type = self
                        .annotation_map
                        .get_type_hint(&data.left, self.index)
                        .or_else(|| self.annotation_map.get_type(&data.left, self.index))
                        .and_then(|it| self.index.find_effective_type(it))
                        .unwrap_or_else(|| self.index.get_void_type());
                    // do not use for is_pointer() check
                    let l_intrinsic_type =
                        self.index.get_intrinsic_type_by_name(left_type.get_name()).get_type_information();
                    let right_type = self
                        .annotation_map
                        .get_type_hint(&data.right, self.index)
                        .or_else(|| self.annotation_map.get_type(&data.right, self.index))
                        .and_then(|it| self.index.find_effective_type(it))
                        .unwrap_or_else(|| self.index.get_void_type());
                    // do not use for is_pointer() check
                    let r_intrinsic_type =
                        self.index.get_intrinsic_type_by_name(right_type.get_name()).get_type_information();

                    if l_intrinsic_type.is_numerical() && r_intrinsic_type.is_numerical() {
                        let bigger_type = if l_intrinsic_type.is_bool() && r_intrinsic_type.is_bool() {
                            left_type
                        } else {
                            let ty = if left_type.is_bit() && right_type.is_bit() {
                                right_type
                            } else {
                                self.index.get_type_or_panic(DINT_TYPE)
                            };
                            get_bigger_type(
                                get_bigger_type(left_type, right_type, self.index),
                                ty,
                                self.index,
                            )
                        };

                        let target_name = if data.operator.is_bool_type() {
                            BOOL_TYPE.to_string()
                        } else {
                            bigger_type.get_name().to_string()
                        };

                        let bigger_is_left = bigger_type != right_type;
                        let bigger_is_right = bigger_type != left_type;

                        if bigger_is_left || bigger_is_right {
                            // if these types are different we need to update the 'other' type's annotation
                            let bigger_type = bigger_type.clone(); // clone here, so we release the borrow on self
                            if bigger_is_right {
                                self.update_expected_types(&bigger_type, &data.left);
                            }
                            if bigger_is_left {
                                self.update_expected_types(&bigger_type, &data.right);
                            }
                        }

                        Some(target_name)
                    } else if left_type.get_type_information().is_pointer()
                        || right_type.get_type_information().is_pointer()
                    {
                        // get the target type of the binary expression
                        let target_type = if data.operator.is_comparison_operator() {
                            // compare instructions result in BOOL
                            // to generate valid IR code if a pointer is beeing compared to an integer
                            // we need to cast the int to the pointers size
                            if !left_type.get_type_information().is_pointer() {
                                let left_type = left_type.clone(); // clone here, so we release the borrow on self
                                self.annotate_to_pointer_size_if_necessary(&left_type, &data.left);
                            } else if !right_type.get_type_information().is_pointer() {
                                let right_type = right_type.clone(); // clone here, so we release the borrow on self
                                self.annotate_to_pointer_size_if_necessary(&right_type, &data.right);
                            }
                            BOOL_TYPE
                        } else if left_type.get_type_information().is_pointer() {
                            left_type.get_name()
                        } else {
                            right_type.get_name()
                        };
                        Some(target_type.to_string())
                    } else if data.operator.is_comparison_operator() {
                        //Annotate as the function call to XXX_EQUALS/LESS/GREATER..
                        self.visit_compare_statement(&ctx, statement);
                        None
                    } else {
                        None
                    }
                };

                if let Some(statement_type) = statement_type {
<<<<<<< HEAD
                    self.annotate(statement, StatementAnnotation::new_value(statement_type));
                };
                ctx
=======
                    self.annotate(statement, StatementAnnotation::value(statement_type.clone()));

                    // https://github.com/PLC-lang/rusty/issues/939: We rely on type-hints in order
                    // to identify `=` operations that have no effect (e.g. `foo = bar;`) hence
                    // type-hint the conditions of control statements to eliminate false-positives.
                    if ctx.in_control {
                        self.annotation_map
                            .annotate_type_hint(statement, StatementAnnotation::value(statement_type))
                    }
                }
>>>>>>> f58a57f9
            }
            AstStatement::UnaryExpression(data, ..) => {
                let ctx = self.visit_statement(ctx, &data.value);

                let statement_type = if data.operator == Operator::Minus {
                    let inner_type =
                        self.annotation_map.get_type_or_void(&data.value, self.index).get_type_information();

                    //keep the same type but switch to signed
                    typesystem::get_signed_type(inner_type, self.index).map(|it| it.get_name().to_string())
                } else {
                    let inner_type = self
                        .annotation_map
                        .get_type_or_void(&data.value, self.index)
                        .get_type_information()
                        .get_name()
                        .to_string();

                    Some(inner_type)
                };

                if let Some(statement_type) = statement_type {
<<<<<<< HEAD
                    self.annotate(statement, StatementAnnotation::new_value(statement_type));
                };
                ctx
=======
                    self.annotate(statement, StatementAnnotation::value(statement_type));
                }
>>>>>>> f58a57f9
            }

            AstStatement::ExpressionList(expressions, ..) => {
                expressions.iter().fold(ctx, |ctx, e| self.visit_statement(ctx, e))
            }

            AstStatement::RangeStatement(data, ..) => {
                visit_all_statements!(self, ctx, &data.start, &data.end)
            }
            AstStatement::Assignment(data, ..) => {
<<<<<<< HEAD
                //Right statement is visited without the left statement's context
                let ctx = self.visit_statement(ctx, &data.right);
                let ctx = if let Some(lhs) = &ctx.lhs {
=======
                self.visit_statement(&ctx.enter_control(), &data.right);
                if let Some(lhs) = ctx.lhs {
>>>>>>> f58a57f9
                    //special context for left hand side
                    self.visit_statement(ctx.with_pou(lhs).with_lhs(lhs), &data.left);
                    //Do not use the new context further, it is only relevant for left hand side
                    ctx
                } else {
                    //Continue using the new context as it could contain new variables
                    self.visit_statement(ctx, &data.left)
                };

                //TODO: Left might be a new variable, infer its type from right
                // give a type hint that we want the right side to be stored in the left's type
                self.update_right_hand_side_expected_type(&ctx, &data.left, &data.right);
                ctx
            }
            AstStatement::OutputAssignment(data, ..) => {
                let ctx = visit_all_statements!(self, ctx, &data.right);
                let ctx = if let Some(lhs) = &ctx.lhs {
                    //special context for left hand side
                    self.visit_statement(ctx.with_pou(lhs), &data.left);
                    //Do not use the new context further, it is only relevant for left hand side
                    ctx
                } else {
                    //Continue using the new context as it could contain new variables
                    self.visit_statement(ctx, &data.left)
                };
                self.update_right_hand_side_expected_type(&ctx, &data.left, &data.right);
                ctx
            }
            AstStatement::CallStatement(..) => {
                self.visit_call_statement(statement, &ctx);
                ctx
            }
            AstStatement::CastStatement(CastStatement { target, type_name }, ..) => {
                //see if this type really exists
                let data_type = self.index.find_effective_type_info(type_name);
                let (ctx, statement_to_annotation) =
                    if let Some(DataTypeInformation::Enum { name, .. }) = data_type {
                        //enum cast
                        let ctx = self.visit_statement(ctx.with_qualifier(name.to_string()), target);
                        //use the type of the target
                        let type_name = self.annotation_map.get_type_or_void(target, self.index).get_name();
                        (ctx, vec![(statement, type_name.to_string())])
                    } else if let Some(t) = data_type {
                        // special handling for unlucky casted-strings where caste-type does not match the literal encoding
                        // ´STRING#"abc"´ or ´WSTRING#'abc'´
                        let ctx = match (t, target.as_ref().get_stmt()) {
                            (
                                DataTypeInformation::String { encoding: StringEncoding::Utf8, .. },
                                AstStatement::Literal(AstLiteral::String(StringValue {
                                    value,
                                    is_wide: is_wide @ true,
                                })),
                            )
                            | (
                                DataTypeInformation::String { encoding: StringEncoding::Utf16, .. },
                                AstStatement::Literal(AstLiteral::String(StringValue {
                                    value,
                                    is_wide: is_wide @ false,
                                })),
                            ) => {
                                // visit the target-statement as if the programmer used the correct quotes to prevent
                                // a utf16 literal-global-variable that needs to be casted back to utf8 or vice versa
                                self.visit_statement(
                                    ctx,
                                    &AstNode::new_literal(
                                        AstLiteral::new_string(value.clone(), !is_wide),
                                        target.get_id(),
                                        target.get_location(),
                                    ),
                                )
                            }
                            _ => ctx,
                        };
                        (ctx, vec![(statement, t.get_name().to_string()), (target, t.get_name().to_string())])
                    } else {
                        //unknown type? what should we do here?
                        (self.visit_statement(ctx, target), vec![])
                    };
                for (stmt, annotation) in statement_to_annotation {
                    self.annotate(stmt, StatementAnnotation::value(annotation));
                }
                ctx
            }
            AstStatement::ReferenceExpr(data, ..) => {
                self.visit_reference_expr(&data.access, data.base.as_deref(), statement, &ctx);
                ctx
            }
            AstStatement::ReturnStatement(ReturnStatement { condition }) => {
                if let Some(condition) = condition {
                    self.visit_statement(ctx, condition)
                } else {
                    ctx
                }
            }
            AstStatement::LabelStatement(..) => {
                if let Some(pou) = ctx.pou {
                    self.annotation_map.new_index.add_label(pou, statement.into());
                }
                ctx
            }
            AstStatement::JumpStatement(JumpStatement { condition, target }) => {
                let ctx = self.visit_statement(ctx, condition);
                if let Some((name, pou)) = target.get_flat_reference_name().zip(ctx.pou) {
                    let pou = self.jumps_to_annotate.entry(pou.to_string()).or_default();
                    let jumps = pou.entry(name.to_string()).or_default();
                    jumps.push(statement.get_id());
                }
                ctx
            }
            _ => {
                self.visit_statement_literals(&ctx, statement);
                ctx
            }
        }
    }

    fn visit_reference_expr(
        &mut self,
        access: &ast::ReferenceAccess,
        base: Option<&AstNode>,
        stmt: &AstNode,
        ctx: &VisitorContext,
    ) {
        // first resolve base
        if let Some(base) = base {
            self.visit_statement(ctx.clone(), base);
        };

        match (
            access,
            base.and_then(|it| {
                self.annotation_map.get_type(it, self.index).map(|it| it.get_name().to_string())
            }),
        ) {
            (ReferenceAccess::Member(reference), qualifier) => {
                // uppdate the context's const field
                let new_ctx = base.map(|base| ctx.with_const(self.is_const_reference(base, ctx)));
                let new_ctx = new_ctx.as_ref().unwrap_or(ctx);

                if let Some(annotation) =
                    self.resolve_reference_expression(reference.as_ref(), qualifier.as_deref(), new_ctx)
                {
                    self.annotate(stmt, annotation.clone());
                    self.annotate(reference, annotation);
                    // if this was a vla, we update a typehint
                    if self.annotation_map.get_type(stmt, self.index).filter(|it| it.is_vla()).is_some() {
                        self.annotate_vla_hint(new_ctx, stmt);
                    }
                }
            }
            (ReferenceAccess::Cast(target), Some(qualifier)) => {
                // STRING#"abc"
                //  base
                if let Some(base_type) = base.and_then(|base| self.annotation_map.get_type(base, self.index))
                {
                    // if base is an enum, we need to look for members of this specific enum
                    let optional_enum_qualifier = Some(qualifier.as_str()).filter(|_| base_type.is_enum());
                    if ctx.is_in_a_body() {
                        accept_cast_string_literal(&mut self.string_literals, base_type, target);
                    }

                    if let Some(annotation) = self.resolve_reference_expression(
                        target,
                        optional_enum_qualifier,
                        &ctx.with_resolving_strategy(vec![ResolvingScope::Variable]),
                    ) {
                        self.annotate(target.as_ref(), annotation);
                        self.annotate(stmt, StatementAnnotation::value(qualifier.as_str()));

                        if let AstStatement::Literal(..) = target.get_stmt() {
                            // treate casted literals as the casted type
                            self.annotate(target.as_ref(), StatementAnnotation::value(qualifier.as_str()));
                        }
                    }
                }
            }
            (ReferenceAccess::Index(index), Some(base)) => {
                self.visit_statement(ctx.clone(), index);
                if let Some(inner_type) = self
                    .index
                    .find_effective_type_info(base.as_str())
                    .and_then(|t| t.get_inner_array_type_name())
                    .and_then(|it| self.index.find_effective_type_by_name(it).map(|it| it.get_name()))
                {
                    self.annotate(stmt, StatementAnnotation::value(inner_type))
                }
            }
            (ReferenceAccess::Deref, _) => {
                if let Some(DataTypeInformation::Pointer { inner_type_name, auto_deref: false, .. }) = base
                    .map(|base| self.annotation_map.get_type_or_void(base, self.index))
                    .map(|it| it.get_type_information())
                {
                    if let Some(inner_type) = self
                        .index
                        .find_effective_type_by_name(inner_type_name)
                        .or(self.annotation_map.new_index.find_effective_type_by_name(inner_type_name))
                    {
                        self.annotate(stmt, StatementAnnotation::value(inner_type.get_name()))
                    }
                }
            }
            (ReferenceAccess::Address, _) => {
                if let Some(inner_type) = base
                    .map(|base| self.annotation_map.get_type_or_void(base, self.index).get_name().to_string())
                {
                    let ptr_type = add_pointer_type(&mut self.annotation_map.new_index, inner_type);
                    self.annotate(stmt, StatementAnnotation::value(ptr_type))
                }
            }
            _ => {}
        }
    }

    fn is_const_reference(&self, stmt: &AstNode, ctx: &VisitorContext<'_>) -> bool {
        self.annotation_map
            .get(stmt)
            .map(|it| it.is_const())
            .filter(|it| *it != ctx.constant)
            .unwrap_or(false)
    }

    /// resolves the given reference, under the optional qualifier and returns the resulting
    /// Statement annotation if one can be derived. This method the annotation!
    fn resolve_reference_expression(
        &mut self,
        reference: &AstNode,
        qualifier: Option<&str>,
        ctx: &VisitorContext<'_>,
    ) -> Option<StatementAnnotation> {
        match reference.get_stmt() {
            AstStatement::Identifier(name, ..) => ctx
                .resolve_strategy
                .iter()
                .find_map(|scope| scope.resolve_name(name, qualifier, self.index, ctx)),

            AstStatement::Literal(..) => {
                self.visit_statement_literals(ctx, reference);
                let literal_annotation = self.annotation_map.get(reference).cloned(); // return what we just annotated //TODO not elegant, we need to clone
                if let Some((base_type, literal_type)) =
                    qualifier.and_then(|base| self.index.find_type(base)).zip(
                        literal_annotation
                            .as_ref()
                            .and_then(|a| self.annotation_map.get_type_for_annotation(self.index, a)),
                    )
                {
                    // see if this was casted
                    if base_type != literal_type {
                        return Some(StatementAnnotation::value(base_type.get_name()));
                    }
                }
                literal_annotation
            }

            AstStatement::DirectAccess(data, ..) if qualifier.is_some() => {
                // x.%X1 - bit access
                self.visit_statement(ctx.clone(), data.index.as_ref());
                Some(StatementAnnotation::value(get_direct_access_type(&data.access)))
            }
            _ => None,
        }
    }

    /// annotates the vla-statement it with a type hint
    /// referencing the contained array. This is needed to simplify codegen and validation.
    fn annotate_vla_hint(&mut self, ctx: &VisitorContext, statement: &AstNode) {
        let DataTypeInformation::Struct {
            source: StructSource::Internal(InternalType::VariableLengthArray { .. }),
            members,
            ..
        } = self.annotation_map.get_type_or_void(statement, self.index).get_type_information()
        else {
            unreachable!("expected a vla reference, but got {statement:#?}");
        };
        if let DataTypeInformation::Pointer { inner_type_name, .. } = &self
            .index
            .get_effective_type_or_void_by_name(
                members.first().expect("internal VLA struct ALWAYS has this member").get_type_name(),
            )
            .get_type_information()
        {
            let Some(qualified_name) = self.annotation_map.get_qualified_name(statement) else {
                unreachable!("VLAs are defined within POUs, such that the qualified name *must* exist")
            };

            let Some(pou) = ctx.pou else { unreachable!("VLA not allowed outside of POUs") };

            let name = if let AstStatement::Identifier(name, ..) = statement.get_stmt() {
                name.as_str()
            } else {
                statement.get_flat_reference_name().expect("must be a reference to a VLA")
            };

            let Some(argument_type) = self
                .index
                .get_pou_members(pou)
                .iter()
                .filter(|it| it.get_name() == name)
                .map(|it| it.get_declaration_type())
                .next()
            else {
                unreachable!()
            };

            let hint_annotation = StatementAnnotation::Variable {
                resulting_type: inner_type_name.to_owned(),
                qualified_name: qualified_name.to_string(),
                constant: false,
                argument_type,
                is_auto_deref: false,
            };
            self.annotation_map.annotate_type_hint(statement, hint_annotation)
        }
    }

    fn visit_call_statement(&mut self, statement: &AstNode, ctx: &VisitorContext) {
        let (operator, parameters_stmt) = if let AstStatement::CallStatement(data, ..) = statement.get_stmt()
        {
            (data.operator.as_ref(), data.parameters.as_deref())
        } else {
            unreachable!("Always a call statement");
        };
        // #604 needed for recursive function calls
        self.visit_statement(ctx.with_resolving_strategy(ResolvingScope::call_operator_scopes()), operator);
        let operator_qualifier = self.get_call_name(operator);
        //Use the context without the is_call =true
        //TODO why do we start a lhs context here???
        let ctx = ctx.with_lhs(operator_qualifier.as_str());
<<<<<<< HEAD
        let parameters = if let Some(parameters) = parameters_stmt {
            self.visit_statement(ctx.clone(), parameters);
            flatten_expression_list(parameters)
        } else {
            vec![]
=======
        if let Some(parameters) = parameters_stmt {
            self.visit_statement(&ctx, parameters);
>>>>>>> f58a57f9
        };

        if let Some(annotation) = builtins::get_builtin(&operator_qualifier).and_then(BuiltIn::get_annotation)
        {
            annotation(self, statement, operator, parameters_stmt, ctx.to_owned());
        } else {
            //This is skipped for builtins that provide their own annotation-logic
            self.annotate_call_statement(operator, parameters_stmt, &ctx);
        };

        if let Some(StatementAnnotation::Function { return_type, .. }) = self.annotation_map.get(operator) {
            if let Some(return_type) = self
                .index
                .find_effective_type_by_name(return_type)
                .or_else(|| self.annotation_map.new_index.find_effective_type_by_name(return_type))
            {
                if let Some(StatementAnnotation::ReplacementAst { .. }) = self.annotation_map.get(statement) {
                    // if we have a replacement ast, we do not need to annotate the function return type as it would
                    // overwrite the replacement ast
                    return;
                }
                self.annotate(statement, StatementAnnotation::value(return_type.get_name()));
            }
        }
    }

    fn get_call_name(&mut self, operator: &AstNode) -> String {
        let operator_qualifier = self
            .annotation_map
            .get(operator)
            .and_then(|it| match it {
                StatementAnnotation::Function { qualified_name, call_name, .. } => {
                    call_name.as_ref().cloned().or_else(|| Some(qualified_name.clone()))
                }
                StatementAnnotation::Program { qualified_name } => Some(qualified_name.clone()),
                StatementAnnotation::Variable { resulting_type, .. } => {
                    //lets see if this is a FB
                    self.index
                        .find_pou(resulting_type.as_str())
                        .filter(|it| matches!(it, PouIndexEntry::FunctionBlock { .. }))
                        .map(|it| it.get_name().to_string())
                }
                // call statements on array access "arr[1]()" will return a StatementAnnotation::Value
                StatementAnnotation::Value { resulting_type } => {
                    // make sure we come from an array or function_block access
                    match operator.get_stmt() {
                        AstStatement::ReferenceExpr ( ReferenceExpr{access: ReferenceAccess::Index(_), ..},.. ) => Some(resulting_type.clone()),
                        AstStatement::ReferenceExpr ( ReferenceExpr{access: ReferenceAccess::Deref, ..}, .. ) =>
                        // AstStatement::ArrayAccess { .. } => Some(resulting_type.clone()),
                        // AstStatement::PointerAccess { .. } => {
                            self.index.find_pou(resulting_type.as_str()).map(|it| it.get_name().to_string()),
                        // }
                        _ => None,
                    }
                }
                _ => None,
            })
            .unwrap_or_else(|| VOID_TYPE.to_string());
        operator_qualifier
    }

    pub(crate) fn annotate_parameters(&mut self, p: &AstNode, type_name: &str) {
        if !matches!(p.get_stmt(), AstStatement::Assignment(..) | AstStatement::OutputAssignment(..)) {
            if let Some(effective_member_type) = self.index.find_effective_type_by_name(type_name) {
                //update the type hint
                self.annotation_map
                    .annotate_type_hint(p, StatementAnnotation::value(effective_member_type.get_name()))
            }
        }
    }

    /// annotate a literal statement
    fn visit_statement_literals(&mut self, ctx: &VisitorContext, statement: &AstNode) {
        match statement.get_stmt() {
            AstStatement::Literal(kind, ..) => {
                match kind {
                    AstLiteral::Bool { .. } => {
                        self.annotate(statement, StatementAnnotation::value(BOOL_TYPE));
                    }

                    AstLiteral::String(StringValue { is_wide, value, .. }) => {
                        let string_type_name =
                            register_string_type(&mut self.annotation_map.new_index, *is_wide, value.len());
                        self.annotate(statement, StatementAnnotation::value(string_type_name));

                        //collect literals so we can generate global constants later
                        if ctx.is_in_a_body() {
                            if *is_wide {
                                self.string_literals.utf16.insert(value.to_string());
                            } else {
                                self.string_literals.utf08.insert(value.to_string());
                            }
                        }
                    }
                    AstLiteral::Integer(value) => {
                        self.annotate(statement, StatementAnnotation::value(get_int_type_name_for(*value)));
                    }
                    AstLiteral::Time { .. } => {
                        self.annotate(statement, StatementAnnotation::value(TIME_TYPE))
                    }
                    AstLiteral::TimeOfDay { .. } => {
                        self.annotate(statement, StatementAnnotation::value(TIME_OF_DAY_TYPE));
                    }
                    AstLiteral::Date { .. } => {
                        self.annotate(statement, StatementAnnotation::value(DATE_TYPE));
                    }
                    AstLiteral::DateAndTime { .. } => {
                        self.annotate(statement, StatementAnnotation::value(DATE_AND_TIME_TYPE));
                    }
                    AstLiteral::Real(value) => {
                        self.annotate(statement, StatementAnnotation::value(get_real_type_name_for(value)));
                    }
                    AstLiteral::Array(Array { elements: Some(elements), .. }) => {
                        self.visit_statement(ctx.clone(), elements.as_ref());
                        //TODO as of yet we have no way to derive a name that reflects a fixed size array
                    }
                    _ => {} // ignore literalNull, arrays (they are covered earlier)
                }
            }
            AstStatement::MultipliedStatement(data, ..) => {
                self.visit_statement(ctx.clone(), &data.element);
                //TODO as of yet we have no way to derive a name that reflects a fixed size array
            }
            _ => {}
        }
    }

    fn annotate_to_pointer_size_if_necessary(
        &mut self,
        value_type: &typesystem::DataType,
        statement: &AstNode,
    ) {
        // pointer size is 64Bits matching LINT
        // therefore get the bigger type of current and LINT to check if cast is necessary
        let bigger_type = get_bigger_type(value_type, self.index.get_type_or_panic(LINT_TYPE), self.index);
        if bigger_type != value_type {
            let bigger_type = bigger_type.clone();
            self.update_expected_types(&bigger_type, statement);
        }
    }

    fn visit_body(&mut self, body: &[AstNode], ctx: &VisitorContext<'_>) {
        //Open body scope
        if let Some(location) = body.first().map(AstNode::get_location) {
            let _scope =
                body.iter().fold(ctx.open_scope(location, self.suffix_provider.clone()), |ctx, s| {
                    self.visit_statement(ctx, s)
                });
            //close body scope
        }
    }
}

fn get_direct_access_type(access: &DirectAccessType) -> &'static str {
    match access {
        DirectAccessType::Bit => BOOL_TYPE,
        DirectAccessType::Byte => BYTE_TYPE,
        DirectAccessType::Word => WORD_TYPE,
        DirectAccessType::DWord => DWORD_TYPE,
        DirectAccessType::LWord => LWORD_TYPE,
        DirectAccessType::Template => VOID_TYPE,
    }
}

/// adds a string-type to the given index and returns it's name
fn register_string_type(index: &mut Index, is_wide: bool, len: usize) -> String {
    let prefix = if is_wide { "WSTRING_" } else { "STRING_" };
    let new_type_name = internal_type_name(prefix, len.to_string().as_str());

    if index.find_effective_type_by_name(new_type_name.as_str()).is_none() {
        index.register_type(crate::typesystem::DataType {
            name: new_type_name.clone(),
            initial_value: None,
            nature: TypeNature::String,
            information: crate::typesystem::DataTypeInformation::String {
                encoding: if is_wide { StringEncoding::Utf16 } else { StringEncoding::Utf8 },
                size: typesystem::TypeSize::LiteralInteger(len as i64 + 1),
            },
            location: SourceLocation::internal(),
        });
    }
    new_type_name
}

/// adds a pointer to the given inner_type to the given index and return's its name
pub(crate) fn add_pointer_type(index: &mut Index, inner_type_name: String) -> String {
    let new_type_name = internal_type_name("POINTER_TO_", inner_type_name.as_str());

    if index.find_effective_type_by_name(new_type_name.as_str()).is_none() {
        index.register_type(crate::typesystem::DataType {
            name: new_type_name.clone(),
            initial_value: None,
            nature: TypeNature::Any,
            information: crate::typesystem::DataTypeInformation::Pointer {
                auto_deref: false,
                inner_type_name,
                name: new_type_name.clone(),
            },
            location: SourceLocation::internal(),
        });
    }
    new_type_name
}

fn to_pou_annotation(p: &PouIndexEntry, index: &Index) -> Option<StatementAnnotation> {
    match p {
        PouIndexEntry::Program { name, .. } => {
            Some(StatementAnnotation::Program { qualified_name: name.into() })
        }
        PouIndexEntry::Function { name, return_type, .. } => Some(StatementAnnotation::Function {
            return_type: return_type.into(),
            qualified_name: name.into(),
            call_name: None,
        }),
        PouIndexEntry::FunctionBlock { name, .. } => {
            Some(StatementAnnotation::Type { type_name: name.into() })
        }
        PouIndexEntry::Action { name, parent_pou_name, .. } => match index.find_pou(parent_pou_name) {
            Some(PouIndexEntry::Program { .. }) => {
                Some(StatementAnnotation::Program { qualified_name: name.into() })
            }
            _ => None,
        },
        _ => None,
    }
}

fn to_variable_annotation(
    v: &VariableIndexEntry,
    index: &Index,
    constant_override: bool,
) -> StatementAnnotation {
    const AUTO_DEREF: bool = true;
    const NO_DEREF: bool = false;
    let v_type = index.get_effective_type_or_void_by_name(v.get_type_name());

    //see if this is an auto-deref variable
    let (effective_type_name, is_auto_deref) = match (v_type.get_type_information(), v.is_return()) {
        (_, true) if v_type.is_aggregate_type() => {
            // treat a return-aggregate variable like an auto-deref pointer since it got
            // passed by-ref
            (v_type.get_name().to_string(), AUTO_DEREF)
        }
        (DataTypeInformation::Pointer { inner_type_name, auto_deref: true, .. }, _) => {
            // real auto-deref pointer
            (inner_type_name.clone(), AUTO_DEREF)
        }
        _ => (v_type.get_name().to_string(), NO_DEREF),
    };

    StatementAnnotation::Variable {
        qualified_name: v.get_qualified_name().into(),
        resulting_type: effective_type_name,
        constant: v.is_constant() || constant_override,
        argument_type: v.get_declaration_type(),
        is_auto_deref,
    }
}

fn get_int_type_name_for(value: i128) -> &'static str {
    if i32::MIN as i128 <= value && i32::MAX as i128 >= value {
        DINT_TYPE
    } else {
        LINT_TYPE
    }
}

fn get_real_type_name_for(value: &str) -> &'static str {
    let parsed = value.parse::<f32>().unwrap_or(f32::INFINITY);
    if parsed.is_infinite() {
        return LREAL_TYPE;
    }

    REAL_TYPE
}

#[derive(Clone)]
pub enum ResolvingScope {
    Variable,      //try to resolve a variable
    POU,           //try to resolve a POU
    DataType,      //try to resolve a DataType
    EnumTypeOnly,  //only consider EnumTypes
    FunctionsOnly, //only consider functions
}

impl ResolvingScope {
    /// scopes that can be used for general references. Will resolve to local/global
    /// variables, Pous or datatypes
    pub fn default_scopes() -> Vec<Self> {
        vec![ResolvingScope::Variable, ResolvingScope::POU, ResolvingScope::DataType]
    }

    /// scopes intended for call-statement-operators
    fn call_operator_scopes() -> Vec<ResolvingScope> {
        let mut strategy = vec![ResolvingScope::FunctionsOnly];
        strategy.extend(Self::default_scopes());
        strategy
    }

    /// tries to resolve the given name using the reprsented scope
    /// - `name` the name to resolve
    /// - `qualifier` an optional qualifier to prefix to the name,
    ///     if the qualifier is present, this method only resolves to targets with this qualifier
    /// - `index` the index to perform the lookups on
    fn resolve_name(
        &self,
        name: &str,
        qualifier: Option<&str>,
        index: &Index,
        ctx: &VisitorContext,
    ) -> Option<StatementAnnotation> {
        match self {
            // try to resolve the name as a variable
            ResolvingScope::Variable => {
                if let Some(qualifier) = qualifier {
                    // look for variable, enum with name "qualifier.name"
                    index
                        .find_member(qualifier, name)
                        .or_else(|| index.find_qualified_enum_element(format!("{qualifier}.{name}").as_str()))
                        .map(|it| to_variable_annotation(it, index, it.is_constant() || ctx.constant))
                } else {
                    // look for member variable with name "pou.name"
                    // then try fopr a global variable called "name"
                    ctx.pou
                        .and_then(|pou| index.find_member(pou, name))
                        .or_else(|| index.find_global_variable(name))
                        .map(|g| to_variable_annotation(g, index, g.is_constant()))
                }
            }
            // try to resolve the name as POU/Action/Method
            ResolvingScope::POU => {
                if let Some(qualifier) = qualifier {
                    // look for Pou/Action with name "qualifier.name"
                    index
                        .find_pou(format!("{qualifier}.{name}").as_str())
                        .or_else(|| index.find_method(qualifier, name))
                        .map(|action| action.into())
                } else {
                    // look for Pou with name "name"
                    index.find_pou(name).and_then(|pou| to_pou_annotation(pou, index)).or_else(|| {
                        ctx.pou.and_then(|pou|
                                // retry with local pou as qualifier
                                //Use the type name of the pou in case we are resolving a
                                //neighboring action
                                index.find_pou(pou).map(|pou| pou.get_container())
                                .and_then(|pou|ResolvingScope::POU.resolve_name(name, Some(pou), index, ctx)))
                    })
                }
            }
            // try to resolve the name as a datatype
            ResolvingScope::DataType => {
                if qualifier.is_none() {
                    // look for datatype with name "name"
                    index
                        .find_type(name)
                        .map(|data_type| StatementAnnotation::data_type(data_type.get_name()))
                } else {
                    // there are no qualified types
                    None
                }
            }
            // try to resolve the name as an enum-type
            ResolvingScope::EnumTypeOnly => {
                if qualifier.is_none() {
                    // look for enum-tyoe with name "name"
                    index
                        .find_type(name)
                        .filter(|it| it.is_enum())
                        .map(|enum_type| StatementAnnotation::data_type(enum_type.get_name()))
                } else {
                    // there are no qualified types
                    None
                }
            }
            // try to resolve this name as a function
            ResolvingScope::FunctionsOnly => {
                if qualifier.is_none() {
                    // look for function with name "name"
                    index.find_pou(name).filter(|it| it.is_function()).map(|pou| pou.into())
                } else {
                    // there are no qualified functions
                    None
                }
            }
        }
    }
}

/// registers the resulting string-literal if the given literal is a String with a different encoding than what is
/// requested from given cast_type (e.g. STRING#"i am utf16", or WSTRING#'i am utf8')
fn accept_cast_string_literal(
    literals: &mut StringLiterals,
    cast_type: &typesystem::DataType,
    literal: &AstNode,
) {
    // check if we need to register an additional string-literal
    match (cast_type.get_type_information(), literal.get_stmt()) {
        (
            DataTypeInformation::String { encoding: StringEncoding::Utf8, .. },
            AstStatement::Literal(AstLiteral::String(StringValue { value, is_wide: is_wide @ true })),
        )
        | (
            DataTypeInformation::String { encoding: StringEncoding::Utf16, .. },
            AstStatement::Literal(AstLiteral::String(StringValue { value, is_wide: is_wide @ false })),
        ) => {
            // re-register the string-literal in the opposite encoding
            if *is_wide {
                literals.utf08.insert(value.to_string());
            } else {
                literals.utf16.insert(value.to_string());
            }
        }
        _ => {
            //ignore
        }
    }
}

#[cfg(test)]
mod resolver_tests {
    use super::{get_int_type_name_for, get_real_type_name_for};

    #[test]
    fn correct_int_type_names_for_numbers() {
        assert_eq!(get_int_type_name_for(0), "DINT");
        assert_eq!(get_int_type_name_for(i128::pow(2, 8) - 1), "DINT");
        assert_eq!(get_int_type_name_for(i128::pow(2, 8)), "DINT");
        assert_eq!(get_int_type_name_for(i128::pow(2, 16) - 1), "DINT");
        assert_eq!(get_int_type_name_for(i128::pow(2, 16)), "DINT");
        assert_eq!(get_int_type_name_for(i128::pow(2, 31) - 1), "DINT");
        assert_eq!(get_int_type_name_for(i128::pow(2, 31)), "LINT");
        assert_eq!(get_int_type_name_for(i128::pow(2, 32)), "LINT");
        assert_eq!(get_int_type_name_for(i64::MAX as i128), "LINT");
    }

    #[test]
    fn correct_real_type_names_for_numbers() {
        assert_eq!(get_real_type_name_for(&f32::MIN.to_string()), "REAL");
        assert_eq!(get_real_type_name_for(&f32::MAX.to_string()), "REAL");
        assert_eq!(get_real_type_name_for(&f64::MIN.to_string()), "LREAL");
        assert_eq!(get_real_type_name_for(&f64::MAX.to_string()), "LREAL");

        // f32 under- and overflows (MIN == -3.40282347E+38, MAX == 3.40282347E+38)
        assert_eq!(get_real_type_name_for(" 3.50282347E+38"), "LREAL");
        assert_eq!(get_real_type_name_for("-3.50282347E+38"), "LREAL");
        assert_eq!(get_real_type_name_for(" 3.40282347E+39"), "LREAL");
        assert_eq!(get_real_type_name_for("-3.40282347E+39"), "LREAL");

        // f64 under- and overflows (MIN == -1.7976931348623157E+308, MAX == 1.7976931348623157E+308)
        assert_eq!(get_real_type_name_for(" 1.8976931348623157E+308"), "LREAL");
        assert_eq!(get_real_type_name_for("-1.8976931348623157E+308"), "LREAL");
        assert_eq!(get_real_type_name_for(" 1.7976931348623157E+309"), "LREAL");
        assert_eq!(get_real_type_name_for("-1.7976931348623157E+309"), "LREAL");
    }
}<|MERGE_RESOLUTION|>--- conflicted
+++ resolved
@@ -98,107 +98,47 @@
 impl<'s> VisitorContext<'s> {
     /// returns a copy of the current context and changes the `current_qualifier` to the given qualifier
     fn with_qualifier(&self, qualifier: String) -> VisitorContext<'s> {
-<<<<<<< HEAD
-        VisitorContext {
-            pou: self.pou,
-            qualifier: Some(qualifier),
-            lhs: self.lhs,
-            constant: false,
-            in_body: self.in_body,
-            id_provider: self.id_provider.clone(),
-            resolve_strategy: self.resolve_strategy.clone(),
-            //Do not share the scope, the qualifier has a different scope here
-            scoped_index: None,
-        }
-=======
         let mut ctx = self.clone();
         ctx.qualifier = Some(qualifier);
         ctx.constant = false;
+        //Do not share the scope, the qualifier has a different scope here
+        ctx.scoped_index = None;
         ctx
->>>>>>> f58a57f9
     }
 
     /// returns a copy of the current context and changes the `current_pou` to the given pou
     fn with_pou(&self, pou: &'s str) -> VisitorContext<'s> {
-<<<<<<< HEAD
-        VisitorContext {
-            pou: Some(pou),
-            qualifier: self.qualifier.clone(),
-            lhs: self.lhs,
-            constant: false,
-            in_body: self.in_body,
-            id_provider: self.id_provider.clone(),
-            resolve_strategy: self.resolve_strategy.clone(),
-            scoped_index: self.scoped_index.clone(),
-        }
-=======
         let mut ctx = self.clone();
         ctx.pou = Some(pou);
         ctx.constant = false;
         ctx
->>>>>>> f58a57f9
     }
 
     /// returns a copy of the current context and changes the `lhs_pou` to the given pou
     fn with_lhs(&self, lhs_pou: &'s str) -> VisitorContext<'s> {
-<<<<<<< HEAD
-        VisitorContext {
-            pou: self.pou,
-            qualifier: self.qualifier.clone(),
-            lhs: Some(lhs_pou),
-            constant: false,
-            in_body: self.in_body,
-            id_provider: self.id_provider.clone(),
-            resolve_strategy: self.resolve_strategy.clone(),
-            //On a left hand side, there is no need for new scopes
-            scoped_index: None,
-        }
-=======
         let mut ctx = self.clone();
         ctx.lhs = Some(lhs_pou);
         ctx.constant = false;
+        //On a left hand side, there is no need for new scopes
+        ctx.scoped_index = None;
         ctx
->>>>>>> f58a57f9
     }
 
     /// returns a copy of the current context and changes the `is_call` to true
     fn with_const(&self, const_state: bool) -> VisitorContext<'s> {
-<<<<<<< HEAD
-        VisitorContext {
-            pou: self.pou,
-            qualifier: self.qualifier.clone(),
-            lhs: self.lhs,
-            constant: const_state,
-            in_body: self.in_body,
-            id_provider: self.id_provider.clone(),
-            resolve_strategy: self.resolve_strategy.clone(),
-            //Constants cannot be temp variables, no need for new scopes
-            scoped_index: None,
-        }
-=======
         let mut ctx = self.clone();
         ctx.constant = const_state;
+        //Constants cannot be temp variables, no need for new scopes
+        ctx.scoped_index = None,
         ctx
->>>>>>> f58a57f9
     }
 
     // returns a copy of the current context and sets the in_body field to true
     fn enter_body(&self) -> Self {
-<<<<<<< HEAD
-        VisitorContext {
-            pou: self.pou,
-            qualifier: self.qualifier.clone(),
-            lhs: self.lhs,
-            constant: self.constant,
-            in_body: true,
-            id_provider: self.id_provider.clone(),
-            resolve_strategy: self.resolve_strategy.clone(),
-            //No new scopes needed at this stage, this is just a marker to indicate that we are in an impl
-            scoped_index: None,
-        }
-=======
         let mut ctx = self.clone();
         ctx.in_body = true;
+        //No new scopes needed at this stage, this is just a marker to indicate that we are in an impl
+        ctx.scoped_index = None;
         ctx
     }
 
@@ -206,28 +146,14 @@
         let mut ctx = self.clone();
         ctx.in_control = true;
         ctx
->>>>>>> f58a57f9
     }
 
     // returns a copy of the current context and sets the resolve_strategy field to the given strategies
     fn with_resolving_strategy(&self, resolve_strategy: Vec<ResolvingScope>) -> Self {
-<<<<<<< HEAD
-        VisitorContext {
-            pou: self.pou,
-            qualifier: self.qualifier.clone(),
-            lhs: self.lhs,
-            constant: self.constant,
-            in_body: true,
-            id_provider: self.id_provider.clone(),
-            resolve_strategy,
-            scoped_index: self.scoped_index.clone(),
-        }
-=======
         let mut ctx = self.clone();
         ctx.in_body = true;
         ctx.resolve_strategy = resolve_strategy;
         ctx
->>>>>>> f58a57f9
     }
 
     fn is_in_a_body(&self) -> bool {
@@ -849,11 +775,8 @@
             in_body: false,
             id_provider,
             resolve_strategy: ResolvingScope::default_scopes(),
-<<<<<<< HEAD
+            in_control: false,
             scoped_index: None,
-=======
-            in_control: false,
->>>>>>> f58a57f9
         };
 
         for global_variable in unit.global_vars.iter().flat_map(|it| it.variables.iter()) {
@@ -1344,8 +1267,9 @@
                 self.visit_statement(ctx, expr);
                 self.inherit_annotations(statement, expr);
             }
-<<<<<<< HEAD
-            AstStatement::ControlStatement(AstControlStatement::If(stmt), ..) => {
+            //TODO: check where to open scopes
+            /*
+             AstStatement::ControlStatement(AstControlStatement::If(stmt), ..) => {
                 stmt.blocks.iter().for_each(|b| {
                     let ctx = self.visit_statement(
                         ctx.open_scope(b.condition.get_location(), self.suffix_provider.clone()),
@@ -1380,36 +1304,8 @@
                 //TODO: fix for context
                 self.visit_body(&stmt.body, &counter_scope);
                 counter_scope //.drop_statement
-            }
-            AstStatement::ControlStatement(AstControlStatement::WhileLoop(stmt))
-            | AstStatement::ControlStatement(AstControlStatement::RepeatLoop(stmt)) => {
-                let ctx = self.visit_statement(ctx, &stmt.condition);
-                self.visit_body(&stmt.body, &ctx);
-                ctx
-            }
-            AstStatement::ControlStatement(AstControlStatement::Case(stmt)) => {
-                let selector_ctx = self.visit_statement(
-                    ctx.open_scope(stmt.selector.get_location(), self.suffix_provider.clone()),
-                    &stmt.selector,
-                );
-                let selector_type = self.annotation_map.get_type(&stmt.selector, self.index).cloned();
-                stmt.case_blocks.iter().for_each(|b| {
-                    let ctx = self.visit_statement(
-                        selector_ctx.open_scope(b.condition.get_location(), self.suffix_provider.clone()),
-                        b.condition.as_ref(),
-                    );
-                    if let Some(selector_type) = &selector_type {
-                        self.update_expected_types(selector_type, b.condition.as_ref());
-                    }
-                    self.visit_body(&b.body, &ctx);
-                    //drop ctx scope
-                });
-                //drop selector scope
-                self.visit_body(&stmt.else_block, &ctx);
-                ctx
-            }
-            AstStatement::CaseCondition(condition) => self.visit_statement(ctx, condition),
-=======
+            
+            */
             AstStatement::ControlStatement(control) => {
                 match control {
                     AstControlStatement::If(stmt) => {
@@ -1459,7 +1355,6 @@
             }
 
             AstStatement::CaseCondition(condition, ..) => self.visit_statement(ctx, condition),
->>>>>>> f58a57f9
             _ => self.visit_statement_expression(ctx, statement),
         }
     }
@@ -1475,21 +1370,13 @@
                 let ctx = VisitorContext { qualifier: None, ..ctx.clone() };
                 let ctx = visit_all_statements!(self, ctx, &data.index);
                 let access_type = get_direct_access_type(&data.access);
-<<<<<<< HEAD
-                self.annotate(statement, StatementAnnotation::Value { resulting_type: access_type.into() });
+                self.annotate(statement, StatementAnnotation::value(access_type));
                 ctx
-            }
-            AstStatement::HardwareAccess(data, ..) => {
-                let access_type = get_direct_access_type(&data.access);
-                self.annotate(statement, StatementAnnotation::Value { resulting_type: access_type.into() });
-                ctx
-=======
-                self.annotate(statement, StatementAnnotation::value(access_type));
             }
             AstStatement::HardwareAccess(data, ..) => {
                 let access_type = get_direct_access_type(&data.access);
                 self.annotate(statement, StatementAnnotation::value(access_type));
->>>>>>> f58a57f9
+                ctx
             }
             AstStatement::BinaryExpression(data, ..) => {
                 let ctx = visit_all_statements!(self, ctx, &data.left, &data.right);
@@ -1582,11 +1469,6 @@
                 };
 
                 if let Some(statement_type) = statement_type {
-<<<<<<< HEAD
-                    self.annotate(statement, StatementAnnotation::new_value(statement_type));
-                };
-                ctx
-=======
                     self.annotate(statement, StatementAnnotation::value(statement_type.clone()));
 
                     // https://github.com/PLC-lang/rusty/issues/939: We rely on type-hints in order
@@ -1596,8 +1478,8 @@
                         self.annotation_map
                             .annotate_type_hint(statement, StatementAnnotation::value(statement_type))
                     }
-                }
->>>>>>> f58a57f9
+                };
+                ctx
             }
             AstStatement::UnaryExpression(data, ..) => {
                 let ctx = self.visit_statement(ctx, &data.value);
@@ -1620,14 +1502,9 @@
                 };
 
                 if let Some(statement_type) = statement_type {
-<<<<<<< HEAD
-                    self.annotate(statement, StatementAnnotation::new_value(statement_type));
+                    self.annotate(statement, StatementAnnotation::value(statement_type));
                 };
                 ctx
-=======
-                    self.annotate(statement, StatementAnnotation::value(statement_type));
-                }
->>>>>>> f58a57f9
             }
 
             AstStatement::ExpressionList(expressions, ..) => {
@@ -1638,14 +1515,9 @@
                 visit_all_statements!(self, ctx, &data.start, &data.end)
             }
             AstStatement::Assignment(data, ..) => {
-<<<<<<< HEAD
                 //Right statement is visited without the left statement's context
-                let ctx = self.visit_statement(ctx, &data.right);
+                let ctx = self.visit_statement(&ctx.enter_control(), &data.right);
                 let ctx = if let Some(lhs) = &ctx.lhs {
-=======
-                self.visit_statement(&ctx.enter_control(), &data.right);
-                if let Some(lhs) = ctx.lhs {
->>>>>>> f58a57f9
                     //special context for left hand side
                     self.visit_statement(ctx.with_pou(lhs).with_lhs(lhs), &data.left);
                     //Do not use the new context further, it is only relevant for left hand side
@@ -1973,16 +1845,8 @@
         //Use the context without the is_call =true
         //TODO why do we start a lhs context here???
         let ctx = ctx.with_lhs(operator_qualifier.as_str());
-<<<<<<< HEAD
-        let parameters = if let Some(parameters) = parameters_stmt {
+        if let Some(parameters) = parameters_stmt {
             self.visit_statement(ctx.clone(), parameters);
-            flatten_expression_list(parameters)
-        } else {
-            vec![]
-=======
-        if let Some(parameters) = parameters_stmt {
-            self.visit_statement(&ctx, parameters);
->>>>>>> f58a57f9
         };
 
         if let Some(annotation) = builtins::get_builtin(&operator_qualifier).and_then(BuiltIn::get_annotation)
