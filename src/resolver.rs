// Copyright (c) 2021 Ghaith Hachem and Mathias Rieder

//! Resolves (partial) expressions & statements and annotates the resulting types
//!
//! Recursively visits all statements and expressions of a `CompilationUnit` and
//! records all resulting types associated with the statement's id.

use std::collections::{HashMap, HashSet};

use indexmap::IndexMap;

pub mod const_evaluator;

use crate::{
    ast::{
        self, AstId, AstStatement, CompilationUnit, DataType, DataTypeDeclaration, GenericBinding,
        LinkageType, Operator, Pou, TypeNature, UserTypeDeclaration, Variable,
    },
    index::{Index, PouIndexEntry, VariableIndexEntry},
    typesystem::{
        self, get_bigger_type, DataTypeInformation, StringEncoding, BOOL_TYPE, BYTE_TYPE,
        DATE_AND_TIME_TYPE, DATE_TYPE, DINT_TYPE, DWORD_TYPE, LINT_TYPE, REAL_TYPE,
        TIME_OF_DAY_TYPE, TIME_TYPE, VOID_TYPE, WORD_TYPE},
};

#[cfg(test)]
mod tests;

/// helper macro that calls visit_statement for all given statements
/// use like `visit_all_statements!(self, ctx, stmt1, stmt2, stmt3, ...)`
macro_rules! visit_all_statements {
     ($self:expr, $ctx:expr, $last:expr ) => {
         $self.visit_statement($ctx, $last);
     };

     ($self:expr, $ctx:expr, $head:expr, $($tail:expr), +) => {
       $self.visit_statement($ctx, $head);
       visit_all_statements!($self, $ctx, $($tail),+)
     };
   }

/// Context object passed by the visitor
/// Denotes the current context of expressions (e.g. the current pou, a defined context, etc.)
///
/// Helper methods `qualifier`, `current_pou` and `lhs_pou` copy the current context and
/// change one field.
#[derive(Clone)]
struct VisitorContext<'s> {
    /// the type_name of the context for a reference (e.g. `a.b` where `a`'s type is the context of `b`)
    qualifier: Option<String>,
    /// optional context for references (e.g. `x` may mean `POU.x` if used inside `POU`'s body)
    pou: Option<&'s str>,
    /// special context of the left-hand-side of an assignment in call statements
    /// Inside the left hand side of an assignment is in the context of the call's POU
    /// `foo(a := a)` actually means: `foo(foo.a := POU.a)`
    call: Option<&'s str>,

    /// true if the expression passed a constant-variable on the way
    /// e.g. true for `x` if x is declared in a constant block
    /// e.g. true for `a.b.c` if either a,b or c is declared in a constant block
    constant: bool,

    /// true the visitor entered a body (so no declarations)
    in_body: bool,
}

impl<'s> VisitorContext<'s> {
    /// returns a copy of the current context and changes the `current_qualifier` to the given qualifier
    fn with_qualifier(&self, qualifier: String) -> VisitorContext<'s> {
        VisitorContext {
            pou: self.pou,
            qualifier: Some(qualifier),
            call: self.call,
            constant: false,
            in_body: self.in_body,
        }
    }

    /// returns a copy of the current context and changes the `current_pou` to the given pou
    fn with_pou(&self, pou: &'s str) -> VisitorContext<'s> {
        VisitorContext {
            pou: Some(pou),
            qualifier: self.qualifier.clone(),
            call: self.call,
            constant: false,
            in_body: self.in_body,
        }
    }

    /// returns a copy of the current context and changes the `lhs_pou` to the given pou
    fn with_call(&self, lhs_pou: &'s str) -> VisitorContext<'s> {
        VisitorContext {
            pou: self.pou,
            qualifier: self.qualifier.clone(),
            call: Some(lhs_pou),
            constant: false,
            in_body: self.in_body,
        }
    }

    // returns a copy of the current context and sets the in_body field to true
    fn enter_body(&self) -> Self {
        VisitorContext {
            pou: self.pou,
            qualifier: self.qualifier.clone(),
            call: self.call,
            constant: self.constant,
            in_body: true,
        }
    }

    fn is_in_a_body(&self) -> bool {
        self.in_body
    }
}

pub struct TypeAnnotator<'i> {
    index: &'i Index,
    annotation_map: AnnotationMapImpl,
    string_literals: StringLiterals,
}

#[derive(Debug, Clone, PartialEq)]
pub enum StatementAnnotation {
    /// an expression that resolves to a certain type (e.g. `a + b` --> `INT`)
    Value { resulting_type: String },
    /// a reference that resolves to a declared variable (e.g. `a` --> `PLC_PROGRAM.a`)
    Variable {
        resulting_type: String,
        qualified_name: String,
        constant: bool,
        is_auto_deref: bool,
    },
    /// a reference to a function
    Function {
        return_type: String,
        qualified_name: String,
    },
    /// a reference to a type (e.g. `INT`)
    Type { type_name: String },
    /// a reference to a program call or reference (e.g. `PLC_PRG`)
    Program { qualified_name: String },
}

impl StatementAnnotation {
    /// constructs a new StatementAnnotation::Value with the given type_name
    /// this is a convinience method to take a &str and clones it itself
    pub fn value(type_name: &str) -> Self {
        StatementAnnotation::new_value(type_name.to_string())
    }

    /// constructs a new StatementAnnotation::Value with the given type_name
    pub fn new_value(type_name: String) -> Self {
        StatementAnnotation::Value {
            resulting_type: type_name,
        }
    }
}

impl From<&PouIndexEntry> for StatementAnnotation {
    fn from(e: &PouIndexEntry) -> Self {
        match e {
            PouIndexEntry::Program { name, .. } => StatementAnnotation::Program {
                qualified_name: name.to_string(),
            },
            PouIndexEntry::FunctionBlock { name, .. } => StatementAnnotation::Type {
                type_name: name.to_string(),
            },
            PouIndexEntry::Function {
                name, return_type, ..
            } => StatementAnnotation::Function {
                return_type: return_type.to_string(),
                qualified_name: name.to_string(),
            },
            PouIndexEntry::Class { name, .. } => StatementAnnotation::Program {
                qualified_name: name.to_string(),
            },
            PouIndexEntry::Method {
                name, return_type, ..
            } => StatementAnnotation::Function {
                return_type: return_type.to_string(),
                qualified_name: name.to_string(),
            },
            PouIndexEntry::Action { name, .. } => StatementAnnotation::Program {
                qualified_name: name.to_string(),
            },
        }
    }
}

fn get_type_for_annotation<'a>(
    index: &'a Index,
    annotation: &StatementAnnotation,
) -> Option<&'a typesystem::DataType> {
    match annotation {
        StatementAnnotation::Value { resulting_type } => Some(resulting_type.as_str()),
        StatementAnnotation::Variable { resulting_type, .. } => Some(resulting_type.as_str()),
        StatementAnnotation::Function { .. } => None,
        StatementAnnotation::Type { .. } => None,
        StatementAnnotation::Program { .. } => None,
    }
    .and_then(|type_name| index.get_type(type_name).ok())
}

pub trait AnnotationMap {
    fn get(&self, s: &AstStatement) -> Option<&StatementAnnotation>;

    fn get_hint(&self, s: &AstStatement) -> Option<&StatementAnnotation>;

    fn get_type_or_void<'i>(
        &'i self,
        s: &AstStatement,
        index: &'i Index,
    ) -> &'i typesystem::DataType {
        self.get_type(s, index)
            .unwrap_or_else(|| index.get_void_type())
    }

    fn get_hint_or_void<'i>(
        &'i self,
        s: &AstStatement,
        index: &'i Index,
    ) -> &'i typesystem::DataType {
        self.get_type_hint(s, index)
            .unwrap_or_else(|| index.get_void_type())
    }

    fn get_type_hint<'i>(
        &self,
        s: &AstStatement,
        index: &'i Index,
    ) -> Option<&'i typesystem::DataType> {
        self.get_hint(s)
            .and_then(|it| get_type_for_annotation(index, it))
    }

    fn get_type<'i>(
        &'i self,
        s: &AstStatement,
        index: &'i Index,
    ) -> Option<&'i typesystem::DataType> {
        self.get(s)
            .and_then(|it| get_type_for_annotation(index, it))
    }

    /// returns the name of the callable that is refered by the given statemt
    /// or none if this thing may not be callable
    fn get_call_name(&self, s: &AstStatement) -> Option<&str> {
        match self.get(s) {
            Some(StatementAnnotation::Function { qualified_name, .. }) => {
                Some(qualified_name.as_str())
            }
            Some(StatementAnnotation::Program { qualified_name }) => Some(qualified_name.as_str()),
            Some(StatementAnnotation::Variable { resulting_type, .. }) => {
                Some(resulting_type.as_str())
            }
            // this is used for call statements on array access
            Some(StatementAnnotation::Value { resulting_type }) => Some(resulting_type.as_str()),
            _ => None,
        }
    }
}

pub struct AstAnnotations {
    annotation_map: AnnotationMapImpl,
    bool_id: AstId,

    bool_annotation: StatementAnnotation,
}

impl AnnotationMap for AstAnnotations {
    fn get(&self, s: &AstStatement) -> Option<&StatementAnnotation> {
        if s.get_id() == self.bool_id {
            Some(&self.bool_annotation)
        } else {
            self.annotation_map.get(s)
        }
    }

    fn get_hint(&self, s: &AstStatement) -> Option<&StatementAnnotation> {
        if s.get_id() == self.bool_id {
            Some(&self.bool_annotation)
        } else {
            self.annotation_map.get_hint(s)
        }
    }
}

impl AstAnnotations {
    pub fn new(annotation_map: AnnotationMapImpl, bool_id: AstId) -> Self {
        AstAnnotations {
            annotation_map,
            bool_id,
            bool_annotation: StatementAnnotation::value(BOOL_TYPE),
        }
    }

    pub fn get_bool_id(&self) -> AstId {
        self.bool_id
    }
}

#[derive(Default)]
pub struct AnnotationMapImpl {
    /// maps a statement to the type it resolves to
    type_map: IndexMap<AstId, StatementAnnotation>,

    /// maps a statement to the target-type it should eventually resolve to
    /// example:
    /// x : BYTE := 1;  //1's actual type is DINT, 1's target type is BYTE
    /// x : INT := 1;   //1's actual type is DINT, 1's target type is INT
    ///
    /// if the type-hint is equal to the actual type, or there is no
    /// useful type-hint to resolve, there is no mapping in this map
    type_hint_map: IndexMap<AstId, StatementAnnotation>,

    /// A map from a call to the generic function name of that call
    generic_nature_map: IndexMap<AstId, TypeNature>,

    //An index of newly created types
    pub new_index: Index,
}

impl AnnotationMapImpl {
    /// creates a new empty AnnotationMap
    pub fn new() -> Self {
        Default::default()
    }

    pub fn import(&mut self, other: AnnotationMapImpl) {
        self.type_map.extend(other.type_map);
        self.type_hint_map.extend(other.type_hint_map);
        self.new_index.import(other.new_index);
    }

    /// annotates the given statement (using it's `get_id()`) with the given type-name
    pub fn annotate(&mut self, s: &AstStatement, annotation: StatementAnnotation) {
        self.type_map.insert(s.get_id(), annotation);
    }

    pub fn annotate_type_hint(&mut self, s: &AstStatement, annotation: StatementAnnotation) {
        self.type_hint_map.insert(s.get_id(), annotation);
    }

    /// Annotates the ast statement with its original generic nature
    pub fn add_generic_nature(&mut self, s: &AstStatement, nature: TypeNature) {
        self.generic_nature_map.insert(s.get_id(), nature);
    }

    pub fn has_type_annotation(&self, id: &usize) -> bool {
        self.type_map.contains_key(id)
    }

    pub fn get_generic_nature(&self, s: &AstStatement) -> Option<&TypeNature> {
        self.generic_nature_map.get(&s.get_id())
    }
}

impl AnnotationMap for AnnotationMapImpl {
    fn get(&self, s: &AstStatement) -> Option<&StatementAnnotation> {
        self.type_map.get(&s.get_id())
    }

    fn get_hint(&self, s: &AstStatement) -> Option<&StatementAnnotation> {
        self.type_hint_map.get(&s.get_id())
    }

    fn get_type<'i>(
        &'i self,
        s: &AstStatement,
        index: &'i Index,
    ) -> Option<&'i typesystem::DataType> {
        self.get(s).and_then(|it| {
            get_type_for_annotation(index, it)
                .or_else(|| get_type_for_annotation(&self.new_index, it))
        })
    }
}

#[derive(Default)]
pub struct StringLiterals {
    pub utf08: HashSet<String>,
    pub utf16: HashSet<String>,
}

impl StringLiterals {
    pub fn import(&mut self, other: StringLiterals) {
        self.utf08.extend(other.utf08);
        self.utf16.extend(other.utf16);
    }
}

impl<'i> TypeAnnotator<'i> {
    /// constructs a new TypeAnnotater that works with the given index for type-lookups
    fn new(index: &'i Index) -> TypeAnnotator<'i> {
        TypeAnnotator {
            annotation_map: AnnotationMapImpl::new(),
            index,
            string_literals: StringLiterals {
                utf08: HashSet::new(),
                utf16: HashSet::new(),
            },
        }
    }

    /// annotates the given AST elements with the type-name resulting for the statements/expressions.
    /// Returns an AnnotationMap with the resulting types for all visited Statements. See `AnnotationMap`
    pub fn visit_unit(
        index: &Index,
        unit: &'i CompilationUnit,
    ) -> (AnnotationMapImpl, StringLiterals) {
        let mut visitor = TypeAnnotator::new(index);
        let ctx = &VisitorContext {
            pou: None,
            qualifier: None,
            call: None,
            constant: false,
            in_body: false,
        };

        for global_variable in unit.global_vars.iter().flat_map(|it| it.variables.iter()) {
            visitor.visit_variable(ctx, global_variable);
        }

        for pou in &unit.units {
            visitor.visit_pou(ctx, pou);
        }

        for t in &unit.types {
            visitor.visit_user_type_declaration(t, ctx);
        }

        let body_ctx = ctx.enter_body();
        for i in &unit.implementations {
            i.statements
                .iter()
                .for_each(|s| visitor.visit_statement(&body_ctx.with_pou(i.name.as_str()), s));
        }

        // enum initializers may have been introduced by the visitor (indexer)
        // so we shoul try to resolve and type-annotate them here as well
        for (_, enum_element) in index.get_global_qualified_enums() {
            if let Some((Some(statement), scope)) = enum_element
                .initial_value
                .map(|i| index.get_const_expressions().find_expression(&i))
            {
                if let Some(scope) = scope {
                    visitor.visit_statement(&ctx.with_pou(scope), statement);
                } else {
                    visitor.visit_statement(ctx, statement);
                }
            }
        }

        (visitor.annotation_map, visitor.string_literals)
    }

    fn visit_user_type_declaration(
        &mut self,
        user_data_type: &UserTypeDeclaration,
        ctx: &VisitorContext,
    ) {
        self.visit_data_type(ctx, &user_data_type.data_type);
        if let Some(name) = user_data_type.data_type.get_name() {
            let ctx = &ctx.with_pou(name);
            if let Some((initializer, name)) = user_data_type
                .initializer
                .as_ref()
                .zip(user_data_type.data_type.get_name())
            {
                self.visit_statement(ctx, initializer);

                //update the type-hint for the initializer
                if let Some(right_type) = self.index.find_effective_type(name) {
                    self.update_expected_types(right_type, initializer);
                }
            }
        } else {
            unreachable!("datatype without a name");
        }
    }

    fn visit_pou(&mut self, ctx: &VisitorContext, pou: &'i Pou) {
        let pou_ctx = ctx.with_pou(pou.name.as_str());
        for block in &pou.variable_blocks {
            for variable in &block.variables {
                self.visit_variable(&pou_ctx, variable);
            }
        }
    }

    /// updates the expected types of statement on the right side of an assignment
    /// e.g. x : ARRAY [0..1] OF BYTE := [2,3];
    /// note that the left side needs to be annotated before this call
    fn update_right_hand_side_expected_type(
        &mut self,
        annotated_left_side: &AstStatement,
        right_side: &AstStatement,
    ) {
        if let Some(t) = self
            .annotation_map
            .get_type(annotated_left_side, self.index)
            .cloned()
        {
            //annotate the right-hand side as a whole
            self.annotation_map
                .annotate_type_hint(right_side, StatementAnnotation::value(t.get_name()));

            //dive into the right hand side
            self.update_expected_types(&t, right_side);
        }
    }

    /// updates the expected types of statements on the right side of an assignment
    /// e.g. x : ARRAY [0..1] OF BYTE := [2,3];
    fn update_expected_types(
        &mut self,
        expected_type: &typesystem::DataType,
        statement: &AstStatement,
    ) {
        //see if we need to dive into it
        match statement {
            AstStatement::LiteralArray {
                elements: Some(elements),
                ..
            } => {
                //annotate the literal-array itself
                self.annotation_map.annotate_type_hint(
                    statement,
                    StatementAnnotation::value(expected_type.get_name()),
                );
                //TODO exprssionList and MultipliedExpressions are a mess!
                if matches!(
                    elements.as_ref(),
                    AstStatement::ExpressionList { .. } | AstStatement::MultipliedStatement { .. }
                ) {
                    self.annotation_map.annotate_type_hint(
                        elements,
                        StatementAnnotation::value(expected_type.get_name()),
                    );
                }
                //annotate the array's member elements with the array's inner type
                if let DataTypeInformation::Array {
                    inner_type_name, ..
                } = expected_type.get_type_information()
                {
                    if let Some(inner_type) = self.index.find_effective_type(inner_type_name) {
                        self.update_expected_types(inner_type, elements);
                    }
                }
            }
            AstStatement::Assignment { left, right, .. } => {
                //struct initialization (left := right)
                //find out left's type and update a type hint for right
                if let (
                    typesystem::DataTypeInformation::Struct {
                        name: qualifier, ..
                    },
                    AstStatement::Reference {
                        name: variable_name,
                        ..
                    },
                ) = (expected_type.get_type_information(), left.as_ref())
                {
                    if let Some(v) = self.index.find_member(qualifier, variable_name) {
                        if let Some(target_type) = self.index.find_effective_type(v.get_type_name())
                        {
                            self.annotation_map.annotate(
                                left.as_ref(),
                                to_variable_annotation(v, self.index, false),
                            );
                            self.annotation_map.annotate_type_hint(
                                right.as_ref(),
                                StatementAnnotation::value(v.get_type_name()),
                            );
                            self.update_expected_types(target_type, right);
                        }
                    }
                }
            }
            AstStatement::MultipliedStatement {
                element: elements, ..
            } => {
                // n(elements)
                //annotate the type to all multiplied elements
                for ele in AstStatement::get_as_list(elements) {
                    self.update_expected_types(expected_type, ele);
                }
            }
            AstStatement::ExpressionList { expressions, .. } => {
                //annotate the type to all elements
                for ele in expressions {
                    self.update_expected_types(expected_type, ele);
                }
            }
            AstStatement::RangeStatement { start, end, .. } => {
                self.update_expected_types(expected_type, start);
                self.update_expected_types(expected_type, end);
            }
            AstStatement::LiteralInteger { .. } => {
                //special case -> promote a literal-Integer directly, not via type-hint
                // (avoid later cast)
                if expected_type.get_type_information().is_float() {
                    self.annotation_map.annotate(
                        statement,
                        StatementAnnotation::value(expected_type.get_name()),
                    )
                } else if let DataTypeInformation::Array {
                    inner_type_name, ..
                } = expected_type.get_type_information()
                {
                    self.annotation_map
                        .annotate_type_hint(statement, StatementAnnotation::value(inner_type_name))
                } else {
                    //annotate the statement, whatever it is
                    self.annotation_map.annotate_type_hint(
                        statement,
                        StatementAnnotation::value(expected_type.get_name()),
                    )
                }
            }
            AstStatement::LiteralString { .. } | AstStatement::BinaryExpression { .. } => {
                // needed if we try to initialize an array with an expression-list
                // without we would annotate a false type this would leed to an error in expression_generator
                if let DataTypeInformation::Array {
                    inner_type_name, ..
                } = expected_type.get_type_information()
                {
                    self.annotation_map
                        .annotate_type_hint(statement, StatementAnnotation::value(inner_type_name))
                } else {
                    //annotate the statement, whatever it is
                    self.annotation_map.annotate_type_hint(
                        statement,
                        StatementAnnotation::value(expected_type.get_name()),
                    )
                }
            }
            _ => {
                //annotate the statement, whatever it is
                self.annotation_map.annotate_type_hint(
                    statement,
                    StatementAnnotation::value(expected_type.get_name()),
                )
            }
        }
    }

    fn visit_variable(&mut self, ctx: &VisitorContext, variable: &Variable) {
        self.visit_data_type_declaration(ctx, &variable.data_type);
        if let Some(initializer) = variable.initializer.as_ref() {
            self.visit_statement(ctx, initializer);

            // annotate a type-hint for the initializer, it should be the same type as the variable
            // e.g. x : BYTE := 7 + 3;  --> 7+3 should be casted into a byte
            if let Some(expected_type) = self
                .index
                .find_variable(
                    ctx.qualifier.as_deref().or(ctx.pou),
                    &[variable.name.as_str()],
                )
                .and_then(|ve| self.index.find_effective_type(ve.get_type_name()))
            {
                self.annotation_map.annotate_type_hint(
                    initializer,
                    StatementAnnotation::value(expected_type.get_name()),
                );
                self.update_expected_types(expected_type, initializer);
            }
        }
    }

    fn visit_data_type_declaration(
        &mut self,
        ctx: &VisitorContext,
        declaration: &DataTypeDeclaration,
    ) {
        if let DataTypeDeclaration::DataTypeDefinition { data_type, .. } = declaration {
            self.visit_data_type(ctx, data_type);
        }
    }

    fn visit_data_type(&mut self, ctx: &VisitorContext, data_type: &DataType) {
        match data_type {
            DataType::StructType {
                name: Some(name),
                variables,
                ..
            } => {
                let ctx = ctx.with_qualifier(name.clone());
                variables.iter().for_each(|v| self.visit_variable(&ctx, v))
            }
            DataType::ArrayType {
                referenced_type, ..
            } => self.visit_data_type_declaration(ctx, referenced_type),
            DataType::VarArgs {
                referenced_type: Some(referenced_type),
            } => {
                self.visit_data_type_declaration(ctx, referenced_type.as_ref());
            }
            DataType::SubRangeType {
                referenced_type,
                bounds: Some(bounds),
                ..
            } => {
                if let Some(expected_type) = self.index.find_effective_type(referenced_type) {
                    self.visit_statement(ctx, bounds);
                    self.update_expected_types(expected_type, bounds);
                }
            }
            DataType::EnumType { elements, .. } => {
                self.visit_statement(ctx, elements);
            }
            _ => {}
        }
    }

    fn visit_statement(&mut self, ctx: &VisitorContext, statement: &AstStatement) {
        self.visit_statement_control(ctx, statement);
    }

    /// annotate a control statement
    fn visit_statement_control(&mut self, ctx: &VisitorContext, statement: &AstStatement) {
        match statement {
            AstStatement::IfStatement {
                blocks, else_block, ..
            } => {
                blocks.iter().for_each(|b| {
                    self.visit_statement(ctx, b.condition.as_ref());
                    b.body.iter().for_each(|s| self.visit_statement(ctx, s));
                });
                else_block.iter().for_each(|e| self.visit_statement(ctx, e));
            }
            AstStatement::ForLoopStatement {
                counter,
                start,
                end,
                by_step,
                body,
                ..
            } => {
                visit_all_statements!(self, ctx, counter, start, end);
                if let Some(by_step) = by_step {
                    self.visit_statement(ctx, by_step);
                }
                //Hint annotate start, end and step with the counter's real type
                if let Some(type_name) = self
                    .annotation_map
                    .get_type(counter, self.index)
                    .map(typesystem::DataType::get_name)
                {
                    let annotation = StatementAnnotation::value(type_name);
                    self.annotation_map
                        .annotate_type_hint(start, annotation.clone());
                    self.annotation_map
                        .annotate_type_hint(end, annotation.clone());
                    if let Some(by_step) = by_step {
                        self.annotation_map.annotate_type_hint(by_step, annotation);
                    }
                }
                body.iter().for_each(|s| self.visit_statement(ctx, s));
            }
            AstStatement::WhileLoopStatement {
                condition, body, ..
            } => {
                self.visit_statement(ctx, condition);
                body.iter().for_each(|s| self.visit_statement(ctx, s));
            }
            AstStatement::RepeatLoopStatement {
                condition, body, ..
            } => {
                self.visit_statement(ctx, condition);
                body.iter().for_each(|s| self.visit_statement(ctx, s));
            }
            AstStatement::CaseStatement {
                selector,
                case_blocks,
                else_block,
                ..
            } => {
                self.visit_statement(ctx, selector);
                let selector_type = self.annotation_map.get_type(selector, self.index).cloned();
                case_blocks.iter().for_each(|b| {
                    self.visit_statement(ctx, b.condition.as_ref());
                    if let Some(selector_type) = &selector_type {
                        self.update_expected_types(selector_type, b.condition.as_ref());
                    }
                    b.body.iter().for_each(|s| self.visit_statement(ctx, s));
                });
                else_block.iter().for_each(|s| self.visit_statement(ctx, s));
            }
            AstStatement::CaseCondition { condition, .. } => self.visit_statement(ctx, condition),
            _ => {
                self.visit_statement_expression(ctx, statement);
            }
        }
    }

    /// annotate an expression statement
    fn visit_statement_expression(&mut self, ctx: &VisitorContext, statement: &AstStatement) {
        match statement {
            AstStatement::ArrayAccess {
                reference, access, ..
            } => {
                visit_all_statements!(self, ctx, reference);
                self.visit_statement(
                    &VisitorContext {
                        call: None,
                        constant: false,
                        pou: ctx.pou,
                        qualifier: None,
                        in_body: ctx.in_body,
                    },
                    access,
                );
                let array_type = self
                    .annotation_map
                    .get_type_or_void(reference, self.index)
                    .get_type_information();
                let inner_type_name = if let DataTypeInformation::Array {
                    inner_type_name, ..
                } = array_type
                {
                    Some(
                        self.index
                            .get_effective_type_by_name(inner_type_name)
                            .get_name()
                            .to_string(),
                    )
                } else {
                    None
                };

                if let Some(inner_type_name) = inner_type_name {
                    self.annotation_map
                        .annotate(statement, StatementAnnotation::new_value(inner_type_name));
                }
            }
            AstStatement::PointerAccess { reference, .. } => {
                visit_all_statements!(self, ctx, reference);
                let pointer_type = self
                    .annotation_map
                    .get_type_or_void(reference, self.index)
                    .get_type_information();
                if let DataTypeInformation::Pointer {
                    inner_type_name, ..
                } = pointer_type
                {
                    let t = self
                        .index
                        .get_effective_type_by_name(inner_type_name)
                        .get_name();
                    self.annotation_map
                        .annotate(statement, StatementAnnotation::value(t));
                }
            }
            AstStatement::DirectAccess { access, index, .. } => {
                let ctx = VisitorContext {
                    qualifier: None,
                    ..ctx.clone()
                };
                visit_all_statements!(self, &ctx, index);
                match access {
                    crate::ast::DirectAccessType::Bit => self.annotation_map.annotate(
                        statement,
                        StatementAnnotation::Value {
                            resulting_type: BOOL_TYPE.into(),
                        },
                    ),
                    crate::ast::DirectAccessType::Byte => self.annotation_map.annotate(
                        statement,
                        StatementAnnotation::Value {
                            resulting_type: BYTE_TYPE.into(),
                        },
                    ),
                    crate::ast::DirectAccessType::Word => self.annotation_map.annotate(
                        statement,
                        StatementAnnotation::Value {
                            resulting_type: WORD_TYPE.into(),
                        },
                    ),
                    crate::ast::DirectAccessType::DWord => self.annotation_map.annotate(
                        statement,
                        StatementAnnotation::Value {
                            resulting_type: DWORD_TYPE.into(),
                        },
                    ),
                    crate::ast::DirectAccessType::Template => {
                        unreachable!("Templates cannot occur in direct access")
                    }
                }
            }
            AstStatement::BinaryExpression {
                left,
                right,
                operator,
                ..
            } => {
                visit_all_statements!(self, ctx, left, right);
                let statement_type = self.visit_binary_expression(left, right, *operator);

                if let Some(statement_type) = statement_type {
                    self.annotation_map
                        .annotate(statement, StatementAnnotation::new_value(statement_type));
                }
            }
            AstStatement::UnaryExpression {
                value, operator, ..
            } => {
                self.visit_statement(ctx, value);

                let statement_type = if operator == &Operator::Minus {
                    let inner_type = self
                        .annotation_map
                        .get_type_or_void(value, self.index)
                        .get_type_information();

                    //keep the same type but switch to signed
                    typesystem::get_signed_type(inner_type, self.index)
                        .map(|it| it.get_name().to_string())
                } else {
                    let inner_type = self
                        .annotation_map
                        .get_type_or_void(value, self.index)
                        .get_type_information()
                        .get_name()
                        .to_string();

                    if operator == &Operator::Address {
                        //this becomes a pointer to the given type:
                        Some(add_pointer_type(
                            &mut self.annotation_map.new_index,
                            inner_type,
                        ))
                    } else {
                        Some(inner_type)
                    }
                };

                if let Some(statement_type) = statement_type {
                    self.annotation_map
                        .annotate(statement, StatementAnnotation::new_value(statement_type));
                }
            }
            AstStatement::Reference { name, .. } => {
                let annotation = if let Some(qualifier) = ctx.qualifier.as_deref() {
                    // if we see a qualifier, we only consider [qualifier].[name] as candidates
                    self.index
                        // 1st try a qualified member variable qualifier.name
                        .find_member(qualifier, name)
                        // 2nd try an enum-element qualifier#name
                        .or_else(|| self.index.find_enum_element(qualifier, name.as_str()))
                        // 3rd try - look for a method qualifier.name
                        .map_or_else(
                            || {
                                self.index
                                    .find_pou(format!("{}.{}", qualifier, name).as_str())
                                    .map(|it| it.into())
                            },
                            |v| Some(to_variable_annotation(v, self.index, ctx.constant)),
                        )
                } else {
                    // if we see no qualifier, we try some strategies ...
                    ctx.pou
                        .and_then(|qualifier| {
                            // ... first look at POU-local variables
                            self.index
                                .find_member(qualifier, name)
                                .map(|v| to_variable_annotation(v, self.index, ctx.constant))
                                .or_else(|| {
                                    // ... then check if we're in a method and we're referencing
                                    // a member variable of the corresponding class
                                    self.index
                                        .find_pou(qualifier)
                                        .filter(|it| matches!(it, PouIndexEntry::Method { .. }))
                                        .and_then(PouIndexEntry::get_instance_struct_type_name)
                                        .and_then(|class_name| {
                                            self.index.find_member(class_name, name)
                                        })
                                        .map(|v| {
                                            to_variable_annotation(v, self.index, ctx.constant)
                                        })
                                })
                                .or_else(|| {
                                    // try to find a local action with this name
                                    self.index
                                        .find_pou(format!("{}.{}", qualifier, name).as_str())
                                        .map(StatementAnnotation::from)
                                })
                        })
                        .or_else(|| {
                            // ... then try if we find a scoped-pou with that name (maybe it's a call to a local method or action?)
                            ctx.pou
                                .and_then(|pou_name| self.index.find_pou(pou_name))
                                .and_then(|it| {
                                    self.index
                                        .find_pou(
                                            format!("{}.{}", it.get_container(), name).as_str(),
                                        )
                                        .map(Into::into)
                                })
                        })
                        .or_else(|| {
                            // ... then try if we find a global-pou with that name (maybe it's a call to a function or program?)
                            {
                                let index = self.index;
                                index.find_pou(name).map(|it| it.into())
                            }
                        })
                        .or_else(|| {
                            // ... last option is a global variable, where we ignore the current pou's name as a qualifier
                            self.index
                                .find_global_variable(name)
                                .map(|v| to_variable_annotation(v, self.index, ctx.constant))
                        })
                };
                if let Some(annotation) = annotation {
                    self.annotation_map.annotate(statement, annotation)
                }
            }
            AstStatement::QualifiedReference { elements, .. } => {
                let mut ctx = ctx.clone();
                for s in elements.iter() {
                    self.visit_statement(&ctx, s);

                    let (qualifier, constant) = self
                        .annotation_map
                        .get(s)
                        .map(|it| match it {
                            StatementAnnotation::Value { resulting_type } => {
                                (resulting_type.as_str(), false)
                            }
                            StatementAnnotation::Variable {
                                resulting_type,
                                constant,
                                ..
                            } => (resulting_type.as_str(), *constant),
                            StatementAnnotation::Function { .. } => (VOID_TYPE, false),
                            StatementAnnotation::Type { type_name } => (type_name.as_str(), false),
                            StatementAnnotation::Program { qualified_name } => {
                                (qualified_name.as_str(), false)
                            }
                        })
                        .unwrap_or_else(|| (VOID_TYPE, false));
                    let mut new_ctx = ctx.with_qualifier(qualifier.to_string());
                    new_ctx.constant = constant;
                    ctx = new_ctx;
                }

                //the last guy represents the type of the whole qualified expression
                if let Some(last) = elements.last() {
                    if let Some(annotation) = self.annotation_map.get(last).cloned() {
                        self.annotation_map.annotate(statement, annotation);
                    }
                }
            }
            AstStatement::ExpressionList { expressions, .. } => expressions
                .iter()
                .for_each(|e| self.visit_statement(ctx, e)),

            AstStatement::RangeStatement { start, end, .. } => {
                visit_all_statements!(self, ctx, start, end);
            }
            AstStatement::Assignment { left, right, .. } => {
                self.visit_statement(ctx, right);
                if let Some(lhs) = ctx.call {
                    //special context for left hand side
                    self.visit_statement(&ctx.with_pou(lhs), left);
                } else {
                    self.visit_statement(ctx, left);
                }
                // give a type hint that we want the right side to be stored in the left's type
                self.update_right_hand_side_expected_type(left, right);
            }
            AstStatement::OutputAssignment { left, right, .. } => {
                visit_all_statements!(self, ctx, left, right);
                if let Some(lhs) = ctx.call {
                    //special context for left hand side
                    self.visit_statement(&ctx.with_pou(lhs), left);
                } else {
                    self.visit_statement(ctx, left);
                }
                self.update_right_hand_side_expected_type(left, right);
            }
            AstStatement::CallStatement {
                parameters,
                operator,
                ..
            } => {
                self.visit_statement(ctx, operator);
                let operator_qualifier = self
                    .annotation_map
                    .get(operator)
                    .and_then(|it| match it {
                        StatementAnnotation::Function { qualified_name, .. } => {
                            Some(qualified_name.clone())
                        }
                        StatementAnnotation::Program { qualified_name } => {
                            Some(qualified_name.clone())
                        }
                        StatementAnnotation::Variable { resulting_type, .. } => {
                            //lets see if this is a FB
                            self.index
                                .find_pou(resulting_type.as_str())
                                .filter(|it| matches!(it, PouIndexEntry::FunctionBlock { .. }))
                                .map(|it| it.get_name().to_string())
                        }
                        // call statements on array access "arr[1]()" will return a StatementAnnotation::Value
                        StatementAnnotation::Value { resulting_type } => {
                            // make sure we come from an array access
                            if let AstStatement::ArrayAccess { .. } = operator.as_ref() {
                                return Some(resulting_type.clone());
                            }
                            None
                        }
                        _ => None,
                    })
                    .unwrap_or_else(|| VOID_TYPE.to_string());
                let ctx = ctx.with_call(operator_qualifier.as_str());
                let mut generics_candidates: HashMap<String, Vec<String>> = HashMap::new();
                let mut params = vec![];
                if let Some(s) = parameters.as_ref() {
                    self.visit_statement(&ctx, s);
                    if let Some(s) = parameters.as_ref() {
                        let parameters = ast::flatten_expression_list(s);
                        let all_members = self.index.get_container_members(&operator_qualifier);
                        let members = all_members.iter().filter(|it| it.is_parameter());
                        for (i, m) in members.enumerate() {
                            if let Some(p) = parameters.get(i) {
                                //Add a possible generic candidate
                                if let Some((key, candidate)) = TypeAnnotator::get_generic_candidate(
                                    self.index,
                                    &self.annotation_map,
                                    m,
                                    p,
                                ) {
                                    generics_candidates
                                        .entry(key.to_string())
                                        .or_insert_with(std::vec::Vec::new)
                                        .push(candidate.to_string());
                                } else {
                                    //Don't do this for generics
                                    params.push((*p, m.get_type_name().to_string()));
                                }
                            }
                        }
                    }
                }
                for (p, name) in params {
                    self.annotate_parameters(p, &name);
                }

                //Attempt to resolve the generic signature here
                self.update_generic_call_statement(
                    generics_candidates,
                    &operator_qualifier,
                    operator,
                    parameters,
                    ctx,
                );

                if let Some(StatementAnnotation::Function { return_type, .. }) =
                    self.annotation_map.get(operator)
                {
                    if let Some(return_type) = self.index.find_effective_type(return_type) {
                        self.annotation_map.annotate(
                            statement,
                            StatementAnnotation::value(return_type.get_name()),
                        );
                    }
                }
            }
            AstStatement::CastStatement {
                target, type_name, ..
            } => {
                //see if this type really exists
                let data_type = self.index.find_effective_type_info(type_name);
                let statement_to_annotation =
                    if let Some(DataTypeInformation::Enum { name, .. }) = data_type {
                        //enum cast
                        self.visit_statement(&ctx.with_qualifier(name.to_string()), target);
                        //use the type of the target
                        let type_name = self
                            .annotation_map
                            .get_type_or_void(target, self.index)
                            .get_name();
                        vec![(statement, type_name.to_string())]
                    } else if let Some(t) = data_type {
                        vec![
                            (statement, t.get_name().to_string()),
                            (target, t.get_name().to_string()),
                        ]
                    } else {
                        //unknown type? what should we do here?
                        self.visit_statement(ctx, target);
                        vec![]
                    };
                for (stmt, annotation) in statement_to_annotation {
                    self.annotation_map
                        .annotate(stmt, StatementAnnotation::new_value(annotation));
                }
            }
            _ => {
                self.visit_statement_literals(ctx, statement);
            }
        }
    }

<<<<<<< HEAD
    fn visit_binary_expression(&mut self, left: &AstStatement, right: &AstStatement, operator: Operator) -> Option<String> {
        let statement_type = {
            let left_type = self
                .annotation_map
                .get_type_hint(left, self.index)
                .unwrap_or_else(|| self.annotation_map.get_type_or_void(left, self.index));
            let right_type = self
                .annotation_map
                .get_type_hint(right, self.index)
                .unwrap_or_else(|| self.annotation_map.get_type_or_void(right, self.index));

            if left_type.get_type_information().is_numerical()
                && right_type.get_type_information().is_numerical()
            {
                let dint = self.index.get_type_or_panic(DINT_TYPE);
                if operator == Operator::Exponentiation {
                    //Convert left side to either REAL or LREAL
                    let real = self.index.get_type_or_panic(REAL_TYPE);
                    let left_converted = get_bigger_type(left_type, real, self.index);
                    //Convert the right side to at least DINT
                    let right_converted = get_bigger_type(right_type, dint, self.index);
                    //Use the biggest type of the input for the left/end result
                    let left_converted = get_bigger_type(left_converted, right_converted, self.index);
                    //If left and right are both reals, use the bigger of the two for the right side
                    let right_converted = if right_converted.get_type_information().is_float() {
                       left_converted //Left is always atleast as big as right
                    } else {
                        right_converted
                    };
                    let left_is_different = left_converted != left_type;
                    let right_is_different = right_converted != right_type;
                    //Clone the values to avoid borrow issues. TODO : Why?
                    let left_converted = left_converted.clone(); 
                    let right_converted = right_converted.clone(); 
                    if left_is_different {
                        self.update_expected_types(&left_converted, left);
                    }
                    if right_is_different {
                        self.update_expected_types(&right_converted, right);
                    }
                    //Return the left side as result
                    Some(left_converted.get_name().to_string())

                } else {
                let bigger_type = if left_type.get_type_information().is_bool()
                    && right_type.get_type_information().is_bool()
                {
                    left_type
                } else {
                    get_bigger_type(
                        get_bigger_type(left_type, right_type, self.index),
                        dint,
                        self.index,
                    )
                };

                let target_name = if operator.is_bool_type() {
                    BOOL_TYPE.to_string()
                } else {
                    bigger_type.get_name().to_string()
                };

                let bigger_is_left = bigger_type != right_type;
                let bigger_is_right = bigger_type != left_type;

                if bigger_is_left || bigger_is_right {
                    // if these types are different we need to update the 'other' type's annotation
                    let bigger_type = bigger_type.clone(); // clone here, so we release the borrow on self
                    if bigger_is_right {
                        self.update_expected_types(&bigger_type, left);
                    }
                    if bigger_is_left {
                        self.update_expected_types(&bigger_type, right);
                    }
                }

                Some(target_name)

                }
            } else if operator.is_bool_type() {
                Some(BOOL_TYPE.to_string())
            } else if left_type.get_type_information().is_pointer()
                || right_type.get_type_information().is_pointer()
            {
                let target_name = if left_type.get_type_information().is_pointer() {
                    left_type.get_name()
                } else {
                    right_type.get_name()
                };
                Some(target_name.to_string())
            } else {
                None
            }
        };
        statement_type
    }
    // Returns a possible generic for the current statement
=======
    /// determines a possible generic for the current statement
    /// returns a pair with the possible generics symbol and the real datatype
    /// e.g. `( "T", "INT" )`
>>>>>>> d667f202
    fn get_generic_candidate<'idx>(
        index: &'idx Index,
        annotation_map: &'idx AnnotationMapImpl,
        member: &VariableIndexEntry,
        statement: &AstStatement,
    ) -> Option<(&'idx str, &'idx str)> {
        //find inner type if this was turned into an array or pointer (if this is `POINTER TO T` lets find out what T is)
        let effective_type = index.find_effective_type_info(member.get_type_name());
        let candidate = match effective_type {
            Some(DataTypeInformation::Pointer {
                inner_type_name, ..
            })
            | Some(DataTypeInformation::Array {
                inner_type_name, ..
            }) => index.find_effective_type_info(inner_type_name),
            _ => effective_type,
        };

        //If generic add a generic annotation
        if let Some(DataTypeInformation::Generic { generic_symbol, .. }) = candidate {
            let statement = match statement {
                //The right side of the assignment is the source of truth
                AstStatement::Assignment { right, .. } => right,
                _ => statement,
            };
            //Find the statement's type
            annotation_map
                .get_type(statement, index)
                .map(|it| (generic_symbol.as_str(), it.get_name()))
        } else {
            None
        }
    }

    /// Updates the generic information of a function call
    /// It collects all candidates for a generic function
    /// Then chooses the best fitting function signature
    /// And reannotates the function with the found information
    fn update_generic_call_statement(
        &mut self,
        generics_candidates: HashMap<String, Vec<String>>,
        implementation_name: &str,
        operator: &AstStatement,
        parameters: &Option<AstStatement>,
        ctx: VisitorContext,
    ) {
        if let Some(PouIndexEntry::Function {
            generics, linkage, ..
        }) = self.index.find_pou(implementation_name)
        {
            if linkage != &LinkageType::BuiltIn && !generics.is_empty() {
                let generic_map = &self.derive_generic_types(generics, generics_candidates);
                //Annotate the statement with the new function call
                if let Some(StatementAnnotation::Function {
                    qualified_name,
                    return_type,
                }) = self.annotation_map.get(operator)
                {
                    //Figure out the new name for the call
                    let (new_name, annotation) = self.get_generic_function_annotation(
                        generics,
                        qualified_name,
                        return_type,
                        generic_map,
                    );

                    //Create a new pou and implementation for the function
                    let cloned_return_type = return_type.clone(); //borrow checker will not allow to use return_type below :-(
                    if let Some(pou) = self.index.find_pou(qualified_name) {
                        //only register concrete typed function if it was not indexed yet
                        if self.index.find_pou(new_name.as_str()).is_none() {
                            //register the pou-entry, implementation and member-variables for the requested (typed) implemmentation
                            // e.g. call to generic_foo(aInt)
                            self.register_generic_pou_entries(
                                pou,
                                cloned_return_type.as_str(),
                                new_name.as_str(),
                                generic_map,
                            );
                        }
                    }

                    //annotate the call-statement so it points to the new implementation
                    self.annotation_map.annotate(operator, annotation);
                }
                //Adjust annotations on the inner statement
                if let Some(s) = parameters.as_ref() {
                    self.visit_statement(&ctx, s);
                    self.update_generic_function_parameters(s, implementation_name, generic_map);
                }
            }
        }
    }

    /// douplicates the given generic_function under the `new_name` (e.g. foo__INT__REAL)using the
    /// real datatypes for the generics as given in `generics` (e.g. { T=INT, U=REAL})
    pub fn register_generic_pou_entries(
        &mut self,
        generic_function: &PouIndexEntry,
        return_type: &str,
        new_name: &str,
        generics: &HashMap<String, String>,
    ) {
        // the generic implementation
        if let Some(generic_implementation) = generic_function.find_implementation(self.index) {
            //register a copy of the generic's implemntation under the new name
            self.annotation_map.new_index.register_implementation(
                new_name,
                new_name,
                generic_implementation.get_associated_class_name(),
                generic_implementation.get_implementation_type().clone(),
                generic_implementation.generic,
            );

            //register a copy of the pou under the new name
            self.annotation_map
                .new_index
                .register_pou(PouIndexEntry::create_function_entry(
                    new_name,
                    return_type,
                    &[],
                    LinkageType::External, //it has to be external, we should have already found this in the global index if it was internal
                    generic_function.is_variadic(),
                ));

            // register the member-variables (interface) of the new function
            // copy each member-index-entry and make sure to turn the generic (e.g. T)
            // into the concrete type (e.g. INT)
            if let Some(generic_function_members) =
                self.index.get_members(generic_function.get_name())
            {
                for (_, member) in generic_function_members {
                    let new_type_name =
                        if let Some(DataTypeInformation::Generic { generic_symbol, .. }) =
                            self.index.find_effective_type_info(member.get_type_name())
                        {
                            // this is a generic member, so lets see what it's generic symbol is and translate it
                            generics
                                .get(generic_symbol)
                                .map(String::as_str)
                                .unwrap_or_else(|| member.get_type_name())
                        } else {
                            // not a generic member, just use the original type
                            member.get_type_name()
                        };

                    //register the member under the new container (old: foo__T, new: foo__INT)
                    //with its new type-name (old: T, new: INT)
                    let entry = member.into_typed(new_name, new_type_name);
                    self.annotation_map
                        .new_index
                        .register_member_entry(new_name, entry);
                }
            }
        }
    }

    fn update_generic_function_parameters(
        &mut self,
        s: &AstStatement,
        function_name: &str,
        generic_map: &HashMap<String, String>,
    ) {
        /// An internal struct used to hold the type and nature of a generic parameter
        struct TypeAndNature<'a> {
            datatype: &'a typesystem::DataType,
            nature: TypeNature,
        }

        // Map the input or output parameters of the function into a list of Index Entry with an optional generic type discription
        let parameters = ast::flatten_expression_list(s);
        let all_members = self.index.get_container_members(function_name);
        let members: Vec<(&VariableIndexEntry, Option<TypeAndNature>)> = all_members
            .iter()
            .filter(|it| it.is_parameter())
            .copied()
            .map(|it| {
                //if the member is generic
                if let Some(DataTypeInformation::Generic {
                    generic_symbol,
                    nature,
                    ..
                }) = self.index.find_effective_type_info(it.get_type_name())
                {
                    let real_type = generic_map
                        .get(generic_symbol)
                        .and_then(|it| self.index.find_effective_type(it))
                        .map(|datatype| TypeAndNature {
                            datatype,
                            nature: *nature,
                        });
                    (it, real_type)
                } else {
                    (it, None)
                }
            })
            .collect();

        //See if parameters have assignments, as they need to be treated differently
        if parameters.iter().any(|it| {
            matches!(
                it,
                AstStatement::Assignment { .. } | AstStatement::OutputAssignment { .. }
            )
        }) {
            for p in parameters {
                match p {
                    AstStatement::Assignment { left, right, .. }
                    | AstStatement::OutputAssignment { left, right, .. } => {
                        if let AstStatement::Reference { name, .. } = &**left {
                            //Find the member with that name
                            if let Some((_, Some(TypeAndNature { datatype, nature }))) =
                                members.iter().find(|(it, _)| it.get_name() == name)
                            {
                                self.annotation_map.add_generic_nature(p, *nature);
                                self.annotation_map.annotate(
                                    left,
                                    StatementAnnotation::value(datatype.get_name()),
                                );
                                self.update_right_hand_side_expected_type(left, right);
                            }
                        }
                    }
                    _ => { /*do nothing*/ }
                }
            }
        } else {
            for (i, (_, dt)) in members.iter().enumerate() {
                if let Some(p) = parameters.get(i) {
                    if let Some(TypeAndNature { datatype, nature }) = dt {
                        self.annotation_map.add_generic_nature(p, *nature);
                        self.annotation_map
                            .annotate_type_hint(p, StatementAnnotation::value(datatype.get_name()));
                    }
                }
            }
        }
    }

    fn get_generic_function_annotation(
        &self,
        generics: &[GenericBinding],
        qualified_name: &str,
        return_type: &str,
        generic_map: &HashMap<String, String>,
    ) -> (String, StatementAnnotation) {
        let generic_name = generics
            .iter()
            .map(|it| {
                generic_map
                    .get(&it.name)
                    .map(String::as_str)
                    .unwrap_or_else(|| it.name.as_str())
            })
            .collect::<Vec<&str>>()
            .join("__");
        let function_name = format!("{}__{}", qualified_name, generic_name);
        let return_type = if let DataTypeInformation::Generic { generic_symbol, .. } =
            self.index.get_type_information_or_void(return_type)
        {
            generic_map
                .get(generic_symbol)
                .map(String::as_str)
                .unwrap_or(return_type)
        } else {
            return_type
        }
        .to_string();
        (
            function_name.clone(),
            StatementAnnotation::Function {
                qualified_name: function_name,
                return_type,
            },
        )
    }

    fn annotate_parameters(&mut self, p: &AstStatement, type_name: &str) {
        if !matches!(p, AstStatement::Assignment { .. }) {
            if let Some(effective_member_type) = self.index.find_effective_type(type_name) {
                //update the type hint
                self.annotation_map.annotate_type_hint(
                    p,
                    StatementAnnotation::value(effective_member_type.get_name()),
                )
            }
        }
    }

    /// annotate a literal statement
    fn visit_statement_literals(&mut self, ctx: &VisitorContext, statement: &AstStatement) {
        match statement {
            AstStatement::LiteralBool { .. } => {
                self.annotation_map
                    .annotate(statement, StatementAnnotation::value(BOOL_TYPE));
            }

            AstStatement::LiteralString { is_wide, value, .. } => {
                let string_type_name =
                    register_string_type(&mut self.annotation_map.new_index, *is_wide, value.len());
                self.annotation_map
                    .annotate(statement, StatementAnnotation::new_value(string_type_name));

                //collect literals so we can generate global constants later
                if ctx.is_in_a_body() {
                    if *is_wide {
                        self.string_literals.utf16.insert(value.to_string());
                    } else {
                        self.string_literals.utf08.insert(value.to_string());
                    }
                }
            }
            AstStatement::LiteralInteger { value, .. } => {
                self.annotation_map.annotate(
                    statement,
                    StatementAnnotation::value(get_int_type_name_for(*value)),
                );
            }
            AstStatement::LiteralTime { .. } => self
                .annotation_map
                .annotate(statement, StatementAnnotation::value(TIME_TYPE)),
            AstStatement::LiteralTimeOfDay { .. } => {
                self.annotation_map
                    .annotate(statement, StatementAnnotation::value(TIME_OF_DAY_TYPE));
            }
            AstStatement::LiteralDate { .. } => {
                self.annotation_map
                    .annotate(statement, StatementAnnotation::value(DATE_TYPE));
            }
            AstStatement::LiteralDateAndTime { .. } => {
                self.annotation_map
                    .annotate(statement, StatementAnnotation::value(DATE_AND_TIME_TYPE));
            }
            AstStatement::LiteralReal { .. } => {
                //TODO when do we need a LREAL literal?
                self.annotation_map
                    .annotate(statement, StatementAnnotation::value(REAL_TYPE));
            }
            AstStatement::LiteralArray {
                elements: Some(elements),
                ..
            } => {
                self.visit_statement(ctx, elements.as_ref());
                //TODO as of yet we have no way to derive a name that reflects a fixed size array
            }
            AstStatement::MultipliedStatement { element, .. } => {
                self.visit_statement(ctx, element)
                //TODO as of yet we have no way to derive a name that reflects a fixed size array
            }

            _ => {}
        }
    }

    fn derive_generic_types(
        &self,
        generics: &[GenericBinding],
        generics_candidates: HashMap<String, Vec<String>>,
    ) -> HashMap<String, String> {
        let mut generic_map: HashMap<String, String> = HashMap::new();
        for GenericBinding { name, .. } in generics {
            //Get the current binding
            if let Some(candidates) = generics_candidates.get(name) {
                //Find the best suiting type
                let winner = candidates
                    .iter()
                    .fold(
                        None,
                        |previous_type: Option<&DataTypeInformation>, current| {
                            let current_type = self
                                .index
                                .find_effective_type_info(current)
                                .map(|it| self.index.find_intrinsic_type(it));
                            //Find bigger
                            if let Some((previous, current)) = previous_type.zip(current_type) {
                                Some(typesystem::get_bigger_type(previous, current, self.index))
                            } else {
                                current_type
                            }
                        },
                    )
                    .map(DataTypeInformation::get_name);
                if let Some(winner) = winner {
                    generic_map.insert(name.into(), winner.into());
                }
            }
        }
        generic_map
    }
}

/// adds a string-type to the given index and returns it's name
fn register_string_type(index: &mut Index, is_wide: bool, len: usize) -> String {
    let new_type_name = if is_wide {
        format!("__WSTRING_{}", len)
    } else {
        format!("__STRING_{}", len)
    };

    if index.find_effective_type(new_type_name.as_str()).is_none() {
        index.register_type(crate::typesystem::DataType {
            name: new_type_name.clone(),
            initial_value: None,
            nature: TypeNature::Chars,
            information: crate::typesystem::DataTypeInformation::String {
                encoding: if is_wide {
                    StringEncoding::Utf16
                } else {
                    StringEncoding::Utf8
                },
                size: typesystem::TypeSize::LiteralInteger(len as i64 + 1),
            },
        });
    }
    new_type_name
}

/// adds a pointer to the given inner_type to the given index and return's its name
fn add_pointer_type(index: &mut Index, inner_type_name: String) -> String {
    let new_type_name = format!("POINTER_TO_{}", inner_type_name.as_str());
    index.register_type(crate::typesystem::DataType {
        name: new_type_name.clone(),
        initial_value: None,
        nature: TypeNature::Any,
        information: crate::typesystem::DataTypeInformation::Pointer {
            auto_deref: false,
            inner_type_name,
            name: new_type_name.clone(),
        },
    });
    new_type_name
}

fn to_variable_annotation(
    v: &VariableIndexEntry,
    index: &Index,
    constant_override: bool,
) -> StatementAnnotation {
    let v_type = index.get_effective_type_by_name(v.get_type_name());

    //see if this is an auto-deref variable
    let (effective_type_name, is_auto_deref) = if let DataTypeInformation::Pointer {
        auto_deref: true,
        inner_type_name,
        ..
    } = v_type.get_type_information()
    {
        (inner_type_name.clone(), true)
    } else {
        (v_type.get_name().to_string(), false)
    };

    StatementAnnotation::Variable {
        qualified_name: v.get_qualified_name().into(),
        resulting_type: effective_type_name,
        constant: v.is_constant() || constant_override,
        is_auto_deref,
    }
}

fn get_int_type_name_for(value: i128) -> &'static str {
    if i32::MIN as i128 <= value && i32::MAX as i128 >= value {
        DINT_TYPE
    } else {
        LINT_TYPE
    }
}

#[cfg(test)]
mod resolver_tests {
    use super::get_int_type_name_for;

    #[test]
    fn correct_int_types_name_for_numbers() {
        assert_eq!(get_int_type_name_for(0), "DINT");
        assert_eq!(get_int_type_name_for(i128::pow(2, 8) - 1), "DINT");
        assert_eq!(get_int_type_name_for(i128::pow(2, 8)), "DINT");
        assert_eq!(get_int_type_name_for(i128::pow(2, 16) - 1), "DINT");
        assert_eq!(get_int_type_name_for(i128::pow(2, 16)), "DINT");
        assert_eq!(get_int_type_name_for(i128::pow(2, 31) - 1), "DINT");
        assert_eq!(get_int_type_name_for(i128::pow(2, 31)), "LINT");
        assert_eq!(get_int_type_name_for(i128::pow(2, 32)), "LINT");
        assert_eq!(get_int_type_name_for(i64::MAX as i128), "LINT");
    }
}<|MERGE_RESOLUTION|>--- conflicted
+++ resolved
@@ -20,7 +20,8 @@
     typesystem::{
         self, get_bigger_type, DataTypeInformation, StringEncoding, BOOL_TYPE, BYTE_TYPE,
         DATE_AND_TIME_TYPE, DATE_TYPE, DINT_TYPE, DWORD_TYPE, LINT_TYPE, REAL_TYPE,
-        TIME_OF_DAY_TYPE, TIME_TYPE, VOID_TYPE, WORD_TYPE},
+        TIME_OF_DAY_TYPE, TIME_TYPE, VOID_TYPE, WORD_TYPE,
+    },
 };
 
 #[cfg(test)]
@@ -1206,8 +1207,12 @@
         }
     }
 
-<<<<<<< HEAD
-    fn visit_binary_expression(&mut self, left: &AstStatement, right: &AstStatement, operator: Operator) -> Option<String> {
+    fn visit_binary_expression(
+        &mut self,
+        left: &AstStatement,
+        right: &AstStatement,
+        operator: Operator,
+    ) -> Option<String> {
         let statement_type = {
             let left_type = self
                 .annotation_map
@@ -1229,18 +1234,19 @@
                     //Convert the right side to at least DINT
                     let right_converted = get_bigger_type(right_type, dint, self.index);
                     //Use the biggest type of the input for the left/end result
-                    let left_converted = get_bigger_type(left_converted, right_converted, self.index);
+                    let left_converted =
+                        get_bigger_type(left_converted, right_converted, self.index);
                     //If left and right are both reals, use the bigger of the two for the right side
                     let right_converted = if right_converted.get_type_information().is_float() {
-                       left_converted //Left is always atleast as big as right
+                        left_converted //Left is always atleast as big as right
                     } else {
                         right_converted
                     };
                     let left_is_different = left_converted != left_type;
                     let right_is_different = right_converted != right_type;
                     //Clone the values to avoid borrow issues. TODO : Why?
-                    let left_converted = left_converted.clone(); 
-                    let right_converted = right_converted.clone(); 
+                    let left_converted = left_converted.clone();
+                    let right_converted = right_converted.clone();
                     if left_is_different {
                         self.update_expected_types(&left_converted, left);
                     }
@@ -1249,42 +1255,40 @@
                     }
                     //Return the left side as result
                     Some(left_converted.get_name().to_string())
-
                 } else {
-                let bigger_type = if left_type.get_type_information().is_bool()
-                    && right_type.get_type_information().is_bool()
-                {
-                    left_type
-                } else {
-                    get_bigger_type(
-                        get_bigger_type(left_type, right_type, self.index),
-                        dint,
-                        self.index,
-                    )
-                };
-
-                let target_name = if operator.is_bool_type() {
-                    BOOL_TYPE.to_string()
-                } else {
-                    bigger_type.get_name().to_string()
-                };
-
-                let bigger_is_left = bigger_type != right_type;
-                let bigger_is_right = bigger_type != left_type;
-
-                if bigger_is_left || bigger_is_right {
-                    // if these types are different we need to update the 'other' type's annotation
-                    let bigger_type = bigger_type.clone(); // clone here, so we release the borrow on self
-                    if bigger_is_right {
-                        self.update_expected_types(&bigger_type, left);
+                    let bigger_type = if left_type.get_type_information().is_bool()
+                        && right_type.get_type_information().is_bool()
+                    {
+                        left_type
+                    } else {
+                        get_bigger_type(
+                            get_bigger_type(left_type, right_type, self.index),
+                            dint,
+                            self.index,
+                        )
+                    };
+
+                    let target_name = if operator.is_bool_type() {
+                        BOOL_TYPE.to_string()
+                    } else {
+                        bigger_type.get_name().to_string()
+                    };
+
+                    let bigger_is_left = bigger_type != right_type;
+                    let bigger_is_right = bigger_type != left_type;
+
+                    if bigger_is_left || bigger_is_right {
+                        // if these types are different we need to update the 'other' type's annotation
+                        let bigger_type = bigger_type.clone(); // clone here, so we release the borrow on self
+                        if bigger_is_right {
+                            self.update_expected_types(&bigger_type, left);
+                        }
+                        if bigger_is_left {
+                            self.update_expected_types(&bigger_type, right);
+                        }
                     }
-                    if bigger_is_left {
-                        self.update_expected_types(&bigger_type, right);
-                    }
-                }
-
-                Some(target_name)
-
+
+                    Some(target_name)
                 }
             } else if operator.is_bool_type() {
                 Some(BOOL_TYPE.to_string())
@@ -1304,11 +1308,9 @@
         statement_type
     }
     // Returns a possible generic for the current statement
-=======
     /// determines a possible generic for the current statement
     /// returns a pair with the possible generics symbol and the real datatype
     /// e.g. `( "T", "INT" )`
->>>>>>> d667f202
     fn get_generic_candidate<'idx>(
         index: &'idx Index,
         annotation_map: &'idx AnnotationMapImpl,
