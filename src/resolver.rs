// Copyright (c) 2021 Ghaith Hachem and Mathias Rieder

//! Resolves (partial) expressions & statements and annotates the resulting types
//!
//! Recursively visits all statements and expressions of a `CompilationUnit` and
//! records all resulting types associated with the statement's id.

use std::collections::{HashMap, HashSet};

use indexmap::IndexMap;

pub mod const_evaluator;
pub mod generics;

use crate::{
    ast::{
        flatten_expression_list, AstId, AstStatement, CompilationUnit, DataType,
        DataTypeDeclaration, Operator, Pou, TypeNature, UserTypeDeclaration, Variable,
    },
    builtins::{self, BuiltIn},
    index::{symbol::SymbolLocation, Index, PouIndexEntry, VariableIndexEntry, VariableType},
    lexer::IdProvider,
    typesystem::{
        self, get_bigger_type, DataTypeInformation, StringEncoding, BOOL_TYPE, BYTE_TYPE,
        DATE_AND_TIME_TYPE, DATE_TYPE, DINT_TYPE, DWORD_TYPE, LINT_TYPE, LREAL_TYPE, REAL_TYPE,
        TIME_OF_DAY_TYPE, TIME_TYPE, VOID_TYPE, WORD_TYPE,
    },
};

#[cfg(test)]
mod tests;

/// helper macro that calls visit_statement for all given statements
/// use like `visit_all_statements!(self, ctx, stmt1, stmt2, stmt3, ...)`
macro_rules! visit_all_statements {
     ($self:expr, $ctx:expr, $last:expr ) => {
         $self.visit_statement($ctx, $last);
     };

     ($self:expr, $ctx:expr, $head:expr, $($tail:expr), +) => {
       $self.visit_statement($ctx, $head);
       visit_all_statements!($self, $ctx, $($tail),+)
     };
   }

/// Context object passed by the visitor
/// Denotes the current context of expressions (e.g. the current pou, a defined context, etc.)
///
/// Helper methods `qualifier`, `current_pou` and `lhs_pou` copy the current context and
/// change one field.
#[derive(Clone)]
pub struct VisitorContext<'s> {
    /// the type_name of the context for a reference (e.g. `a.b` where `a`'s type is the context of `b`)
    qualifier: Option<String>,
    /// optional context for references (e.g. `x` may mean `POU.x` if used inside `POU`'s body)
    pou: Option<&'s str>,
    /// special context of the left-hand-side of an assignment in call statements
    /// Inside the left hand side of an assignment is in the context of the call's POU
    /// `foo(a := a)` actually means: `foo(foo.a := POU.a)`
    lhs: Option<&'s str>,
    /// true if visiting a call statement
    is_call: bool,

    /// true if the expression passed a constant-variable on the way
    /// e.g. true for `x` if x is declared in a constant block
    /// e.g. true for `a.b.c` if either a,b or c is declared in a constant block
    constant: bool,

    /// true the visitor entered a body (so no declarations)
    in_body: bool,

    id_provider: IdProvider,
}

impl<'s> VisitorContext<'s> {
    /// returns a copy of the current context and changes the `current_qualifier` to the given qualifier
    fn with_qualifier(&self, qualifier: String) -> VisitorContext<'s> {
        VisitorContext {
            pou: self.pou,
            qualifier: Some(qualifier),
            lhs: self.lhs,
            is_call: self.is_call,
            constant: false,
            in_body: self.in_body,
            id_provider: self.id_provider.clone(),
        }
    }

    /// returns a copy of the current context and changes the `current_pou` to the given pou
    fn with_pou(&self, pou: &'s str) -> VisitorContext<'s> {
        VisitorContext {
            pou: Some(pou),
            qualifier: self.qualifier.clone(),
            lhs: self.lhs,
            is_call: self.is_call,
            constant: false,
            in_body: self.in_body,
            id_provider: self.id_provider.clone(),
        }
    }

    /// returns a copy of the current context and changes the `lhs_pou` to the given pou
    fn with_lhs(&self, lhs_pou: &'s str) -> VisitorContext<'s> {
        VisitorContext {
            pou: self.pou,
            qualifier: self.qualifier.clone(),
            lhs: Some(lhs_pou),
            is_call: self.is_call,
            constant: false,
            in_body: self.in_body,
            id_provider: self.id_provider.clone(),
        }
    }

    /// returns a copy of the current context and changes the `is_call` to true
    fn set_is_call(&self) -> VisitorContext<'s> {
        VisitorContext {
            pou: self.pou,
            qualifier: self.qualifier.clone(),
            lhs: self.lhs,
            is_call: true,
            constant: self.constant,
            in_body: self.in_body,
            id_provider: self.id_provider.clone(),
        }
    }

    // returns a copy of the current context and sets the in_body field to true
    fn enter_body(&self) -> Self {
        VisitorContext {
            pou: self.pou,
            qualifier: self.qualifier.clone(),
            lhs: self.lhs,
            is_call: self.is_call,
            constant: self.constant,
            in_body: true,
            id_provider: self.id_provider.clone(),
        }
    }

    fn is_in_a_body(&self) -> bool {
        self.in_body
    }
}

pub struct TypeAnnotator<'i> {
    pub(crate) index: &'i Index,
    pub(crate) annotation_map: AnnotationMapImpl,
    string_literals: StringLiterals,
}

#[derive(Debug, Clone, PartialEq, Eq)]
pub enum StatementAnnotation {
    /// an expression that resolves to a certain type (e.g. `a + b` --> `INT`)
    Value { resulting_type: String },
    /// a reference that resolves to a declared variable (e.g. `a` --> `PLC_PROGRAM.a`)
    Variable {
        /// the name of the variable's type (e.g. `"INT"`)
        resulting_type: String,
        /// the fully qualified name of this variable (e.g. `"MyFB.a"`)
        qualified_name: String,
        /// denotes wheter this variable is declared as a constant
        constant: bool,
        /// denotes the varialbe type of this varialbe, hence whether it is an input, output, etc.
        variable_type: VariableType,
        /// denotes whether this variable-reference should be automatically dereferenced when accessed
        is_auto_deref: bool,
    },
    /// a reference to a function
    Function {
        /// The defined return type of the function
        return_type: String,
        /// The defined qualified name of the function
        qualified_name: String,
        /// The call name of the function iff it defers from the qualified name (generics)
        call_name: Option<String>,
    },
    /// a reference to a type (e.g. `INT`)
    Type { type_name: String },
    /// a reference to a program call or reference (e.g. `PLC_PRG`)
    Program { qualified_name: String },
}

impl StatementAnnotation {
    /// constructs a new StatementAnnotation::Value with the given type_name
    /// this is a convinience method to take a &str and clones it itself
    pub fn value(type_name: &str) -> Self {
        StatementAnnotation::new_value(type_name.to_string())
    }

    /// constructs a new StatementAnnotation::Value with the given type_name
    pub fn new_value(type_name: String) -> Self {
        StatementAnnotation::Value {
            resulting_type: type_name,
        }
    }
}

impl From<&PouIndexEntry> for StatementAnnotation {
    fn from(e: &PouIndexEntry) -> Self {
        match e {
            PouIndexEntry::Program { name, .. } => StatementAnnotation::Program {
                qualified_name: name.to_string(),
            },
            PouIndexEntry::FunctionBlock { name, .. } => StatementAnnotation::Type {
                type_name: name.to_string(),
            },
            PouIndexEntry::Function {
                name, return_type, ..
            } => StatementAnnotation::Function {
                return_type: return_type.to_string(),
                qualified_name: name.to_string(),
                call_name: None,
            },
            PouIndexEntry::Class { name, .. } => StatementAnnotation::Program {
                qualified_name: name.to_string(),
            },
            PouIndexEntry::Method {
                name, return_type, ..
            } => StatementAnnotation::Function {
                return_type: return_type.to_string(),
                qualified_name: name.to_string(),
                call_name: None,
            },
            PouIndexEntry::Action { name, .. } => StatementAnnotation::Program {
                qualified_name: name.to_string(),
            },
        }
    }
}

pub fn get_type_for_annotation<'a>(
    index: &'a Index,
    annotation: &StatementAnnotation,
) -> Option<&'a typesystem::DataType> {
    match annotation {
        StatementAnnotation::Value { resulting_type } => Some(resulting_type.as_str()),
        StatementAnnotation::Variable { resulting_type, .. } => Some(resulting_type.as_str()),
        StatementAnnotation::Function { .. } => None,
        StatementAnnotation::Type { .. } => None,
        StatementAnnotation::Program { .. } => None,
    }
    .and_then(|type_name| index.get_type(type_name).ok())
}

pub trait AnnotationMap {
    fn get(&self, s: &AstStatement) -> Option<&StatementAnnotation>;

    fn get_hint(&self, s: &AstStatement) -> Option<&StatementAnnotation>;

    fn get_hidden_function_call(&self, s: &AstStatement) -> Option<&AstStatement>;

    fn get_type_or_void<'i>(
        &'i self,
        s: &AstStatement,
        index: &'i Index,
    ) -> &'i typesystem::DataType {
        self.get_type(s, index)
            .unwrap_or_else(|| index.get_void_type())
    }

    fn get_hint_or_void<'i>(
        &'i self,
        s: &AstStatement,
        index: &'i Index,
    ) -> &'i typesystem::DataType {
        self.get_type_hint(s, index)
            .unwrap_or_else(|| index.get_void_type())
    }

    fn get_type_hint<'i>(
        &self,
        s: &AstStatement,
        index: &'i Index,
    ) -> Option<&'i typesystem::DataType> {
        self.get_hint(s)
            .and_then(|it| get_type_for_annotation(index, it))
    }

    fn get_type<'i>(
        &'i self,
        s: &AstStatement,
        index: &'i Index,
    ) -> Option<&'i typesystem::DataType> {
        self.get(s)
            .and_then(|it| get_type_for_annotation(index, it))
    }

    /// returns the name of the callable that is refered by the given statemt
    /// or none if this thing may not be callable
    fn get_call_name(&self, s: &AstStatement) -> Option<&str> {
        match self.get(s) {
            Some(StatementAnnotation::Function {
                qualified_name,
                call_name,
                ..
            }) => call_name
                .as_ref()
                .map(String::as_str)
                .or(Some(qualified_name.as_str())),
            Some(StatementAnnotation::Program { qualified_name }) => Some(qualified_name.as_str()),
            Some(StatementAnnotation::Variable { resulting_type, .. }) => {
                Some(resulting_type.as_str())
            }
            // this is used for call statements on array access
            Some(StatementAnnotation::Value { resulting_type }) => Some(resulting_type.as_str()),
            _ => None,
        }
    }

    fn get_qualified_name(&self, s: &AstStatement) -> Option<&str> {
        match self.get(s) {
            Some(StatementAnnotation::Function { qualified_name, .. }) => {
                Some(qualified_name.as_str())
            }
            _ => self.get_call_name(s),
        }
    }
}

pub struct AstAnnotations {
    annotation_map: AnnotationMapImpl,
    bool_id: AstId,

    bool_annotation: StatementAnnotation,
}

impl AnnotationMap for AstAnnotations {
    fn get(&self, s: &AstStatement) -> Option<&StatementAnnotation> {
        if s.get_id() == self.bool_id {
            Some(&self.bool_annotation)
        } else {
            self.annotation_map.get(s)
        }
    }

    fn get_hint(&self, s: &AstStatement) -> Option<&StatementAnnotation> {
        if s.get_id() == self.bool_id {
            Some(&self.bool_annotation)
        } else {
            self.annotation_map.get_hint(s)
        }
    }

    fn get_hidden_function_call(&self, s: &AstStatement) -> Option<&AstStatement> {
        self.annotation_map.get_hidden_function_call(s)
    }
}

impl AstAnnotations {
    pub fn new(annotation_map: AnnotationMapImpl, bool_id: AstId) -> Self {
        AstAnnotations {
            annotation_map,
            bool_id,
            bool_annotation: StatementAnnotation::value(BOOL_TYPE),
        }
    }

    pub fn get_bool_id(&self) -> AstId {
        self.bool_id
    }
}

#[derive(Default, Debug)]
pub struct AnnotationMapImpl {
    /// maps a statement to the type it resolves to
    type_map: IndexMap<AstId, StatementAnnotation>,

    /// maps a statement to the target-type it should eventually resolve to
    /// example:
    /// x : BYTE := 1;  //1's actual type is DINT, 1's target type is BYTE
    /// x : INT := 1;   //1's actual type is DINT, 1's target type is INT
    ///
    /// if the type-hint is equal to the actual type, or there is no
    /// useful type-hint to resolve, there is no mapping in this map
    type_hint_map: IndexMap<AstId, StatementAnnotation>,

    /// A map from a call to the generic function name of that call
    generic_nature_map: IndexMap<AstId, TypeNature>,

    /// maps a function to a statement
    ///
    /// currently used for `SubRange`check functions
    /// these functions are not called directly and are therefore maped to the corresponding statement here
    /// example:
    /// FUNCTION CheckRangeUnsigned : UDINT
    /// ...
    /// x : BYTE(0..100);
    /// x := 10; // a call to `CheckRangeUnsigned` is maped to `10`
    hidden_function_calls: IndexMap<AstId, AstStatement>,

    //An index of newly created types
    pub new_index: Index,
}

impl AnnotationMapImpl {
    /// creates a new empty AnnotationMap
    pub fn new() -> Self {
        Default::default()
    }

    pub fn import(&mut self, other: AnnotationMapImpl) {
        self.type_map.extend(other.type_map);
        self.type_hint_map.extend(other.type_hint_map);
        self.hidden_function_calls
            .extend(other.hidden_function_calls);
        self.new_index.import(other.new_index);
    }

    /// annotates the given statement (using it's `get_id()`) with the given type-name
    pub fn annotate(&mut self, s: &AstStatement, annotation: StatementAnnotation) {
        self.type_map.insert(s.get_id(), annotation);
    }

    pub fn annotate_type_hint(&mut self, s: &AstStatement, annotation: StatementAnnotation) {
        self.type_hint_map.insert(s.get_id(), annotation);
    }

    /// annotates the given statement s with the call-statement f so codegen can generate
    /// a hidden call f instead of generating s
    pub fn annotate_hidden_function_call(&mut self, s: &AstStatement, f: AstStatement) {
        self.hidden_function_calls.insert(s.get_id(), f);
    }

    /// Annotates the ast statement with its original generic nature
    pub fn add_generic_nature(&mut self, s: &AstStatement, nature: TypeNature) {
        self.generic_nature_map.insert(s.get_id(), nature);
    }

    pub fn has_type_annotation(&self, s: &AstStatement) -> bool {
        self.type_map.contains_key(&s.get_id())
    }

    pub fn get_generic_nature(&self, s: &AstStatement) -> Option<&TypeNature> {
        self.generic_nature_map.get(&s.get_id())
    }
}

impl AnnotationMap for AnnotationMapImpl {
    fn get(&self, s: &AstStatement) -> Option<&StatementAnnotation> {
        self.type_map.get(&s.get_id())
    }

    fn get_hint(&self, s: &AstStatement) -> Option<&StatementAnnotation> {
        self.type_hint_map.get(&s.get_id())
    }

    /// returns the function call previously annoted on s via annotate_hidden_function_call(...)
    fn get_hidden_function_call(&self, s: &AstStatement) -> Option<&AstStatement> {
        self.hidden_function_calls.get(&s.get_id())
    }

    fn get_type<'i>(
        &'i self,
        s: &AstStatement,
        index: &'i Index,
    ) -> Option<&'i typesystem::DataType> {
        self.get(s).and_then(|it| {
            get_type_for_annotation(index, it)
                .or_else(|| get_type_for_annotation(&self.new_index, it))
        })
    }
}

#[derive(Default)]
pub struct StringLiterals {
    pub utf08: HashSet<String>,
    pub utf16: HashSet<String>,
}

impl StringLiterals {
    pub fn import(&mut self, other: StringLiterals) {
        self.utf08.extend(other.utf08);
        self.utf16.extend(other.utf16);
    }
}

impl<'i> TypeAnnotator<'i> {
    /// constructs a new TypeAnnotater that works with the given index for type-lookups
    fn new(index: &'i Index) -> TypeAnnotator<'i> {
        TypeAnnotator {
            annotation_map: AnnotationMapImpl::new(),
            index,
            string_literals: StringLiterals {
                utf08: HashSet::new(),
                utf16: HashSet::new(),
            },
        }
    }

    /// annotates the given AST elements with the type-name resulting for the statements/expressions.
    /// Returns an AnnotationMap with the resulting types for all visited Statements. See `AnnotationMap`
    pub fn visit_unit(
        index: &Index,
        unit: &'i CompilationUnit,
        id_provider: IdProvider,
    ) -> (AnnotationMapImpl, StringLiterals) {
        let mut visitor = TypeAnnotator::new(index);
        let ctx = &VisitorContext {
            pou: None,
            qualifier: None,
            lhs: None,
            is_call: false,
            constant: false,
            in_body: false,
            id_provider,
        };

        for global_variable in unit.global_vars.iter().flat_map(|it| it.variables.iter()) {
            visitor.visit_variable(ctx, global_variable);
        }

        for pou in &unit.units {
            visitor.visit_pou(ctx, pou);
        }

        for t in &unit.types {
            visitor.visit_user_type_declaration(t, ctx);
        }

        let body_ctx = ctx.enter_body();
        for i in &unit.implementations {
            i.statements
                .iter()
                .for_each(|s| visitor.visit_statement(&body_ctx.with_pou(i.name.as_str()), s));
        }

        // enum initializers may have been introduced by the visitor (indexer)
        // so we shoul try to resolve and type-annotate them here as well
        for enum_element in index.get_global_qualified_enums().values() {
            if let Some((Some(statement), scope)) = enum_element
                .initial_value
                .map(|i| index.get_const_expressions().find_expression(&i))
            {
                if let Some(scope) = scope {
                    visitor.visit_statement(&ctx.with_pou(scope), statement);
                } else {
                    visitor.visit_statement(ctx, statement);
                }
                let enum_type = enum_element.get_type_name();
                visitor
                    .annotation_map
                    .annotate_type_hint(statement, StatementAnnotation::value(enum_type))
            }
        }

        (visitor.annotation_map, visitor.string_literals)
    }

    fn visit_user_type_declaration(
        &mut self,
        user_data_type: &UserTypeDeclaration,
        ctx: &VisitorContext,
    ) {
        self.visit_data_type(ctx, &user_data_type.data_type);
        if let Some(name) = user_data_type.data_type.get_name() {
            let ctx = &ctx.with_pou(name);
            if let Some((initializer, name)) = user_data_type
                .initializer
                .as_ref()
                .zip(user_data_type.data_type.get_name())
            {
                self.visit_statement(ctx, initializer);

                //update the type-hint for the initializer
                if let Some(right_type) = self.index.find_effective_type_by_name(name) {
                    self.update_expected_types(right_type, initializer);
                }
            }
        } else {
            unreachable!("datatype without a name");
        }
    }

    fn visit_pou(&mut self, ctx: &VisitorContext, pou: &'i Pou) {
        let pou_ctx = ctx.with_pou(pou.name.as_str());
        for block in &pou.variable_blocks {
            for variable in &block.variables {
                self.visit_variable(&pou_ctx, variable);
            }
        }
    }

    /// updates the expected types of statement on the right side of an assignment
    /// e.g. x : ARRAY [0..1] OF BYTE := [2,3];
    /// note that the left side needs to be annotated before this call
    fn update_right_hand_side_expected_type(
        &mut self,
        ctx: &VisitorContext,
        annotated_left_side: &AstStatement,
        right_side: &AstStatement,
    ) {
        if let Some(expected_type) = self
            .annotation_map
            .get_type(annotated_left_side, self.index)
            .cloned()
        {
            // for assignments on SubRanges check if there are range type check functions
            if let DataTypeInformation::SubRange { sub_range, .. } =
                expected_type.get_type_information()
            {
                if let Some(statement) = self
                    .index
                    .find_range_check_implementation_for(expected_type.get_type_information())
                    .map(|f| {
                        crate::ast::create_call_to_check_function_ast(
                            f.get_call_name().to_string(),
                            right_side.clone(),
                            sub_range.clone(),
                            &annotated_left_side.get_location(),
                            ctx.id_provider.clone(),
                        )
                    })
                {
                    self.visit_call_statement(&statement, ctx);
                    self.update_right_hand_side(&expected_type, &statement);
                    self.annotation_map
                        .annotate_hidden_function_call(right_side, statement);
                } else {
                    self.update_right_hand_side(&expected_type, right_side);
                }
            } else {
                self.update_right_hand_side(&expected_type, right_side);
            }
        }
    }

    fn update_right_hand_side(
        &mut self,
        expected_type: &typesystem::DataType,
        right_side: &AstStatement,
    ) {
        //annotate the right-hand side as a whole
        self.annotation_map.annotate_type_hint(
            right_side,
            StatementAnnotation::value(expected_type.get_name()),
        );

        //dive into the right hand side
        self.update_expected_types(expected_type, right_side);
    }

    /// updates the expected types of statements on the right side of an assignment
    /// e.g. x : ARRAY [0..1] OF BYTE := [2,3];
    fn update_expected_types(
        &mut self,
        expected_type: &typesystem::DataType,
        statement: &AstStatement,
    ) {
        //see if we need to dive into it
        match statement {
            AstStatement::LiteralArray {
                elements: Some(elements),
                ..
            } => {
                //annotate the literal-array itself
                self.annotation_map.annotate_type_hint(
                    statement,
                    StatementAnnotation::value(expected_type.get_name()),
                );
                //TODO exprssionList and MultipliedExpressions are a mess!
                if matches!(
                    elements.as_ref(),
                    AstStatement::ExpressionList { .. } | AstStatement::MultipliedStatement { .. }
                ) {
                    self.annotation_map.annotate_type_hint(
                        elements,
                        StatementAnnotation::value(expected_type.get_name()),
                    );
                }
                //annotate the array's member elements with the array's inner type
                if let DataTypeInformation::Array {
                    inner_type_name, ..
                } = expected_type.get_type_information()
                {
                    if let Some(inner_type) =
                        self.index.find_effective_type_by_name(inner_type_name)
                    {
                        self.update_expected_types(inner_type, elements);
                    }
                }
            }
            AstStatement::Assignment { left, right, .. } => {
                //struct initialization (left := right)
                //find out left's type and update a type hint for right
                if let (
                    typesystem::DataTypeInformation::Struct {
                        name: qualifier, ..
                    },
                    AstStatement::Reference {
                        name: variable_name,
                        ..
                    },
                ) = (expected_type.get_type_information(), left.as_ref())
                {
                    if let Some(v) = self.index.find_member(qualifier, variable_name) {
                        if let Some(target_type) =
                            self.index.find_effective_type_by_name(v.get_type_name())
                        {
                            self.annotation_map.annotate(
                                left.as_ref(),
                                to_variable_annotation(v, self.index, false),
                            );
                            self.annotation_map.annotate_type_hint(
                                right.as_ref(),
                                StatementAnnotation::value(v.get_type_name()),
                            );
                            self.update_expected_types(target_type, right);
                        }
                    }
                }
            }
            AstStatement::MultipliedStatement {
                element: elements, ..
            } => {
                // n(elements)
                //annotate the type to all multiplied elements
                for ele in AstStatement::get_as_list(elements) {
                    self.update_expected_types(expected_type, ele);
                }
            }
            AstStatement::ExpressionList { expressions, .. } => {
                //annotate the type to all elements
                for ele in expressions {
                    self.update_expected_types(expected_type, ele);
                }
            }
            AstStatement::RangeStatement { start, end, .. } => {
                self.update_expected_types(expected_type, start);
                self.update_expected_types(expected_type, end);
            }
            AstStatement::LiteralInteger { .. } => {
                //special case -> promote a literal-Integer directly, not via type-hint
                // (avoid later cast)
                if expected_type.get_type_information().is_float() {
                    self.annotation_map.annotate(
                        statement,
                        StatementAnnotation::value(expected_type.get_name()),
                    )
                } else if let DataTypeInformation::Array {
                    inner_type_name, ..
                } = expected_type.get_type_information()
                {
                    self.annotation_map
                        .annotate_type_hint(statement, StatementAnnotation::value(inner_type_name))
                } else {
                    //annotate the statement, whatever it is
                    self.annotation_map.annotate_type_hint(
                        statement,
                        StatementAnnotation::value(expected_type.get_name()),
                    )
                }
            }
            AstStatement::LiteralString { .. } | AstStatement::BinaryExpression { .. } => {
                // needed if we try to initialize an array with an expression-list
                // without we would annotate a false type this would leed to an error in expression_generator
                if let DataTypeInformation::Array {
                    inner_type_name, ..
                } = expected_type.get_type_information()
                {
                    self.annotation_map
                        .annotate_type_hint(statement, StatementAnnotation::value(inner_type_name))
                } else {
                    //annotate the statement, whatever it is
                    self.annotation_map.annotate_type_hint(
                        statement,
                        StatementAnnotation::value(expected_type.get_name()),
                    )
                }
            }
            _ => {
                //annotate the statement, whatever it is
                self.annotation_map.annotate_type_hint(
                    statement,
                    StatementAnnotation::value(expected_type.get_name()),
                )
            }
        }
    }

    fn visit_variable(&mut self, ctx: &VisitorContext, variable: &Variable) {
        self.visit_data_type_declaration(ctx, &variable.data_type);
        if let Some(initializer) = variable.initializer.as_ref() {
            // annotate a type-hint for the initializer, it should be the same type as the variable
            // e.g. x : BYTE := 7 + 3;  --> 7+3 should be cast into a byte
            if let Some(expected_type) = self
                .index
                .find_variable(
                    ctx.qualifier.as_deref().or(ctx.pou),
                    &[variable.name.as_str()],
                )
                .and_then(|ve| self.index.find_effective_type_by_name(ve.get_type_name()))
            {
                //Create a new context with the left operator being the target variable type, and the
                //right side being the local context
<<<<<<< HEAD
                let ctx = ctx.with_call(expected_type.get_name());

                if matches!(initializer, AstStatement::DefaultValue { .. }) {
                    // the default-placeholder must be annotated witht he correc type,
                    // it will be replaced by the appropriate literal later
                    self.annotation_map.annotate(
                        initializer,
                        StatementAnnotation::value(expected_type.get_name()),
                    );
                } else {
                    self.visit_statement(&ctx, initializer);
                }
=======
                let ctx = ctx.with_lhs(expected_type.get_name());
                self.visit_statement(&ctx, initializer);
>>>>>>> da3da567

                self.annotation_map.annotate_type_hint(
                    initializer,
                    StatementAnnotation::value(expected_type.get_name()),
                );
                self.update_expected_types(expected_type, initializer);
            }
        }
    }

    fn visit_data_type_declaration(
        &mut self,
        ctx: &VisitorContext,
        declaration: &DataTypeDeclaration,
    ) {
        if let DataTypeDeclaration::DataTypeDefinition { data_type, .. } = declaration {
            self.visit_data_type(ctx, data_type);
        }
    }

    fn visit_data_type(&mut self, ctx: &VisitorContext, data_type: &DataType) {
        match data_type {
            DataType::StructType {
                name: Some(name),
                variables,
                ..
            } => {
                let ctx = ctx.with_qualifier(name.clone());
                variables.iter().for_each(|v| self.visit_variable(&ctx, v))
            }
            DataType::ArrayType {
                referenced_type, ..
            } => self.visit_data_type_declaration(ctx, referenced_type),
            DataType::VarArgs {
                referenced_type: Some(referenced_type),
                ..
            } => {
                self.visit_data_type_declaration(ctx, referenced_type.as_ref());
            }
            DataType::SubRangeType {
                referenced_type,
                bounds: Some(bounds),
                ..
            } => {
                if let Some(expected_type) = self.index.find_effective_type_by_name(referenced_type)
                {
                    self.visit_statement(ctx, bounds);
                    self.update_expected_types(expected_type, bounds);
                }
            }
            DataType::EnumType { elements, .. } => {
                self.visit_statement(ctx, elements);
            }
            _ => {}
        }
    }

    fn visit_statement(&mut self, ctx: &VisitorContext, statement: &AstStatement) {
        self.visit_statement_control(ctx, statement);
    }

    /// annotate a control statement
    fn visit_statement_control(&mut self, ctx: &VisitorContext, statement: &AstStatement) {
        match statement {
            AstStatement::IfStatement {
                blocks, else_block, ..
            } => {
                blocks.iter().for_each(|b| {
                    self.visit_statement(ctx, b.condition.as_ref());
                    b.body.iter().for_each(|s| self.visit_statement(ctx, s));
                });
                else_block.iter().for_each(|e| self.visit_statement(ctx, e));
            }
            AstStatement::ForLoopStatement {
                counter,
                start,
                end,
                by_step,
                body,
                ..
            } => {
                visit_all_statements!(self, ctx, counter, start, end);
                if let Some(by_step) = by_step {
                    self.visit_statement(ctx, by_step);
                }
                //Hint annotate start, end and step with the counter's real type
                if let Some(type_name) = self
                    .annotation_map
                    .get_type(counter, self.index)
                    .map(typesystem::DataType::get_name)
                {
                    let annotation = StatementAnnotation::value(type_name);
                    self.annotation_map
                        .annotate_type_hint(start, annotation.clone());
                    self.annotation_map
                        .annotate_type_hint(end, annotation.clone());
                    if let Some(by_step) = by_step {
                        self.annotation_map.annotate_type_hint(by_step, annotation);
                    }
                }
                body.iter().for_each(|s| self.visit_statement(ctx, s));
            }
            AstStatement::WhileLoopStatement {
                condition, body, ..
            } => {
                self.visit_statement(ctx, condition);
                body.iter().for_each(|s| self.visit_statement(ctx, s));
            }
            AstStatement::RepeatLoopStatement {
                condition, body, ..
            } => {
                self.visit_statement(ctx, condition);
                body.iter().for_each(|s| self.visit_statement(ctx, s));
            }
            AstStatement::CaseStatement {
                selector,
                case_blocks,
                else_block,
                ..
            } => {
                self.visit_statement(ctx, selector);
                let selector_type = self.annotation_map.get_type(selector, self.index).cloned();
                case_blocks.iter().for_each(|b| {
                    self.visit_statement(ctx, b.condition.as_ref());
                    if let Some(selector_type) = &selector_type {
                        self.update_expected_types(selector_type, b.condition.as_ref());
                    }
                    b.body.iter().for_each(|s| self.visit_statement(ctx, s));
                });
                else_block.iter().for_each(|s| self.visit_statement(ctx, s));
            }
            AstStatement::CaseCondition { condition, .. } => self.visit_statement(ctx, condition),
            _ => {
                self.visit_statement_expression(ctx, statement);
            }
        }
    }

    /// annotate an expression statement
    fn visit_statement_expression(&mut self, ctx: &VisitorContext, statement: &AstStatement) {
        match statement {
            AstStatement::ArrayAccess {
                reference, access, ..
            } => {
                visit_all_statements!(self, ctx, reference);
                self.visit_statement(
                    &VisitorContext {
                        lhs: None,
                        is_call: false,
                        constant: false,
                        pou: ctx.pou,
                        qualifier: None,
                        in_body: ctx.in_body,
                        id_provider: ctx.id_provider.clone(),
                    },
                    access,
                );
                let array_type = self
                    .annotation_map
                    .get_type_or_void(reference, self.index)
                    .get_type_information();
                let inner_type_name = if let DataTypeInformation::Array {
                    inner_type_name, ..
                } = array_type
                {
                    Some(
                        self.index
                            .get_effective_type_or_void_by_name(inner_type_name)
                            .get_name()
                            .to_string(),
                    )
                } else {
                    None
                };

                if let Some(inner_type_name) = inner_type_name {
                    self.annotation_map
                        .annotate(statement, StatementAnnotation::new_value(inner_type_name));
                }
            }
            AstStatement::PointerAccess { reference, .. } => {
                visit_all_statements!(self, ctx, reference);
                let pointer_type = self
                    .annotation_map
                    .get_type_or_void(reference, self.index)
                    .get_type_information();
                if let DataTypeInformation::Pointer {
                    inner_type_name, ..
                } = pointer_type
                {
                    let t = self
                        .index
                        .get_effective_type_by_name(inner_type_name)
                        .unwrap_or_else(|_| {
                            self.annotation_map
                                .new_index
                                .get_effective_type_or_void_by_name(inner_type_name)
                        })
                        .get_name();
                    // borrow-checker won't allow using t in annotate() without claiming ownership first due to immutable borrow
                    let t = t.to_owned();
                    self.annotation_map
                        .annotate(statement, StatementAnnotation::value(t.as_str()));
                }
            }
            AstStatement::DirectAccess { access, index, .. } => {
                let ctx = VisitorContext {
                    qualifier: None,
                    ..ctx.clone()
                };
                visit_all_statements!(self, &ctx, index);
                let access_type = get_direct_access_type(access);
                self.annotation_map.annotate(
                    statement,
                    StatementAnnotation::Value {
                        resulting_type: access_type.into(),
                    },
                );
            }
            AstStatement::HardwareAccess { access, .. } => {
                let access_type = get_direct_access_type(access);
                self.annotation_map.annotate(
                    statement,
                    StatementAnnotation::Value {
                        resulting_type: access_type.into(),
                    },
                );
            }
            AstStatement::BinaryExpression {
                left,
                right,
                operator,
                ..
            } => {
                visit_all_statements!(self, ctx, left, right);
                let statement_type = {
                    let left_type = self
                        .annotation_map
                        .get_type_hint(left, self.index)
                        .or_else(|| self.annotation_map.get_type(left, self.index))
                        .and_then(|it| self.index.find_effective_type(it))
                        .unwrap_or_else(|| self.index.get_void_type());
                    // do not use for is_pointer() check
                    let l_intrinsic_type = self
                        .index
                        .get_intrinsic_type_by_name(left_type.get_name())
                        .get_type_information();
                    let right_type = self
                        .annotation_map
                        .get_type_hint(right, self.index)
                        .or_else(|| self.annotation_map.get_type(right, self.index))
                        .and_then(|it| self.index.find_effective_type(it))
                        .unwrap_or_else(|| self.index.get_void_type());
                    // do not use for is_pointer() check
                    let r_intrinsic_type = self
                        .index
                        .get_intrinsic_type_by_name(right_type.get_name())
                        .get_type_information();

                    if l_intrinsic_type.is_numerical() && r_intrinsic_type.is_numerical() {
                        let bigger_type =
                            if l_intrinsic_type.is_bool() && r_intrinsic_type.is_bool() {
                                left_type
                            } else {
                                let dint = self.index.get_type_or_panic(DINT_TYPE);
                                get_bigger_type(
                                    get_bigger_type(left_type, right_type, self.index),
                                    dint,
                                    self.index,
                                )
                            };

                        let target_name = if operator.is_bool_type() {
                            BOOL_TYPE.to_string()
                        } else {
                            bigger_type.get_name().to_string()
                        };

                        let bigger_is_left = bigger_type != right_type;
                        let bigger_is_right = bigger_type != left_type;

                        if bigger_is_left || bigger_is_right {
                            // if these types are different we need to update the 'other' type's annotation
                            let bigger_type = bigger_type.clone(); // clone here, so we release the borrow on self
                            if bigger_is_right {
                                self.update_expected_types(&bigger_type, left);
                            }
                            if bigger_is_left {
                                self.update_expected_types(&bigger_type, right);
                            }
                        }

                        Some(target_name)
                    } else if left_type.get_type_information().is_pointer()
                        || right_type.get_type_information().is_pointer()
                    {
                        // get the target type of the binary expression
                        let target_type = if operator.is_comparison_operator() {
                            // compare instructions result in BOOL
                            // to generate valid IR code if a pointer is beeing compared to an integer
                            // we need to cast the int to the pointers size
                            if !left_type.get_type_information().is_pointer() {
                                let left_type = left_type.clone(); // clone here, so we release the borrow on self
                                self.annotate_to_pointer_size_if_necessary(&left_type, left);
                            } else if !right_type.get_type_information().is_pointer() {
                                let right_type = right_type.clone(); // clone here, so we release the borrow on self
                                self.annotate_to_pointer_size_if_necessary(&right_type, right);
                            }
                            BOOL_TYPE
                        } else if left_type.get_type_information().is_pointer() {
                            left_type.get_name()
                        } else {
                            right_type.get_name()
                        };
                        Some(target_type.to_string())
                    } else if operator.is_bool_type() {
                        Some(BOOL_TYPE.to_string())
                    } else {
                        None
                    }
                };

                if let Some(statement_type) = statement_type {
                    self.annotation_map
                        .annotate(statement, StatementAnnotation::new_value(statement_type));
                }
            }
            AstStatement::UnaryExpression {
                value, operator, ..
            } => {
                self.visit_statement(ctx, value);

                let statement_type = if operator == &Operator::Minus {
                    let inner_type = self
                        .annotation_map
                        .get_type_or_void(value, self.index)
                        .get_type_information();

                    //keep the same type but switch to signed
                    typesystem::get_signed_type(inner_type, self.index)
                        .map(|it| it.get_name().to_string())
                } else {
                    let inner_type = self
                        .annotation_map
                        .get_type_or_void(value, self.index)
                        .get_type_information()
                        .get_name()
                        .to_string();

                    if operator == &Operator::Address {
                        //this becomes a pointer to the given type:
                        Some(add_pointer_type(
                            &mut self.annotation_map.new_index,
                            inner_type,
                        ))
                    } else {
                        Some(inner_type)
                    }
                };

                if let Some(statement_type) = statement_type {
                    self.annotation_map
                        .annotate(statement, StatementAnnotation::new_value(statement_type));
                }
            }
            AstStatement::Reference { name, .. } => {
                let annotation = if let Some(qualifier) = ctx.qualifier.as_deref() {
                    // if we see a qualifier, we only consider [qualifier].[name] as candidates
                    self.index
                        // 1st try a qualified member variable qualifier.name
                        .find_member(qualifier, name)
                        // 2nd try an enum-element qualifier#name
                        .or_else(|| self.index.find_enum_element(qualifier, name.as_str()))
                        // 3rd try - look for a method qualifier.name
                        .map_or_else(
                            || {
                                self.index
                                    .find_pou(format!("{}.{}", qualifier, name).as_str())
                                    .map(|it| it.into())
                            },
                            |v| Some(to_variable_annotation(v, self.index, ctx.constant)),
                        )
                } else {
                    // if we see no qualifier, we try some strategies ...
                    ctx.pou
                        .and_then(|qualifier| {
                            // ... first look at POU-local variables
                            self.index
                                .find_member(qualifier, name)
                                .and_then(|m| {
                                    // #604 needed for recursive function calls
                                    // if we are in a call statement and the member name equals the pou name
                                    // we are in a recursive function call -> FUNCTION foo : INT foo(); END_FUNCTION
                                    if ctx.is_call & (m.get_name() == qualifier) {
                                        // return `None` because this would be foo.foo pointing to the function return
                                        // we need the POU
                                        None
                                    } else {
                                        Some(m)
                                    }
                                })
                                .map(|v| to_variable_annotation(v, self.index, ctx.constant))
                                .or_else(|| {
                                    // ... then check if we're in a method and we're referencing
                                    // a member variable of the corresponding class
                                    self.index
                                        .find_pou(qualifier)
                                        .filter(|it| matches!(it, PouIndexEntry::Method { .. }))
                                        .and_then(PouIndexEntry::get_instance_struct_type_name)
                                        .and_then(|class_name| {
                                            self.index.find_member(class_name, name)
                                        })
                                        .map(|v| {
                                            to_variable_annotation(v, self.index, ctx.constant)
                                        })
                                })
                                .or_else(|| {
                                    // try to find a local action with this name
                                    self.index
                                        .find_pou(format!("{}.{}", qualifier, name).as_str())
                                        .map(StatementAnnotation::from)
                                })
                        })
                        .or_else(|| {
                            // ... then try if we find a scoped-pou with that name (maybe it's a call to a local method or action?)
                            ctx.pou
                                .and_then(|pou_name| self.index.find_pou(pou_name))
                                .and_then(|it| {
                                    self.index
                                        .find_pou(
                                            format!("{}.{}", it.get_container(), name).as_str(),
                                        )
                                        .map(Into::into)
                                })
                        })
                        .or_else(|| {
                            // ... then try if we find a global-pou with that name (maybe it's a call to a function or program?)
                            {
                                let index = self.index;
                                index.find_pou(name).map(|it| it.into())
                            }
                        })
                        .or_else(|| {
                            // ... last option is a global variable, where we ignore the current pou's name as a qualifier
                            self.index
                                .find_global_variable(name)
                                .map(|v| to_variable_annotation(v, self.index, ctx.constant))
                        })
                };
                if let Some(annotation) = annotation {
                    self.annotation_map.annotate(statement, annotation)
                }
            }
            AstStatement::QualifiedReference { elements, .. } => {
                let mut ctx = ctx.clone();
                for s in elements.iter() {
                    self.visit_statement(&ctx, s);

                    let (qualifier, constant) = self
                        .annotation_map
                        .get(s)
                        .map(|it| match it {
                            StatementAnnotation::Value { resulting_type } => {
                                (resulting_type.as_str(), false)
                            }
                            StatementAnnotation::Variable {
                                resulting_type,
                                constant,
                                ..
                            } => (resulting_type.as_str(), *constant),
                            StatementAnnotation::Function { .. } => (VOID_TYPE, false),
                            StatementAnnotation::Type { type_name } => (type_name.as_str(), false),
                            StatementAnnotation::Program { qualified_name } => {
                                (qualified_name.as_str(), false)
                            }
                        })
                        .unwrap_or_else(|| (VOID_TYPE, false));
                    let mut new_ctx = ctx.with_qualifier(qualifier.to_string());
                    new_ctx.constant = constant;
                    ctx = new_ctx;
                }

                //the last guy represents the type of the whole qualified expression
                if let Some(last) = elements.last() {
                    if let Some(annotation) = self.annotation_map.get(last).cloned() {
                        self.annotation_map.annotate(statement, annotation);
                    }
                }
            }
            AstStatement::ExpressionList { expressions, .. } => expressions
                .iter()
                .for_each(|e| self.visit_statement(ctx, e)),

            AstStatement::RangeStatement { start, end, .. } => {
                visit_all_statements!(self, ctx, start, end);
            }
            AstStatement::Assignment { left, right, .. } => {
                self.visit_statement(ctx, right);
                if let Some(lhs) = ctx.lhs {
                    //special context for left hand side
                    self.visit_statement(&ctx.with_pou(lhs), left);
                } else {
                    self.visit_statement(ctx, left);
                }
                // give a type hint that we want the right side to be stored in the left's type
                self.update_right_hand_side_expected_type(ctx, left, right);
            }
            AstStatement::OutputAssignment { left, right, .. } => {
                visit_all_statements!(self, ctx, left, right);
                if let Some(lhs) = ctx.lhs {
                    //special context for left hand side
                    self.visit_statement(&ctx.with_pou(lhs), left);
                } else {
                    self.visit_statement(ctx, left);
                }
                self.update_right_hand_side_expected_type(ctx, left, right);
            }
            AstStatement::CallStatement { .. } => {
                self.visit_call_statement(statement, ctx);
            }
            AstStatement::CastStatement {
                target, type_name, ..
            } => {
                //see if this type really exists
                let data_type = self.index.find_effective_type_info(type_name);
                let statement_to_annotation =
                    if let Some(DataTypeInformation::Enum { name, .. }) = data_type {
                        //enum cast
                        self.visit_statement(&ctx.with_qualifier(name.to_string()), target);
                        //use the type of the target
                        let type_name = self
                            .annotation_map
                            .get_type_or_void(target, self.index)
                            .get_name();
                        vec![(statement, type_name.to_string())]
                    } else if let Some(t) = data_type {
                        vec![
                            (statement, t.get_name().to_string()),
                            (target, t.get_name().to_string()),
                        ]
                    } else {
                        //unknown type? what should we do here?
                        self.visit_statement(ctx, target);
                        vec![]
                    };
                for (stmt, annotation) in statement_to_annotation {
                    self.annotation_map
                        .annotate(stmt, StatementAnnotation::new_value(annotation));
                }
            }
            _ => {
                self.visit_statement_literals(ctx, statement);
            }
        }
    }

    fn visit_call_statement(&mut self, statement: &AstStatement, ctx: &VisitorContext) {
        let (operator, parameters_stmt) = if let AstStatement::CallStatement {
            operator,
            parameters,
            ..
        } = statement
        {
            (operator.as_ref(), parameters.as_ref().as_ref())
        } else {
            unreachable!("Always a call statement");
        };
        // #604 needed for recursive function calls
        self.visit_statement(&ctx.set_is_call(), operator);
        let operator_qualifier = self.get_call_name(operator);
        //Use the context without the is_call =true
        let ctx = ctx.with_lhs(operator_qualifier.as_str());
        let parameters = if let Some(parameters) = parameters_stmt {
            self.visit_statement(&ctx, parameters);
            flatten_expression_list(parameters)
        } else {
            vec![]
        };
        if let Some(anntation) =
            builtins::get_builtin(&operator_qualifier).and_then(BuiltIn::get_annotation)
        {
            anntation(self, operator, parameters_stmt, ctx).unwrap();
        } else {
            //If builtin, skip this
            let mut generics_candidates: HashMap<String, Vec<String>> = HashMap::new();
            let mut params = vec![];
            let mut parameters = parameters.into_iter();
            for m in self
                .index
                .get_declared_parameters(&operator_qualifier)
                .into_iter()
            {
                if let Some(p) = parameters.next() {
                    let type_name = m.get_type_name();
                    if let Some((key, candidate)) = TypeAnnotator::get_generic_candidate(
                        self.index,
                        &self.annotation_map,
                        type_name,
                        p,
                    ) {
                        generics_candidates
                            .entry(key.to_string())
                            .or_insert_with(std::vec::Vec::new)
                            .push(candidate.to_string())
                    } else {
                        params.push((p, type_name.to_string()))
                    }
                }
            }
            //We possibly did not consume all parameters, see if the variadic arguments are derivable
            match self.index.find_pou(&operator_qualifier) {
                Some(pou) if pou.is_variadic() => {
                    //get variadic argument type, if it is generic, update the generic candidates
                    if let Some(type_name) = self
                        .index
                        .get_variadic_member(pou.get_name())
                        .map(VariableIndexEntry::get_type_name)
                    {
                        for parameter in parameters {
                            if let Some((key, candidate)) = TypeAnnotator::get_generic_candidate(
                                self.index,
                                &self.annotation_map,
                                type_name,
                                parameter,
                            ) {
                                generics_candidates
                                    .entry(key.to_string())
                                    .or_insert_with(std::vec::Vec::new)
                                    .push(candidate.to_string())
                            } else {
                                // intrinsic type promotion for variadics in order to be compatible with the C standard.
                                // see ISO/IEC 9899:1999, 6.5.2.2 Function calls (https://www.open-std.org/jtc1/sc22/wg14/www/docs/n1256.pdf)
                                // or https://en.cppreference.com/w/cpp/language/implicit_conversion#Integral_promotion
                                // for more about default argument promotion.

                                // varargs without a type declaration will be annotated "VOID", so in order to check if a
                                // promotion is necessary, we need to first check the type of each parameter. in the case of numerical
                                // types, we promote if the type is smaller than double/i32 (except for booleans).
                                let type_name = if let Some(data_type) =
                                    self.annotation_map.get_type(parameter, self.index)
                                {
                                    match &data_type.information {
                                        DataTypeInformation::Float { .. } => get_bigger_type(
                                            data_type,
                                            self.index.get_type_or_panic(LREAL_TYPE),
                                            self.index,
                                        )
                                        .get_name(),
                                        DataTypeInformation::Integer { .. }
                                            if !&data_type.information.is_bool() =>
                                        {
                                            get_bigger_type(
                                                data_type,
                                                self.index.get_type_or_panic(DINT_TYPE),
                                                self.index,
                                            )
                                            .get_name()
                                        }
                                        _ => type_name,
                                    }
                                } else {
                                    // default to original type in case no type could be found
                                    // and let the validator handle situations that might lead here
                                    type_name
                                };

                                params.push((parameter, type_name.to_string()));
                            }
                        }
                    }
                }
                _ => {}
            }
            for (p, name) in params {
                self.annotate_parameters(p, &name);
            }
            //Attempt to resolve the generic signature here
            self.update_generic_call_statement(
                generics_candidates,
                &operator_qualifier,
                operator,
                parameters_stmt,
                ctx,
            );
        }
        if let Some(StatementAnnotation::Function { return_type, .. }) =
            self.annotation_map.get(operator)
        {
            if let Some(return_type) = self.index.find_effective_type_by_name(return_type) {
                self.annotation_map.annotate(
                    statement,
                    StatementAnnotation::value(return_type.get_name()),
                );
            }
        }
    }

    fn get_call_name(&mut self, operator: &AstStatement) -> String {
        let operator_qualifier = self
            .annotation_map
            .get(operator)
            .and_then(|it| match it {
                StatementAnnotation::Function {
                    qualified_name,
                    call_name,
                    ..
                } => call_name
                    .as_ref()
                    .cloned()
                    .or_else(|| Some(qualified_name.clone())),
                StatementAnnotation::Program { qualified_name } => Some(qualified_name.clone()),
                StatementAnnotation::Variable { resulting_type, .. } => {
                    //lets see if this is a FB
                    self.index
                        .find_pou(resulting_type.as_str())
                        .filter(|it| matches!(it, PouIndexEntry::FunctionBlock { .. }))
                        .map(|it| it.get_name().to_string())
                }
                // call statements on array access "arr[1]()" will return a StatementAnnotation::Value
                StatementAnnotation::Value { resulting_type } => {
                    // make sure we come from an array access
                    if let AstStatement::ArrayAccess { .. } = operator {
                        return Some(resulting_type.clone());
                    }
                    None
                }
                _ => None,
            })
            .unwrap_or_else(|| VOID_TYPE.to_string());
        operator_qualifier
    }

    pub(crate) fn annotate_parameters(&mut self, p: &AstStatement, type_name: &str) {
        if !matches!(p, AstStatement::Assignment { .. }) {
            if let Some(effective_member_type) = self.index.find_effective_type_by_name(type_name) {
                //update the type hint
                self.annotation_map.annotate_type_hint(
                    p,
                    StatementAnnotation::value(effective_member_type.get_name()),
                )
            }
        }
    }

    /// annotate a literal statement
    fn visit_statement_literals(&mut self, ctx: &VisitorContext, statement: &AstStatement) {
        match statement {
            AstStatement::LiteralBool { .. } => {
                self.annotation_map
                    .annotate(statement, StatementAnnotation::value(BOOL_TYPE));
            }

            AstStatement::LiteralString { is_wide, value, .. } => {
                let string_type_name =
                    register_string_type(&mut self.annotation_map.new_index, *is_wide, value.len());
                self.annotation_map
                    .annotate(statement, StatementAnnotation::new_value(string_type_name));

                //collect literals so we can generate global constants later
                if ctx.is_in_a_body() {
                    if *is_wide {
                        self.string_literals.utf16.insert(value.to_string());
                    } else {
                        self.string_literals.utf08.insert(value.to_string());
                    }
                }
            }
            AstStatement::LiteralInteger { value, .. } => {
                self.annotation_map.annotate(
                    statement,
                    StatementAnnotation::value(get_int_type_name_for(*value)),
                );
            }
            AstStatement::LiteralTime { .. } => self
                .annotation_map
                .annotate(statement, StatementAnnotation::value(TIME_TYPE)),
            AstStatement::LiteralTimeOfDay { .. } => {
                self.annotation_map
                    .annotate(statement, StatementAnnotation::value(TIME_OF_DAY_TYPE));
            }
            AstStatement::LiteralDate { .. } => {
                self.annotation_map
                    .annotate(statement, StatementAnnotation::value(DATE_TYPE));
            }
            AstStatement::LiteralDateAndTime { .. } => {
                self.annotation_map
                    .annotate(statement, StatementAnnotation::value(DATE_AND_TIME_TYPE));
            }
            AstStatement::LiteralReal { .. } => {
                //TODO when do we need a LREAL literal?
                self.annotation_map
                    .annotate(statement, StatementAnnotation::value(REAL_TYPE));
            }
            AstStatement::LiteralArray {
                elements: Some(elements),
                ..
            } => {
                self.visit_statement(ctx, elements.as_ref());
                //TODO as of yet we have no way to derive a name that reflects a fixed size array
            }
            AstStatement::MultipliedStatement { element, .. } => {
                self.visit_statement(ctx, element)
                //TODO as of yet we have no way to derive a name that reflects a fixed size array
            }

            _ => {}
        }
    }

    fn annotate_to_pointer_size_if_necessary(
        &mut self,
        value_type: &typesystem::DataType,
        statement: &AstStatement,
    ) {
        // pointer size is 64Bits matching LINT
        // therefore get the bigger type of current and LINT to check if cast is necessary
        let bigger_type = get_bigger_type(
            value_type,
            self.index.get_type_or_panic(LINT_TYPE),
            self.index,
        );
        if bigger_type != value_type {
            let bigger_type = bigger_type.clone();
            self.update_expected_types(&bigger_type, statement);
        }
    }
}

fn get_direct_access_type(access: &crate::ast::DirectAccessType) -> &'static str {
    match access {
        crate::ast::DirectAccessType::Bit => BOOL_TYPE,
        crate::ast::DirectAccessType::Byte => BYTE_TYPE,
        crate::ast::DirectAccessType::Word => WORD_TYPE,
        crate::ast::DirectAccessType::DWord => DWORD_TYPE,
        crate::ast::DirectAccessType::Template => VOID_TYPE,
    }
}

/// adds a string-type to the given index and returns it's name
fn register_string_type(index: &mut Index, is_wide: bool, len: usize) -> String {
    let new_type_name = if is_wide {
        typesystem::create_internal_type_name("WSTRING_", len.to_string().as_str())
    } else {
        typesystem::create_internal_type_name("STRING_", len.to_string().as_str())
    };

    if index
        .find_effective_type_by_name(new_type_name.as_str())
        .is_none()
    {
        index.register_type(crate::typesystem::DataType {
            name: new_type_name.clone(),
            initial_value: None,
            nature: TypeNature::Chars,
            information: crate::typesystem::DataTypeInformation::String {
                encoding: if is_wide {
                    StringEncoding::Utf16
                } else {
                    StringEncoding::Utf8
                },
                size: typesystem::TypeSize::LiteralInteger(len as i64 + 1),
            },
            location: SymbolLocation::internal(),
        });
    }
    new_type_name
}

/// adds a pointer to the given inner_type to the given index and return's its name
fn add_pointer_type(index: &mut Index, inner_type_name: String) -> String {
    let new_type_name =
        typesystem::create_internal_type_name("POINTER_TO_", inner_type_name.as_str());

    if index
        .find_effective_type_by_name(new_type_name.as_str())
        .is_none()
    {
        index.register_type(crate::typesystem::DataType {
            name: new_type_name.clone(),
            initial_value: None,
            nature: TypeNature::Any,
            information: crate::typesystem::DataTypeInformation::Pointer {
                auto_deref: false,
                inner_type_name,
                name: new_type_name.clone(),
            },
            location: SymbolLocation::internal(),
        });
    }
    new_type_name
}

fn to_variable_annotation(
    v: &VariableIndexEntry,
    index: &Index,
    constant_override: bool,
) -> StatementAnnotation {
    let v_type = index.get_effective_type_or_void_by_name(v.get_type_name());

    //see if this is an auto-deref variable
    let (effective_type_name, is_auto_deref) = if let DataTypeInformation::Pointer {
        auto_deref: true,
        inner_type_name,
        ..
    } = v_type.get_type_information()
    {
        (inner_type_name.clone(), true)
    } else {
        (v_type.get_name().to_string(), false)
    };

    StatementAnnotation::Variable {
        qualified_name: v.get_qualified_name().into(),
        resulting_type: effective_type_name,
        constant: v.is_constant() || constant_override,
        variable_type: v.variable_type.get_variable_type(),
        is_auto_deref,
    }
}

fn get_int_type_name_for(value: i128) -> &'static str {
    if i32::MIN as i128 <= value && i32::MAX as i128 >= value {
        DINT_TYPE
    } else {
        LINT_TYPE
    }
}

#[cfg(test)]
mod resolver_tests {
    use super::get_int_type_name_for;

    #[test]
    fn correct_int_types_name_for_numbers() {
        assert_eq!(get_int_type_name_for(0), "DINT");
        assert_eq!(get_int_type_name_for(i128::pow(2, 8) - 1), "DINT");
        assert_eq!(get_int_type_name_for(i128::pow(2, 8)), "DINT");
        assert_eq!(get_int_type_name_for(i128::pow(2, 16) - 1), "DINT");
        assert_eq!(get_int_type_name_for(i128::pow(2, 16)), "DINT");
        assert_eq!(get_int_type_name_for(i128::pow(2, 31) - 1), "DINT");
        assert_eq!(get_int_type_name_for(i128::pow(2, 31)), "LINT");
        assert_eq!(get_int_type_name_for(i128::pow(2, 32)), "LINT");
        assert_eq!(get_int_type_name_for(i64::MAX as i128), "LINT");
    }
}<|MERGE_RESOLUTION|>--- conflicted
+++ resolved
@@ -793,8 +793,7 @@
             {
                 //Create a new context with the left operator being the target variable type, and the
                 //right side being the local context
-<<<<<<< HEAD
-                let ctx = ctx.with_call(expected_type.get_name());
+                let ctx = ctx.with_lhs(expected_type.get_name());
 
                 if matches!(initializer, AstStatement::DefaultValue { .. }) {
                     // the default-placeholder must be annotated witht he correc type,
@@ -806,10 +805,6 @@
                 } else {
                     self.visit_statement(&ctx, initializer);
                 }
-=======
-                let ctx = ctx.with_lhs(expected_type.get_name());
-                self.visit_statement(&ctx, initializer);
->>>>>>> da3da567
 
                 self.annotation_map.annotate_type_hint(
                     initializer,
