// Copyright (c) 2021 Ghaith Hachem and Mathias Rieder

//! Resolves (partial) expressions & statements and annotates the resulting types
//!
//! Recursively visits all statements and expressions of a `CompilationUnit` and
//! records all resulting types associated with the statement's id.

use std::collections::{HashMap, HashSet};

use indexmap::IndexMap;

pub mod const_evaluator;
mod generics;

use crate::{
    ast::{
        self, AstId, AstStatement, CompilationUnit, DataType, DataTypeDeclaration, Operator, Pou,
        TypeNature, UserTypeDeclaration, Variable,
    },
    index::{Index, PouIndexEntry, VariableIndexEntry, VariableType},
    typesystem::{
        self, get_bigger_type, DataTypeInformation, StringEncoding, BOOL_TYPE, BYTE_TYPE,
        DATE_AND_TIME_TYPE, DATE_TYPE, DINT_TYPE, DWORD_TYPE, LINT_TYPE, REAL_TYPE,
        TIME_OF_DAY_TYPE, TIME_TYPE, VOID_TYPE, WORD_TYPE,
    },
};

#[cfg(test)]
mod tests;

/// helper macro that calls visit_statement for all given statements
/// use like `visit_all_statements!(self, ctx, stmt1, stmt2, stmt3, ...)`
macro_rules! visit_all_statements {
     ($self:expr, $ctx:expr, $last:expr ) => {
         $self.visit_statement($ctx, $last);
     };

     ($self:expr, $ctx:expr, $head:expr, $($tail:expr), +) => {
       $self.visit_statement($ctx, $head);
       visit_all_statements!($self, $ctx, $($tail),+)
     };
   }

/// Context object passed by the visitor
/// Denotes the current context of expressions (e.g. the current pou, a defined context, etc.)
///
/// Helper methods `qualifier`, `current_pou` and `lhs_pou` copy the current context and
/// change one field.
#[derive(Clone)]
struct VisitorContext<'s> {
    /// the type_name of the context for a reference (e.g. `a.b` where `a`'s type is the context of `b`)
    qualifier: Option<String>,
    /// optional context for references (e.g. `x` may mean `POU.x` if used inside `POU`'s body)
    pou: Option<&'s str>,
    /// special context of the left-hand-side of an assignment in call statements
    /// Inside the left hand side of an assignment is in the context of the call's POU
    /// `foo(a := a)` actually means: `foo(foo.a := POU.a)`
    call: Option<&'s str>,

    /// true if the expression passed a constant-variable on the way
    /// e.g. true for `x` if x is declared in a constant block
    /// e.g. true for `a.b.c` if either a,b or c is declared in a constant block
    constant: bool,

    /// true the visitor entered a body (so no declarations)
    in_body: bool,
}

impl<'s> VisitorContext<'s> {
    /// returns a copy of the current context and changes the `current_qualifier` to the given qualifier
    fn with_qualifier(&self, qualifier: String) -> VisitorContext<'s> {
        VisitorContext {
            pou: self.pou,
            qualifier: Some(qualifier),
            call: self.call,
            constant: false,
            in_body: self.in_body,
        }
    }

    /// returns a copy of the current context and changes the `current_pou` to the given pou
    fn with_pou(&self, pou: &'s str) -> VisitorContext<'s> {
        VisitorContext {
            pou: Some(pou),
            qualifier: self.qualifier.clone(),
            call: self.call,
            constant: false,
            in_body: self.in_body,
        }
    }

    /// returns a copy of the current context and changes the `lhs_pou` to the given pou
    fn with_call(&self, lhs_pou: &'s str) -> VisitorContext<'s> {
        VisitorContext {
            pou: self.pou,
            qualifier: self.qualifier.clone(),
            call: Some(lhs_pou),
            constant: false,
            in_body: self.in_body,
        }
    }

    // returns a copy of the current context and sets the in_body field to true
    fn enter_body(&self) -> Self {
        VisitorContext {
            pou: self.pou,
            qualifier: self.qualifier.clone(),
            call: self.call,
            constant: self.constant,
            in_body: true,
        }
    }

    fn is_in_a_body(&self) -> bool {
        self.in_body
    }
}

pub struct TypeAnnotator<'i> {
    index: &'i Index,
    annotation_map: AnnotationMapImpl,
    string_literals: StringLiterals,
}

#[derive(Debug, Clone, PartialEq)]
pub enum StatementAnnotation {
    /// an expression that resolves to a certain type (e.g. `a + b` --> `INT`)
    Value { resulting_type: String },
    /// a reference that resolves to a declared variable (e.g. `a` --> `PLC_PROGRAM.a`)
    Variable {
        /// the name of the variable's type (e.g. `"INT"`)
        resulting_type: String,
        /// the fully qualified name of this variable (e.g. `"MyFB.a"`)
        qualified_name: String,
        /// denotes wheter this variable is declared as a constant
        constant: bool,
        /// denotes the varialbe type of this varialbe, hence whether it is an input, output, etc.
        variable_type: VariableType,
        /// denotes whether this variable-reference should be automatically dereferenced when accessed
        is_auto_deref: bool,
    },
    /// a reference to a function
    Function {
        return_type: String,
        qualified_name: String,
    },
    /// a reference to a type (e.g. `INT`)
    Type { type_name: String },
    /// a reference to a program call or reference (e.g. `PLC_PRG`)
    Program { qualified_name: String },
}

impl StatementAnnotation {
    /// constructs a new StatementAnnotation::Value with the given type_name
    /// this is a convinience method to take a &str and clones it itself
    pub fn value(type_name: &str) -> Self {
        StatementAnnotation::new_value(type_name.to_string())
    }

    /// constructs a new StatementAnnotation::Value with the given type_name
    pub fn new_value(type_name: String) -> Self {
        StatementAnnotation::Value {
            resulting_type: type_name,
        }
    }
}

impl From<&PouIndexEntry> for StatementAnnotation {
    fn from(e: &PouIndexEntry) -> Self {
        match e {
            PouIndexEntry::Program { name, .. } => StatementAnnotation::Program {
                qualified_name: name.to_string(),
            },
            PouIndexEntry::FunctionBlock { name, .. } => StatementAnnotation::Type {
                type_name: name.to_string(),
            },
            PouIndexEntry::Function {
                name, return_type, ..
            } => StatementAnnotation::Function {
                return_type: return_type.to_string(),
                qualified_name: name.to_string(),
            },
            PouIndexEntry::Class { name, .. } => StatementAnnotation::Program {
                qualified_name: name.to_string(),
            },
            PouIndexEntry::Method {
                name, return_type, ..
            } => StatementAnnotation::Function {
                return_type: return_type.to_string(),
                qualified_name: name.to_string(),
            },
            PouIndexEntry::Action { name, .. } => StatementAnnotation::Program {
                qualified_name: name.to_string(),
            },
        }
    }
}

fn get_type_for_annotation<'a>(
    index: &'a Index,
    annotation: &StatementAnnotation,
) -> Option<&'a typesystem::DataType> {
    match annotation {
        StatementAnnotation::Value { resulting_type } => Some(resulting_type.as_str()),
        StatementAnnotation::Variable { resulting_type, .. } => Some(resulting_type.as_str()),
        StatementAnnotation::Function { .. } => None,
        StatementAnnotation::Type { .. } => None,
        StatementAnnotation::Program { .. } => None,
    }
    .and_then(|type_name| index.get_type(type_name).ok())
}

pub trait AnnotationMap {
    fn get(&self, s: &AstStatement) -> Option<&StatementAnnotation>;

    fn get_hint(&self, s: &AstStatement) -> Option<&StatementAnnotation>;

    fn get_type_or_void<'i>(
        &'i self,
        s: &AstStatement,
        index: &'i Index,
    ) -> &'i typesystem::DataType {
        self.get_type(s, index)
            .unwrap_or_else(|| index.get_void_type())
    }

    fn get_hint_or_void<'i>(
        &'i self,
        s: &AstStatement,
        index: &'i Index,
    ) -> &'i typesystem::DataType {
        self.get_type_hint(s, index)
            .unwrap_or_else(|| index.get_void_type())
    }

    fn get_type_hint<'i>(
        &self,
        s: &AstStatement,
        index: &'i Index,
    ) -> Option<&'i typesystem::DataType> {
        self.get_hint(s)
            .and_then(|it| get_type_for_annotation(index, it))
    }

    fn get_type<'i>(
        &'i self,
        s: &AstStatement,
        index: &'i Index,
    ) -> Option<&'i typesystem::DataType> {
        self.get(s)
            .and_then(|it| get_type_for_annotation(index, it))
    }

    /// returns the name of the callable that is refered by the given statemt
    /// or none if this thing may not be callable
    fn get_call_name(&self, s: &AstStatement) -> Option<&str> {
        match self.get(s) {
            Some(StatementAnnotation::Function { qualified_name, .. }) => {
                Some(qualified_name.as_str())
            }
            Some(StatementAnnotation::Program { qualified_name }) => Some(qualified_name.as_str()),
            Some(StatementAnnotation::Variable { resulting_type, .. }) => {
                Some(resulting_type.as_str())
            }
            // this is used for call statements on array access
            Some(StatementAnnotation::Value { resulting_type }) => Some(resulting_type.as_str()),
            _ => None,
        }
    }
}

pub struct AstAnnotations {
    annotation_map: AnnotationMapImpl,
    bool_id: AstId,

    bool_annotation: StatementAnnotation,
}

impl AnnotationMap for AstAnnotations {
    fn get(&self, s: &AstStatement) -> Option<&StatementAnnotation> {
        if s.get_id() == self.bool_id {
            Some(&self.bool_annotation)
        } else {
            self.annotation_map.get(s)
        }
    }

    fn get_hint(&self, s: &AstStatement) -> Option<&StatementAnnotation> {
        if s.get_id() == self.bool_id {
            Some(&self.bool_annotation)
        } else {
            self.annotation_map.get_hint(s)
        }
    }
}

impl AstAnnotations {
    pub fn new(annotation_map: AnnotationMapImpl, bool_id: AstId) -> Self {
        AstAnnotations {
            annotation_map,
            bool_id,
            bool_annotation: StatementAnnotation::value(BOOL_TYPE),
        }
    }

    pub fn get_bool_id(&self) -> AstId {
        self.bool_id
    }
}

#[derive(Default)]
pub struct AnnotationMapImpl {
    /// maps a statement to the type it resolves to
    type_map: IndexMap<AstId, StatementAnnotation>,

    /// maps a statement to the target-type it should eventually resolve to
    /// example:
    /// x : BYTE := 1;  //1's actual type is DINT, 1's target type is BYTE
    /// x : INT := 1;   //1's actual type is DINT, 1's target type is INT
    ///
    /// if the type-hint is equal to the actual type, or there is no
    /// useful type-hint to resolve, there is no mapping in this map
    type_hint_map: IndexMap<AstId, StatementAnnotation>,

    /// A map from a call to the generic function name of that call
    generic_nature_map: IndexMap<AstId, TypeNature>,

    //An index of newly created types
    pub new_index: Index,
}

impl AnnotationMapImpl {
    /// creates a new empty AnnotationMap
    pub fn new() -> Self {
        Default::default()
    }

    pub fn import(&mut self, other: AnnotationMapImpl) {
        self.type_map.extend(other.type_map);
        self.type_hint_map.extend(other.type_hint_map);
        self.new_index.import(other.new_index);
    }

    /// annotates the given statement (using it's `get_id()`) with the given type-name
    pub fn annotate(&mut self, s: &AstStatement, annotation: StatementAnnotation) {
        self.type_map.insert(s.get_id(), annotation);
    }

    pub fn annotate_type_hint(&mut self, s: &AstStatement, annotation: StatementAnnotation) {
        self.type_hint_map.insert(s.get_id(), annotation);
    }

    /// Annotates the ast statement with its original generic nature
    pub fn add_generic_nature(&mut self, s: &AstStatement, nature: TypeNature) {
        self.generic_nature_map.insert(s.get_id(), nature);
    }

    pub fn has_type_annotation(&self, s: &AstStatement) -> bool {
        self.type_map.contains_key(&s.get_id())
    }

    pub fn get_generic_nature(&self, s: &AstStatement) -> Option<&TypeNature> {
        self.generic_nature_map.get(&s.get_id())
    }
}

impl AnnotationMap for AnnotationMapImpl {
    fn get(&self, s: &AstStatement) -> Option<&StatementAnnotation> {
        self.type_map.get(&s.get_id())
    }

    fn get_hint(&self, s: &AstStatement) -> Option<&StatementAnnotation> {
        self.type_hint_map.get(&s.get_id())
    }

    fn get_type<'i>(
        &'i self,
        s: &AstStatement,
        index: &'i Index,
    ) -> Option<&'i typesystem::DataType> {
        self.get(s).and_then(|it| {
            get_type_for_annotation(index, it)
                .or_else(|| get_type_for_annotation(&self.new_index, it))
        })
    }
}

#[derive(Default)]
pub struct StringLiterals {
    pub utf08: HashSet<String>,
    pub utf16: HashSet<String>,
}

impl StringLiterals {
    pub fn import(&mut self, other: StringLiterals) {
        self.utf08.extend(other.utf08);
        self.utf16.extend(other.utf16);
    }
}

impl<'i> TypeAnnotator<'i> {
    /// constructs a new TypeAnnotater that works with the given index for type-lookups
    fn new(index: &'i Index) -> TypeAnnotator<'i> {
        TypeAnnotator {
            annotation_map: AnnotationMapImpl::new(),
            index,
            string_literals: StringLiterals {
                utf08: HashSet::new(),
                utf16: HashSet::new(),
            },
        }
    }

    /// annotates the given AST elements with the type-name resulting for the statements/expressions.
    /// Returns an AnnotationMap with the resulting types for all visited Statements. See `AnnotationMap`
    pub fn visit_unit(
        index: &Index,
        unit: &'i CompilationUnit,
    ) -> (AnnotationMapImpl, StringLiterals) {
        let mut visitor = TypeAnnotator::new(index);
        let ctx = &VisitorContext {
            pou: None,
            qualifier: None,
            call: None,
            constant: false,
            in_body: false,
        };

        for global_variable in unit.global_vars.iter().flat_map(|it| it.variables.iter()) {
            visitor.visit_variable(ctx, global_variable);
        }

        for pou in &unit.units {
            visitor.visit_pou(ctx, pou);
        }

        for t in &unit.types {
            visitor.visit_user_type_declaration(t, ctx);
        }

        let body_ctx = ctx.enter_body();
        for i in &unit.implementations {
            i.statements
                .iter()
                .for_each(|s| visitor.visit_statement(&body_ctx.with_pou(i.name.as_str()), s));
        }

        // enum initializers may have been introduced by the visitor (indexer)
        // so we shoul try to resolve and type-annotate them here as well
        for (_, enum_element) in index.get_global_qualified_enums() {
            if let Some((Some(statement), scope)) = enum_element
                .initial_value
                .map(|i| index.get_const_expressions().find_expression(&i))
            {
                if let Some(scope) = scope {
                    visitor.visit_statement(&ctx.with_pou(scope), statement);
                } else {
                    visitor.visit_statement(ctx, statement);
                }
            }
        }

        (visitor.annotation_map, visitor.string_literals)
    }

    fn visit_user_type_declaration(
        &mut self,
        user_data_type: &UserTypeDeclaration,
        ctx: &VisitorContext,
    ) {
        self.visit_data_type(ctx, &user_data_type.data_type);
        if let Some(name) = user_data_type.data_type.get_name() {
            let ctx = &ctx.with_pou(name);
            if let Some((initializer, name)) = user_data_type
                .initializer
                .as_ref()
                .zip(user_data_type.data_type.get_name())
            {
                self.visit_statement(ctx, initializer);

                //update the type-hint for the initializer
                if let Some(right_type) = self.index.find_effective_type(name) {
                    self.update_expected_types(right_type, initializer);
                }
            }
        } else {
            unreachable!("datatype without a name");
        }
    }

    fn visit_pou(&mut self, ctx: &VisitorContext, pou: &'i Pou) {
        let pou_ctx = ctx.with_pou(pou.name.as_str());
        for block in &pou.variable_blocks {
            for variable in &block.variables {
                self.visit_variable(&pou_ctx, variable);
            }
        }
    }

    /// updates the expected types of statement on the right side of an assignment
    /// e.g. x : ARRAY [0..1] OF BYTE := [2,3];
    /// note that the left side needs to be annotated before this call
    fn update_right_hand_side_expected_type(
        &mut self,
        annotated_left_side: &AstStatement,
        right_side: &AstStatement,
    ) {
        if let Some(t) = self
            .annotation_map
            .get_type(annotated_left_side, self.index)
            .cloned()
        {
            //annotate the right-hand side as a whole
            self.annotation_map
                .annotate_type_hint(right_side, StatementAnnotation::value(t.get_name()));

            //dive into the right hand side
            self.update_expected_types(&t, right_side);
        }
    }

    /// updates the expected types of statements on the right side of an assignment
    /// e.g. x : ARRAY [0..1] OF BYTE := [2,3];
    fn update_expected_types(
        &mut self,
        expected_type: &typesystem::DataType,
        statement: &AstStatement,
    ) {
        //see if we need to dive into it
        match statement {
            AstStatement::LiteralArray {
                elements: Some(elements),
                ..
            } => {
                //annotate the literal-array itself
                self.annotation_map.annotate_type_hint(
                    statement,
                    StatementAnnotation::value(expected_type.get_name()),
                );
                //TODO exprssionList and MultipliedExpressions are a mess!
                if matches!(
                    elements.as_ref(),
                    AstStatement::ExpressionList { .. } | AstStatement::MultipliedStatement { .. }
                ) {
                    self.annotation_map.annotate_type_hint(
                        elements,
                        StatementAnnotation::value(expected_type.get_name()),
                    );
                }
                //annotate the array's member elements with the array's inner type
                if let DataTypeInformation::Array {
                    inner_type_name, ..
                } = expected_type.get_type_information()
                {
                    if let Some(inner_type) = self.index.find_effective_type(inner_type_name) {
                        self.update_expected_types(inner_type, elements);
                    }
                }
            }
            AstStatement::Assignment { left, right, .. } => {
                //struct initialization (left := right)
                //find out left's type and update a type hint for right
                if let (
                    typesystem::DataTypeInformation::Struct {
                        name: qualifier, ..
                    },
                    AstStatement::Reference {
                        name: variable_name,
                        ..
                    },
                ) = (expected_type.get_type_information(), left.as_ref())
                {
                    if let Some(v) = self.index.find_member(qualifier, variable_name) {
                        if let Some(target_type) = self.index.find_effective_type(v.get_type_name())
                        {
                            self.annotation_map.annotate(
                                left.as_ref(),
                                to_variable_annotation(v, self.index, false),
                            );
                            self.annotation_map.annotate_type_hint(
                                right.as_ref(),
                                StatementAnnotation::value(v.get_type_name()),
                            );
                            self.update_expected_types(target_type, right);
                        }
                    }
                }
            }
            AstStatement::MultipliedStatement {
                element: elements, ..
            } => {
                // n(elements)
                //annotate the type to all multiplied elements
                for ele in AstStatement::get_as_list(elements) {
                    self.update_expected_types(expected_type, ele);
                }
            }
            AstStatement::ExpressionList { expressions, .. } => {
                //annotate the type to all elements
                for ele in expressions {
                    self.update_expected_types(expected_type, ele);
                }
            }
            AstStatement::RangeStatement { start, end, .. } => {
                self.update_expected_types(expected_type, start);
                self.update_expected_types(expected_type, end);
            }
            AstStatement::LiteralInteger { .. } => {
                //special case -> promote a literal-Integer directly, not via type-hint
                // (avoid later cast)
                if expected_type.get_type_information().is_float() {
                    self.annotation_map.annotate(
                        statement,
                        StatementAnnotation::value(expected_type.get_name()),
                    )
                } else if let DataTypeInformation::Array {
                    inner_type_name, ..
                } = expected_type.get_type_information()
                {
                    self.annotation_map
                        .annotate_type_hint(statement, StatementAnnotation::value(inner_type_name))
                } else {
                    //annotate the statement, whatever it is
                    self.annotation_map.annotate_type_hint(
                        statement,
                        StatementAnnotation::value(expected_type.get_name()),
                    )
                }
            }
            AstStatement::LiteralString { .. } | AstStatement::BinaryExpression { .. } => {
                // needed if we try to initialize an array with an expression-list
                // without we would annotate a false type this would leed to an error in expression_generator
                if let DataTypeInformation::Array {
                    inner_type_name, ..
                } = expected_type.get_type_information()
                {
                    self.annotation_map
                        .annotate_type_hint(statement, StatementAnnotation::value(inner_type_name))
                } else {
                    //annotate the statement, whatever it is
                    self.annotation_map.annotate_type_hint(
                        statement,
                        StatementAnnotation::value(expected_type.get_name()),
                    )
                }
            }
            _ => {
                //annotate the statement, whatever it is
                self.annotation_map.annotate_type_hint(
                    statement,
                    StatementAnnotation::value(expected_type.get_name()),
                )
            }
        }
    }

    fn visit_variable(&mut self, ctx: &VisitorContext, variable: &Variable) {
        self.visit_data_type_declaration(ctx, &variable.data_type);
        if let Some(initializer) = variable.initializer.as_ref() {
            self.visit_statement(ctx, initializer);

            // annotate a type-hint for the initializer, it should be the same type as the variable
            // e.g. x : BYTE := 7 + 3;  --> 7+3 should be casted into a byte
            if let Some(expected_type) = self
                .index
                .find_variable(
                    ctx.qualifier.as_deref().or(ctx.pou),
                    &[variable.name.as_str()],
                )
                .and_then(|ve| self.index.find_effective_type(ve.get_type_name()))
            {
                self.annotation_map.annotate_type_hint(
                    initializer,
                    StatementAnnotation::value(expected_type.get_name()),
                );
                self.update_expected_types(expected_type, initializer);
            }
        }
    }

    fn visit_data_type_declaration(
        &mut self,
        ctx: &VisitorContext,
        declaration: &DataTypeDeclaration,
    ) {
        if let DataTypeDeclaration::DataTypeDefinition { data_type, .. } = declaration {
            self.visit_data_type(ctx, data_type);
        }
    }

    fn visit_data_type(&mut self, ctx: &VisitorContext, data_type: &DataType) {
        match data_type {
            DataType::StructType {
                name: Some(name),
                variables,
                ..
            } => {
                let ctx = ctx.with_qualifier(name.clone());
                variables.iter().for_each(|v| self.visit_variable(&ctx, v))
            }
            DataType::ArrayType {
                referenced_type, ..
            } => self.visit_data_type_declaration(ctx, referenced_type),
            DataType::VarArgs {
                referenced_type: Some(referenced_type),
                ..
            } => {
                self.visit_data_type_declaration(ctx, referenced_type.as_ref());
            }
            DataType::SubRangeType {
                referenced_type,
                bounds: Some(bounds),
                ..
            } => {
                if let Some(expected_type) = self.index.find_effective_type(referenced_type) {
                    self.visit_statement(ctx, bounds);
                    self.update_expected_types(expected_type, bounds);
                }
            }
            DataType::EnumType { elements, .. } => {
                self.visit_statement(ctx, elements);
            }
            _ => {}
        }
    }

    fn visit_statement(&mut self, ctx: &VisitorContext, statement: &AstStatement) {
        self.visit_statement_control(ctx, statement);
    }

    /// annotate a control statement
    fn visit_statement_control(&mut self, ctx: &VisitorContext, statement: &AstStatement) {
        match statement {
            AstStatement::IfStatement {
                blocks, else_block, ..
            } => {
                blocks.iter().for_each(|b| {
                    self.visit_statement(ctx, b.condition.as_ref());
                    b.body.iter().for_each(|s| self.visit_statement(ctx, s));
                });
                else_block.iter().for_each(|e| self.visit_statement(ctx, e));
            }
            AstStatement::ForLoopStatement {
                counter,
                start,
                end,
                by_step,
                body,
                ..
            } => {
                visit_all_statements!(self, ctx, counter, start, end);
                if let Some(by_step) = by_step {
                    self.visit_statement(ctx, by_step);
                }
                //Hint annotate start, end and step with the counter's real type
                if let Some(type_name) = self
                    .annotation_map
                    .get_type(counter, self.index)
                    .map(typesystem::DataType::get_name)
                {
                    let annotation = StatementAnnotation::value(type_name);
                    self.annotation_map
                        .annotate_type_hint(start, annotation.clone());
                    self.annotation_map
                        .annotate_type_hint(end, annotation.clone());
                    if let Some(by_step) = by_step {
                        self.annotation_map.annotate_type_hint(by_step, annotation);
                    }
                }
                body.iter().for_each(|s| self.visit_statement(ctx, s));
            }
            AstStatement::WhileLoopStatement {
                condition, body, ..
            } => {
                self.visit_statement(ctx, condition);
                body.iter().for_each(|s| self.visit_statement(ctx, s));
            }
            AstStatement::RepeatLoopStatement {
                condition, body, ..
            } => {
                self.visit_statement(ctx, condition);
                body.iter().for_each(|s| self.visit_statement(ctx, s));
            }
            AstStatement::CaseStatement {
                selector,
                case_blocks,
                else_block,
                ..
            } => {
                self.visit_statement(ctx, selector);
                let selector_type = self.annotation_map.get_type(selector, self.index).cloned();
                case_blocks.iter().for_each(|b| {
                    self.visit_statement(ctx, b.condition.as_ref());
                    if let Some(selector_type) = &selector_type {
                        self.update_expected_types(selector_type, b.condition.as_ref());
                    }
                    b.body.iter().for_each(|s| self.visit_statement(ctx, s));
                });
                else_block.iter().for_each(|s| self.visit_statement(ctx, s));
            }
            AstStatement::CaseCondition { condition, .. } => self.visit_statement(ctx, condition),
            _ => {
                self.visit_statement_expression(ctx, statement);
            }
        }
    }

    /// annotate an expression statement
    fn visit_statement_expression(&mut self, ctx: &VisitorContext, statement: &AstStatement) {
        match statement {
            AstStatement::ArrayAccess {
                reference, access, ..
            } => {
                visit_all_statements!(self, ctx, reference);
                self.visit_statement(
                    &VisitorContext {
                        call: None,
                        constant: false,
                        pou: ctx.pou,
                        qualifier: None,
                        in_body: ctx.in_body,
                    },
                    access,
                );
                let array_type = self
                    .annotation_map
                    .get_type_or_void(reference, self.index)
                    .get_type_information();
                let inner_type_name = if let DataTypeInformation::Array {
                    inner_type_name, ..
                } = array_type
                {
                    Some(
                        self.index
                            .get_effective_type_by_name(inner_type_name)
                            .get_name()
                            .to_string(),
                    )
                } else {
                    None
                };

                if let Some(inner_type_name) = inner_type_name {
                    self.annotation_map
                        .annotate(statement, StatementAnnotation::new_value(inner_type_name));
                }
            }
            AstStatement::PointerAccess { reference, .. } => {
                visit_all_statements!(self, ctx, reference);
                let pointer_type = self
                    .annotation_map
                    .get_type_or_void(reference, self.index)
                    .get_type_information();
                if let DataTypeInformation::Pointer {
                    inner_type_name, ..
                } = pointer_type
                {
                    let t = self
                        .index
                        .get_effective_type_by_name(inner_type_name)
                        .get_name();
                    self.annotation_map
                        .annotate(statement, StatementAnnotation::value(t));
                }
            }
            AstStatement::DirectAccess { access, index, .. } => {
                let ctx = VisitorContext {
                    qualifier: None,
                    ..ctx.clone()
                };
                visit_all_statements!(self, &ctx, index);
                match access {
                    crate::ast::DirectAccessType::Bit => self.annotation_map.annotate(
                        statement,
                        StatementAnnotation::Value {
                            resulting_type: BOOL_TYPE.into(),
                        },
                    ),
                    crate::ast::DirectAccessType::Byte => self.annotation_map.annotate(
                        statement,
                        StatementAnnotation::Value {
                            resulting_type: BYTE_TYPE.into(),
                        },
                    ),
                    crate::ast::DirectAccessType::Word => self.annotation_map.annotate(
                        statement,
                        StatementAnnotation::Value {
                            resulting_type: WORD_TYPE.into(),
                        },
                    ),
                    crate::ast::DirectAccessType::DWord => self.annotation_map.annotate(
                        statement,
                        StatementAnnotation::Value {
                            resulting_type: DWORD_TYPE.into(),
                        },
                    ),
                    crate::ast::DirectAccessType::Template => {
                        unreachable!("Templates cannot occur in direct access")
                    }
                }
            }
            AstStatement::BinaryExpression {
                left,
                right,
                operator,
                ..
            } => {
                visit_all_statements!(self, ctx, left, right);
                let statement_type = self.visit_binary_expression(left, right, *operator);

                if let Some(statement_type) = statement_type {
                    self.annotation_map
                        .annotate(statement, StatementAnnotation::new_value(statement_type));
                }
            }
            AstStatement::UnaryExpression {
                value, operator, ..
            } => {
                self.visit_statement(ctx, value);

                let statement_type = if operator == &Operator::Minus {
                    let inner_type = self
                        .annotation_map
                        .get_type_or_void(value, self.index)
                        .get_type_information();

                    //keep the same type but switch to signed
                    typesystem::get_signed_type(inner_type, self.index)
                        .map(|it| it.get_name().to_string())
                } else {
                    let inner_type = self
                        .annotation_map
                        .get_type_or_void(value, self.index)
                        .get_type_information()
                        .get_name()
                        .to_string();

                    if operator == &Operator::Address {
                        //this becomes a pointer to the given type:
                        Some(add_pointer_type(
                            &mut self.annotation_map.new_index,
                            inner_type,
                        ))
                    } else {
                        Some(inner_type)
                    }
                };

                if let Some(statement_type) = statement_type {
                    self.annotation_map
                        .annotate(statement, StatementAnnotation::new_value(statement_type));
                }
            }
            AstStatement::Reference { name, .. } => {
                let annotation = if let Some(qualifier) = ctx.qualifier.as_deref() {
                    // if we see a qualifier, we only consider [qualifier].[name] as candidates
                    self.index
                        // 1st try a qualified member variable qualifier.name
                        .find_member(qualifier, name)
                        // 2nd try an enum-element qualifier#name
                        .or_else(|| self.index.find_enum_element(qualifier, name.as_str()))
                        // 3rd try - look for a method qualifier.name
                        .map_or_else(
                            || {
                                self.index
                                    .find_pou(format!("{}.{}", qualifier, name).as_str())
                                    .map(|it| it.into())
                            },
                            |v| Some(to_variable_annotation(v, self.index, ctx.constant)),
                        )
                } else {
                    // if we see no qualifier, we try some strategies ...
                    ctx.pou
                        .and_then(|qualifier| {
                            // ... first look at POU-local variables
                            self.index
                                .find_member(qualifier, name)
                                .map(|v| to_variable_annotation(v, self.index, ctx.constant))
                                .or_else(|| {
                                    // ... then check if we're in a method and we're referencing
                                    // a member variable of the corresponding class
                                    self.index
                                        .find_pou(qualifier)
                                        .filter(|it| matches!(it, PouIndexEntry::Method { .. }))
                                        .and_then(PouIndexEntry::get_instance_struct_type_name)
                                        .and_then(|class_name| {
                                            self.index.find_member(class_name, name)
                                        })
                                        .map(|v| {
                                            to_variable_annotation(v, self.index, ctx.constant)
                                        })
                                })
                                .or_else(|| {
                                    // try to find a local action with this name
                                    self.index
                                        .find_pou(format!("{}.{}", qualifier, name).as_str())
                                        .map(StatementAnnotation::from)
                                })
                        })
                        .or_else(|| {
                            // ... then try if we find a scoped-pou with that name (maybe it's a call to a local method or action?)
                            ctx.pou
                                .and_then(|pou_name| self.index.find_pou(pou_name))
                                .and_then(|it| {
                                    self.index
                                        .find_pou(
                                            format!("{}.{}", it.get_container(), name).as_str(),
                                        )
                                        .map(Into::into)
                                })
                        })
                        .or_else(|| {
                            // ... then try if we find a global-pou with that name (maybe it's a call to a function or program?)
                            {
                                let index = self.index;
                                index.find_pou(name).map(|it| it.into())
                            }
                        })
                        .or_else(|| {
                            // ... last option is a global variable, where we ignore the current pou's name as a qualifier
                            self.index
                                .find_global_variable(name)
                                .map(|v| to_variable_annotation(v, self.index, ctx.constant))
                        })
                };
                if let Some(annotation) = annotation {
                    self.annotation_map.annotate(statement, annotation)
                }
            }
            AstStatement::QualifiedReference { elements, .. } => {
                let mut ctx = ctx.clone();
                for s in elements.iter() {
                    self.visit_statement(&ctx, s);

                    let (qualifier, constant) = self
                        .annotation_map
                        .get(s)
                        .map(|it| match it {
                            StatementAnnotation::Value { resulting_type } => {
                                (resulting_type.as_str(), false)
                            }
                            StatementAnnotation::Variable {
                                resulting_type,
                                constant,
                                ..
                            } => (resulting_type.as_str(), *constant),
                            StatementAnnotation::Function { .. } => (VOID_TYPE, false),
                            StatementAnnotation::Type { type_name } => (type_name.as_str(), false),
                            StatementAnnotation::Program { qualified_name } => {
                                (qualified_name.as_str(), false)
                            }
                        })
                        .unwrap_or_else(|| (VOID_TYPE, false));
                    let mut new_ctx = ctx.with_qualifier(qualifier.to_string());
                    new_ctx.constant = constant;
                    ctx = new_ctx;
                }

                //the last guy represents the type of the whole qualified expression
                if let Some(last) = elements.last() {
                    if let Some(annotation) = self.annotation_map.get(last).cloned() {
                        self.annotation_map.annotate(statement, annotation);
                    }
                }
            }
            AstStatement::ExpressionList { expressions, .. } => expressions
                .iter()
                .for_each(|e| self.visit_statement(ctx, e)),

            AstStatement::RangeStatement { start, end, .. } => {
                visit_all_statements!(self, ctx, start, end);
            }
            AstStatement::Assignment { left, right, .. } => {
                self.visit_statement(ctx, right);
                if let Some(lhs) = ctx.call {
                    //special context for left hand side
                    self.visit_statement(&ctx.with_pou(lhs), left);
                } else {
                    self.visit_statement(ctx, left);
                }
                // give a type hint that we want the right side to be stored in the left's type
                self.update_right_hand_side_expected_type(left, right);
            }
            AstStatement::OutputAssignment { left, right, .. } => {
                visit_all_statements!(self, ctx, left, right);
                if let Some(lhs) = ctx.call {
                    //special context for left hand side
                    self.visit_statement(&ctx.with_pou(lhs), left);
                } else {
                    self.visit_statement(ctx, left);
                }
                self.update_right_hand_side_expected_type(left, right);
            }
            AstStatement::CallStatement {
                parameters,
                operator,
                ..
            } => {
                self.visit_statement(ctx, operator);
                let operator_qualifier = self
                    .annotation_map
                    .get(operator)
                    .and_then(|it| match it {
                        StatementAnnotation::Function { qualified_name, .. } => {
                            Some(qualified_name.clone())
                        }
                        StatementAnnotation::Program { qualified_name } => {
                            Some(qualified_name.clone())
                        }
                        StatementAnnotation::Variable { resulting_type, .. } => {
                            //lets see if this is a FB
                            self.index
                                .find_pou(resulting_type.as_str())
                                .filter(|it| matches!(it, PouIndexEntry::FunctionBlock { .. }))
                                .map(|it| it.get_name().to_string())
                        }
                        // call statements on array access "arr[1]()" will return a StatementAnnotation::Value
                        StatementAnnotation::Value { resulting_type } => {
                            // make sure we come from an array access
                            if let AstStatement::ArrayAccess { .. } = operator.as_ref() {
                                return Some(resulting_type.clone());
                            }
                            None
                        }
                        _ => None,
                    })
                    .unwrap_or_else(|| VOID_TYPE.to_string());
                let ctx = ctx.with_call(operator_qualifier.as_str());
                let mut generics_candidates: HashMap<String, Vec<String>> = HashMap::new();
                let mut params = vec![];
                if let Some(s) = parameters.as_ref() {
                    self.visit_statement(&ctx, s);
                    if let Some(s) = parameters.as_ref() {
                        let parameters = ast::flatten_expression_list(s);
                        let mut parameters = parameters.into_iter();
                        for m in self
                            .index
                            .get_declared_parameters(&operator_qualifier)
                            .into_iter()
                        {
                            if let Some(p) = parameters.next() {
                                let type_name = m.get_type_name();
                                if let Some((key, candidate)) = TypeAnnotator::get_generic_candidate(
                                    self.index,
                                    &self.annotation_map,
                                    type_name,
                                    p,
                                ) {
                                    generics_candidates
                                        .entry(key.to_string())
                                        .or_insert_with(std::vec::Vec::new)
                                        .push(candidate.to_string())
                                } else {
                                    params.push((p, type_name.to_string()))
                                }
                            }
                        }
                        //We possibly did not consume all parameters, see if the variadic arguments are derivable
                        match self.index.find_pou(&operator_qualifier) {
                            Some(pou) if pou.is_variadic() => {
                                //get variadic argument type, if it is generic, update the generic candidates
                                if let Some(type_name) = self
                                    .index
                                    .get_variadic_member(pou.get_name())
                                    .map(VariableIndexEntry::get_type_name)
                                {
                                    for parameter in parameters {
                                        if let Some((key, candidate)) =
                                            TypeAnnotator::get_generic_candidate(
                                                self.index,
                                                &self.annotation_map,
                                                type_name,
                                                parameter,
                                            )
                                        {
                                            generics_candidates
                                                .entry(key.to_string())
                                                .or_insert_with(std::vec::Vec::new)
                                                .push(candidate.to_string())
                                        } else {
                                            params.push((parameter, type_name.to_string()))
                                        }
                                    }
                                }
                            }
                            _ => {}
                        }
                    }
                }
                for (p, name) in params {
                    self.annotate_parameters(p, &name);
                }

                //Attempt to resolve the generic signature here
                self.update_generic_call_statement(
                    generics_candidates,
                    &operator_qualifier,
                    operator,
                    parameters,
                    ctx,
                );

                if let Some(StatementAnnotation::Function { return_type, .. }) =
                    self.annotation_map.get(operator)
                {
                    if let Some(return_type) = self.index.find_effective_type(return_type) {
                        self.annotation_map.annotate(
                            statement,
                            StatementAnnotation::value(return_type.get_name()),
                        );
                    }
                }
            }
            AstStatement::CastStatement {
                target, type_name, ..
            } => {
                //see if this type really exists
                let data_type = self.index.find_effective_type_info(type_name);
                let statement_to_annotation =
                    if let Some(DataTypeInformation::Enum { name, .. }) = data_type {
                        //enum cast
                        self.visit_statement(&ctx.with_qualifier(name.to_string()), target);
                        //use the type of the target
                        let type_name = self
                            .annotation_map
                            .get_type_or_void(target, self.index)
                            .get_name();
                        vec![(statement, type_name.to_string())]
                    } else if let Some(t) = data_type {
                        vec![
                            (statement, t.get_name().to_string()),
                            (target, t.get_name().to_string()),
                        ]
                    } else {
                        //unknown type? what should we do here?
                        self.visit_statement(ctx, target);
                        vec![]
                    };
                for (stmt, annotation) in statement_to_annotation {
                    self.annotation_map
                        .annotate(stmt, StatementAnnotation::new_value(annotation));
                }
            }
            _ => {
                self.visit_statement_literals(ctx, statement);
            }
        }
    }

<<<<<<< HEAD
    fn visit_binary_expression(
        &mut self,
        left: &AstStatement,
        right: &AstStatement,
        operator: Operator,
    ) -> Option<String> {
        let statement_type = {
            let left_type = self
                .annotation_map
                .get_type_hint(left, self.index)
                .unwrap_or_else(|| self.annotation_map.get_type_or_void(left, self.index));
            let right_type = self
                .annotation_map
                .get_type_hint(right, self.index)
                .unwrap_or_else(|| self.annotation_map.get_type_or_void(right, self.index));

            if left_type.get_type_information().is_numerical()
                && right_type.get_type_information().is_numerical()
            {
                let dint = self.index.get_type_or_panic(DINT_TYPE);
                if operator == Operator::Exponentiation {
                    //Convert left side to either REAL or LREAL
                    let left_converted = get_bigger_type(left_type, dint, self.index);
                    //Convert the right side to at least DINT
                    let right_converted = get_bigger_type(right_type, dint, self.index);
                    //Use the biggest type of the input for the left/end result
                    let left_converted =
                        get_bigger_type(left_converted, right_converted, self.index);
                    //If left and right are both reals, use the bigger of the two for the right side
                    let right_converted = if right_converted.get_type_information().is_float() {
                        left_converted //Left is always atleast as big as right
                    } else {
                        right_converted
                    };
                    let left_is_different = left_converted != left_type;
                    let right_is_different = right_converted != right_type;
                    //Clone the values to avoid borrow issues. TODO : Why?
                    let left_converted = left_converted.clone();
                    let right_converted = right_converted.clone();
                    if left_is_different {
                        self.update_expected_types(&left_converted, left);
                    }
                    if right_is_different {
                        self.update_expected_types(&right_converted, right);
                    }
                    //Return the left side as result
                    Some(left_converted.get_name().to_string())
                } else {
                    let bigger_type = if left_type.get_type_information().is_bool()
                        && right_type.get_type_information().is_bool()
                    {
                        left_type
                    } else {
                        get_bigger_type(
                            get_bigger_type(left_type, right_type, self.index),
                            dint,
                            self.index,
                        )
                    };

                    let target_name = if operator.is_bool_type() {
                        BOOL_TYPE.to_string()
                    } else {
                        bigger_type.get_name().to_string()
                    };

                    let bigger_is_left = bigger_type != right_type;
                    let bigger_is_right = bigger_type != left_type;

                    if bigger_is_left || bigger_is_right {
                        // if these types are different we need to update the 'other' type's annotation
                        let bigger_type = bigger_type.clone(); // clone here, so we release the borrow on self
                        if bigger_is_right {
                            self.update_expected_types(&bigger_type, left);
                        }
                        if bigger_is_left {
                            self.update_expected_types(&bigger_type, right);
                        }
                    }

                    Some(target_name)
                }
            } else if operator.is_bool_type() {
                Some(BOOL_TYPE.to_string())
            } else if left_type.get_type_information().is_pointer()
                || right_type.get_type_information().is_pointer()
            {
                let target_name = if left_type.get_type_information().is_pointer() {
                    left_type.get_name()
                } else {
                    right_type.get_name()
                };
                Some(target_name.to_string())
            } else {
                None
            }
        };
        statement_type
    }
    // Returns a possible generic for the current statement
    /// determines a possible generic for the current statement
    /// returns a pair with the possible generics symbol and the real datatype
    /// e.g. `( "T", "INT" )`
    fn get_generic_candidate<'idx>(
        index: &'idx Index,
        annotation_map: &'idx AnnotationMapImpl,
        member: &VariableIndexEntry,
        statement: &AstStatement,
    ) -> Option<(&'idx str, &'idx str)> {
        //find inner type if this was turned into an array or pointer (if this is `POINTER TO T` lets find out what T is)
        let effective_type = index.find_effective_type_info(member.get_type_name());
        let candidate = match effective_type {
            Some(DataTypeInformation::Pointer {
                inner_type_name, ..
            })
            | Some(DataTypeInformation::Array {
                inner_type_name, ..
            }) => index.find_effective_type_info(inner_type_name),
            _ => effective_type,
        };

        //If generic add a generic annotation
        if let Some(DataTypeInformation::Generic { generic_symbol, .. }) = candidate {
            let statement = match statement {
                //The right side of the assignment is the source of truth
                AstStatement::Assignment { right, .. } => right,
                _ => statement,
            };
            //Find the statement's type
            annotation_map
                .get_type(statement, index)
                .map(|it| (generic_symbol.as_str(), it.get_name()))
        } else {
            None
        }
    }

    /// Updates the generic information of a function call
    /// It collects all candidates for a generic function
    /// Then chooses the best fitting function signature
    /// And reannotates the function with the found information
    fn update_generic_call_statement(
        &mut self,
        generics_candidates: HashMap<String, Vec<String>>,
        implementation_name: &str,
        operator: &AstStatement,
        parameters: &Option<AstStatement>,
        ctx: VisitorContext,
    ) {
        if let Some(PouIndexEntry::Function {
            generics, linkage, ..
        }) = self.index.find_pou(implementation_name)
        {
            if linkage != &LinkageType::BuiltIn && !generics.is_empty() {
                let generic_map = &self.derive_generic_types(generics, generics_candidates);
                //Annotate the statement with the new function call
                if let Some(StatementAnnotation::Function {
                    qualified_name,
                    return_type,
                }) = self.annotation_map.get(operator)
                {
                    //Figure out the new name for the call
                    let (new_name, annotation) = self.get_generic_function_annotation(
                        generics,
                        qualified_name,
                        return_type,
                        generic_map,
                    );

                    //Create a new pou and implementation for the function
                    let cloned_return_type = return_type.clone(); //borrow checker will not allow to use return_type below :-(
                    if let Some(pou) = self.index.find_pou(qualified_name) {
                        //only register concrete typed function if it was not indexed yet
                        if self.index.find_pou(new_name.as_str()).is_none() {
                            //register the pou-entry, implementation and member-variables for the requested (typed) implemmentation
                            // e.g. call to generic_foo(aInt)
                            self.register_generic_pou_entries(
                                pou,
                                cloned_return_type.as_str(),
                                new_name.as_str(),
                                generic_map,
                            );
                        }
                    }

                    //annotate the call-statement so it points to the new implementation
                    self.annotation_map.annotate(operator, annotation);
                }
                //Adjust annotations on the inner statement
                if let Some(s) = parameters.as_ref() {
                    self.visit_statement(&ctx, s);
                    self.update_generic_function_parameters(s, implementation_name, generic_map);
                }
            }
        }
    }

    /// douplicates the given generic_function under the `new_name` (e.g. foo__INT__REAL)using the
    /// real datatypes for the generics as given in `generics` (e.g. { T=INT, U=REAL})
    pub fn register_generic_pou_entries(
        &mut self,
        generic_function: &PouIndexEntry,
        return_type: &str,
        new_name: &str,
        generics: &HashMap<String, String>,
    ) {
        // the generic implementation
        if let Some(generic_implementation) = generic_function.find_implementation(self.index) {
            //register a copy of the generic's implemntation under the new name
            self.annotation_map.new_index.register_implementation(
                new_name,
                new_name,
                generic_implementation.get_associated_class_name(),
                generic_implementation.get_implementation_type().clone(),
                generic_implementation.generic,
            );

            //register a copy of the pou under the new name
            self.annotation_map
                .new_index
                .register_pou(PouIndexEntry::create_function_entry(
                    new_name,
                    return_type,
                    &[],
                    LinkageType::External, //it has to be external, we should have already found this in the global index if it was internal
                    generic_function.is_variadic(),
                ));

            // register the member-variables (interface) of the new function
            // copy each member-index-entry and make sure to turn the generic (e.g. T)
            // into the concrete type (e.g. INT)
            if let Some(generic_function_members) =
                self.index.get_members(generic_function.get_name())
            {
                for (_, member) in generic_function_members {
                    let new_type_name =
                        if let Some(DataTypeInformation::Generic { generic_symbol, .. }) =
                            self.index.find_effective_type_info(member.get_type_name())
                        {
                            // this is a generic member, so lets see what it's generic symbol is and translate it
                            generics
                                .get(generic_symbol)
                                .map(String::as_str)
                                .unwrap_or_else(|| member.get_type_name())
                        } else {
                            // not a generic member, just use the original type
                            member.get_type_name()
                        };

                    //register the member under the new container (old: foo__T, new: foo__INT)
                    //with its new type-name (old: T, new: INT)
                    let entry = member.into_typed(new_name, new_type_name);
                    self.annotation_map
                        .new_index
                        .register_member_entry(new_name, entry);
                }
            }
        }
    }

    fn update_generic_function_parameters(
        &mut self,
        s: &AstStatement,
        function_name: &str,
        generic_map: &HashMap<String, String>,
    ) {
        /// An internal struct used to hold the type and nature of a generic parameter
        struct TypeAndNature<'a> {
            datatype: &'a typesystem::DataType,
            nature: TypeNature,
        }

        // Map the input or output parameters of the function into a list of Index Entry with an optional generic type discription
        let parameters = ast::flatten_expression_list(s);
        let all_members = self.index.get_container_members(function_name);
        let members: Vec<(&VariableIndexEntry, Option<TypeAndNature>)> = all_members
            .iter()
            .filter(|it| it.is_parameter())
            .copied()
            .map(|it| {
                //if the member is generic
                if let Some(DataTypeInformation::Generic {
                    generic_symbol,
                    nature,
                    ..
                }) = self.index.find_effective_type_info(it.get_type_name())
                {
                    let real_type = generic_map
                        .get(generic_symbol)
                        .and_then(|it| self.index.find_effective_type(it))
                        .map(|datatype| TypeAndNature {
                            datatype,
                            nature: *nature,
                        });
                    (it, real_type)
                } else {
                    (it, None)
                }
            })
            .collect();

        //See if parameters have assignments, as they need to be treated differently
        if parameters.iter().any(|it| {
            matches!(
                it,
                AstStatement::Assignment { .. } | AstStatement::OutputAssignment { .. }
            )
        }) {
            for p in parameters {
                match p {
                    AstStatement::Assignment { left, right, .. }
                    | AstStatement::OutputAssignment { left, right, .. } => {
                        if let AstStatement::Reference { name, .. } = &**left {
                            //Find the member with that name
                            if let Some((_, Some(TypeAndNature { datatype, nature }))) =
                                members.iter().find(|(it, _)| it.get_name() == name)
                            {
                                self.annotation_map.add_generic_nature(p, *nature);
                                self.annotation_map.annotate(
                                    left,
                                    StatementAnnotation::value(datatype.get_name()),
                                );
                                self.update_right_hand_side_expected_type(left, right);
                            }
                        }
                    }
                    _ => { /*do nothing*/ }
                }
            }
        } else {
            for (i, (_, dt)) in members.iter().enumerate() {
                if let Some(p) = parameters.get(i) {
                    if let Some(TypeAndNature { datatype, nature }) = dt {
                        self.annotation_map.add_generic_nature(p, *nature);
                        self.annotation_map
                            .annotate_type_hint(p, StatementAnnotation::value(datatype.get_name()));
                    }
                }
            }
        }
    }

    fn get_generic_function_annotation(
        &self,
        generics: &[GenericBinding],
        qualified_name: &str,
        return_type: &str,
        generic_map: &HashMap<String, String>,
    ) -> (String, StatementAnnotation) {
        let generic_name = generics
            .iter()
            .map(|it| {
                generic_map
                    .get(&it.name)
                    .map(String::as_str)
                    .unwrap_or_else(|| it.name.as_str())
            })
            .collect::<Vec<&str>>()
            .join("__");
        let function_name = format!("{}__{}", qualified_name, generic_name);
        let return_type = if let DataTypeInformation::Generic { generic_symbol, .. } =
            self.index.get_type_information_or_void(return_type)
        {
            generic_map
                .get(generic_symbol)
                .map(String::as_str)
                .unwrap_or(return_type)
        } else {
            return_type
        }
        .to_string();
        (
            function_name.clone(),
            StatementAnnotation::Function {
                qualified_name: function_name,
                return_type,
            },
        )
    }

=======
>>>>>>> 3b8d0a09
    fn annotate_parameters(&mut self, p: &AstStatement, type_name: &str) {
        if !matches!(p, AstStatement::Assignment { .. }) {
            if let Some(effective_member_type) = self.index.find_effective_type(type_name) {
                //update the type hint
                self.annotation_map.annotate_type_hint(
                    p,
                    StatementAnnotation::value(effective_member_type.get_name()),
                )
            }
        }
    }

    /// annotate a literal statement
    fn visit_statement_literals(&mut self, ctx: &VisitorContext, statement: &AstStatement) {
        match statement {
            AstStatement::LiteralBool { .. } => {
                self.annotation_map
                    .annotate(statement, StatementAnnotation::value(BOOL_TYPE));
            }

            AstStatement::LiteralString { is_wide, value, .. } => {
                let string_type_name =
                    register_string_type(&mut self.annotation_map.new_index, *is_wide, value.len());
                self.annotation_map
                    .annotate(statement, StatementAnnotation::new_value(string_type_name));

                //collect literals so we can generate global constants later
                if ctx.is_in_a_body() {
                    if *is_wide {
                        self.string_literals.utf16.insert(value.to_string());
                    } else {
                        self.string_literals.utf08.insert(value.to_string());
                    }
                }
            }
            AstStatement::LiteralInteger { value, .. } => {
                self.annotation_map.annotate(
                    statement,
                    StatementAnnotation::value(get_int_type_name_for(*value)),
                );
            }
            AstStatement::LiteralTime { .. } => self
                .annotation_map
                .annotate(statement, StatementAnnotation::value(TIME_TYPE)),
            AstStatement::LiteralTimeOfDay { .. } => {
                self.annotation_map
                    .annotate(statement, StatementAnnotation::value(TIME_OF_DAY_TYPE));
            }
            AstStatement::LiteralDate { .. } => {
                self.annotation_map
                    .annotate(statement, StatementAnnotation::value(DATE_TYPE));
            }
            AstStatement::LiteralDateAndTime { .. } => {
                self.annotation_map
                    .annotate(statement, StatementAnnotation::value(DATE_AND_TIME_TYPE));
            }
            AstStatement::LiteralReal { .. } => {
                //TODO when do we need a LREAL literal?
                self.annotation_map
                    .annotate(statement, StatementAnnotation::value(REAL_TYPE));
            }
            AstStatement::LiteralArray {
                elements: Some(elements),
                ..
            } => {
                self.visit_statement(ctx, elements.as_ref());
                //TODO as of yet we have no way to derive a name that reflects a fixed size array
            }
            AstStatement::MultipliedStatement { element, .. } => {
                self.visit_statement(ctx, element)
                //TODO as of yet we have no way to derive a name that reflects a fixed size array
            }

            _ => {}
        }
    }
}

/// adds a string-type to the given index and returns it's name
fn register_string_type(index: &mut Index, is_wide: bool, len: usize) -> String {
    let new_type_name = if is_wide {
        format!("__WSTRING_{}", len)
    } else {
        format!("__STRING_{}", len)
    };

    if index.find_effective_type(new_type_name.as_str()).is_none() {
        index.register_type(crate::typesystem::DataType {
            name: new_type_name.clone(),
            initial_value: None,
            nature: TypeNature::Chars,
            information: crate::typesystem::DataTypeInformation::String {
                encoding: if is_wide {
                    StringEncoding::Utf16
                } else {
                    StringEncoding::Utf8
                },
                size: typesystem::TypeSize::LiteralInteger(len as i64 + 1),
            },
        });
    }
    new_type_name
}

/// adds a pointer to the given inner_type to the given index and return's its name
fn add_pointer_type(index: &mut Index, inner_type_name: String) -> String {
    let new_type_name = format!("POINTER_TO_{}", inner_type_name.as_str());
    index.register_type(crate::typesystem::DataType {
        name: new_type_name.clone(),
        initial_value: None,
        nature: TypeNature::Any,
        information: crate::typesystem::DataTypeInformation::Pointer {
            auto_deref: false,
            inner_type_name,
            name: new_type_name.clone(),
        },
    });
    new_type_name
}

fn to_variable_annotation(
    v: &VariableIndexEntry,
    index: &Index,
    constant_override: bool,
) -> StatementAnnotation {
    let v_type = index.get_effective_type_by_name(v.get_type_name());

    //see if this is an auto-deref variable
    let (effective_type_name, is_auto_deref) = if let DataTypeInformation::Pointer {
        auto_deref: true,
        inner_type_name,
        ..
    } = v_type.get_type_information()
    {
        (inner_type_name.clone(), true)
    } else {
        (v_type.get_name().to_string(), false)
    };

    StatementAnnotation::Variable {
        qualified_name: v.get_qualified_name().into(),
        resulting_type: effective_type_name,
        constant: v.is_constant() || constant_override,
        variable_type: v.variable_type.get_variable_type(),
        is_auto_deref,
    }
}

fn get_int_type_name_for(value: i128) -> &'static str {
    if i32::MIN as i128 <= value && i32::MAX as i128 >= value {
        DINT_TYPE
    } else {
        LINT_TYPE
    }
}

#[cfg(test)]
mod resolver_tests {
    use super::get_int_type_name_for;

    #[test]
    fn correct_int_types_name_for_numbers() {
        assert_eq!(get_int_type_name_for(0), "DINT");
        assert_eq!(get_int_type_name_for(i128::pow(2, 8) - 1), "DINT");
        assert_eq!(get_int_type_name_for(i128::pow(2, 8)), "DINT");
        assert_eq!(get_int_type_name_for(i128::pow(2, 16) - 1), "DINT");
        assert_eq!(get_int_type_name_for(i128::pow(2, 16)), "DINT");
        assert_eq!(get_int_type_name_for(i128::pow(2, 31) - 1), "DINT");
        assert_eq!(get_int_type_name_for(i128::pow(2, 31)), "LINT");
        assert_eq!(get_int_type_name_for(i128::pow(2, 32)), "LINT");
        assert_eq!(get_int_type_name_for(i64::MAX as i128), "LINT");
    }
}<|MERGE_RESOLUTION|>--- conflicted
+++ resolved
@@ -906,7 +906,68 @@
                 ..
             } => {
                 visit_all_statements!(self, ctx, left, right);
-                let statement_type = self.visit_binary_expression(left, right, *operator);
+                let statement_type = {
+                    let left_type = self
+                        .annotation_map
+                        .get_type_hint(left, self.index)
+                        .unwrap_or_else(|| self.annotation_map.get_type_or_void(left, self.index));
+                    let right_type = self
+                        .annotation_map
+                        .get_type_hint(right, self.index)
+                        .unwrap_or_else(|| self.annotation_map.get_type_or_void(right, self.index));
+
+                    if left_type.get_type_information().is_numerical()
+                        && right_type.get_type_information().is_numerical()
+                    {
+                        let bigger_type = if left_type.get_type_information().is_bool()
+                            && right_type.get_type_information().is_bool()
+                        {
+                            left_type
+                        } else {
+                            let dint = self.index.get_type_or_panic(DINT_TYPE);
+                            get_bigger_type(
+                                get_bigger_type(left_type, right_type, self.index),
+                                dint,
+                                self.index,
+                            )
+                        };
+
+                        let target_name = if operator.is_bool_type() {
+                            BOOL_TYPE.to_string()
+                        } else {
+                            bigger_type.get_name().to_string()
+                        };
+
+                        let bigger_is_left = bigger_type != right_type;
+                        let bigger_is_right = bigger_type != left_type;
+
+                        if bigger_is_left || bigger_is_right {
+                            // if these types are different we need to update the 'other' type's annotation
+                            let bigger_type = bigger_type.clone(); // clone here, so we release the borrow on self
+                            if bigger_is_right {
+                                self.update_expected_types(&bigger_type, left);
+                            }
+                            if bigger_is_left {
+                                self.update_expected_types(&bigger_type, right);
+                            }
+                        }
+
+                        Some(target_name)
+                    } else if operator.is_bool_type() {
+                        Some(BOOL_TYPE.to_string())
+                    } else if left_type.get_type_information().is_pointer()
+                        || right_type.get_type_information().is_pointer()
+                    {
+                        let target_name = if left_type.get_type_information().is_pointer() {
+                            left_type.get_name()
+                        } else {
+                            right_type.get_name()
+                        };
+                        Some(target_name.to_string())
+                    } else {
+                        None
+                    }
+                };
 
                 if let Some(statement_type) = statement_type {
                     self.annotation_map
@@ -1247,389 +1308,6 @@
         }
     }
 
-<<<<<<< HEAD
-    fn visit_binary_expression(
-        &mut self,
-        left: &AstStatement,
-        right: &AstStatement,
-        operator: Operator,
-    ) -> Option<String> {
-        let statement_type = {
-            let left_type = self
-                .annotation_map
-                .get_type_hint(left, self.index)
-                .unwrap_or_else(|| self.annotation_map.get_type_or_void(left, self.index));
-            let right_type = self
-                .annotation_map
-                .get_type_hint(right, self.index)
-                .unwrap_or_else(|| self.annotation_map.get_type_or_void(right, self.index));
-
-            if left_type.get_type_information().is_numerical()
-                && right_type.get_type_information().is_numerical()
-            {
-                let dint = self.index.get_type_or_panic(DINT_TYPE);
-                if operator == Operator::Exponentiation {
-                    //Convert left side to either REAL or LREAL
-                    let left_converted = get_bigger_type(left_type, dint, self.index);
-                    //Convert the right side to at least DINT
-                    let right_converted = get_bigger_type(right_type, dint, self.index);
-                    //Use the biggest type of the input for the left/end result
-                    let left_converted =
-                        get_bigger_type(left_converted, right_converted, self.index);
-                    //If left and right are both reals, use the bigger of the two for the right side
-                    let right_converted = if right_converted.get_type_information().is_float() {
-                        left_converted //Left is always atleast as big as right
-                    } else {
-                        right_converted
-                    };
-                    let left_is_different = left_converted != left_type;
-                    let right_is_different = right_converted != right_type;
-                    //Clone the values to avoid borrow issues. TODO : Why?
-                    let left_converted = left_converted.clone();
-                    let right_converted = right_converted.clone();
-                    if left_is_different {
-                        self.update_expected_types(&left_converted, left);
-                    }
-                    if right_is_different {
-                        self.update_expected_types(&right_converted, right);
-                    }
-                    //Return the left side as result
-                    Some(left_converted.get_name().to_string())
-                } else {
-                    let bigger_type = if left_type.get_type_information().is_bool()
-                        && right_type.get_type_information().is_bool()
-                    {
-                        left_type
-                    } else {
-                        get_bigger_type(
-                            get_bigger_type(left_type, right_type, self.index),
-                            dint,
-                            self.index,
-                        )
-                    };
-
-                    let target_name = if operator.is_bool_type() {
-                        BOOL_TYPE.to_string()
-                    } else {
-                        bigger_type.get_name().to_string()
-                    };
-
-                    let bigger_is_left = bigger_type != right_type;
-                    let bigger_is_right = bigger_type != left_type;
-
-                    if bigger_is_left || bigger_is_right {
-                        // if these types are different we need to update the 'other' type's annotation
-                        let bigger_type = bigger_type.clone(); // clone here, so we release the borrow on self
-                        if bigger_is_right {
-                            self.update_expected_types(&bigger_type, left);
-                        }
-                        if bigger_is_left {
-                            self.update_expected_types(&bigger_type, right);
-                        }
-                    }
-
-                    Some(target_name)
-                }
-            } else if operator.is_bool_type() {
-                Some(BOOL_TYPE.to_string())
-            } else if left_type.get_type_information().is_pointer()
-                || right_type.get_type_information().is_pointer()
-            {
-                let target_name = if left_type.get_type_information().is_pointer() {
-                    left_type.get_name()
-                } else {
-                    right_type.get_name()
-                };
-                Some(target_name.to_string())
-            } else {
-                None
-            }
-        };
-        statement_type
-    }
-    // Returns a possible generic for the current statement
-    /// determines a possible generic for the current statement
-    /// returns a pair with the possible generics symbol and the real datatype
-    /// e.g. `( "T", "INT" )`
-    fn get_generic_candidate<'idx>(
-        index: &'idx Index,
-        annotation_map: &'idx AnnotationMapImpl,
-        member: &VariableIndexEntry,
-        statement: &AstStatement,
-    ) -> Option<(&'idx str, &'idx str)> {
-        //find inner type if this was turned into an array or pointer (if this is `POINTER TO T` lets find out what T is)
-        let effective_type = index.find_effective_type_info(member.get_type_name());
-        let candidate = match effective_type {
-            Some(DataTypeInformation::Pointer {
-                inner_type_name, ..
-            })
-            | Some(DataTypeInformation::Array {
-                inner_type_name, ..
-            }) => index.find_effective_type_info(inner_type_name),
-            _ => effective_type,
-        };
-
-        //If generic add a generic annotation
-        if let Some(DataTypeInformation::Generic { generic_symbol, .. }) = candidate {
-            let statement = match statement {
-                //The right side of the assignment is the source of truth
-                AstStatement::Assignment { right, .. } => right,
-                _ => statement,
-            };
-            //Find the statement's type
-            annotation_map
-                .get_type(statement, index)
-                .map(|it| (generic_symbol.as_str(), it.get_name()))
-        } else {
-            None
-        }
-    }
-
-    /// Updates the generic information of a function call
-    /// It collects all candidates for a generic function
-    /// Then chooses the best fitting function signature
-    /// And reannotates the function with the found information
-    fn update_generic_call_statement(
-        &mut self,
-        generics_candidates: HashMap<String, Vec<String>>,
-        implementation_name: &str,
-        operator: &AstStatement,
-        parameters: &Option<AstStatement>,
-        ctx: VisitorContext,
-    ) {
-        if let Some(PouIndexEntry::Function {
-            generics, linkage, ..
-        }) = self.index.find_pou(implementation_name)
-        {
-            if linkage != &LinkageType::BuiltIn && !generics.is_empty() {
-                let generic_map = &self.derive_generic_types(generics, generics_candidates);
-                //Annotate the statement with the new function call
-                if let Some(StatementAnnotation::Function {
-                    qualified_name,
-                    return_type,
-                }) = self.annotation_map.get(operator)
-                {
-                    //Figure out the new name for the call
-                    let (new_name, annotation) = self.get_generic_function_annotation(
-                        generics,
-                        qualified_name,
-                        return_type,
-                        generic_map,
-                    );
-
-                    //Create a new pou and implementation for the function
-                    let cloned_return_type = return_type.clone(); //borrow checker will not allow to use return_type below :-(
-                    if let Some(pou) = self.index.find_pou(qualified_name) {
-                        //only register concrete typed function if it was not indexed yet
-                        if self.index.find_pou(new_name.as_str()).is_none() {
-                            //register the pou-entry, implementation and member-variables for the requested (typed) implemmentation
-                            // e.g. call to generic_foo(aInt)
-                            self.register_generic_pou_entries(
-                                pou,
-                                cloned_return_type.as_str(),
-                                new_name.as_str(),
-                                generic_map,
-                            );
-                        }
-                    }
-
-                    //annotate the call-statement so it points to the new implementation
-                    self.annotation_map.annotate(operator, annotation);
-                }
-                //Adjust annotations on the inner statement
-                if let Some(s) = parameters.as_ref() {
-                    self.visit_statement(&ctx, s);
-                    self.update_generic_function_parameters(s, implementation_name, generic_map);
-                }
-            }
-        }
-    }
-
-    /// douplicates the given generic_function under the `new_name` (e.g. foo__INT__REAL)using the
-    /// real datatypes for the generics as given in `generics` (e.g. { T=INT, U=REAL})
-    pub fn register_generic_pou_entries(
-        &mut self,
-        generic_function: &PouIndexEntry,
-        return_type: &str,
-        new_name: &str,
-        generics: &HashMap<String, String>,
-    ) {
-        // the generic implementation
-        if let Some(generic_implementation) = generic_function.find_implementation(self.index) {
-            //register a copy of the generic's implemntation under the new name
-            self.annotation_map.new_index.register_implementation(
-                new_name,
-                new_name,
-                generic_implementation.get_associated_class_name(),
-                generic_implementation.get_implementation_type().clone(),
-                generic_implementation.generic,
-            );
-
-            //register a copy of the pou under the new name
-            self.annotation_map
-                .new_index
-                .register_pou(PouIndexEntry::create_function_entry(
-                    new_name,
-                    return_type,
-                    &[],
-                    LinkageType::External, //it has to be external, we should have already found this in the global index if it was internal
-                    generic_function.is_variadic(),
-                ));
-
-            // register the member-variables (interface) of the new function
-            // copy each member-index-entry and make sure to turn the generic (e.g. T)
-            // into the concrete type (e.g. INT)
-            if let Some(generic_function_members) =
-                self.index.get_members(generic_function.get_name())
-            {
-                for (_, member) in generic_function_members {
-                    let new_type_name =
-                        if let Some(DataTypeInformation::Generic { generic_symbol, .. }) =
-                            self.index.find_effective_type_info(member.get_type_name())
-                        {
-                            // this is a generic member, so lets see what it's generic symbol is and translate it
-                            generics
-                                .get(generic_symbol)
-                                .map(String::as_str)
-                                .unwrap_or_else(|| member.get_type_name())
-                        } else {
-                            // not a generic member, just use the original type
-                            member.get_type_name()
-                        };
-
-                    //register the member under the new container (old: foo__T, new: foo__INT)
-                    //with its new type-name (old: T, new: INT)
-                    let entry = member.into_typed(new_name, new_type_name);
-                    self.annotation_map
-                        .new_index
-                        .register_member_entry(new_name, entry);
-                }
-            }
-        }
-    }
-
-    fn update_generic_function_parameters(
-        &mut self,
-        s: &AstStatement,
-        function_name: &str,
-        generic_map: &HashMap<String, String>,
-    ) {
-        /// An internal struct used to hold the type and nature of a generic parameter
-        struct TypeAndNature<'a> {
-            datatype: &'a typesystem::DataType,
-            nature: TypeNature,
-        }
-
-        // Map the input or output parameters of the function into a list of Index Entry with an optional generic type discription
-        let parameters = ast::flatten_expression_list(s);
-        let all_members = self.index.get_container_members(function_name);
-        let members: Vec<(&VariableIndexEntry, Option<TypeAndNature>)> = all_members
-            .iter()
-            .filter(|it| it.is_parameter())
-            .copied()
-            .map(|it| {
-                //if the member is generic
-                if let Some(DataTypeInformation::Generic {
-                    generic_symbol,
-                    nature,
-                    ..
-                }) = self.index.find_effective_type_info(it.get_type_name())
-                {
-                    let real_type = generic_map
-                        .get(generic_symbol)
-                        .and_then(|it| self.index.find_effective_type(it))
-                        .map(|datatype| TypeAndNature {
-                            datatype,
-                            nature: *nature,
-                        });
-                    (it, real_type)
-                } else {
-                    (it, None)
-                }
-            })
-            .collect();
-
-        //See if parameters have assignments, as they need to be treated differently
-        if parameters.iter().any(|it| {
-            matches!(
-                it,
-                AstStatement::Assignment { .. } | AstStatement::OutputAssignment { .. }
-            )
-        }) {
-            for p in parameters {
-                match p {
-                    AstStatement::Assignment { left, right, .. }
-                    | AstStatement::OutputAssignment { left, right, .. } => {
-                        if let AstStatement::Reference { name, .. } = &**left {
-                            //Find the member with that name
-                            if let Some((_, Some(TypeAndNature { datatype, nature }))) =
-                                members.iter().find(|(it, _)| it.get_name() == name)
-                            {
-                                self.annotation_map.add_generic_nature(p, *nature);
-                                self.annotation_map.annotate(
-                                    left,
-                                    StatementAnnotation::value(datatype.get_name()),
-                                );
-                                self.update_right_hand_side_expected_type(left, right);
-                            }
-                        }
-                    }
-                    _ => { /*do nothing*/ }
-                }
-            }
-        } else {
-            for (i, (_, dt)) in members.iter().enumerate() {
-                if let Some(p) = parameters.get(i) {
-                    if let Some(TypeAndNature { datatype, nature }) = dt {
-                        self.annotation_map.add_generic_nature(p, *nature);
-                        self.annotation_map
-                            .annotate_type_hint(p, StatementAnnotation::value(datatype.get_name()));
-                    }
-                }
-            }
-        }
-    }
-
-    fn get_generic_function_annotation(
-        &self,
-        generics: &[GenericBinding],
-        qualified_name: &str,
-        return_type: &str,
-        generic_map: &HashMap<String, String>,
-    ) -> (String, StatementAnnotation) {
-        let generic_name = generics
-            .iter()
-            .map(|it| {
-                generic_map
-                    .get(&it.name)
-                    .map(String::as_str)
-                    .unwrap_or_else(|| it.name.as_str())
-            })
-            .collect::<Vec<&str>>()
-            .join("__");
-        let function_name = format!("{}__{}", qualified_name, generic_name);
-        let return_type = if let DataTypeInformation::Generic { generic_symbol, .. } =
-            self.index.get_type_information_or_void(return_type)
-        {
-            generic_map
-                .get(generic_symbol)
-                .map(String::as_str)
-                .unwrap_or(return_type)
-        } else {
-            return_type
-        }
-        .to_string();
-        (
-            function_name.clone(),
-            StatementAnnotation::Function {
-                qualified_name: function_name,
-                return_type,
-            },
-        )
-    }
-
-=======
->>>>>>> 3b8d0a09
     fn annotate_parameters(&mut self, p: &AstStatement, type_name: &str) {
         if !matches!(p, AstStatement::Assignment { .. }) {
             if let Some(effective_member_type) = self.index.find_effective_type(type_name) {
