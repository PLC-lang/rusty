// Copyright (c) 2021 Ghaith Hachem and Mathias Rieder

//! Resolves (partial) expressions & statements and annotates the resulting types
//!
//! Recursively visits all statements and expressions of a `CompilationUnit` and
//! records all resulting types associated with the statement's id.

use std::{
    collections::{HashMap, HashSet},
    hash::Hash,
};

use indexmap::{IndexMap, IndexSet};
use plc_ast::{
    ast::{
        self, flatten_expression_list, AstFactory, AstId, AstStatement, CompilationUnit, DataType,
        DataTypeDeclaration, DirectAccessType, Operator, Pou, ReferenceAccess, TypeNature,
        UserTypeDeclaration, Variable,
    },
    control_statements::AstControlStatement,
    literals::{Array, AstLiteral, StringValue},
    provider::IdProvider,
};
use plc_util::convention::internal_type_name;

pub mod const_evaluator;
pub mod generics;

use crate::{
    builtins::{self, BuiltIn},
    index::{symbol::SymbolLocation, ArgumentType, Index, PouIndexEntry, VariableIndexEntry, VariableType},
    typesystem::{
        self, get_bigger_type, DataTypeInformation, InternalType, StringEncoding, StructSource, BOOL_TYPE,
        BYTE_TYPE, DATE_AND_TIME_TYPE, DATE_TYPE, DINT_TYPE, DWORD_TYPE, LINT_TYPE, LREAL_TYPE, LWORD_TYPE,
        REAL_TYPE, TIME_OF_DAY_TYPE, TIME_TYPE, VOID_TYPE, WORD_TYPE,
    },
};

#[cfg(test)]
mod tests;

/// helper macro that calls visit_statement for all given statements
/// use like `visit_all_statements!(self, ctx, stmt1, stmt2, stmt3, ...)`
macro_rules! visit_all_statements {
     ($self:expr, $ctx:expr, $last:expr ) => {
         $self.visit_statement($ctx, $last);
     };

     ($self:expr, $ctx:expr, $head:expr, $($tail:expr), +) => {
       $self.visit_statement($ctx, $head);
       visit_all_statements!($self, $ctx, $($tail),+)
     };
   }

/// Context object passed by the visitor
/// Denotes the current context of expressions (e.g. the current pou, a defined context, etc.)
///
/// Helper methods `qualifier`, `current_pou` and `lhs_pou` copy the current context and
/// change one field.
#[derive(Clone)]
pub struct VisitorContext<'s> {
    /// the type_name of the context for a reference (e.g. `a.b` where `a`'s type is the context of `b`)
    qualifier: Option<String>,
    /// optional context for references (e.g. `x` may mean `POU.x` if used inside `POU`'s body)
    pou: Option<&'s str>,
    /// special context of the left-hand-side of an assignment in call statements
    /// Inside the left hand side of an assignment is in the context of the call's POU
    /// `foo(a := a)` actually means: `foo(foo.a := POU.a)`
    lhs: Option<&'s str>,

    /// true if the expression passed a constant-variable on the way
    /// e.g. true for `x` if x is declared in a constant block
    /// e.g. true for `a.b.c` if either a,b or c is declared in a constant block
    constant: bool,

    /// true the visitor entered a body (so no declarations)
    in_body: bool,

    id_provider: IdProvider,

    // what's the current strategy for resolving
    resolve_strategy: Vec<ResolvingScope>,
}

impl<'s> VisitorContext<'s> {
    /// returns a copy of the current context and changes the `current_qualifier` to the given qualifier
    fn with_qualifier(&self, qualifier: String) -> VisitorContext<'s> {
        VisitorContext {
            pou: self.pou,
            qualifier: Some(qualifier),
            lhs: self.lhs,
            constant: false,
            in_body: self.in_body,
            id_provider: self.id_provider.clone(),
            resolve_strategy: self.resolve_strategy.clone(),
        }
    }

    /// returns a copy of the current context and changes the `current_pou` to the given pou
    fn with_pou(&self, pou: &'s str) -> VisitorContext<'s> {
        VisitorContext {
            pou: Some(pou),
            qualifier: self.qualifier.clone(),
            lhs: self.lhs,
            constant: false,
            in_body: self.in_body,
            id_provider: self.id_provider.clone(),
            resolve_strategy: self.resolve_strategy.clone(),
        }
    }

    /// returns a copy of the current context and changes the `lhs_pou` to the given pou
    fn with_lhs(&self, lhs_pou: &'s str) -> VisitorContext<'s> {
        VisitorContext {
            pou: self.pou,
            qualifier: self.qualifier.clone(),
            lhs: Some(lhs_pou),
            constant: false,
            in_body: self.in_body,
            id_provider: self.id_provider.clone(),
            resolve_strategy: self.resolve_strategy.clone(),
        }
    }

    /// returns a copy of the current context and changes the `is_call` to true
    fn with_const(&self, const_state: bool) -> VisitorContext<'s> {
        VisitorContext {
            pou: self.pou,
            qualifier: self.qualifier.clone(),
            lhs: self.lhs,
            constant: const_state,
            in_body: self.in_body,
            id_provider: self.id_provider.clone(),
            resolve_strategy: self.resolve_strategy.clone(),
        }
    }

    // returns a copy of the current context and sets the in_body field to true
    fn enter_body(&self) -> Self {
        VisitorContext {
            pou: self.pou,
            qualifier: self.qualifier.clone(),
            lhs: self.lhs,
            constant: self.constant,
            in_body: true,
            id_provider: self.id_provider.clone(),
            resolve_strategy: self.resolve_strategy.clone(),
        }
    }

    // returns a copy of the current context and sets the resolve_strategy field to the given strategies
    fn with_resolving_strategy(&self, resolve_strategy: Vec<ResolvingScope>) -> Self {
        VisitorContext {
            pou: self.pou,
            qualifier: self.qualifier.clone(),
            lhs: self.lhs,
            constant: self.constant,
            in_body: true,
            id_provider: self.id_provider.clone(),
            resolve_strategy,
        }
    }

    fn is_in_a_body(&self) -> bool {
        self.in_body
    }
}

pub struct TypeAnnotator<'i> {
    pub(crate) index: &'i Index,
    pub(crate) annotation_map: AnnotationMapImpl,
    string_literals: StringLiterals,
    dependencies: IndexSet<Dependency>,
}

impl TypeAnnotator<'_> {
    pub fn annotate(&mut self, s: &AstStatement, annotation: StatementAnnotation) {
        match &annotation {
            StatementAnnotation::Function { return_type, qualified_name, call_name } => {
                let name = call_name.as_ref().unwrap_or(qualified_name);
                self.dependencies.insert(Dependency::Call(name.to_string()));
                self.dependencies.extend(self.get_datatype_dependencies(name, IndexSet::new()));
                self.dependencies.extend(self.get_datatype_dependencies(return_type, IndexSet::new()));
            }
            StatementAnnotation::Program { qualified_name } => {
                self.dependencies.insert(Dependency::Call(qualified_name.to_string()));
                self.dependencies.extend(self.get_datatype_dependencies(qualified_name, IndexSet::new()));
            }
            StatementAnnotation::Variable { resulting_type, qualified_name, argument_type, .. } => {
                if matches!(argument_type.get_inner(), VariableType::Global) {
                    self.dependencies.extend(self.get_datatype_dependencies(resulting_type, IndexSet::new()));
                    self.dependencies.insert(Dependency::Variable(qualified_name.to_string()));
                }
            }
            StatementAnnotation::Value { resulting_type } => {
                if let Some(dt) = self
                    .index
                    .find_type(resulting_type)
                    .or_else(|| self.annotation_map.new_index.find_type(resulting_type))
                {
                    self.dependencies.insert(Dependency::Datatype(dt.get_name().to_string()));
                }
            }
            _ => (),
        };
        self.annotation_map.annotate(s, annotation);
    }

    fn visit_compare_statement(&mut self, ctx: &VisitorContext, statement: &AstStatement) {
        let AstStatement::BinaryExpression { operator, left, right, .. } = statement else {
            return;
        };
        let mut ctx = ctx.clone();
        let call_statement = match operator {
            // a <> b expression is handled as Not(Equal(a,b))
            Operator::NotEqual => AstFactory::create_not_expression(
                self.create_typed_compare_call_statement(&mut ctx, &Operator::Equal, left, right, statement),
                statement.get_location(),
            ),
            // a <= b expression is handled as a = b OR a < b
            Operator::LessOrEqual => AstFactory::create_or_expression(
                self.create_typed_compare_call_statement(&mut ctx, &Operator::Equal, left, right, statement),
                self.create_typed_compare_call_statement(&mut ctx, &Operator::Less, left, right, statement),
            ),
            // a >= b expression is handled as a = b OR a > b
            Operator::GreaterOrEqual => AstFactory::create_or_expression(
                self.create_typed_compare_call_statement(&mut ctx, &Operator::Equal, left, right, statement),
                self.create_typed_compare_call_statement(
                    &mut ctx,
                    &Operator::Greater,
                    left,
                    right,
                    statement,
                ),
            ),
            _ => self.create_typed_compare_call_statement(&mut ctx, operator, left, right, statement),
        };
        self.visit_statement(&ctx, &call_statement);
        self.update_expected_types(self.index.get_type_or_panic(typesystem::BOOL_TYPE), &call_statement);
        self.annotate(statement, StatementAnnotation::ReplacementAst { statement: call_statement });
        self.update_expected_types(self.index.get_type_or_panic(typesystem::BOOL_TYPE), statement);
    }

    /// tries to call one of the EQUAL_XXX, LESS_XXX, GREATER_XXX functions for the
    /// given type (of left). The given operator has to be a comparison-operator
    fn create_typed_compare_call_statement(
        &self,
        ctx: &mut VisitorContext,
        operator: &Operator,
        left: &AstStatement,
        right: &AstStatement,
        statement: &AstStatement,
    ) -> AstStatement {
        let left_type = self
            .annotation_map
            .get_type_hint(left, self.index)
            .unwrap_or_else(|| self.annotation_map.get_type_or_void(left, self.index));
        let cmp_function_name = crate::typesystem::get_equals_function_name_for(
            left_type.get_type_information().get_name(),
            operator,
        );

        cmp_function_name
            .map(|name| {
                AstFactory::create_call_to(
                    name,
                    vec![left.clone(), right.clone()],
                    ctx.id_provider.next_id(),
                    left.get_id(),
                    &statement.get_location(),
                )
            })
            .unwrap_or(AstStatement::EmptyStatement {
                location: statement.get_location(),
                id: ctx.id_provider.next_id(),
                //FIXME: report error?
            })
    }
}

#[derive(Debug, Clone, PartialEq)]
pub enum StatementAnnotation {
    /// an expression that resolves to a certain type (e.g. `a + b` --> `INT`)
    Value {
        resulting_type: String,
    },
    /// a reference that resolves to a declared variable (e.g. `a` --> `PLC_PROGRAM.a`)
    Variable {
        /// the name of the variable's type (e.g. `"INT"`)
        resulting_type: String,
        /// the fully qualified name of this variable (e.g. `"MyFB.a"`)
        qualified_name: String,
        /// denotes whether this variable is declared as a constant
        constant: bool,
        /// denotes the variable type of this variable, hence whether it is an input, output, etc.
        argument_type: ArgumentType,
        /// denotes whether this variable-reference should be automatically dereferenced when accessed
        is_auto_deref: bool,
    },
    /// a reference to a function
    Function {
        /// The defined return type of the function
        return_type: String,
        /// The defined qualified name of the function
        qualified_name: String,
        /// The call name of the function iff it defers from the qualified name (generics)
        call_name: Option<String>,
    },
    /// a reference to a type (e.g. `INT`)
    Type {
        type_name: String,
    },
    /// a reference to a program call or reference (e.g. `PLC_PRG`)
    Program {
        qualified_name: String,
    },
    ReplacementAst {
        statement: AstStatement,
    },
}

impl StatementAnnotation {
    /// constructs a new StatementAnnotation::Value with the given type_name
    /// this is a convinience method to take a &str and clones it itself
    pub fn value(type_name: &str) -> Self {
        StatementAnnotation::new_value(type_name.to_string())
    }

    /// constructs a new StatementAnnotation::Value with the given type_name
    pub fn new_value(type_name: String) -> Self {
        StatementAnnotation::Value { resulting_type: type_name }
    }

    pub fn is_const(&self) -> bool {
        match self {
            StatementAnnotation::Variable { constant, .. } => *constant,
            _ => false,
        }
    }

    pub fn data_type(type_name: &str) -> Self {
        StatementAnnotation::Type { type_name: type_name.into() }
    }
}

impl From<&PouIndexEntry> for StatementAnnotation {
    fn from(e: &PouIndexEntry) -> Self {
        match e {
            PouIndexEntry::Program { name, .. } => {
                StatementAnnotation::Program { qualified_name: name.to_string() }
            }
            PouIndexEntry::FunctionBlock { name, .. } => {
                StatementAnnotation::Type { type_name: name.to_string() }
            }
            PouIndexEntry::Function { name, return_type, .. } => StatementAnnotation::Function {
                return_type: return_type.to_string(),
                qualified_name: name.to_string(),
                call_name: None,
            },
            PouIndexEntry::Class { name, .. } => {
                StatementAnnotation::Program { qualified_name: name.to_string() }
            }
            PouIndexEntry::Method { name, return_type, .. } => StatementAnnotation::Function {
                return_type: return_type.to_string(),
                qualified_name: name.to_string(),
                call_name: None,
            },
            PouIndexEntry::Action { name, .. } => {
                StatementAnnotation::Program { qualified_name: name.to_string() }
            }
        }
    }
}

#[derive(Hash, Eq, PartialEq, Debug, Clone)]
//TODO: Maybe refactor to struct
pub enum Dependency {
    Datatype(String),
    Call(String),
    Variable(String),
}

impl Dependency {
    pub fn get_name(&self) -> &str {
        match self {
            Dependency::Datatype(name) | Dependency::Call(name) | Dependency::Variable(name) => name.as_str(),
        }
    }
}

pub trait AnnotationMap {
    fn get(&self, s: &AstStatement) -> Option<&StatementAnnotation>;

    fn get_hint(&self, s: &AstStatement) -> Option<&StatementAnnotation>;

    fn get_hidden_function_call(&self, s: &AstStatement) -> Option<&AstStatement>;

    fn get_type_or_void<'i>(&'i self, s: &AstStatement, index: &'i Index) -> &'i typesystem::DataType {
        self.get_type(s, index).unwrap_or_else(|| index.get_void_type())
    }

    fn get_hint_or_void<'i>(&'i self, s: &AstStatement, index: &'i Index) -> &'i typesystem::DataType {
        self.get_type_hint(s, index).unwrap_or_else(|| index.get_void_type())
    }

    fn get_type_hint<'i>(&self, s: &AstStatement, index: &'i Index) -> Option<&'i typesystem::DataType> {
        self.get_hint(s).and_then(|it| self.get_type_for_annotation(index, it))
    }

    fn get_type<'i>(&'i self, s: &AstStatement, index: &'i Index) -> Option<&'i typesystem::DataType> {
        self.get(s).and_then(|it| self.get_type_for_annotation(index, it))
    }

    fn get_type_for_annotation<'a>(
        &self,
        index: &'a Index,
        annotation: &StatementAnnotation,
    ) -> Option<&'a typesystem::DataType> {
        self.get_type_name_for_annotation(annotation).and_then(|type_name| index.get_type(type_name).ok())
    }

    fn get_type_name_for_annotation<'a>(&'a self, annotation: &'a StatementAnnotation) -> Option<&'a str> {
        match annotation {
            StatementAnnotation::Value { resulting_type } => Some(resulting_type.as_str()),
            StatementAnnotation::Variable { resulting_type, .. } => Some(resulting_type.as_str()),
            StatementAnnotation::ReplacementAst { statement } => self
                .get_hint(statement)
                .or_else(|| self.get(statement))
                .and_then(|it| self.get_type_name_for_annotation(it)),
            StatementAnnotation::Program { qualified_name } => Some(qualified_name.as_str()),
            StatementAnnotation::Function { .. } => None,
            StatementAnnotation::Type { type_name } => Some(type_name),
        }
    }

    /// returns the name of the callable that is refered by the given statemt
    /// or none if this thing may not be callable
    fn get_call_name(&self, s: &AstStatement) -> Option<&str> {
        match self.get(s) {
            Some(StatementAnnotation::Function { qualified_name, call_name, .. }) => {
                call_name.as_ref().map(String::as_str).or(Some(qualified_name.as_str()))
            }
            Some(StatementAnnotation::Program { qualified_name }) => Some(qualified_name.as_str()),
            Some(StatementAnnotation::Variable { resulting_type, .. }) => Some(resulting_type.as_str()),
            // this is used for call statements on array access
            Some(StatementAnnotation::Value { resulting_type }) => Some(resulting_type.as_str()),
            _ => None,
        }
    }

    fn get_qualified_name(&self, s: &AstStatement) -> Option<&str> {
        match self.get(s) {
            Some(StatementAnnotation::Function { qualified_name, .. }) => Some(qualified_name.as_str()),
            _ => self.get_call_name(s),
        }
    }

    fn has_type_annotation(&self, s: &AstStatement) -> bool;

    fn get_generic_nature(&self, s: &AstStatement) -> Option<&TypeNature>;
}

#[derive(Debug)]
pub struct AstAnnotations {
    annotation_map: AnnotationMapImpl,
    bool_id: AstId,

    bool_annotation: StatementAnnotation,
}

impl AnnotationMap for AstAnnotations {
    fn get(&self, s: &AstStatement) -> Option<&StatementAnnotation> {
        if s.get_id() == self.bool_id {
            Some(&self.bool_annotation)
        } else {
            self.annotation_map.get(s)
        }
    }

    fn get_hint(&self, s: &AstStatement) -> Option<&StatementAnnotation> {
        if s.get_id() == self.bool_id {
            Some(&self.bool_annotation)
        } else {
            self.annotation_map.get_hint(s)
        }
    }

    fn get_hidden_function_call(&self, s: &AstStatement) -> Option<&AstStatement> {
        self.annotation_map.get_hidden_function_call(s)
    }

    fn has_type_annotation(&self, s: &AstStatement) -> bool {
        self.annotation_map.has_type_annotation(s)
    }

    fn get_generic_nature(&self, s: &AstStatement) -> Option<&TypeNature> {
        self.annotation_map.get_generic_nature(s)
    }
}

impl AstAnnotations {
    pub fn new(annotation_map: AnnotationMapImpl, bool_id: AstId) -> Self {
        AstAnnotations { annotation_map, bool_id, bool_annotation: StatementAnnotation::value(BOOL_TYPE) }
    }

    pub fn get_bool_id(&self) -> AstId {
        self.bool_id
    }
}

#[derive(Default, Debug)]
pub struct AnnotationMapImpl {
    /// maps a statement to the type it resolves to
    type_map: IndexMap<AstId, StatementAnnotation>,

    /// maps a statement to the target-type it should eventually resolve to
    /// example:
    /// x : BYTE := 1;  //1's actual type is DINT, 1's target type is BYTE
    /// x : INT := 1;   //1's actual type is DINT, 1's target type is INT
    ///
    /// if the type-hint is equal to the actual type, or there is no
    /// useful type-hint to resolve, there is no mapping in this map
    type_hint_map: IndexMap<AstId, StatementAnnotation>,

    /// A map from a call to the generic function name of that call
    generic_nature_map: IndexMap<AstId, TypeNature>,

    /// maps a function to a statement
    ///
    /// currently used for `SubRange`check functions
    /// these functions are not called directly and are therefore maped to the corresponding statement here
    /// example:
    /// FUNCTION CheckRangeUnsigned : UDINT
    /// ...
    /// x : BYTE(0..100);
    /// x := 10; // a call to `CheckRangeUnsigned` is maped to `10`
    hidden_function_calls: IndexMap<AstId, AstStatement>,

    //An index of newly created types
    pub new_index: Index,
}

impl AnnotationMapImpl {
    /// creates a new empty AnnotationMap
    pub fn new() -> Self {
        Default::default()
    }

    pub fn import(&mut self, other: AnnotationMapImpl) {
        self.type_map.extend(other.type_map);
        self.type_hint_map.extend(other.type_hint_map);
        self.hidden_function_calls.extend(other.hidden_function_calls);
        self.new_index.import(other.new_index);
    }

    /// annotates the given statement (using it's `get_id()`) with the given type-name
    pub fn annotate(&mut self, s: &AstStatement, annotation: StatementAnnotation) {
        self.type_map.insert(s.get_id(), annotation);
    }

    pub fn annotate_type_hint(&mut self, s: &AstStatement, annotation: StatementAnnotation) {
        self.type_hint_map.insert(s.get_id(), annotation);
    }

    /// annotates the given statement s with the call-statement f so codegen can generate
    /// a hidden call f instead of generating s
    pub fn annotate_hidden_function_call(&mut self, s: &AstStatement, f: AstStatement) {
        self.hidden_function_calls.insert(s.get_id(), f);
    }

    /// Annotates the ast statement with its original generic nature
    pub fn add_generic_nature(&mut self, s: &AstStatement, nature: TypeNature) {
        self.generic_nature_map.insert(s.get_id(), nature);
    }
}

impl AnnotationMap for AnnotationMapImpl {
    fn get(&self, s: &AstStatement) -> Option<&StatementAnnotation> {
        self.type_map.get(&s.get_id())
    }

    fn get_hint(&self, s: &AstStatement) -> Option<&StatementAnnotation> {
        self.type_hint_map.get(&s.get_id())
    }

    /// returns the function call previously annoted on s via annotate_hidden_function_call(...)
    fn get_hidden_function_call(&self, s: &AstStatement) -> Option<&AstStatement> {
        self.hidden_function_calls.get(&s.get_id())
    }

    fn get_type<'i>(&'i self, s: &AstStatement, index: &'i Index) -> Option<&'i typesystem::DataType> {
        self.get(s).and_then(|it| {
            self.get_type_for_annotation(index, it)
                .or_else(|| self.get_type_for_annotation(&self.new_index, it))
        })
    }

    fn has_type_annotation(&self, s: &AstStatement) -> bool {
        self.type_map.contains_key(&s.get_id())
    }

    fn get_generic_nature(&self, s: &AstStatement) -> Option<&TypeNature> {
        self.generic_nature_map.get(&s.get_id())
    }
}

#[derive(Default)]
pub struct StringLiterals {
    pub utf08: HashSet<String>,
    pub utf16: HashSet<String>,
}

impl StringLiterals {
    pub fn import(&mut self, other: StringLiterals) {
        self.utf08.extend(other.utf08);
        self.utf16.extend(other.utf16);
    }
}

impl<'i> TypeAnnotator<'i> {
    /// constructs a new TypeAnnotater that works with the given index for type-lookups
    fn new(index: &'i Index) -> TypeAnnotator<'i> {
        TypeAnnotator {
            annotation_map: AnnotationMapImpl::new(),
            index,
            dependencies: IndexSet::new(),
            string_literals: StringLiterals { utf08: HashSet::new(), utf16: HashSet::new() },
        }
    }

    /// annotates the given AST elements with the type-name resulting for the statements/expressions.
    /// Returns an AnnotationMap with the resulting types for all visited Statements. See `AnnotationMap`
    pub fn visit_unit(
        index: &Index,
        unit: &'i CompilationUnit,
        id_provider: IdProvider,
    ) -> (AnnotationMapImpl, IndexSet<Dependency>, StringLiterals) {
        let mut visitor = TypeAnnotator::new(index);
        let ctx = &VisitorContext {
            pou: None,
            qualifier: None,
            lhs: None,
            constant: false,
            in_body: false,
            id_provider,
            resolve_strategy: ResolvingScope::default_scopes(),
        };

        for global_variable in unit.global_vars.iter().flat_map(|it| it.variables.iter()) {
            visitor.dependencies.insert(Dependency::Variable(global_variable.name.to_string()));
            visitor.visit_variable(ctx, global_variable);
        }

        for pou in &unit.units {
            visitor.visit_pou(ctx, pou);
        }

        for t in &unit.user_types {
            visitor.visit_user_type_declaration(t, ctx);
        }

        let body_ctx = ctx.enter_body();
        for i in &unit.implementations {
            visitor.dependencies.extend(visitor.get_datatype_dependencies(&i.name, IndexSet::new()));
            i.statements.iter().for_each(|s| visitor.visit_statement(&body_ctx.with_pou(i.name.as_str()), s));
        }

        // enum initializers may have been introduced by the visitor (indexer)
        // so we should try to resolve and type-annotate them here as well
        for enum_element in
            index.get_global_qualified_enums().values().filter(|it| it.is_in_unit(&unit.file_name))
        {
            //Add to dependency map
            visitor.dependencies.insert(Dependency::Variable(enum_element.get_qualified_name().to_string()));
            if let Some((Some(statement), scope)) =
                enum_element.initial_value.map(|i| index.get_const_expressions().find_expression(&i))
            {
                if visitor.annotation_map.get(statement).is_none() {
                    panic!("new expression we did not visit yet")
                }

                if let Some(scope) = scope {
                    visitor.visit_statement(&ctx.with_pou(scope), statement);
                } else {
                    visitor.visit_statement(ctx, statement);
                }
            }
        }

        (visitor.annotation_map, visitor.dependencies, visitor.string_literals)
    }

    fn visit_user_type_declaration(&mut self, user_data_type: &UserTypeDeclaration, ctx: &VisitorContext) {
        self.visit_data_type(ctx, &user_data_type.data_type);
        if let Some(name) = user_data_type.data_type.get_name() {
            let ctx = &ctx.with_pou(name);
            if let Some((initializer, name)) =
                user_data_type.initializer.as_ref().zip(user_data_type.data_type.get_name())
            {
                self.visit_statement(ctx, initializer);

                //update the type-hint for the initializer
                if let Some(right_type) = self.index.find_effective_type_by_name(name) {
                    self.update_expected_types(right_type, initializer);
                }
            }
        } else {
            unreachable!("datatype without a name");
        }
    }

    fn visit_pou(&mut self, ctx: &VisitorContext, pou: &'i Pou) {
        self.dependencies.insert(Dependency::Datatype(pou.name.clone()));
        //TODO dependency on super class
        let pou_ctx = ctx.with_pou(pou.name.as_str());
        for block in &pou.variable_blocks {
            for variable in &block.variables {
                self.visit_variable(&pou_ctx, variable);
            }
        }
    }

    /// updates the expected types of statement on the right side of an assignment
    /// e.g. x : ARRAY [0..1] OF BYTE := [2,3];
    /// note that the left side needs to be annotated before this call
    fn update_right_hand_side_expected_type(
        &mut self,
        ctx: &VisitorContext,
        annotated_left_side: &AstStatement,
        right_side: &AstStatement,
    ) {
        if let Some(expected_type) = self.annotation_map.get_type(annotated_left_side, self.index).cloned() {
            // for assignments on SubRanges check if there are range type check functions
            if let DataTypeInformation::SubRange { sub_range, .. } = expected_type.get_type_information() {
                if let Some(statement) = self
                    .index
                    .find_range_check_implementation_for(expected_type.get_type_information())
                    .map(|f| {
                        AstFactory::create_call_to_check_function_ast(
                            f.get_call_name(),
                            right_side.clone(),
                            sub_range.clone(),
                            &annotated_left_side.get_location(),
                            ctx.id_provider.clone(),
                        )
                    })
                {
                    self.visit_call_statement(&statement, ctx);
                    self.update_right_hand_side(&expected_type, &statement);
                    self.annotation_map.annotate_hidden_function_call(right_side, statement);
                } else {
                    self.update_right_hand_side(&expected_type, right_side);
                }
            } else {
                self.update_right_hand_side(&expected_type, right_side);
            }
        }
    }

    fn update_right_hand_side(&mut self, expected_type: &typesystem::DataType, right_side: &AstStatement) {
        //annotate the right-hand side as a whole
        self.annotation_map
            .annotate_type_hint(right_side, StatementAnnotation::value(expected_type.get_name()));

        //dive into the right hand side
        self.update_expected_types(expected_type, right_side);
    }

    /// updates the expected types of statements on the right side of an assignment
    /// e.g. x : ARRAY [0..1] OF BYTE := [2,3];
    fn update_expected_types(&mut self, expected_type: &typesystem::DataType, statement: &AstStatement) {
        //see if we need to dive into it
        match statement {
            AstStatement::Literal { kind: AstLiteral::Array(Array { elements: Some(elements) }), .. } => {
                //annotate the literal-array itself
                self.annotation_map
                    .annotate_type_hint(statement, StatementAnnotation::value(expected_type.get_name()));
                //TODO exprssionList and MultipliedExpressions are a mess!
                if matches!(
                    elements.as_ref(),
                    AstStatement::ExpressionList { .. } | AstStatement::MultipliedStatement { .. }
                ) {
                    self.annotation_map
                        .annotate_type_hint(elements, StatementAnnotation::value(expected_type.get_name()));
                }
                //annotate the array's member elements with the array's inner type
                if let DataTypeInformation::Array { inner_type_name, .. } =
                    expected_type.get_type_information()
                {
                    if let Some(inner_type) = self.index.find_effective_type_by_name(inner_type_name) {
                        self.update_expected_types(inner_type, elements);
                    }
                }
            }
            AstStatement::Assignment { left, right, .. } => {
                // struct initialization (left := right)
                // find out left's type and update a type hint for right
                if let (
                    typesystem::DataTypeInformation::Struct { name: qualifier, .. },
                    AstStatement::Reference { name: variable_name, .. }, // TODO is this wrong?
                ) = (expected_type.get_type_information(), left.as_ref())
                {
                    if let Some(v) = self.index.find_member(qualifier, variable_name) {
                        if let Some(target_type) = self.index.find_effective_type_by_name(v.get_type_name()) {
                            self.annotate(left.as_ref(), to_variable_annotation(v, self.index, false));
                            self.annotation_map.annotate_type_hint(
                                right.as_ref(),
                                StatementAnnotation::value(v.get_type_name()),
                            );
                            self.update_expected_types(target_type, right);
                        }
                    }
                } else if let (
                    typesystem::DataTypeInformation::Struct { name: qualifier, .. },
                    Some(variable_name),
                ) = (expected_type.get_type_information(), left.as_ref().get_flat_reference_name())
                {
                    if let Some(v) = self.index.find_member(qualifier, variable_name) {
                        if let Some(target_type) = self.index.find_effective_type_by_name(v.get_type_name()) {
                            self.annotate(left.as_ref(), to_variable_annotation(v, self.index, false));
                            self.annotation_map.annotate_type_hint(
                                right.as_ref(),
                                StatementAnnotation::value(v.get_type_name()),
                            );
                            self.update_expected_types(target_type, right);
                        }
                    }
                }
            }
            AstStatement::MultipliedStatement { element: elements, .. } => {
                // n(elements)
                //annotate the type to all multiplied elements
                for ele in AstStatement::get_as_list(elements) {
                    self.update_expected_types(expected_type, ele);
                }
            }
            AstStatement::ExpressionList { expressions, .. } => {
                //annotate the type to all elements
                for ele in expressions {
                    self.update_expected_types(expected_type, ele);
                }
            }
            AstStatement::RangeStatement { start, end, .. } => {
                self.update_expected_types(expected_type, start);
                self.update_expected_types(expected_type, end);
            }
            AstStatement::Literal { kind: AstLiteral::Integer { .. }, .. } => {
                //special case -> promote a literal-Integer directly, not via type-hint
                // (avoid later cast)
                if expected_type.get_type_information().is_float() {
                    self.annotate(statement, StatementAnnotation::value(expected_type.get_name()))
                } else if let DataTypeInformation::Array { inner_type_name, .. } =
                    expected_type.get_type_information()
                {
                    self.annotation_map
                        .annotate_type_hint(statement, StatementAnnotation::value(inner_type_name))
                } else {
                    //annotate the statement, whatever it is
                    self.annotation_map
                        .annotate_type_hint(statement, StatementAnnotation::value(expected_type.get_name()))
                }
            }
            AstStatement::Literal { kind: AstLiteral::String { .. }, .. }
            | AstStatement::BinaryExpression { .. } => {
                // needed if we try to initialize an array with an expression-list
                // without we would annotate a false type this would leed to an error in expression_generator
                if let DataTypeInformation::Array { inner_type_name, .. } =
                    expected_type.get_type_information()
                {
                    self.annotation_map
                        .annotate_type_hint(statement, StatementAnnotation::value(inner_type_name))
                } else {
                    //annotate the statement, whatever it is
                    self.annotation_map
                        .annotate_type_hint(statement, StatementAnnotation::value(expected_type.get_name()))
                }
            }

            _ => {
                //annotate the statement, whatever it is
                self.annotation_map
                    .annotate_type_hint(statement, StatementAnnotation::value(expected_type.get_name()))
            }
        }
    }

    fn visit_variable(&mut self, ctx: &VisitorContext, variable: &Variable) {
        self.visit_data_type_declaration(ctx, &variable.data_type_declaration);
        if let Some(initializer) = variable.initializer.as_ref() {
            // annotate a type-hint for the initializer, it should be the same type as the variable
            // e.g. x : BYTE := 7 + 3;  --> 7+3 should be cast into a byte
            if let Some(expected_type) = self
                .index
                .find_variable(ctx.qualifier.as_deref().or(ctx.pou), &[variable.name.as_str()])
                .and_then(|ve| self.index.find_effective_type_by_name(ve.get_type_name()))
            {
                //Create a new context with the left operator being the target variable type, and the
                //right side being the local context
                let ctx = ctx.with_lhs(expected_type.get_name());

                if matches!(initializer, AstStatement::DefaultValue { .. }) {
                    // the default-placeholder must be annotated with the correct type,
                    // it will be replaced by the appropriate literal later
                    self.annotate(initializer, StatementAnnotation::value(expected_type.get_name()));
                } else {
                    self.visit_statement(&ctx, initializer);
                }

                self.annotation_map
                    .annotate_type_hint(initializer, StatementAnnotation::value(expected_type.get_name()));
                self.update_expected_types(expected_type, initializer);

                // handle annotation for array of struct
                self.annotate_array_of_struct(expected_type, initializer, &ctx);
            }
        }
    }

    // FIXME: can this be done witin the real visiting?
    fn annotate_array_of_struct(
        &mut self,
        expected_type: &typesystem::DataType,
        initializer: &AstStatement,
        ctx: &VisitorContext,
    ) {
        match expected_type.get_type_information() {
            DataTypeInformation::Array { inner_type_name, .. } => {
                let inner_type = self.index.get_effective_type_or_void_by_name(inner_type_name);
                // TODO this seems wrong
                let ctx =
                    ctx.with_qualifier(inner_type.get_name().to_string()).with_lhs(inner_type.get_name());

                if inner_type.get_type_information().is_struct() {
                    let expressions = match initializer {
                        // Arrays initialized with a parenthese, e.g. `... := ((structField := 1), (structField := 2))`
                        // Note: While these are invalid per-se we still annotate them here to avoid having false-positive "could not resolve reference" errors
                        AstStatement::ExpressionList { expressions, .. } => Some(expressions),

                        // Arrays initialized with a bracket, e.g. `... := [(structField := 1), (structField := 2)]`
                        AstStatement::Literal { kind: AstLiteral::Array(arr), .. } => match arr.elements() {
                            Some(AstStatement::ExpressionList { expressions, .. }) => Some(expressions),
                            _ => None,
                        },

                        // ...anything else is uninteresting
                        _ => None,
                    };

                    if let Some(expressions) = expressions {
                        for e in expressions {
                            // annotate with the arrays inner_type
                            self.annotation_map.annotate_type_hint(
                                e,
                                StatementAnnotation::Value {
                                    resulting_type: inner_type.get_name().to_string(),
                                },
                            );

                            self.visit_statement(&ctx, e);
                        }
                    }
                }
            }

            // the array of struct might be a member of another struct
            DataTypeInformation::Struct { members, .. } => {
                let flattened = ast::flatten_expression_list(initializer);
                for (idx, member) in members.iter().enumerate() {
                    let data_type = self.index.get_effective_type_or_void_by_name(member.get_type_name());
                    if data_type.is_array() {
                        let Some(AstStatement::Assignment { right, .. }) = flattened.get(idx) else {
                            continue;
                        };
                        self.annotate_array_of_struct(data_type, right, ctx);
                    }
                }
            }
            _ => (),
        }
    }

    fn visit_data_type_declaration(&mut self, ctx: &VisitorContext, declaration: &DataTypeDeclaration) {
        if let Some(name) = declaration.get_name() {
            let deps = self.get_datatype_dependencies(name, IndexSet::new());
            self.dependencies.extend(deps);
        }
        if let DataTypeDeclaration::DataTypeDefinition { data_type, .. } = declaration {
            self.visit_data_type(ctx, data_type);
        }
    }

    fn get_datatype_dependencies(
        &self,
        datatype_name: &str,
        resolved: IndexSet<Dependency>,
    ) -> IndexSet<Dependency> {
        let mut resolved_names = resolved;
        let Some(datatype) = self.index.find_type(datatype_name).or_else(|| {
            self.annotation_map.new_index.find_type(datatype_name)
        })
        else {
            return resolved_names;
        };
        if resolved_names.insert(Dependency::Datatype(datatype.get_name().to_string())) {
            match datatype.get_type_information() {
                DataTypeInformation::Struct { members, .. } => {
                    for member in members {
                        resolved_names =
                            self.get_datatype_dependencies(member.get_type_name(), resolved_names);
                    }
                    resolved_names
                }
                DataTypeInformation::Array { inner_type_name, .. }
                | DataTypeInformation::Pointer { inner_type_name, .. } => {
                    self.get_datatype_dependencies(inner_type_name, resolved_names)
                }
                _ => {
                    let name = self.index.find_intrinsic_type(datatype.get_type_information()).get_name();
                    self.get_datatype_dependencies(name, resolved_names)
                }
            }
        } else {
            resolved_names
        }
    }

    fn visit_data_type(&mut self, ctx: &VisitorContext, data_type: &DataType) {
        if let Some(name) = data_type.get_name() {
            self.dependencies.insert(Dependency::Datatype(name.to_string()));
        }
        match data_type {
            DataType::StructType { name: Some(name), variables, .. } => {
                let ctx = ctx.with_qualifier(name.clone());
                variables.iter().for_each(|v| self.visit_variable(&ctx, v))
            }
            DataType::ArrayType { referenced_type, .. } => {
                self.visit_data_type_declaration(ctx, referenced_type)
            }
            DataType::VarArgs { referenced_type: Some(referenced_type), .. } => {
                self.visit_data_type_declaration(ctx, referenced_type.as_ref())
            }
            DataType::SubRangeType { referenced_type, bounds: Some(bounds), .. } => {
                if let Some(expected_type) = self.index.find_effective_type_by_name(referenced_type) {
                    self.visit_statement(ctx, bounds);
                    self.update_expected_types(expected_type, bounds);
                }
            }
            DataType::EnumType { elements, name, .. } => {
                let ctx = name.as_ref().map(|n| ctx.with_lhs(n)).unwrap_or(ctx.clone());
                self.visit_statement(&ctx, elements);
            }
            DataType::PointerType { referenced_type, .. } => {
                self.visit_data_type_declaration(ctx, referenced_type.as_ref())
            }
            _ => {}
        }
    }

    pub fn visit_statement(&mut self, ctx: &VisitorContext, statement: &AstStatement) {
        self.visit_statement_control(ctx, statement);
    }

    /// annotate a control statement
    fn visit_statement_control(&mut self, ctx: &VisitorContext, statement: &AstStatement) {
        match statement {
            AstStatement::ControlStatement { kind: AstControlStatement::If(stmt), .. } => {
                stmt.blocks.iter().for_each(|b| {
                    self.visit_statement(ctx, b.condition.as_ref());
                    b.body.iter().for_each(|s| self.visit_statement(ctx, s));
                });
                stmt.else_block.iter().for_each(|e| self.visit_statement(ctx, e));
            }
            AstStatement::ControlStatement { kind: AstControlStatement::ForLoop(stmt), .. } => {
                visit_all_statements!(self, ctx, &stmt.counter, &stmt.start, &stmt.end);
                if let Some(by_step) = &stmt.by_step {
                    self.visit_statement(ctx, by_step);
                }
                //Hint annotate start, end and step with the counter's real type
                if let Some(type_name) = self
                    .annotation_map
                    .get_type(&stmt.counter, self.index)
                    .map(typesystem::DataType::get_name)
                {
                    let annotation = StatementAnnotation::value(type_name);
                    self.annotation_map.annotate_type_hint(&stmt.start, annotation.clone());
                    self.annotation_map.annotate_type_hint(&stmt.end, annotation.clone());
                    if let Some(by_step) = &stmt.by_step {
                        self.annotation_map.annotate_type_hint(by_step, annotation);
                    }
                }
                stmt.body.iter().for_each(|s| self.visit_statement(ctx, s));
            }
            AstStatement::ControlStatement { kind: AstControlStatement::WhileLoop(stmt), .. }
            | AstStatement::ControlStatement { kind: AstControlStatement::RepeatLoop(stmt), .. } => {
                self.visit_statement(ctx, &stmt.condition);
                stmt.body.iter().for_each(|s| self.visit_statement(ctx, s));
            }
            AstStatement::ControlStatement { kind: AstControlStatement::Case(stmt), .. } => {
                self.visit_statement(ctx, &stmt.selector);
                let selector_type = self.annotation_map.get_type(&stmt.selector, self.index).cloned();
                stmt.case_blocks.iter().for_each(|b| {
                    self.visit_statement(ctx, b.condition.as_ref());
                    if let Some(selector_type) = &selector_type {
                        self.update_expected_types(selector_type, b.condition.as_ref());
                    }
                    b.body.iter().for_each(|s| self.visit_statement(ctx, s));
                });
                stmt.else_block.iter().for_each(|s| self.visit_statement(ctx, s));
            }
            AstStatement::CaseCondition { condition, .. } => self.visit_statement(ctx, condition),
            _ => {
                self.visit_statement_expression(ctx, statement);
            }
        }
    }

    /// annotate an expression statement
    fn visit_statement_expression(&mut self, ctx: &VisitorContext, statement: &AstStatement) {
        match statement {
            AstStatement::DirectAccess { access, index, .. } => {
                let ctx = VisitorContext { qualifier: None, ..ctx.clone() };
                visit_all_statements!(self, &ctx, index);
                let access_type = get_direct_access_type(access);
                self.annotate(statement, StatementAnnotation::Value { resulting_type: access_type.into() });
            }
            AstStatement::HardwareAccess { access, .. } => {
                let access_type = get_direct_access_type(access);
                self.annotate(statement, StatementAnnotation::Value { resulting_type: access_type.into() });
            }
            AstStatement::BinaryExpression { left, right, operator, .. } => {
                visit_all_statements!(self, ctx, left, right);
                let statement_type = {
                    let left_type = self
                        .annotation_map
                        .get_type_hint(left, self.index)
                        .or_else(|| self.annotation_map.get_type(left, self.index))
                        .and_then(|it| self.index.find_effective_type(it))
                        .unwrap_or_else(|| self.index.get_void_type());
                    // do not use for is_pointer() check
                    let l_intrinsic_type =
                        self.index.get_intrinsic_type_by_name(left_type.get_name()).get_type_information();
                    let right_type = self
                        .annotation_map
                        .get_type_hint(right, self.index)
                        .or_else(|| self.annotation_map.get_type(right, self.index))
                        .and_then(|it| self.index.find_effective_type(it))
                        .unwrap_or_else(|| self.index.get_void_type());
                    // do not use for is_pointer() check
                    let r_intrinsic_type =
                        self.index.get_intrinsic_type_by_name(right_type.get_name()).get_type_information();

                    if l_intrinsic_type.is_numerical() && r_intrinsic_type.is_numerical() {
                        let bigger_type = if l_intrinsic_type.is_bool() && r_intrinsic_type.is_bool() {
                            left_type
                        } else {
                            let ty = if left_type.is_bit() && right_type.is_bit() {
                                right_type
                            } else {
                                self.index.get_type_or_panic(DINT_TYPE)
                            };
                            get_bigger_type(
                                get_bigger_type(left_type, right_type, self.index),
                                ty,
                                self.index,
                            )
                        };

                        let target_name = if operator.is_bool_type() {
                            BOOL_TYPE.to_string()
                        } else {
                            bigger_type.get_name().to_string()
                        };

                        let bigger_is_left = bigger_type != right_type;
                        let bigger_is_right = bigger_type != left_type;

                        if bigger_is_left || bigger_is_right {
                            // if these types are different we need to update the 'other' type's annotation
                            let bigger_type = bigger_type.clone(); // clone here, so we release the borrow on self
                            if bigger_is_right {
                                self.update_expected_types(&bigger_type, left);
                            }
                            if bigger_is_left {
                                self.update_expected_types(&bigger_type, right);
                            }
                        }

                        Some(target_name)
                    } else if left_type.get_type_information().is_pointer()
                        || right_type.get_type_information().is_pointer()
                    {
                        // get the target type of the binary expression
                        let target_type = if operator.is_comparison_operator() {
                            // compare instructions result in BOOL
                            // to generate valid IR code if a pointer is beeing compared to an integer
                            // we need to cast the int to the pointers size
                            if !left_type.get_type_information().is_pointer() {
                                let left_type = left_type.clone(); // clone here, so we release the borrow on self
                                self.annotate_to_pointer_size_if_necessary(&left_type, left);
                            } else if !right_type.get_type_information().is_pointer() {
                                let right_type = right_type.clone(); // clone here, so we release the borrow on self
                                self.annotate_to_pointer_size_if_necessary(&right_type, right);
                            }
                            BOOL_TYPE
                        } else if left_type.get_type_information().is_pointer() {
                            left_type.get_name()
                        } else {
                            right_type.get_name()
                        };
                        Some(target_type.to_string())
                    } else if operator.is_comparison_operator() {
                        //Annotate as the function call to XXX_EQUALS/LESS/GREATER..
                        self.visit_compare_statement(ctx, statement);
                        None
                    } else {
                        None
                    }
                };

                if let Some(statement_type) = statement_type {
                    self.annotate(statement, StatementAnnotation::new_value(statement_type));
                }
            }
            AstStatement::UnaryExpression { value, operator, .. } => {
                self.visit_statement(ctx, value);

                let statement_type = if operator == &Operator::Minus {
                    let inner_type =
                        self.annotation_map.get_type_or_void(value, self.index).get_type_information();

                    //keep the same type but switch to signed
                    typesystem::get_signed_type(inner_type, self.index).map(|it| it.get_name().to_string())
                } else {
                    let inner_type = self
                        .annotation_map
                        .get_type_or_void(value, self.index)
                        .get_type_information()
                        .get_name()
                        .to_string();

                    Some(inner_type)
                };

                if let Some(statement_type) = statement_type {
                    self.annotate(statement, StatementAnnotation::new_value(statement_type));
                }
            }
<<<<<<< HEAD
=======
            AstStatement::Reference { name, .. } => {
                let annotation = if let Some(qualifier) = ctx.qualifier.as_deref() {
                    // if we see a qualifier, we only consider [qualifier].[name] as candidates
                    self.index
                        // 1st try a qualified member variable qualifier.name
                        .find_member(qualifier, name)
                        // 2nd try an enum-element qualifier#name
                        .or_else(|| self.index.find_enum_element(qualifier, name.as_str()))
                        // 3rd try - look for a method qualifier.name
                        .map_or_else(
                            || self.index.find_method(qualifier, name).map(|it| it.into()),
                            |v| Some(to_variable_annotation(v, self.index, ctx.constant)),
                        )
                } else {
                    // if we see no qualifier, we try some strategies...
                    ctx.pou
                        .and_then(|qualifier| {
                            // ...first look at POU-local variables
                            self.index
                                .find_member(qualifier, name)
                                .and_then(|m| {
                                    // If we're dealing with a call statement, check if...
                                    if ctx.is_call {
                                        // ...the POU name is the same as the member, which indicates a
                                        // recursive function call (e.g. `FUNCTION foo : INT foo(); END_FUNCTION`)
                                        if m.get_name() == qualifier {
                                            return None; // We need the POU instead
                                        }

                                        // ...there exists a **function** with the same name as the member,
                                        // which indicates that we would incorrectly annotate a call statement as a variable.
                                        // Note: We explicitily check for functions because e.g. FBs can be callable variables
                                        if self.index.find_pou(name).is_some_and(|it| it.is_function()) {
                                            return None; // We need the POU instead
                                        }
                                    }

                                    Some(to_variable_annotation(m, self.index, ctx.constant))
                                })
                                //TODO find parent of super class to start the search
                                // ...then check if we're in a method and we're referencing
                                // a member variable of the corresponding class
                                .or(self
                                    .index
                                    .find_pou(qualifier)
                                    .filter(|it| matches!(it, PouIndexEntry::Method { .. }))
                                    .and_then(PouIndexEntry::get_instance_struct_type_name)
                                    .and_then(|class_name| self.index.find_member(class_name, name))
                                    .map(|v| to_variable_annotation(v, self.index, ctx.constant)))
                                // try to find a local action with this name
                                .or(self
                                    .index
                                    .find_pou(&qualified_name(qualifier, name))
                                    .map(StatementAnnotation::from))
                        })
                        // ...then try if we find a scoped-pou with that name (maybe it's a call to a local method or action?)
                        .or(ctx.pou.and_then(|pou_name| self.index.find_pou(pou_name)).and_then(|it| {
                            self.index.find_pou(&qualified_name(it.get_container(), name)).map(Into::into)
                        }))
                        // ...then try if we find a global-pou with that name (maybe it's a call to a function or program?)
                        .or(self.index.find_pou(name).map(|it| it.into()))
                        // ...last option is a global variable, where we ignore the current pou's name as a qualifier
                        .or(self
                            .index
                            .find_global_variable(name)
                            .map(|v| to_variable_annotation(v, self.index, ctx.constant)))
                };

                if let Some(annotation) = annotation {
                    self.annotate(statement, annotation);
                    self.maybe_annotate_vla(ctx, statement);
                }
            }
            AstStatement::QualifiedReference { elements, .. } => {
                let mut ctx = ctx.clone();
                for s in elements.iter() {
                    self.visit_statement(&ctx, s);

                    let (qualifier, constant) = self
                        .annotation_map
                        .get(s)
                        .map(|it| match it {
                            StatementAnnotation::Value { resulting_type } => (resulting_type.as_str(), false),
                            StatementAnnotation::Variable { resulting_type, constant, .. } => {
                                (resulting_type.as_str(), *constant)
                            }
                            StatementAnnotation::Function { .. }
                            | StatementAnnotation::ReplacementAst { .. } => (VOID_TYPE, false),
                            StatementAnnotation::Type { type_name } => (type_name.as_str(), false),
                            StatementAnnotation::Program { qualified_name } => {
                                (qualified_name.as_str(), false)
                            }
                        })
                        .unwrap_or_else(|| (VOID_TYPE, false));
                    let mut new_ctx = ctx.with_qualifier(qualifier.to_string());
                    new_ctx.constant = constant;
                    ctx = new_ctx;
                }
>>>>>>> 98fe5e06

            AstStatement::ExpressionList { expressions, .. } => {
                expressions.iter().for_each(|e| self.visit_statement(ctx, e))
            }

            AstStatement::RangeStatement { start, end, .. } => {
                visit_all_statements!(self, ctx, start, end);
            }
            AstStatement::Assignment { left, right, .. } => {
                self.visit_statement(ctx, right);
                if let Some(lhs) = ctx.lhs {
                    //special context for left hand side
                    self.visit_statement(&ctx.with_pou(lhs).with_lhs(lhs), left);
                } else {
                    self.visit_statement(ctx, left);
                }
                // give a type hint that we want the right side to be stored in the left's type
                self.update_right_hand_side_expected_type(ctx, left, right);
            }
            AstStatement::OutputAssignment { left, right, .. } => {
                visit_all_statements!(self, ctx, left, right);
                if let Some(lhs) = ctx.lhs {
                    //special context for left hand side
                    self.visit_statement(&ctx.with_pou(lhs), left);
                } else {
                    self.visit_statement(ctx, left);
                }
                self.update_right_hand_side_expected_type(ctx, left, right);
            }
            AstStatement::CallStatement { .. } => {
                self.visit_call_statement(statement, ctx);
            }
            AstStatement::CastStatement { target, type_name, .. } => {
                //see if this type really exists
                let data_type = self.index.find_effective_type_info(type_name);
                let statement_to_annotation = if let Some(DataTypeInformation::Enum { name, .. }) = data_type
                {
                    //enum cast
                    self.visit_statement(&ctx.with_qualifier(name.to_string()), target);
                    //use the type of the target
                    let type_name = self.annotation_map.get_type_or_void(target, self.index).get_name();
                    vec![(statement, type_name.to_string())]
                } else if let Some(t) = data_type {
                    // special handling for unlucky casted-strings where caste-type does not match the literal encoding
                    // ´STRING#"abc"´ or ´WSTRING#'abc'´
                    match (t, target.as_ref()) {
                        (
                            DataTypeInformation::String { encoding: StringEncoding::Utf8, .. },
                            AstStatement::Literal {
                                kind: AstLiteral::String(StringValue { value, is_wide: is_wide @ true }),
                                ..
                            },
                        )
                        | (
                            DataTypeInformation::String { encoding: StringEncoding::Utf16, .. },
                            AstStatement::Literal {
                                kind: AstLiteral::String(StringValue { value, is_wide: is_wide @ false }),
                                ..
                            },
                        ) => {
                            // visit the target-statement as if the programmer used the correct quotes to prevent
                            // a utf16 literal-global-variable that needs to be casted back to utf8 or vice versa
                            self.visit_statement(
                                ctx,
                                &AstStatement::new_literal(
                                    AstLiteral::new_string(value.clone(), !is_wide),
                                    target.get_id(),
                                    target.get_location(),
                                ),
                            );
                        }
                        _ => {}
                    }
                    vec![(statement, t.get_name().to_string()), (target, t.get_name().to_string())]
                } else {
                    //unknown type? what should we do here?
                    self.visit_statement(ctx, target);
                    vec![]
                };
                for (stmt, annotation) in statement_to_annotation {
                    self.annotate(stmt, StatementAnnotation::new_value(annotation));
                }
            }
            AstStatement::ReferenceExpr { access, base, .. } => {
                self.visit_reference_expr(access, base.as_deref(), statement, ctx);
            }
            _ => {
                self.visit_statement_literals(ctx, statement);
            }
        }
    }

    fn visit_reference_expr(
        &mut self,
        access: &ast::ReferenceAccess,
        base: Option<&AstStatement>,
        stmt: &AstStatement,
        ctx: &VisitorContext,
    ) {
        // first resolve base
        if let Some(base) = base {
            self.visit_statement(ctx, base);
        };

        if let ReferenceAccess::Index(index) = access {
            self.visit_statement(ctx, index);
        }

        match (
            access,
            base.and_then(|it| {
                self.annotation_map.get_type(it, self.index).map(|it| it.get_name().to_string())
            }),
        ) {
            (ReferenceAccess::Member(reference), qualifier) => {
                let base_const = base
                    .and_then(|it| self.annotation_map.get(it))
                    .map(|it| it.is_const())
                    .filter(|it| *it != ctx.constant);

                let new_ctx = base_const.map(|it| ctx.with_const(it));
                let new_ctx = new_ctx.as_ref().unwrap_or(ctx);
                if let Some(annotation) =
                    self.get_annotation_from_flat_reference(reference.as_ref(), qualifier.as_deref(), new_ctx)
                {
                    // self.annotate(&reference, annotation.clone()); // TODO decie what to do with the references themselves

                    if matches!(
                        reference.as_ref(),
                        AstStatement::Literal { kind: AstLiteral::Integer(_), .. }
                    ) {
                        self.annotate(stmt, StatementAnnotation::value(BOOL_TYPE));
                        self.annotate(reference, StatementAnnotation::value(BOOL_TYPE));
                    } else {
                        self.annotate(stmt, annotation.clone());
                        self.annotate(reference, annotation);
                    }

                    self.maybe_annotate_vla(new_ctx, stmt);
                    // self.maybe_annotate_vla(ctx, reference.as_ref());
                }
            }
            (ReferenceAccess::Cast(target), Some(qualifier)) => {
                // STRING#"abc"
                //  base
                if let Some(base_type) = base.and_then(|base| self.annotation_map.get_type(base, self.index))
                {
                    // if base is an enum, we need to look for members of this specific enum
                    let optional_enum_qualifier = Some(qualifier.as_str()).filter(|_| base_type.is_enum());
                    if ctx.is_in_a_body() {
                        accept_cast_string_literal(&mut self.string_literals, base_type, target);
                    }

                    if let Some(annotation) = self.get_annotation_from_flat_reference(
                        target,
                        optional_enum_qualifier,
                        &ctx.with_resolving_strategy(vec![ResolvingScope::Variable]),
                    ) {
                        self.annotate(target.as_ref(), annotation);
                        self.annotate(stmt, StatementAnnotation::value(qualifier.as_str()));

                        if let AstStatement::Literal { .. } = target.as_ref() {
                            // treate casted literals as the casted type
                            self.annotate(target.as_ref(), StatementAnnotation::value(qualifier.as_str()));
                        }
                    }
                }
            }
            (ReferenceAccess::Index(_), Some(base)) => {
                if let Some(inner_type) = self
                    .index
                    .find_effective_type_info(base.as_str())
                    .and_then(|t| t.get_inner_array_type_name())
                    .and_then(|it| self.index.find_effective_type_by_name(it).map(|it| it.get_name()))
                {
                    self.annotate(stmt, StatementAnnotation::value(inner_type))
                }
            }
            (ReferenceAccess::Deref, _) => {
                if let Some(DataTypeInformation::Pointer { inner_type_name, auto_deref: false, .. }) = base
                    .map(|base| self.annotation_map.get_type_or_void(base, self.index))
                    .map(|it| it.get_type_information())
                {
                    if let Some(inner_type) = self
                        .index
                        .find_effective_type_by_name(inner_type_name)
                        .or(self.annotation_map.new_index.find_effective_type_by_name(inner_type_name))
                    {
                        self.annotate(stmt, StatementAnnotation::value(inner_type.get_name()))
                    }
                }
            }
            (ReferenceAccess::Address, _) => {
                if let Some(inner_type) = base
                    .map(|base| self.annotation_map.get_type_or_void(base, self.index).get_name().to_string())
                {
                    let ptr_type = add_pointer_type(&mut self.annotation_map.new_index, inner_type);
                    self.annotate(stmt, StatementAnnotation::new_value(ptr_type))
                }
            }
            _ => {}
        }
    }

    // todo the whole handling of the base-const is not very ellegant. can I pass the base-type annotation?
    fn get_annotation_from_flat_reference(
        &mut self,
        reference: &AstStatement,
        base: Option<&str>,
        ctx: &VisitorContext<'_>,
    ) -> Option<StatementAnnotation> {
        match (reference, base) {
            (AstStatement::Reference { name, .. }, None) => {
                // try: find a local variable in the current pou
                ctx.resolve_strategy.iter().find_map(|scope| {
                    match scope {
                        ResolvingScope::Variable => {
                            ctx.pou
                                // first try a pou local variable (POU.name)
                                .and_then(|pou| {
                                    self.get_annotation_from_flat_reference(reference, Some(pou), ctx)
                                })
                                // then try find a global variable with that name
                                .or_else(|| {
                                    self.index
                                        .find_global_variable(name)
                                        .map(|g| to_variable_annotation(g, self.index, g.is_constant()))
                                })
                        }
                        ResolvingScope::POU => {
                            self.index.find_pou(name).and_then(|pou| to_pou_annotation(pou, self.index))
                        }
                        ResolvingScope::DataType => {
                            // try: find an enum-type with that name
                            self.index
                                .find_type(name)
                                .map(|enum_type| StatementAnnotation::data_type(enum_type.get_name()))
                        }
                        ResolvingScope::EnumTypeOnly => {
                            // try: find an enum-type with that name
                            self.index
                                .find_type(name)
                                .filter(|it| it.is_enum())
                                .map(|enum_type| StatementAnnotation::data_type(enum_type.get_name()))
                        }
                        ResolvingScope::FunctionsOnly => {
                            self.index.find_pou(name).filter(|it| it.is_function()).map(|pou| pou.into())
                        }
                    }
                })
            }
            (AstStatement::Reference { name, .. }, Some(base)) => {
                ctx.resolve_strategy.iter().find_map(|scope| {
                    match scope {
                        ResolvingScope::Variable => {
                            // a qualified variable
                            self.index
                                .find_member(base, name)
                                .or_else(|| {
                                    self.index.find_qualified_enum_element(format!("{base}.{name}").as_str())
                                })
                                .map(|it| {
                                    to_variable_annotation(it, self.index, it.is_constant() || ctx.constant)
                                })
                        }
                        ResolvingScope::POU => {
                            // qualified POU is action/method
                            self.index.find_pou(format!("{base}.{name}").as_str()).map(|action| action.into())
                        }
                        _ => None,
                    }
                })
            }
            (AstStatement::Literal { .. }, base) => {
                // self.do_visit_maybe_casted_literal(ctx, reference, base);

                self.visit_statement_literals(ctx, reference);
                let literal_annotation = self.annotation_map.get(reference).cloned(); // return what we just annotated //TODO not elegant, we need to clone
                                                                                      // see if this was casted
                if let Some((base_type, literal_type)) = base.and_then(|base| self.index.find_type(base)).zip(
                    literal_annotation
                        .as_ref()
                        .and_then(|a| self.annotation_map.get_type_for_annotation(self.index, a)),
                ) {
                    if base_type != literal_type {
                        return Some(StatementAnnotation::value(base_type.get_name()));
                    }
                }
                literal_annotation
            }
            (AstStatement::DirectAccess { access, index, .. }, Some(_)) => {
                // x.%X1 - bit access
                self.visit_statement(ctx, index.as_ref());
                Some(StatementAnnotation::value(get_direct_access_type(access)))
            }
            _ => None,
        }
    }

    /// Checks if the given reference statement is a VLA struct and if so annotates it with a type hint
    /// referencing the contained array. This is needed to simplify codegen and validation.
    fn maybe_annotate_vla(&mut self, ctx: &VisitorContext, statement: &AstStatement) {
        if let DataTypeInformation::Struct {
            source: StructSource::Internal(InternalType::VariableLengthArray { .. }),
            members,
            ..
        } = self.annotation_map.get_type_or_void(statement, self.index).get_type_information()
        {
            if let DataTypeInformation::Pointer { inner_type_name, .. } = &self
                .index
                .get_effective_type_or_void_by_name(
                    members.get(0).expect("internal VLA struct ALWAYS has this member").get_type_name(),
                )
                .get_type_information()
            {
                let Some(qualified_name) = self.annotation_map.get_qualified_name(statement) else {
                    unreachable!("VLAs are defined within POUs, such that the qualified name *must* exist")
                };

                let Some(pou) = ctx.pou else {
                    unreachable!("VLA not allowed outside of POUs")
                };

                let name = if let AstStatement::Reference { name, .. } = statement {
                    name.as_str()
                } else {
                    statement.get_flat_reference_name().expect("must be a reference to a VLA")
                };

                let Some(argument_type) = self.index.get_pou_members(pou)
                    .iter()
                    .filter(|it| it.get_name() == name)
                    .map(|it| it.get_declaration_type())
                    .next() else {
                        unreachable!()
                    };

                let hint_annotation = StatementAnnotation::Variable {
                    resulting_type: inner_type_name.to_owned(),
                    qualified_name: qualified_name.to_string(),
                    constant: false,
                    argument_type,
                    is_auto_deref: false,
                };
                self.annotation_map.annotate_type_hint(statement, hint_annotation)
            }
        }
    }

    fn visit_call_statement(&mut self, statement: &AstStatement, ctx: &VisitorContext) {
        let (operator, parameters_stmt) =
            if let AstStatement::CallStatement { operator, parameters, .. } = statement {
                (operator.as_ref(), parameters.as_ref().as_ref())
            } else {
                unreachable!("Always a call statement");
            };
        // #604 needed for recursive function calls
        self.visit_statement(&ctx.with_resolving_strategy(ResolvingScope::call_operator_scopes()), operator);
        let operator_qualifier = self.get_call_name(operator);
        //Use the context without the is_call =true
        //TODO why do we start a lhs context here???
        let ctx = ctx.with_lhs(operator_qualifier.as_str());
        let parameters = if let Some(parameters) = parameters_stmt {
            self.visit_statement(&ctx, parameters);
            flatten_expression_list(parameters)
        } else {
            vec![]
        };
        if let Some(annotation) = builtins::get_builtin(&operator_qualifier).and_then(BuiltIn::get_annotation)
        {
            annotation(self, operator, parameters_stmt, ctx.to_owned())
        } else {
            //If builtin, skip this
            let mut generics_candidates: HashMap<String, Vec<String>> = HashMap::new();
            let mut params = vec![];
            let mut parameters = parameters.into_iter();

            // If we are dealing with an action call statement, we need to get the declared parameters from the parent POU in order
            // to annotate them with the correct type hint.
            let operator_qualifier = self
                .index
                .find_implementation_by_name(&operator_qualifier)
                .map(|it| it.get_type_name())
                .unwrap_or(operator_qualifier.as_str());

            for m in self.index.get_declared_parameters(operator_qualifier).into_iter() {
                if let Some(p) = parameters.next() {
                    let type_name = m.get_type_name();
                    if let Some((key, candidate)) =
                        TypeAnnotator::get_generic_candidate(self.index, &self.annotation_map, type_name, p)
                    {
                        generics_candidates
                            .entry(key.to_string())
                            .or_insert_with(std::vec::Vec::new)
                            .push(candidate.to_string())
                    } else {
                        params.push((p, type_name.to_string()))
                    }
                }
            }
            //We possibly did not consume all parameters, see if the variadic arguments are derivable

            match self.index.find_pou(operator_qualifier) {
                Some(pou) if pou.is_variadic() => {
                    //get variadic argument type, if it is generic, update the generic candidates
                    if let Some(type_name) =
                        self.index.get_variadic_member(pou.get_name()).map(VariableIndexEntry::get_type_name)
                    {
                        for parameter in parameters {
                            if let Some((key, candidate)) = TypeAnnotator::get_generic_candidate(
                                self.index,
                                &self.annotation_map,
                                type_name,
                                parameter,
                            ) {
                                generics_candidates
                                    .entry(key.to_string())
                                    .or_insert_with(std::vec::Vec::new)
                                    .push(candidate.to_string())
                            } else {
                                // intrinsic type promotion for variadics in order to be compatible with the C standard.
                                // see ISO/IEC 9899:1999, 6.5.2.2 Function calls (https://www.open-std.org/jtc1/sc22/wg14/www/docs/n1256.pdf)
                                // or https://en.cppreference.com/w/cpp/language/implicit_conversion#Integral_promotion
                                // for more about default argument promotion.

                                // varargs without a type declaration will be annotated "VOID", so in order to check if a
                                // promotion is necessary, we need to first check the type of each parameter. in the case of numerical
                                // types, we promote if the type is smaller than double/i32 (except for booleans).
                                let type_name = if let Some(data_type) =
                                    self.annotation_map.get_type(parameter, self.index)
                                {
                                    match &data_type.information {
                                        DataTypeInformation::Float { .. } => get_bigger_type(
                                            data_type,
                                            self.index.get_type_or_panic(LREAL_TYPE),
                                            self.index,
                                        )
                                        .get_name(),
                                        DataTypeInformation::Integer { .. }
                                            if !&data_type.information.is_bool() =>
                                        {
                                            get_bigger_type(
                                                data_type,
                                                self.index.get_type_or_panic(DINT_TYPE),
                                                self.index,
                                            )
                                            .get_name()
                                        }
                                        _ => type_name,
                                    }
                                } else {
                                    // default to original type in case no type could be found
                                    // and let the validator handle situations that might lead here
                                    type_name
                                };

                                params.push((parameter, type_name.to_string()));
                            }
                        }
                    }
                }
                _ => {}
            }
            for (p, name) in params {
                self.annotate_parameters(p, &name);
            }
            //Attempt to resolve the generic signature here
            self.update_generic_call_statement(
                generics_candidates,
                operator_qualifier,
                operator,
                parameters_stmt,
                ctx.to_owned(),
            );
        }
        if let Some(StatementAnnotation::Function { return_type, .. }) = self.annotation_map.get(operator) {
            if let Some(return_type) = self
                .index
                .find_effective_type_by_name(return_type)
                .or_else(|| self.annotation_map.new_index.find_effective_type_by_name(return_type))
            {
                self.annotate(statement, StatementAnnotation::value(return_type.get_name()));
            }
        }
    }

    fn get_call_name(&mut self, operator: &AstStatement) -> String {
        let operator_qualifier = self
            .annotation_map
            .get(operator)
            .and_then(|it| match it {
                StatementAnnotation::Function { qualified_name, call_name, .. } => {
                    call_name.as_ref().cloned().or_else(|| Some(qualified_name.clone()))
                }
                StatementAnnotation::Program { qualified_name } => Some(qualified_name.clone()),
                StatementAnnotation::Variable { resulting_type, .. } => {
                    //lets see if this is a FB
                    self.index
                        .find_pou(resulting_type.as_str())
                        .filter(|it| matches!(it, PouIndexEntry::FunctionBlock { .. }))
                        .map(|it| it.get_name().to_string())
                }
                // call statements on array access "arr[1]()" will return a StatementAnnotation::Value
                StatementAnnotation::Value { resulting_type } => {
                    // make sure we come from an array or function_block access
                    match operator {
                        AstStatement::ReferenceExpr { access: ReferenceAccess::Index(_),.. } => Some(resulting_type.clone()),
                        AstStatement::ReferenceExpr { access: ReferenceAccess::Deref, .. } =>
                        // AstStatement::ArrayAccess { .. } => Some(resulting_type.clone()),
                        // AstStatement::PointerAccess { .. } => {
                            self.index.find_pou(resulting_type.as_str()).map(|it| it.get_name().to_string()),
                        // }
                        _ => None,
                    }
                }
                _ => None,
            })
            .unwrap_or_else(|| VOID_TYPE.to_string());
        operator_qualifier
    }

    pub(crate) fn annotate_parameters(&mut self, p: &AstStatement, type_name: &str) {
        if !matches!(p, AstStatement::Assignment { .. } | AstStatement::OutputAssignment { .. }) {
            if let Some(effective_member_type) = self.index.find_effective_type_by_name(type_name) {
                //update the type hint
                self.annotation_map
                    .annotate_type_hint(p, StatementAnnotation::value(effective_member_type.get_name()))
            }
        }
    }

    /// annotate a literal statement
    fn visit_statement_literals(&mut self, ctx: &VisitorContext, statement: &AstStatement) {
        match statement {
            AstStatement::Literal { kind, .. } => {
                match kind {
                    AstLiteral::Bool { .. } => {
                        self.annotate(statement, StatementAnnotation::value(BOOL_TYPE));
                    }

                    AstLiteral::String(StringValue { is_wide, value, .. }) => {
                        let string_type_name =
                            register_string_type(&mut self.annotation_map.new_index, *is_wide, value.len());
                        self.annotate(statement, StatementAnnotation::new_value(string_type_name));

                        //collect literals so we can generate global constants later
                        if ctx.is_in_a_body() {
                            if *is_wide {
                                self.string_literals.utf16.insert(value.to_string());
                            } else {
                                self.string_literals.utf08.insert(value.to_string());
                            }
                        }
                    }
                    AstLiteral::Integer(value) => {
                        self.annotate(statement, StatementAnnotation::value(get_int_type_name_for(*value)));
                    }
                    AstLiteral::Time { .. } => {
                        self.annotate(statement, StatementAnnotation::value(TIME_TYPE))
                    }
                    AstLiteral::TimeOfDay { .. } => {
                        self.annotate(statement, StatementAnnotation::value(TIME_OF_DAY_TYPE));
                    }
                    AstLiteral::Date { .. } => {
                        self.annotate(statement, StatementAnnotation::value(DATE_TYPE));
                    }
                    AstLiteral::DateAndTime { .. } => {
                        self.annotate(statement, StatementAnnotation::value(DATE_AND_TIME_TYPE));
                    }
                    AstLiteral::Real(value) => {
                        self.annotate(statement, StatementAnnotation::value(get_real_type_name_for(value)));
                    }
                    AstLiteral::Array(Array { elements: Some(elements), .. }) => {
                        self.visit_statement(ctx, elements.as_ref());
                        //TODO as of yet we have no way to derive a name that reflects a fixed size array
                    }
                    _ => {} // ignore literalNull, arrays (they are covered earlier)
                }
            }
            AstStatement::MultipliedStatement { element, .. } => {
                self.visit_statement(ctx, element)
                //TODO as of yet we have no way to derive a name that reflects a fixed size array
            }
            _ => {}
        }
    }

    fn annotate_to_pointer_size_if_necessary(
        &mut self,
        value_type: &typesystem::DataType,
        statement: &AstStatement,
    ) {
        // pointer size is 64Bits matching LINT
        // therefore get the bigger type of current and LINT to check if cast is necessary
        let bigger_type = get_bigger_type(value_type, self.index.get_type_or_panic(LINT_TYPE), self.index);
        if bigger_type != value_type {
            let bigger_type = bigger_type.clone();
            self.update_expected_types(&bigger_type, statement);
        }
    }
}

fn get_direct_access_type(access: &DirectAccessType) -> &'static str {
    match access {
        DirectAccessType::Bit => BOOL_TYPE,
        DirectAccessType::Byte => BYTE_TYPE,
        DirectAccessType::Word => WORD_TYPE,
        DirectAccessType::DWord => DWORD_TYPE,
        DirectAccessType::LWord => LWORD_TYPE,
        DirectAccessType::Template => VOID_TYPE,
    }
}

/// adds a string-type to the given index and returns it's name
fn register_string_type(index: &mut Index, is_wide: bool, len: usize) -> String {
    let prefix = if is_wide { "WSTRING_" } else { "STRING_" };
    let new_type_name = internal_type_name(prefix, len.to_string().as_str());

    if index.find_effective_type_by_name(new_type_name.as_str()).is_none() {
        index.register_type(crate::typesystem::DataType {
            name: new_type_name.clone(),
            initial_value: None,
            nature: TypeNature::String,
            information: crate::typesystem::DataTypeInformation::String {
                encoding: if is_wide { StringEncoding::Utf16 } else { StringEncoding::Utf8 },
                size: typesystem::TypeSize::LiteralInteger(len as i64 + 1),
            },
            location: SymbolLocation::internal(),
        });
    }
    new_type_name
}

/// adds a pointer to the given inner_type to the given index and return's its name
pub(crate) fn add_pointer_type(index: &mut Index, inner_type_name: String) -> String {
    let new_type_name = internal_type_name("POINTER_TO_", inner_type_name.as_str());

    if index.find_effective_type_by_name(new_type_name.as_str()).is_none() {
        index.register_type(crate::typesystem::DataType {
            name: new_type_name.clone(),
            initial_value: None,
            nature: TypeNature::Any,
            information: crate::typesystem::DataTypeInformation::Pointer {
                auto_deref: false,
                inner_type_name,
                name: new_type_name.clone(),
            },
            location: SymbolLocation::internal(),
        });
    }
    new_type_name
}

fn to_pou_annotation(p: &PouIndexEntry, index: &Index) -> Option<StatementAnnotation> {
    match p {
        PouIndexEntry::Program { name, .. } => {
            Some(StatementAnnotation::Program { qualified_name: name.into() })
        }
        PouIndexEntry::Function { name, return_type, .. } => Some(StatementAnnotation::Function {
            return_type: return_type.into(),
            qualified_name: name.into(),
            call_name: None,
        }),
        PouIndexEntry::FunctionBlock { name, .. } => {
            Some(StatementAnnotation::Type { type_name: name.into() })
        }
        PouIndexEntry::Action { name, parent_pou_name, .. } => match index.find_pou(parent_pou_name) {
            Some(PouIndexEntry::Program { .. }) => {
                Some(StatementAnnotation::Program { qualified_name: name.into() })
            }
            _ => None,
        },
        _ => None,
    }
}

fn to_variable_annotation(
    v: &VariableIndexEntry,
    index: &Index,
    constant_override: bool,
) -> StatementAnnotation {
    const AUTO_DEREF: bool = true;
    const NO_DEREF: bool = false;
    let v_type = index.get_effective_type_or_void_by_name(v.get_type_name());

    //see if this is an auto-deref variable
    let (effective_type_name, is_auto_deref) = match (v_type.get_type_information(), v.is_return()) {
        (_, true) if v_type.is_aggregate_type() => {
            // treat a return-aggregate variable like an auto-deref pointer since it got
            // passed by-ref
            (v_type.get_name().to_string(), AUTO_DEREF)
        }
        (DataTypeInformation::Pointer { inner_type_name, auto_deref: true, .. }, _) => {
            // real auto-deref pointer
            (inner_type_name.clone(), AUTO_DEREF)
        }
        _ => (v_type.get_name().to_string(), NO_DEREF),
    };

    StatementAnnotation::Variable {
        qualified_name: v.get_qualified_name().into(),
        resulting_type: effective_type_name,
        constant: v.is_constant() || constant_override,
        argument_type: v.get_declaration_type(),
        is_auto_deref,
    }
}

fn get_int_type_name_for(value: i128) -> &'static str {
    if i32::MIN as i128 <= value && i32::MAX as i128 >= value {
        DINT_TYPE
    } else {
        LINT_TYPE
    }
}

fn get_real_type_name_for(value: &str) -> &'static str {
    let parsed = value.parse::<f32>().unwrap_or(f32::INFINITY);
    if parsed == f32::INFINITY || parsed == f32::NEG_INFINITY {
        return LREAL_TYPE;
    }

    REAL_TYPE
}

#[cfg(test)]
mod resolver_tests {
    use super::{get_int_type_name_for, get_real_type_name_for};

    #[test]
    fn correct_int_type_names_for_numbers() {
        assert_eq!(get_int_type_name_for(0), "DINT");
        assert_eq!(get_int_type_name_for(i128::pow(2, 8) - 1), "DINT");
        assert_eq!(get_int_type_name_for(i128::pow(2, 8)), "DINT");
        assert_eq!(get_int_type_name_for(i128::pow(2, 16) - 1), "DINT");
        assert_eq!(get_int_type_name_for(i128::pow(2, 16)), "DINT");
        assert_eq!(get_int_type_name_for(i128::pow(2, 31) - 1), "DINT");
        assert_eq!(get_int_type_name_for(i128::pow(2, 31)), "LINT");
        assert_eq!(get_int_type_name_for(i128::pow(2, 32)), "LINT");
        assert_eq!(get_int_type_name_for(i64::MAX as i128), "LINT");
    }

    #[test]
    fn correct_real_type_names_for_numbers() {
        assert_eq!(get_real_type_name_for(&f32::MIN.to_string()), "REAL");
        assert_eq!(get_real_type_name_for(&f32::MAX.to_string()), "REAL");
        assert_eq!(get_real_type_name_for(&f64::MIN.to_string()), "LREAL");
        assert_eq!(get_real_type_name_for(&f64::MAX.to_string()), "LREAL");

        // f32 under- and overflows (MIN == -3.40282347E+38, MAX == 3.40282347E+38)
        assert_eq!(get_real_type_name_for(" 3.50282347E+38"), "LREAL");
        assert_eq!(get_real_type_name_for("-3.50282347E+38"), "LREAL");
        assert_eq!(get_real_type_name_for(" 3.40282347E+39"), "LREAL");
        assert_eq!(get_real_type_name_for("-3.40282347E+39"), "LREAL");

        // f64 under- and overflows (MIN == -1.7976931348623157E+308, MAX == 1.7976931348623157E+308)
        assert_eq!(get_real_type_name_for(" 1.8976931348623157E+308"), "LREAL");
        assert_eq!(get_real_type_name_for("-1.8976931348623157E+308"), "LREAL");
        assert_eq!(get_real_type_name_for(" 1.7976931348623157E+309"), "LREAL");
        assert_eq!(get_real_type_name_for("-1.7976931348623157E+309"), "LREAL");
    }
}

#[derive(Clone)]
pub enum ResolvingScope {
    Variable,      //try to resolve a variable
    POU,           //try to resolve a POU
    DataType,      //try to resolve a DataType
    EnumTypeOnly,  //only consider EnumTypes
    FunctionsOnly, //only consider functions
}

impl ResolvingScope {
    pub fn default_scopes() -> Vec<Self> {
        vec![ResolvingScope::Variable, ResolvingScope::POU, ResolvingScope::DataType]
    }

    pub fn types_only_scopes() -> Vec<Self> {
        vec![ResolvingScope::DataType]
    }

    fn call_operator_scopes() -> Vec<ResolvingScope> {
        let mut strategy = vec![ResolvingScope::FunctionsOnly];
        strategy.extend(Self::default_scopes());
        strategy
    }
}

/// registers the resulting string-literal if the given literal is a String with a different encoding than what is
/// requested from given cast_type (e.g. STRING#"i am utf16", or WSTRING#'i am utf8')
fn accept_cast_string_literal(
    literals: &mut StringLiterals,
    cast_type: &typesystem::DataType,
    literal: &AstStatement,
) {
    // check if we need to register an additional string-literal
    match (cast_type.get_type_information(), literal) {
        (
            DataTypeInformation::String { encoding: StringEncoding::Utf8, .. },
            AstStatement::Literal {
                kind: AstLiteral::String(StringValue { value, is_wide: is_wide @ true }),
                ..
            },
        )
        | (
            DataTypeInformation::String { encoding: StringEncoding::Utf16, .. },
            AstStatement::Literal {
                kind: AstLiteral::String(StringValue { value, is_wide: is_wide @ false }),
                ..
            },
        ) => {
            // re-register the string-literal in the opposite encoding
            if *is_wide {
                literals.utf08.insert(value.to_string());
            } else {
                literals.utf16.insert(value.to_string());
            }
        }
        _ => {
            //ignore
        }
    }
}<|MERGE_RESOLUTION|>--- conflicted
+++ resolved
@@ -1245,107 +1245,6 @@
                     self.annotate(statement, StatementAnnotation::new_value(statement_type));
                 }
             }
-<<<<<<< HEAD
-=======
-            AstStatement::Reference { name, .. } => {
-                let annotation = if let Some(qualifier) = ctx.qualifier.as_deref() {
-                    // if we see a qualifier, we only consider [qualifier].[name] as candidates
-                    self.index
-                        // 1st try a qualified member variable qualifier.name
-                        .find_member(qualifier, name)
-                        // 2nd try an enum-element qualifier#name
-                        .or_else(|| self.index.find_enum_element(qualifier, name.as_str()))
-                        // 3rd try - look for a method qualifier.name
-                        .map_or_else(
-                            || self.index.find_method(qualifier, name).map(|it| it.into()),
-                            |v| Some(to_variable_annotation(v, self.index, ctx.constant)),
-                        )
-                } else {
-                    // if we see no qualifier, we try some strategies...
-                    ctx.pou
-                        .and_then(|qualifier| {
-                            // ...first look at POU-local variables
-                            self.index
-                                .find_member(qualifier, name)
-                                .and_then(|m| {
-                                    // If we're dealing with a call statement, check if...
-                                    if ctx.is_call {
-                                        // ...the POU name is the same as the member, which indicates a
-                                        // recursive function call (e.g. `FUNCTION foo : INT foo(); END_FUNCTION`)
-                                        if m.get_name() == qualifier {
-                                            return None; // We need the POU instead
-                                        }
-
-                                        // ...there exists a **function** with the same name as the member,
-                                        // which indicates that we would incorrectly annotate a call statement as a variable.
-                                        // Note: We explicitily check for functions because e.g. FBs can be callable variables
-                                        if self.index.find_pou(name).is_some_and(|it| it.is_function()) {
-                                            return None; // We need the POU instead
-                                        }
-                                    }
-
-                                    Some(to_variable_annotation(m, self.index, ctx.constant))
-                                })
-                                //TODO find parent of super class to start the search
-                                // ...then check if we're in a method and we're referencing
-                                // a member variable of the corresponding class
-                                .or(self
-                                    .index
-                                    .find_pou(qualifier)
-                                    .filter(|it| matches!(it, PouIndexEntry::Method { .. }))
-                                    .and_then(PouIndexEntry::get_instance_struct_type_name)
-                                    .and_then(|class_name| self.index.find_member(class_name, name))
-                                    .map(|v| to_variable_annotation(v, self.index, ctx.constant)))
-                                // try to find a local action with this name
-                                .or(self
-                                    .index
-                                    .find_pou(&qualified_name(qualifier, name))
-                                    .map(StatementAnnotation::from))
-                        })
-                        // ...then try if we find a scoped-pou with that name (maybe it's a call to a local method or action?)
-                        .or(ctx.pou.and_then(|pou_name| self.index.find_pou(pou_name)).and_then(|it| {
-                            self.index.find_pou(&qualified_name(it.get_container(), name)).map(Into::into)
-                        }))
-                        // ...then try if we find a global-pou with that name (maybe it's a call to a function or program?)
-                        .or(self.index.find_pou(name).map(|it| it.into()))
-                        // ...last option is a global variable, where we ignore the current pou's name as a qualifier
-                        .or(self
-                            .index
-                            .find_global_variable(name)
-                            .map(|v| to_variable_annotation(v, self.index, ctx.constant)))
-                };
-
-                if let Some(annotation) = annotation {
-                    self.annotate(statement, annotation);
-                    self.maybe_annotate_vla(ctx, statement);
-                }
-            }
-            AstStatement::QualifiedReference { elements, .. } => {
-                let mut ctx = ctx.clone();
-                for s in elements.iter() {
-                    self.visit_statement(&ctx, s);
-
-                    let (qualifier, constant) = self
-                        .annotation_map
-                        .get(s)
-                        .map(|it| match it {
-                            StatementAnnotation::Value { resulting_type } => (resulting_type.as_str(), false),
-                            StatementAnnotation::Variable { resulting_type, constant, .. } => {
-                                (resulting_type.as_str(), *constant)
-                            }
-                            StatementAnnotation::Function { .. }
-                            | StatementAnnotation::ReplacementAst { .. } => (VOID_TYPE, false),
-                            StatementAnnotation::Type { type_name } => (type_name.as_str(), false),
-                            StatementAnnotation::Program { qualified_name } => {
-                                (qualified_name.as_str(), false)
-                            }
-                        })
-                        .unwrap_or_else(|| (VOID_TYPE, false));
-                    let mut new_ctx = ctx.with_qualifier(qualifier.to_string());
-                    new_ctx.constant = constant;
-                    ctx = new_ctx;
-                }
->>>>>>> 98fe5e06
 
             AstStatement::ExpressionList { expressions, .. } => {
                 expressions.iter().for_each(|e| self.visit_statement(ctx, e))
