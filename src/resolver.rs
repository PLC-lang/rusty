// Copyright (c) 2021 Ghaith Hachem and Mathias Rieder

//! Resolves (partial) expressions & statements and annotates the resulting types
//!
//! Recursively visits all statements and expressions of a `CompilationUnit` and
//! records all resulting types associated with the statement's id.

use std::{
    collections::{HashMap, HashSet},
    hash::Hash,
};

use indexmap::{IndexMap, IndexSet};
use plc_ast::{
    ast::{
        self, flatten_expression_list, AstFactory, AstId, AstStatement, CompilationUnit, DataType,
        DataTypeDeclaration, DirectAccessType, Operator, Pou, ReferenceAccess, TypeNature,
        UserTypeDeclaration, Variable,
    },
    control_statements::AstControlStatement,
    literals::{Array, AstLiteral, StringValue},
    provider::IdProvider,
};
use plc_util::convention::internal_type_name;

pub mod const_evaluator;
pub mod generics;

use crate::{
    builtins::{self, BuiltIn},
    index::{symbol::SymbolLocation, ArgumentType, Index, PouIndexEntry, VariableIndexEntry, VariableType},
    typesystem::{
        self, get_bigger_type, DataTypeInformation, InternalType, StringEncoding, StructSource, BOOL_TYPE,
        BYTE_TYPE, DATE_AND_TIME_TYPE, DATE_TYPE, DINT_TYPE, DWORD_TYPE, LINT_TYPE, LREAL_TYPE, LWORD_TYPE,
        REAL_TYPE, TIME_OF_DAY_TYPE, TIME_TYPE, VOID_TYPE, WORD_TYPE,
    },
};

#[cfg(test)]
mod tests;

/// helper macro that calls visit_statement for all given statements
/// use like `visit_all_statements!(self, ctx, stmt1, stmt2, stmt3, ...)`
macro_rules! visit_all_statements {
     ($self:expr, $ctx:expr, $last:expr ) => {
         $self.visit_statement($ctx, $last);
     };

     ($self:expr, $ctx:expr, $head:expr, $($tail:expr), +) => {
       $self.visit_statement($ctx, $head);
       visit_all_statements!($self, $ctx, $($tail),+)
     };
   }

/// Context object passed by the visitor
/// Denotes the current context of expressions (e.g. the current pou, a defined context, etc.)
///
/// Helper methods `qualifier`, `current_pou` and `lhs_pou` copy the current context and
/// change one field.
#[derive(Clone)]
pub struct VisitorContext<'s> {
    /// the type_name of the context for a reference (e.g. `a.b` where `a`'s type is the context of `b`)
    qualifier: Option<String>,
    /// optional context for references (e.g. `x` may mean `POU.x` if used inside `POU`'s body)
    pou: Option<&'s str>,
    /// special context of the left-hand-side of an assignment in call statements
    /// Inside the left hand side of an assignment is in the context of the call's POU
    /// `foo(a := a)` actually means: `foo(foo.a := POU.a)`
    lhs: Option<&'s str>,

    /// true if the expression passed a constant-variable on the way
    /// e.g. true for `x` if x is declared in a constant block
    /// e.g. true for `a.b.c` if either a,b or c is declared in a constant block
    constant: bool,

    /// true the visitor entered a body (so no declarations)
    in_body: bool,

    id_provider: IdProvider,

    // what's the current strategy for resolving
    resolve_strategy: Vec<ResolvingScope>,
}

impl<'s> VisitorContext<'s> {
    /// returns a copy of the current context and changes the `current_qualifier` to the given qualifier
    fn with_qualifier(&self, qualifier: String) -> VisitorContext<'s> {
        VisitorContext {
            pou: self.pou,
            qualifier: Some(qualifier),
            lhs: self.lhs,
            constant: false,
            in_body: self.in_body,
            id_provider: self.id_provider.clone(),
            resolve_strategy: self.resolve_strategy.clone(),
        }
    }

    /// returns a copy of the current context and changes the `current_pou` to the given pou
    fn with_pou(&self, pou: &'s str) -> VisitorContext<'s> {
        VisitorContext {
            pou: Some(pou),
            qualifier: self.qualifier.clone(),
            lhs: self.lhs,
            constant: false,
            in_body: self.in_body,
            id_provider: self.id_provider.clone(),
            resolve_strategy: self.resolve_strategy.clone(),
        }
    }

    /// returns a copy of the current context and changes the `lhs_pou` to the given pou
    fn with_lhs(&self, lhs_pou: &'s str) -> VisitorContext<'s> {
        VisitorContext {
            pou: self.pou,
            qualifier: self.qualifier.clone(),
            lhs: Some(lhs_pou),
            constant: false,
            in_body: self.in_body,
            id_provider: self.id_provider.clone(),
            resolve_strategy: self.resolve_strategy.clone(),
        }
    }

    /// returns a copy of the current context and changes the `is_call` to true
    fn with_const(&self, const_state: bool) -> VisitorContext<'s> {
        VisitorContext {
            pou: self.pou,
            qualifier: self.qualifier.clone(),
            lhs: self.lhs,
            constant: const_state,
            in_body: self.in_body,
            id_provider: self.id_provider.clone(),
            resolve_strategy: self.resolve_strategy.clone(),
        }
    }

    // returns a copy of the current context and sets the in_body field to true
    fn enter_body(&self) -> Self {
        VisitorContext {
            pou: self.pou,
            qualifier: self.qualifier.clone(),
            lhs: self.lhs,
            constant: self.constant,
            in_body: true,
            id_provider: self.id_provider.clone(),
            resolve_strategy: self.resolve_strategy.clone(),
        }
    }

    // returns a copy of the current context and sets the resolve_strategy field to the given strategies
    fn with_resolving_strategy(&self, resolve_strategy: Vec<ResolvingScope>) -> Self {
        VisitorContext {
            pou: self.pou,
            qualifier: self.qualifier.clone(),
            lhs: self.lhs,
            constant: self.constant,
            in_body: true,
            id_provider: self.id_provider.clone(),
            resolve_strategy,
        }
    }

    fn is_in_a_body(&self) -> bool {
        self.in_body
    }
}

pub struct TypeAnnotator<'i> {
    pub(crate) index: &'i Index,
    pub(crate) annotation_map: AnnotationMapImpl,
    string_literals: StringLiterals,
    dependencies: IndexSet<Dependency>,
}

impl TypeAnnotator<'_> {
    pub fn annotate(&mut self, s: &AstStatement, annotation: StatementAnnotation) {
        match &annotation {
            StatementAnnotation::Function { return_type, qualified_name, call_name } => {
                let name = call_name.as_ref().unwrap_or(qualified_name);
                self.dependencies.insert(Dependency::Call(name.to_string()));
                self.dependencies.extend(self.get_datatype_dependencies(name, IndexSet::new()));
                self.dependencies.extend(self.get_datatype_dependencies(return_type, IndexSet::new()));
            }
            StatementAnnotation::Program { qualified_name } => {
                self.dependencies.insert(Dependency::Call(qualified_name.to_string()));
                self.dependencies.extend(self.get_datatype_dependencies(qualified_name, IndexSet::new()));
            }
            StatementAnnotation::Variable { resulting_type, qualified_name, argument_type, .. } => {
                if matches!(argument_type.get_inner(), VariableType::Global) {
                    self.dependencies.extend(self.get_datatype_dependencies(resulting_type, IndexSet::new()));
                    self.dependencies.insert(Dependency::Variable(qualified_name.to_string()));
                }
            }
            StatementAnnotation::Value { resulting_type } => {
                if let Some(dt) = self
                    .index
                    .find_type(resulting_type)
                    .or_else(|| self.annotation_map.new_index.find_type(resulting_type))
                {
                    self.dependencies.insert(Dependency::Datatype(dt.get_name().to_string()));
                }
            }
            _ => (),
        };
        self.annotation_map.annotate(s, annotation);
    }

    fn visit_compare_statement(&mut self, ctx: &VisitorContext, statement: &AstStatement) {
        let AstStatement::BinaryExpression { operator, left, right, .. } = statement else {
            return;
        };
        let mut ctx = ctx.clone();
        let call_statement = match operator {
            // a <> b expression is handled as Not(Equal(a,b))
            Operator::NotEqual => AstFactory::create_not_expression(
                self.create_typed_compare_call_statement(&mut ctx, &Operator::Equal, left, right, statement),
                statement.get_location(),
            ),
            // a <= b expression is handled as a = b OR a < b
            Operator::LessOrEqual => AstFactory::create_or_expression(
                self.create_typed_compare_call_statement(&mut ctx, &Operator::Equal, left, right, statement),
                self.create_typed_compare_call_statement(&mut ctx, &Operator::Less, left, right, statement),
            ),
            // a >= b expression is handled as a = b OR a > b
            Operator::GreaterOrEqual => AstFactory::create_or_expression(
                self.create_typed_compare_call_statement(&mut ctx, &Operator::Equal, left, right, statement),
                self.create_typed_compare_call_statement(
                    &mut ctx,
                    &Operator::Greater,
                    left,
                    right,
                    statement,
                ),
            ),
            _ => self.create_typed_compare_call_statement(&mut ctx, operator, left, right, statement),
        };
        self.visit_statement(&ctx, &call_statement);
        self.update_expected_types(self.index.get_type_or_panic(typesystem::BOOL_TYPE), &call_statement);
        self.annotate(statement, StatementAnnotation::ReplacementAst { statement: call_statement });
        self.update_expected_types(self.index.get_type_or_panic(typesystem::BOOL_TYPE), statement);
    }

    /// tries to call one of the EQUAL_XXX, LESS_XXX, GREATER_XXX functions for the
    /// given type (of left). The given operator has to be a comparison-operator
    fn create_typed_compare_call_statement(
        &self,
        ctx: &mut VisitorContext,
        operator: &Operator,
        left: &AstStatement,
        right: &AstStatement,
        statement: &AstStatement,
    ) -> AstStatement {
        let left_type = self
            .annotation_map
            .get_type_hint(left, self.index)
            .unwrap_or_else(|| self.annotation_map.get_type_or_void(left, self.index));
        let cmp_function_name = crate::typesystem::get_equals_function_name_for(
            left_type.get_type_information().get_name(),
            operator,
        );

        cmp_function_name
            .map(|name| {
                AstFactory::create_call_to(
                    name,
                    vec![left.clone(), right.clone()],
                    ctx.id_provider.next_id(),
                    left.get_id(),
                    &statement.get_location(),
                )
            })
            .unwrap_or(AstStatement::EmptyStatement {
                location: statement.get_location(),
                id: ctx.id_provider.next_id(),
            })
    }
}

#[derive(Debug, Clone, PartialEq)]
pub enum StatementAnnotation {
    /// an expression that resolves to a certain type (e.g. `a + b` --> `INT`)
    Value {
        resulting_type: String,
    },
    /// a reference that resolves to a declared variable (e.g. `a` --> `PLC_PROGRAM.a`)
    Variable {
        /// the name of the variable's type (e.g. `"INT"`)
        resulting_type: String,
        /// the fully qualified name of this variable (e.g. `"MyFB.a"`)
        qualified_name: String,
        /// denotes whether this variable is declared as a constant
        constant: bool,
        /// denotes the variable type of this variable, hence whether it is an input, output, etc.
        argument_type: ArgumentType,
        /// denotes whether this variable-reference should be automatically dereferenced when accessed
        is_auto_deref: bool,
    },
    /// a reference to a function
    Function {
        /// The defined return type of the function
        return_type: String,
        /// The defined qualified name of the function
        qualified_name: String,
        /// The call name of the function iff it defers from the qualified name (generics)
        call_name: Option<String>,
    },
    /// a reference to a type (e.g. `INT`)
    Type {
        type_name: String,
    },
    /// a reference to a program call or reference (e.g. `PLC_PRG`)
    Program {
        qualified_name: String,
    },
    ReplacementAst {
        statement: AstStatement,
    },
}

impl StatementAnnotation {
    /// constructs a new StatementAnnotation::Value with the given type_name
    /// this is a convinience method to take a &str and clones it itself
    pub fn value(type_name: &str) -> Self {
        StatementAnnotation::new_value(type_name.to_string())
    }

    /// constructs a new StatementAnnotation::Value with the given type_name
    pub fn new_value(type_name: String) -> Self {
        StatementAnnotation::Value { resulting_type: type_name }
    }

    pub fn is_const(&self) -> bool {
        match self {
            StatementAnnotation::Variable { constant, .. } => *constant,
            _ => false,
        }
    }

    pub fn data_type(type_name: &str) -> Self {
        StatementAnnotation::Type { type_name: type_name.into() }
    }
}

impl From<&PouIndexEntry> for StatementAnnotation {
    fn from(e: &PouIndexEntry) -> Self {
        match e {
            PouIndexEntry::Program { name, .. } => {
                StatementAnnotation::Program { qualified_name: name.to_string() }
            }
            PouIndexEntry::FunctionBlock { name, .. } => {
                StatementAnnotation::Type { type_name: name.to_string() }
            }
            PouIndexEntry::Function { name, return_type, .. } => StatementAnnotation::Function {
                return_type: return_type.to_string(),
                qualified_name: name.to_string(),
                call_name: None,
            },
            PouIndexEntry::Class { name, .. } => {
                StatementAnnotation::Program { qualified_name: name.to_string() }
            }
            PouIndexEntry::Method { name, return_type, .. } => StatementAnnotation::Function {
                return_type: return_type.to_string(),
                qualified_name: name.to_string(),
                call_name: None,
            },
            PouIndexEntry::Action { name, .. } => {
                StatementAnnotation::Program { qualified_name: name.to_string() }
            }
        }
    }
}

#[derive(Hash, Eq, PartialEq, Debug, Clone)]
//TODO: Maybe refactor to struct
pub enum Dependency {
    Datatype(String),
    Call(String),
    Variable(String),
}

impl Dependency {
    pub fn get_name(&self) -> &str {
        match self {
            Dependency::Datatype(name) | Dependency::Call(name) | Dependency::Variable(name) => name.as_str(),
        }
    }
}

pub trait AnnotationMap {
    fn get(&self, s: &AstStatement) -> Option<&StatementAnnotation>;

    fn get_hint(&self, s: &AstStatement) -> Option<&StatementAnnotation>;

    fn get_hidden_function_call(&self, s: &AstStatement) -> Option<&AstStatement>;

    fn get_type_or_void<'i>(&'i self, s: &AstStatement, index: &'i Index) -> &'i typesystem::DataType {
        self.get_type(s, index).unwrap_or_else(|| index.get_void_type())
    }

    fn get_hint_or_void<'i>(&'i self, s: &AstStatement, index: &'i Index) -> &'i typesystem::DataType {
        self.get_type_hint(s, index).unwrap_or_else(|| index.get_void_type())
    }

    fn get_type_hint<'i>(&self, s: &AstStatement, index: &'i Index) -> Option<&'i typesystem::DataType> {
        self.get_hint(s).and_then(|it| self.get_type_for_annotation(index, it))
    }

    fn get_type<'i>(&'i self, s: &AstStatement, index: &'i Index) -> Option<&'i typesystem::DataType> {
        self.get(s).and_then(|it| self.get_type_for_annotation(index, it))
    }

    fn get_type_for_annotation<'a>(
        &self,
        index: &'a Index,
        annotation: &StatementAnnotation,
    ) -> Option<&'a typesystem::DataType> {
        self.get_type_name_for_annotation(annotation).and_then(|type_name| index.get_type(type_name).ok())
    }

    fn get_type_name_for_annotation<'a>(&'a self, annotation: &'a StatementAnnotation) -> Option<&'a str> {
        match annotation {
            StatementAnnotation::Value { resulting_type } => Some(resulting_type.as_str()),
            StatementAnnotation::Variable { resulting_type, .. } => Some(resulting_type.as_str()),
            StatementAnnotation::ReplacementAst { statement } => self
                .get_hint(statement)
                .or_else(|| self.get(statement))
                .and_then(|it| self.get_type_name_for_annotation(it)),
            StatementAnnotation::Program { qualified_name } => Some(qualified_name.as_str()),
            StatementAnnotation::Function { .. } => None,
            StatementAnnotation::Type { type_name } => Some(type_name),
        }
    }

    /// returns the name of the callable that is refered by the given statemt
    /// or none if this thing may not be callable
    fn get_call_name(&self, s: &AstStatement) -> Option<&str> {
        match self.get(s) {
            Some(StatementAnnotation::Function { qualified_name, call_name, .. }) => {
                call_name.as_ref().map(String::as_str).or(Some(qualified_name.as_str()))
            }
            Some(StatementAnnotation::Program { qualified_name }) => Some(qualified_name.as_str()),
            Some(StatementAnnotation::Variable { resulting_type, .. }) => Some(resulting_type.as_str()),
            // this is used for call statements on array access
            Some(StatementAnnotation::Value { resulting_type }) => Some(resulting_type.as_str()),
            _ => None,
        }
    }

    fn get_qualified_name(&self, s: &AstStatement) -> Option<&str> {
        match self.get(s) {
            Some(StatementAnnotation::Function { qualified_name, .. }) => Some(qualified_name.as_str()),
            _ => self.get_call_name(s),
        }
    }

    fn has_type_annotation(&self, s: &AstStatement) -> bool;

    fn get_generic_nature(&self, s: &AstStatement) -> Option<&TypeNature>;
}

#[derive(Debug)]
pub struct AstAnnotations {
    annotation_map: AnnotationMapImpl,
    bool_id: AstId,

    bool_annotation: StatementAnnotation,
}

impl AnnotationMap for AstAnnotations {
    fn get(&self, s: &AstStatement) -> Option<&StatementAnnotation> {
        if s.get_id() == self.bool_id {
            Some(&self.bool_annotation)
        } else {
            self.annotation_map.get(s)
        }
    }

    fn get_hint(&self, s: &AstStatement) -> Option<&StatementAnnotation> {
        if s.get_id() == self.bool_id {
            Some(&self.bool_annotation)
        } else {
            self.annotation_map.get_hint(s)
        }
    }

    fn get_hidden_function_call(&self, s: &AstStatement) -> Option<&AstStatement> {
        self.annotation_map.get_hidden_function_call(s)
    }

    fn has_type_annotation(&self, s: &AstStatement) -> bool {
        self.annotation_map.has_type_annotation(s)
    }

    fn get_generic_nature(&self, s: &AstStatement) -> Option<&TypeNature> {
        self.annotation_map.get_generic_nature(s)
    }
}

impl AstAnnotations {
    pub fn new(annotation_map: AnnotationMapImpl, bool_id: AstId) -> Self {
        AstAnnotations { annotation_map, bool_id, bool_annotation: StatementAnnotation::value(BOOL_TYPE) }
    }

    pub fn get_bool_id(&self) -> AstId {
        self.bool_id
    }
}

#[derive(Default, Debug)]
pub struct AnnotationMapImpl {
    /// maps a statement to the type it resolves to
    type_map: IndexMap<AstId, StatementAnnotation>,

    /// maps a statement to the target-type it should eventually resolve to
    /// example:
    /// x : BYTE := 1;  //1's actual type is DINT, 1's target type is BYTE
    /// x : INT := 1;   //1's actual type is DINT, 1's target type is INT
    ///
    /// if the type-hint is equal to the actual type, or there is no
    /// useful type-hint to resolve, there is no mapping in this map
    type_hint_map: IndexMap<AstId, StatementAnnotation>,

    /// A map from a call to the generic function name of that call
    generic_nature_map: IndexMap<AstId, TypeNature>,

    /// maps a function to a statement
    ///
    /// currently used for `SubRange`check functions
    /// these functions are not called directly and are therefore maped to the corresponding statement here
    /// example:
    /// FUNCTION CheckRangeUnsigned : UDINT
    /// ...
    /// x : BYTE(0..100);
    /// x := 10; // a call to `CheckRangeUnsigned` is maped to `10`
    hidden_function_calls: IndexMap<AstId, AstStatement>,

    //An index of newly created types
    pub new_index: Index,
}

impl AnnotationMapImpl {
    /// creates a new empty AnnotationMap
    pub fn new() -> Self {
        Default::default()
    }

    pub fn import(&mut self, other: AnnotationMapImpl) {
        self.type_map.extend(other.type_map);
        self.type_hint_map.extend(other.type_hint_map);
        self.hidden_function_calls.extend(other.hidden_function_calls);
        self.new_index.import(other.new_index);
    }

    /// annotates the given statement (using it's `get_id()`) with the given type-name
    pub fn annotate(&mut self, s: &AstStatement, annotation: StatementAnnotation) {
        self.type_map.insert(s.get_id(), annotation);
    }

    pub fn annotate_type_hint(&mut self, s: &AstStatement, annotation: StatementAnnotation) {
        self.type_hint_map.insert(s.get_id(), annotation);
    }

    /// annotates the given statement s with the call-statement f so codegen can generate
    /// a hidden call f instead of generating s
    pub fn annotate_hidden_function_call(&mut self, s: &AstStatement, f: AstStatement) {
        self.hidden_function_calls.insert(s.get_id(), f);
    }

    /// Annotates the ast statement with its original generic nature
    pub fn add_generic_nature(&mut self, s: &AstStatement, nature: TypeNature) {
        self.generic_nature_map.insert(s.get_id(), nature);
    }
}

impl AnnotationMap for AnnotationMapImpl {
    fn get(&self, s: &AstStatement) -> Option<&StatementAnnotation> {
        self.type_map.get(&s.get_id())
    }

    fn get_hint(&self, s: &AstStatement) -> Option<&StatementAnnotation> {
        self.type_hint_map.get(&s.get_id())
    }

    /// returns the function call previously annoted on s via annotate_hidden_function_call(...)
    fn get_hidden_function_call(&self, s: &AstStatement) -> Option<&AstStatement> {
        self.hidden_function_calls.get(&s.get_id())
    }

    fn get_type<'i>(&'i self, s: &AstStatement, index: &'i Index) -> Option<&'i typesystem::DataType> {
        self.get(s).and_then(|it| {
            self.get_type_for_annotation(index, it)
                .or_else(|| self.get_type_for_annotation(&self.new_index, it))
        })
    }

    fn has_type_annotation(&self, s: &AstStatement) -> bool {
        self.type_map.contains_key(&s.get_id())
    }

    fn get_generic_nature(&self, s: &AstStatement) -> Option<&TypeNature> {
        self.generic_nature_map.get(&s.get_id())
    }
}

#[derive(Default)]
pub struct StringLiterals {
    pub utf08: HashSet<String>,
    pub utf16: HashSet<String>,
}

impl StringLiterals {
    pub fn import(&mut self, other: StringLiterals) {
        self.utf08.extend(other.utf08);
        self.utf16.extend(other.utf16);
    }
}

impl<'i> TypeAnnotator<'i> {
    /// constructs a new TypeAnnotater that works with the given index for type-lookups
    fn new(index: &'i Index) -> TypeAnnotator<'i> {
        TypeAnnotator {
            annotation_map: AnnotationMapImpl::new(),
            index,
            dependencies: IndexSet::new(),
            string_literals: StringLiterals { utf08: HashSet::new(), utf16: HashSet::new() },
        }
    }

    /// annotates the given AST elements with the type-name resulting for the statements/expressions.
    /// Returns an AnnotationMap with the resulting types for all visited Statements. See `AnnotationMap`
    pub fn visit_unit(
        index: &Index,
        unit: &'i CompilationUnit,
        id_provider: IdProvider,
    ) -> (AnnotationMapImpl, IndexSet<Dependency>, StringLiterals) {
        let mut visitor = TypeAnnotator::new(index);
        let ctx = &VisitorContext {
            pou: None,
            qualifier: None,
            lhs: None,
            constant: false,
            in_body: false,
            id_provider,
            resolve_strategy: ResolvingScope::default_scopes(),
        };

        for global_variable in unit.global_vars.iter().flat_map(|it| it.variables.iter()) {
            visitor.dependencies.insert(Dependency::Variable(global_variable.name.to_string()));
            visitor.visit_variable(ctx, global_variable);
        }

        for pou in &unit.units {
            visitor.visit_pou(ctx, pou);
        }

        for t in &unit.user_types {
            visitor.visit_user_type_declaration(t, ctx);
        }

        let body_ctx = ctx.enter_body();
        for i in &unit.implementations {
            visitor.dependencies.extend(visitor.get_datatype_dependencies(&i.name, IndexSet::new()));
            i.statements.iter().for_each(|s| visitor.visit_statement(&body_ctx.with_pou(i.name.as_str()), s));
        }

        // enum initializers may have been introduced by the visitor (indexer)
        // so we should try to resolve and type-annotate them here as well
        for enum_element in
            index.get_global_qualified_enums().values().filter(|it| it.is_in_unit(&unit.file_name))
        {
            //Add to dependency map
            visitor.dependencies.insert(Dependency::Variable(enum_element.get_qualified_name().to_string()));
            if let Some((Some(statement), scope)) =
                enum_element.initial_value.map(|i| index.get_const_expressions().find_expression(&i))
            {
                if visitor.annotation_map.get(statement).is_none() {
                    panic!("new expression we did not visit yet")
                }

                if let Some(scope) = scope {
                    visitor.visit_statement(&ctx.with_pou(scope), statement);
                } else {
                    visitor.visit_statement(ctx, statement);
                }
            }
        }

        (visitor.annotation_map, visitor.dependencies, visitor.string_literals)
    }

    fn visit_user_type_declaration(&mut self, user_data_type: &UserTypeDeclaration, ctx: &VisitorContext) {
        self.visit_data_type(ctx, &user_data_type.data_type);
        if let Some(name) = user_data_type.data_type.get_name() {
            let ctx = &ctx.with_pou(name);
            if let Some((initializer, name)) =
                user_data_type.initializer.as_ref().zip(user_data_type.data_type.get_name())
            {
                self.visit_statement(ctx, initializer);

                //update the type-hint for the initializer
                if let Some(right_type) = self.index.find_effective_type_by_name(name) {
                    self.update_expected_types(right_type, initializer);
                }
            }
        } else {
            unreachable!("datatype without a name");
        }
    }

    fn visit_pou(&mut self, ctx: &VisitorContext, pou: &'i Pou) {
        self.dependencies.insert(Dependency::Datatype(pou.name.clone()));
        //TODO dependency on super class
        let pou_ctx = ctx.with_pou(pou.name.as_str());
        for block in &pou.variable_blocks {
            for variable in &block.variables {
                self.visit_variable(&pou_ctx, variable);
            }
        }
    }

    /// updates the expected types of statement on the right side of an assignment
    /// e.g. x : ARRAY [0..1] OF BYTE := [2,3];
    /// note that the left side needs to be annotated before this call
    fn update_right_hand_side_expected_type(
        &mut self,
        ctx: &VisitorContext,
        annotated_left_side: &AstStatement,
        right_side: &AstStatement,
    ) {
        if let Some(expected_type) = self.annotation_map.get_type(annotated_left_side, self.index).cloned() {
            // for assignments on SubRanges check if there are range type check functions
            if let DataTypeInformation::SubRange { sub_range, .. } = expected_type.get_type_information() {
                if let Some(statement) = self
                    .index
                    .find_range_check_implementation_for(expected_type.get_type_information())
                    .map(|f| {
                        AstFactory::create_call_to_check_function_ast(
                            f.get_call_name(),
                            right_side.clone(),
                            sub_range.clone(),
                            &annotated_left_side.get_location(),
                            ctx.id_provider.clone(),
                        )
                    })
                {
                    self.visit_call_statement(&statement, ctx);
                    self.update_right_hand_side(&expected_type, &statement);
                    self.annotation_map.annotate_hidden_function_call(right_side, statement);
                } else {
                    self.update_right_hand_side(&expected_type, right_side);
                }
            } else {
                self.update_right_hand_side(&expected_type, right_side);
            }
        }
    }

    fn update_right_hand_side(&mut self, expected_type: &typesystem::DataType, right_side: &AstStatement) {
        //annotate the right-hand side as a whole
        self.annotation_map
            .annotate_type_hint(right_side, StatementAnnotation::value(expected_type.get_name()));

        //dive into the right hand side
        self.update_expected_types(expected_type, right_side);
    }

    /// updates the expected types of statements on the right side of an assignment
    /// e.g. x : ARRAY [0..1] OF BYTE := [2,3];
    fn update_expected_types(&mut self, expected_type: &typesystem::DataType, statement: &AstStatement) {
        //see if we need to dive into it
        match statement {
            AstStatement::Literal { kind: AstLiteral::Array(Array { elements: Some(elements) }), .. } => {
                //annotate the literal-array itself
                self.annotation_map
                    .annotate_type_hint(statement, StatementAnnotation::value(expected_type.get_name()));
                //TODO exprssionList and MultipliedExpressions are a mess!
                if matches!(
                    elements.as_ref(),
                    AstStatement::ExpressionList { .. } | AstStatement::MultipliedStatement { .. }
                ) {
                    self.annotation_map
                        .annotate_type_hint(elements, StatementAnnotation::value(expected_type.get_name()));
                }
                //annotate the array's member elements with the array's inner type
                if let DataTypeInformation::Array { inner_type_name, .. } =
                    expected_type.get_type_information()
                {
                    if let Some(inner_type) = self.index.find_effective_type_by_name(inner_type_name) {
                        self.update_expected_types(inner_type, elements);
                    }
                }
            }
            AstStatement::Assignment { left, right, .. } => {
                // struct initialization (left := right)
                // find out left's type and update a type hint for right
                if let (
                    typesystem::DataTypeInformation::Struct { name: qualifier, .. },
                    Some(variable_name),
                ) = (expected_type.get_type_information(), left.as_ref().get_flat_reference_name())
                {
                    if let Some(v) = self.index.find_member(qualifier, variable_name) {
                        if let Some(target_type) = self.index.find_effective_type_by_name(v.get_type_name()) {
                            self.annotate(left.as_ref(), to_variable_annotation(v, self.index, false));
                            self.annotation_map.annotate_type_hint(
                                right.as_ref(),
                                StatementAnnotation::value(v.get_type_name()),
                            );
                            self.update_expected_types(target_type, right);
                        }
                    }
                }
            }
            AstStatement::MultipliedStatement { element: elements, .. } => {
                // n(elements)
                //annotate the type to all multiplied elements
                for ele in AstStatement::get_as_list(elements) {
                    self.update_expected_types(expected_type, ele);
                }
            }
            AstStatement::ExpressionList { expressions, .. } => {
                //annotate the type to all elements
                for ele in expressions {
                    self.update_expected_types(expected_type, ele);
                }
            }
            AstStatement::RangeStatement { start, end, .. } => {
                self.update_expected_types(expected_type, start);
                self.update_expected_types(expected_type, end);
            }
            AstStatement::Literal { kind: AstLiteral::Integer { .. }, .. } => {
                //special case -> promote a literal-Integer directly, not via type-hint
                // (avoid later cast)
                if expected_type.get_type_information().is_float() {
                    self.annotate(statement, StatementAnnotation::value(expected_type.get_name()))
                } else if let DataTypeInformation::Array { inner_type_name, .. } =
                    expected_type.get_type_information()
                {
                    self.annotation_map
                        .annotate_type_hint(statement, StatementAnnotation::value(inner_type_name))
                } else {
                    //annotate the statement, whatever it is
                    self.annotation_map
                        .annotate_type_hint(statement, StatementAnnotation::value(expected_type.get_name()))
                }
            }
            AstStatement::Literal { kind: AstLiteral::String { .. }, .. }
            | AstStatement::BinaryExpression { .. } => {
                // needed if we try to initialize an array with an expression-list
                // without we would annotate a false type this would leed to an error in expression_generator
                if let DataTypeInformation::Array { inner_type_name, .. } =
                    expected_type.get_type_information()
                {
                    self.annotation_map
                        .annotate_type_hint(statement, StatementAnnotation::value(inner_type_name))
                } else {
                    //annotate the statement, whatever it is
                    self.annotation_map
                        .annotate_type_hint(statement, StatementAnnotation::value(expected_type.get_name()))
                }
            }

            _ => {
                //annotate the statement, whatever it is
                self.annotation_map
                    .annotate_type_hint(statement, StatementAnnotation::value(expected_type.get_name()))
            }
        }
    }

    fn visit_variable(&mut self, ctx: &VisitorContext, variable: &Variable) {
        self.visit_data_type_declaration(ctx, &variable.data_type_declaration);
        if let Some(initializer) = variable.initializer.as_ref() {
            // annotate a type-hint for the initializer, it should be the same type as the variable
            // e.g. x : BYTE := 7 + 3;  --> 7+3 should be cast into a byte
            if let Some(expected_type) = self
                .index
                .find_variable(ctx.qualifier.as_deref().or(ctx.pou), &[variable.name.as_str()])
                .and_then(|ve| self.index.find_effective_type_by_name(ve.get_type_name()))
            {
                //Create a new context with the left operator being the target variable type, and the
                //right side being the local context
                let ctx = ctx.with_lhs(expected_type.get_name());

                if matches!(initializer, AstStatement::DefaultValue { .. }) {
                    // the default-placeholder must be annotated with the correct type,
                    // it will be replaced by the appropriate literal later
                    self.annotate(initializer, StatementAnnotation::value(expected_type.get_name()));
                } else {
                    self.visit_statement(&ctx, initializer);
                }

                self.annotation_map
                    .annotate_type_hint(initializer, StatementAnnotation::value(expected_type.get_name()));
                self.update_expected_types(expected_type, initializer);

                self.type_hint_for_array_of_structs(expected_type, initializer, &ctx);
            }
        }
    }

<<<<<<< HEAD
    fn type_hint_for_array_of_structs(
=======
    // FIXME: can this be done witin the real visiting?
    fn annotate_array_of_struct(
>>>>>>> 7d17dc62
        &mut self,
        expected_type: &typesystem::DataType,
        statement: &AstStatement,
        ctx: &VisitorContext,
    ) {
        match expected_type.get_type_information() {
            DataTypeInformation::Array { inner_type_name, .. } => {
<<<<<<< HEAD
                let inner_data_type = self.index.get_effective_type_or_void_by_name(inner_type_name);
                let ctx = ctx.with_qualifier(inner_data_type.get_name().to_string());

                if !inner_data_type.get_type_information().is_struct() {
                    return;
                }

                match statement {
                    AstStatement::Literal { kind: AstLiteral::Array(array), .. } => match array.elements() {
                        Some(elements) if elements.is_expression_list() => {
                            self.type_hint_for_array_of_structs(expected_type, elements, &ctx)
                        }

                        _ => (),
                    },
=======
                let inner_type = self.index.get_effective_type_or_void_by_name(inner_type_name);
                // TODO this seems wrong
                let ctx =
                    ctx.with_qualifier(inner_type.get_name().to_string()).with_lhs(inner_type.get_name());

                if inner_type.get_type_information().is_struct() {
                    let expressions = match initializer {
                        // Arrays initialized with a parenthese, e.g. `... := ((structField := 1), (structField := 2))`
                        // Note: While these are invalid per-se we still annotate them here to avoid having false-positive "could not resolve reference" errors
                        AstStatement::ExpressionList { expressions, .. } => Some(expressions),

                        // Arrays initialized with a bracket, e.g. `... := [(structField := 1), (structField := 2)]`
                        AstStatement::Literal { kind: AstLiteral::Array(arr), .. } => match arr.elements() {
                            Some(AstStatement::ExpressionList { expressions, .. }) => Some(expressions),
                            _ => None,
                        },

                        // ...anything else is uninteresting
                        _ => None,
                    };
>>>>>>> 7d17dc62

                    AstStatement::ExpressionList { expressions, .. } => {
                        for expression in expressions {
                            // annotate with the arrays inner_type
                            let name = inner_data_type.get_name().to_string();
                            let hint = StatementAnnotation::Value { resulting_type: name };
                            self.annotation_map.annotate_type_hint(expression, hint);

                            self.visit_statement(&ctx, expression);
                            self.type_hint_for_array_of_structs(expected_type, expression, &ctx);
                        }
                    }

                    AstStatement::Assignment { left, right, .. } if left.is_reference() => {
                        let AstStatement::Literal { kind: AstLiteral::Array(array), .. } = right.as_ref() else { return };
                        let Some(elements) = array.elements() else { return };

                        if let Some(datatype) = self.annotation_map.get_type(left, self.index).cloned() {
                            self.type_hint_for_array_of_structs(&datatype, elements, &ctx);
                        }
                    }

                    _ => (),
                }
            }

            // We _should_ only land here when the variable itself isn't defined as an array (e.g. `foo : STRUCT1`).
            // The initializer of that variable might have an array of struct defined however, hence check it's elements.
            DataTypeInformation::Struct { members, .. } => {
                let flattened = ast::flatten_expression_list(statement);
                for (idx, member) in members.iter().enumerate() {
                    let data_type = self.index.get_effective_type_or_void_by_name(member.get_type_name());
                    if data_type.is_array() {
                        let Some(AstStatement::Assignment { right, .. }) = flattened.get(idx) else { continue };
                        self.type_hint_for_array_of_structs(data_type, right, ctx);
                    }
                }
            }

            _ => (),
        }
    }

    fn visit_data_type_declaration(&mut self, ctx: &VisitorContext, declaration: &DataTypeDeclaration) {
        if let Some(name) = declaration.get_name() {
            let deps = self.get_datatype_dependencies(name, IndexSet::new());
            self.dependencies.extend(deps);
        }
        if let DataTypeDeclaration::DataTypeDefinition { data_type, .. } = declaration {
            self.visit_data_type(ctx, data_type);
        }
    }

    fn get_datatype_dependencies(
        &self,
        datatype_name: &str,
        resolved: IndexSet<Dependency>,
    ) -> IndexSet<Dependency> {
        let mut resolved_names = resolved;
        let Some(datatype) = self.index.find_type(datatype_name).or_else(|| {
            self.annotation_map.new_index.find_type(datatype_name)
        })
        else {
            return resolved_names;
        };
        if resolved_names.insert(Dependency::Datatype(datatype.get_name().to_string())) {
            match datatype.get_type_information() {
                DataTypeInformation::Struct { members, .. } => {
                    for member in members {
                        resolved_names =
                            self.get_datatype_dependencies(member.get_type_name(), resolved_names);
                    }
                    resolved_names
                }
                DataTypeInformation::Array { inner_type_name, .. }
                | DataTypeInformation::Pointer { inner_type_name, .. } => {
                    self.get_datatype_dependencies(inner_type_name, resolved_names)
                }
                _ => {
                    let name = self.index.find_intrinsic_type(datatype.get_type_information()).get_name();
                    self.get_datatype_dependencies(name, resolved_names)
                }
            }
        } else {
            resolved_names
        }
    }

    fn visit_data_type(&mut self, ctx: &VisitorContext, data_type: &DataType) {
        if let Some(name) = data_type.get_name() {
            self.dependencies.insert(Dependency::Datatype(name.to_string()));
        }
        match data_type {
            DataType::StructType { name: Some(name), variables, .. } => {
                let ctx = ctx.with_qualifier(name.clone());
                variables.iter().for_each(|v| self.visit_variable(&ctx, v))
            }
            DataType::ArrayType { referenced_type, .. } => {
                self.visit_data_type_declaration(ctx, referenced_type)
            }
            DataType::VarArgs { referenced_type: Some(referenced_type), .. } => {
                self.visit_data_type_declaration(ctx, referenced_type.as_ref())
            }
            DataType::SubRangeType { referenced_type, bounds: Some(bounds), .. } => {
                if let Some(expected_type) = self.index.find_effective_type_by_name(referenced_type) {
                    self.visit_statement(ctx, bounds);
                    self.update_expected_types(expected_type, bounds);
                }
            }
            DataType::EnumType { elements, name, .. } => {
                let ctx = name.as_ref().map(|n| ctx.with_lhs(n)).unwrap_or(ctx.clone());
                self.visit_statement(&ctx, elements);
            }
            DataType::PointerType { referenced_type, .. } => {
                self.visit_data_type_declaration(ctx, referenced_type.as_ref())
            }
            _ => {}
        }
    }

    pub fn visit_statement(&mut self, ctx: &VisitorContext, statement: &AstStatement) {
        self.visit_statement_control(ctx, statement);
    }

    /// annotate a control statement
    fn visit_statement_control(&mut self, ctx: &VisitorContext, statement: &AstStatement) {
        match statement {
            AstStatement::ControlStatement { kind: AstControlStatement::If(stmt), .. } => {
                stmt.blocks.iter().for_each(|b| {
                    self.visit_statement(ctx, b.condition.as_ref());
                    b.body.iter().for_each(|s| self.visit_statement(ctx, s));
                });
                stmt.else_block.iter().for_each(|e| self.visit_statement(ctx, e));
            }
            AstStatement::ControlStatement { kind: AstControlStatement::ForLoop(stmt), .. } => {
                visit_all_statements!(self, ctx, &stmt.counter, &stmt.start, &stmt.end);
                if let Some(by_step) = &stmt.by_step {
                    self.visit_statement(ctx, by_step);
                }
                //Hint annotate start, end and step with the counter's real type
                if let Some(type_name) = self
                    .annotation_map
                    .get_type(&stmt.counter, self.index)
                    .map(typesystem::DataType::get_name)
                {
                    let annotation = StatementAnnotation::value(type_name);
                    self.annotation_map.annotate_type_hint(&stmt.start, annotation.clone());
                    self.annotation_map.annotate_type_hint(&stmt.end, annotation.clone());
                    if let Some(by_step) = &stmt.by_step {
                        self.annotation_map.annotate_type_hint(by_step, annotation);
                    }
                }
                stmt.body.iter().for_each(|s| self.visit_statement(ctx, s));
            }
            AstStatement::ControlStatement { kind: AstControlStatement::WhileLoop(stmt), .. }
            | AstStatement::ControlStatement { kind: AstControlStatement::RepeatLoop(stmt), .. } => {
                self.visit_statement(ctx, &stmt.condition);
                stmt.body.iter().for_each(|s| self.visit_statement(ctx, s));
            }
            AstStatement::ControlStatement { kind: AstControlStatement::Case(stmt), .. } => {
                self.visit_statement(ctx, &stmt.selector);
                let selector_type = self.annotation_map.get_type(&stmt.selector, self.index).cloned();
                stmt.case_blocks.iter().for_each(|b| {
                    self.visit_statement(ctx, b.condition.as_ref());
                    if let Some(selector_type) = &selector_type {
                        self.update_expected_types(selector_type, b.condition.as_ref());
                    }
                    b.body.iter().for_each(|s| self.visit_statement(ctx, s));
                });
                stmt.else_block.iter().for_each(|s| self.visit_statement(ctx, s));
            }
            AstStatement::CaseCondition { condition, .. } => self.visit_statement(ctx, condition),
            _ => {
                self.visit_statement_expression(ctx, statement);
            }
        }
    }

    /// annotate an expression statement
    fn visit_statement_expression(&mut self, ctx: &VisitorContext, statement: &AstStatement) {
        match statement {
            AstStatement::DirectAccess { access, index, .. } => {
                let ctx = VisitorContext { qualifier: None, ..ctx.clone() };
                visit_all_statements!(self, &ctx, index);
                let access_type = get_direct_access_type(access);
                self.annotate(statement, StatementAnnotation::Value { resulting_type: access_type.into() });
            }
            AstStatement::HardwareAccess { access, .. } => {
                let access_type = get_direct_access_type(access);
                self.annotate(statement, StatementAnnotation::Value { resulting_type: access_type.into() });
            }
            AstStatement::BinaryExpression { left, right, operator, .. } => {
                visit_all_statements!(self, ctx, left, right);
                let statement_type = {
                    let left_type = self
                        .annotation_map
                        .get_type_hint(left, self.index)
                        .or_else(|| self.annotation_map.get_type(left, self.index))
                        .and_then(|it| self.index.find_effective_type(it))
                        .unwrap_or_else(|| self.index.get_void_type());
                    // do not use for is_pointer() check
                    let l_intrinsic_type =
                        self.index.get_intrinsic_type_by_name(left_type.get_name()).get_type_information();
                    let right_type = self
                        .annotation_map
                        .get_type_hint(right, self.index)
                        .or_else(|| self.annotation_map.get_type(right, self.index))
                        .and_then(|it| self.index.find_effective_type(it))
                        .unwrap_or_else(|| self.index.get_void_type());
                    // do not use for is_pointer() check
                    let r_intrinsic_type =
                        self.index.get_intrinsic_type_by_name(right_type.get_name()).get_type_information();

                    if l_intrinsic_type.is_numerical() && r_intrinsic_type.is_numerical() {
                        let bigger_type = if l_intrinsic_type.is_bool() && r_intrinsic_type.is_bool() {
                            left_type
                        } else {
                            let ty = if left_type.is_bit() && right_type.is_bit() {
                                right_type
                            } else {
                                self.index.get_type_or_panic(DINT_TYPE)
                            };
                            get_bigger_type(
                                get_bigger_type(left_type, right_type, self.index),
                                ty,
                                self.index,
                            )
                        };

                        let target_name = if operator.is_bool_type() {
                            BOOL_TYPE.to_string()
                        } else {
                            bigger_type.get_name().to_string()
                        };

                        let bigger_is_left = bigger_type != right_type;
                        let bigger_is_right = bigger_type != left_type;

                        if bigger_is_left || bigger_is_right {
                            // if these types are different we need to update the 'other' type's annotation
                            let bigger_type = bigger_type.clone(); // clone here, so we release the borrow on self
                            if bigger_is_right {
                                self.update_expected_types(&bigger_type, left);
                            }
                            if bigger_is_left {
                                self.update_expected_types(&bigger_type, right);
                            }
                        }

                        Some(target_name)
                    } else if left_type.get_type_information().is_pointer()
                        || right_type.get_type_information().is_pointer()
                    {
                        // get the target type of the binary expression
                        let target_type = if operator.is_comparison_operator() {
                            // compare instructions result in BOOL
                            // to generate valid IR code if a pointer is beeing compared to an integer
                            // we need to cast the int to the pointers size
                            if !left_type.get_type_information().is_pointer() {
                                let left_type = left_type.clone(); // clone here, so we release the borrow on self
                                self.annotate_to_pointer_size_if_necessary(&left_type, left);
                            } else if !right_type.get_type_information().is_pointer() {
                                let right_type = right_type.clone(); // clone here, so we release the borrow on self
                                self.annotate_to_pointer_size_if_necessary(&right_type, right);
                            }
                            BOOL_TYPE
                        } else if left_type.get_type_information().is_pointer() {
                            left_type.get_name()
                        } else {
                            right_type.get_name()
                        };
                        Some(target_type.to_string())
                    } else if operator.is_comparison_operator() {
                        //Annotate as the function call to XXX_EQUALS/LESS/GREATER..
                        self.visit_compare_statement(ctx, statement);
                        None
                    } else {
                        None
                    }
                };

                if let Some(statement_type) = statement_type {
                    self.annotate(statement, StatementAnnotation::new_value(statement_type));
                }
            }
            AstStatement::UnaryExpression { value, operator, .. } => {
                self.visit_statement(ctx, value);

                let statement_type = if operator == &Operator::Minus {
                    let inner_type =
                        self.annotation_map.get_type_or_void(value, self.index).get_type_information();

                    //keep the same type but switch to signed
                    typesystem::get_signed_type(inner_type, self.index).map(|it| it.get_name().to_string())
                } else {
                    let inner_type = self
                        .annotation_map
                        .get_type_or_void(value, self.index)
                        .get_type_information()
                        .get_name()
                        .to_string();

                    Some(inner_type)
                };

                if let Some(statement_type) = statement_type {
                    self.annotate(statement, StatementAnnotation::new_value(statement_type));
                }
            }

            AstStatement::ExpressionList { expressions, .. } => {
                expressions.iter().for_each(|e| self.visit_statement(ctx, e))
            }

            AstStatement::RangeStatement { start, end, .. } => {
                visit_all_statements!(self, ctx, start, end);
            }
            AstStatement::Assignment { left, right, .. } => {
                self.visit_statement(ctx, right);
                if let Some(lhs) = ctx.lhs {
                    //special context for left hand side
                    self.visit_statement(&ctx.with_pou(lhs).with_lhs(lhs), left);
                } else {
                    self.visit_statement(ctx, left);
                }
                // give a type hint that we want the right side to be stored in the left's type
                self.update_right_hand_side_expected_type(ctx, left, right);
            }
            AstStatement::OutputAssignment { left, right, .. } => {
                visit_all_statements!(self, ctx, left, right);
                if let Some(lhs) = ctx.lhs {
                    //special context for left hand side
                    self.visit_statement(&ctx.with_pou(lhs), left);
                } else {
                    self.visit_statement(ctx, left);
                }
                self.update_right_hand_side_expected_type(ctx, left, right);
            }
            AstStatement::CallStatement { .. } => {
                self.visit_call_statement(statement, ctx);
            }
            AstStatement::CastStatement { target, type_name, .. } => {
                //see if this type really exists
                let data_type = self.index.find_effective_type_info(type_name);
                let statement_to_annotation = if let Some(DataTypeInformation::Enum { name, .. }) = data_type
                {
                    //enum cast
                    self.visit_statement(&ctx.with_qualifier(name.to_string()), target);
                    //use the type of the target
                    let type_name = self.annotation_map.get_type_or_void(target, self.index).get_name();
                    vec![(statement, type_name.to_string())]
                } else if let Some(t) = data_type {
                    // special handling for unlucky casted-strings where caste-type does not match the literal encoding
                    // ´STRING#"abc"´ or ´WSTRING#'abc'´
                    match (t, target.as_ref()) {
                        (
                            DataTypeInformation::String { encoding: StringEncoding::Utf8, .. },
                            AstStatement::Literal {
                                kind: AstLiteral::String(StringValue { value, is_wide: is_wide @ true }),
                                ..
                            },
                        )
                        | (
                            DataTypeInformation::String { encoding: StringEncoding::Utf16, .. },
                            AstStatement::Literal {
                                kind: AstLiteral::String(StringValue { value, is_wide: is_wide @ false }),
                                ..
                            },
                        ) => {
                            // visit the target-statement as if the programmer used the correct quotes to prevent
                            // a utf16 literal-global-variable that needs to be casted back to utf8 or vice versa
                            self.visit_statement(
                                ctx,
                                &AstStatement::new_literal(
                                    AstLiteral::new_string(value.clone(), !is_wide),
                                    target.get_id(),
                                    target.get_location(),
                                ),
                            );
                        }
                        _ => {}
                    }
                    vec![(statement, t.get_name().to_string()), (target, t.get_name().to_string())]
                } else {
                    //unknown type? what should we do here?
                    self.visit_statement(ctx, target);
                    vec![]
                };
                for (stmt, annotation) in statement_to_annotation {
                    self.annotate(stmt, StatementAnnotation::new_value(annotation));
                }
            }
            AstStatement::ReferenceExpr { access, base, .. } => {
                self.visit_reference_expr(access, base.as_deref(), statement, ctx);
            }
            _ => {
                self.visit_statement_literals(ctx, statement);
            }
        }
    }

    fn visit_reference_expr(
        &mut self,
        access: &ast::ReferenceAccess,
        base: Option<&AstStatement>,
        stmt: &AstStatement,
        ctx: &VisitorContext,
    ) {
        // first resolve base
        if let Some(base) = base {
            self.visit_statement(ctx, base);
        };

        match (
            access,
            base.and_then(|it| {
                self.annotation_map.get_type(it, self.index).map(|it| it.get_name().to_string())
            }),
        ) {
            (ReferenceAccess::Member(reference), qualifier) => {
                // uppdate the context's const field
                let new_ctx = base.map(|base| ctx.with_const(self.is_const_reference(base, ctx)));
                let new_ctx = new_ctx.as_ref().unwrap_or(ctx);

                if let Some(annotation) =
                    self.resolve_reference_expression(reference.as_ref(), qualifier.as_deref(), new_ctx)
                {
                    self.annotate(stmt, annotation.clone());
                    self.annotate(reference, annotation);
                    // if this was a vla, we update a typehint
                    if self.annotation_map.get_type(stmt, self.index).filter(|it| it.is_vla()).is_some() {
                        self.annotate_vla_hint(new_ctx, stmt);
                    }
                }
            }
            (ReferenceAccess::Cast(target), Some(qualifier)) => {
                // STRING#"abc"
                //  base
                if let Some(base_type) = base.and_then(|base| self.annotation_map.get_type(base, self.index))
                {
                    // if base is an enum, we need to look for members of this specific enum
                    let optional_enum_qualifier = Some(qualifier.as_str()).filter(|_| base_type.is_enum());
                    if ctx.is_in_a_body() {
                        accept_cast_string_literal(&mut self.string_literals, base_type, target);
                    }

                    if let Some(annotation) = self.resolve_reference_expression(
                        target,
                        optional_enum_qualifier,
                        &ctx.with_resolving_strategy(vec![ResolvingScope::Variable]),
                    ) {
                        self.annotate(target.as_ref(), annotation);
                        self.annotate(stmt, StatementAnnotation::value(qualifier.as_str()));

                        if let AstStatement::Literal { .. } = target.as_ref() {
                            // treate casted literals as the casted type
                            self.annotate(target.as_ref(), StatementAnnotation::value(qualifier.as_str()));
                        }
                    }
                }
            }
            (ReferenceAccess::Index(index), Some(base)) => {
                self.visit_statement(ctx, index);
                if let Some(inner_type) = self
                    .index
                    .find_effective_type_info(base.as_str())
                    .and_then(|t| t.get_inner_array_type_name())
                    .and_then(|it| self.index.find_effective_type_by_name(it).map(|it| it.get_name()))
                {
                    self.annotate(stmt, StatementAnnotation::value(inner_type))
                }
            }
            (ReferenceAccess::Deref, _) => {
                if let Some(DataTypeInformation::Pointer { inner_type_name, auto_deref: false, .. }) = base
                    .map(|base| self.annotation_map.get_type_or_void(base, self.index))
                    .map(|it| it.get_type_information())
                {
                    if let Some(inner_type) = self
                        .index
                        .find_effective_type_by_name(inner_type_name)
                        .or(self.annotation_map.new_index.find_effective_type_by_name(inner_type_name))
                    {
                        self.annotate(stmt, StatementAnnotation::value(inner_type.get_name()))
                    }
                }
            }
            (ReferenceAccess::Address, _) => {
                if let Some(inner_type) = base
                    .map(|base| self.annotation_map.get_type_or_void(base, self.index).get_name().to_string())
                {
                    let ptr_type = add_pointer_type(&mut self.annotation_map.new_index, inner_type);
                    self.annotate(stmt, StatementAnnotation::new_value(ptr_type))
                }
            }
            _ => {}
        }
    }

    fn is_const_reference(&self, stmt: &AstStatement, ctx: &VisitorContext<'_>) -> bool {
        self.annotation_map
            .get(stmt)
            .map(|it| it.is_const())
            .filter(|it| *it != ctx.constant)
            .unwrap_or(false)
    }

    /// resolves the given reference, under the optional qualifier and returns the resulting
    /// Statement annotation if one can be derived. This method the annotation!
    fn resolve_reference_expression(
        &mut self,
        reference: &AstStatement,
        qualifier: Option<&str>,
        ctx: &VisitorContext<'_>,
    ) -> Option<StatementAnnotation> {
        match reference {
            AstStatement::Identifier { name, .. } => ctx
                .resolve_strategy
                .iter()
                .find_map(|scope| scope.resolve_name(name, qualifier, self.index, ctx)),

            AstStatement::Literal { .. } => {
                self.visit_statement_literals(ctx, reference);
                let literal_annotation = self.annotation_map.get(reference).cloned(); // return what we just annotated //TODO not elegant, we need to clone
                if let Some((base_type, literal_type)) =
                    qualifier.and_then(|base| self.index.find_type(base)).zip(
                        literal_annotation
                            .as_ref()
                            .and_then(|a| self.annotation_map.get_type_for_annotation(self.index, a)),
                    )
                {
                    // see if this was casted
                    if base_type != literal_type {
                        return Some(StatementAnnotation::value(base_type.get_name()));
                    }
                }
                literal_annotation
            }

            AstStatement::DirectAccess { access, index, .. } if qualifier.is_some() => {
                // x.%X1 - bit access
                self.visit_statement(ctx, index.as_ref());
                Some(StatementAnnotation::value(get_direct_access_type(access)))
            }
            _ => None,
        }
    }

    /// annotates the vla-statement it with a type hint
    /// referencing the contained array. This is needed to simplify codegen and validation.
    fn annotate_vla_hint(&mut self, ctx: &VisitorContext, statement: &AstStatement) {
        let DataTypeInformation::Struct {
            source: StructSource::Internal(InternalType::VariableLengthArray { .. }),
            members,
            ..
        } = self.annotation_map.get_type_or_void(statement, self.index).get_type_information() else {
            unreachable!("expected a vla reference, but got {statement:#?}");
        };
        if let DataTypeInformation::Pointer { inner_type_name, .. } = &self
            .index
            .get_effective_type_or_void_by_name(
                members.get(0).expect("internal VLA struct ALWAYS has this member").get_type_name(),
            )
            .get_type_information()
        {
            let Some(qualified_name) = self.annotation_map.get_qualified_name(statement) else {
                    unreachable!("VLAs are defined within POUs, such that the qualified name *must* exist")
                };

            let Some(pou) = ctx.pou else {
                    unreachable!("VLA not allowed outside of POUs")
                };

            let name = if let AstStatement::Identifier { name, .. } = statement {
                name.as_str()
            } else {
                statement.get_flat_reference_name().expect("must be a reference to a VLA")
            };

            let Some(argument_type) = self.index.get_pou_members(pou)
                    .iter()
                    .filter(|it| it.get_name() == name)
                    .map(|it| it.get_declaration_type())
                    .next() else {
                        unreachable!()
                    };

            let hint_annotation = StatementAnnotation::Variable {
                resulting_type: inner_type_name.to_owned(),
                qualified_name: qualified_name.to_string(),
                constant: false,
                argument_type,
                is_auto_deref: false,
            };
            self.annotation_map.annotate_type_hint(statement, hint_annotation)
        }
    }

    fn visit_call_statement(&mut self, statement: &AstStatement, ctx: &VisitorContext) {
        let (operator, parameters_stmt) =
            if let AstStatement::CallStatement { operator, parameters, .. } = statement {
                (operator.as_ref(), parameters.as_ref().as_ref())
            } else {
                unreachable!("Always a call statement");
            };
        // #604 needed for recursive function calls
        self.visit_statement(&ctx.with_resolving_strategy(ResolvingScope::call_operator_scopes()), operator);
        let operator_qualifier = self.get_call_name(operator);
        //Use the context without the is_call =true
        //TODO why do we start a lhs context here???
        let ctx = ctx.with_lhs(operator_qualifier.as_str());
        let parameters = if let Some(parameters) = parameters_stmt {
            self.visit_statement(&ctx, parameters);
            flatten_expression_list(parameters)
        } else {
            vec![]
        };
        if let Some(annotation) = builtins::get_builtin(&operator_qualifier).and_then(BuiltIn::get_annotation)
        {
            annotation(self, operator, parameters_stmt, ctx.to_owned())
        } else {
            //If builtin, skip this
            let mut generics_candidates: HashMap<String, Vec<String>> = HashMap::new();
            let mut params = vec![];
            let mut parameters = parameters.into_iter();

            // If we are dealing with an action call statement, we need to get the declared parameters from the parent POU in order
            // to annotate them with the correct type hint.
            let operator_qualifier = self
                .index
                .find_implementation_by_name(&operator_qualifier)
                .map(|it| it.get_type_name())
                .unwrap_or(operator_qualifier.as_str());

            for m in self.index.get_declared_parameters(operator_qualifier).into_iter() {
                if let Some(p) = parameters.next() {
                    let type_name = m.get_type_name();
                    if let Some((key, candidate)) =
                        TypeAnnotator::get_generic_candidate(self.index, &self.annotation_map, type_name, p)
                    {
                        generics_candidates
                            .entry(key.to_string())
                            .or_insert_with(std::vec::Vec::new)
                            .push(candidate.to_string())
                    } else {
                        params.push((p, type_name.to_string()))
                    }
                }
            }
            //We possibly did not consume all parameters, see if the variadic arguments are derivable

            match self.index.find_pou(operator_qualifier) {
                Some(pou) if pou.is_variadic() => {
                    //get variadic argument type, if it is generic, update the generic candidates
                    if let Some(type_name) =
                        self.index.get_variadic_member(pou.get_name()).map(VariableIndexEntry::get_type_name)
                    {
                        for parameter in parameters {
                            if let Some((key, candidate)) = TypeAnnotator::get_generic_candidate(
                                self.index,
                                &self.annotation_map,
                                type_name,
                                parameter,
                            ) {
                                generics_candidates
                                    .entry(key.to_string())
                                    .or_insert_with(std::vec::Vec::new)
                                    .push(candidate.to_string())
                            } else {
                                // intrinsic type promotion for variadics in order to be compatible with the C standard.
                                // see ISO/IEC 9899:1999, 6.5.2.2 Function calls (https://www.open-std.org/jtc1/sc22/wg14/www/docs/n1256.pdf)
                                // or https://en.cppreference.com/w/cpp/language/implicit_conversion#Integral_promotion
                                // for more about default argument promotion.

                                // varargs without a type declaration will be annotated "VOID", so in order to check if a
                                // promotion is necessary, we need to first check the type of each parameter. in the case of numerical
                                // types, we promote if the type is smaller than double/i32 (except for booleans).
                                let type_name = if let Some(data_type) =
                                    self.annotation_map.get_type(parameter, self.index)
                                {
                                    match &data_type.information {
                                        DataTypeInformation::Float { .. } => get_bigger_type(
                                            data_type,
                                            self.index.get_type_or_panic(LREAL_TYPE),
                                            self.index,
                                        )
                                        .get_name(),
                                        DataTypeInformation::Integer { .. }
                                            if !&data_type.information.is_bool() =>
                                        {
                                            get_bigger_type(
                                                data_type,
                                                self.index.get_type_or_panic(DINT_TYPE),
                                                self.index,
                                            )
                                            .get_name()
                                        }
                                        _ => type_name,
                                    }
                                } else {
                                    // default to original type in case no type could be found
                                    // and let the validator handle situations that might lead here
                                    type_name
                                };

                                params.push((parameter, type_name.to_string()));
                            }
                        }
                    }
                }
                _ => {}
            }
            for (p, name) in params {
                self.annotate_parameters(p, &name);
            }
            //Attempt to resolve the generic signature here
            self.update_generic_call_statement(
                generics_candidates,
                operator_qualifier,
                operator,
                parameters_stmt,
                ctx.to_owned(),
            );
        }
        if let Some(StatementAnnotation::Function { return_type, .. }) = self.annotation_map.get(operator) {
            if let Some(return_type) = self
                .index
                .find_effective_type_by_name(return_type)
                .or_else(|| self.annotation_map.new_index.find_effective_type_by_name(return_type))
            {
                self.annotate(statement, StatementAnnotation::value(return_type.get_name()));
            }
        }
    }

    fn get_call_name(&mut self, operator: &AstStatement) -> String {
        let operator_qualifier = self
            .annotation_map
            .get(operator)
            .and_then(|it| match it {
                StatementAnnotation::Function { qualified_name, call_name, .. } => {
                    call_name.as_ref().cloned().or_else(|| Some(qualified_name.clone()))
                }
                StatementAnnotation::Program { qualified_name } => Some(qualified_name.clone()),
                StatementAnnotation::Variable { resulting_type, .. } => {
                    //lets see if this is a FB
                    self.index
                        .find_pou(resulting_type.as_str())
                        .filter(|it| matches!(it, PouIndexEntry::FunctionBlock { .. }))
                        .map(|it| it.get_name().to_string())
                }
                // call statements on array access "arr[1]()" will return a StatementAnnotation::Value
                StatementAnnotation::Value { resulting_type } => {
                    // make sure we come from an array or function_block access
                    match operator {
                        AstStatement::ReferenceExpr { access: ReferenceAccess::Index(_),.. } => Some(resulting_type.clone()),
                        AstStatement::ReferenceExpr { access: ReferenceAccess::Deref, .. } =>
                        // AstStatement::ArrayAccess { .. } => Some(resulting_type.clone()),
                        // AstStatement::PointerAccess { .. } => {
                            self.index.find_pou(resulting_type.as_str()).map(|it| it.get_name().to_string()),
                        // }
                        _ => None,
                    }
                }
                _ => None,
            })
            .unwrap_or_else(|| VOID_TYPE.to_string());
        operator_qualifier
    }

    pub(crate) fn annotate_parameters(&mut self, p: &AstStatement, type_name: &str) {
        if !matches!(p, AstStatement::Assignment { .. } | AstStatement::OutputAssignment { .. }) {
            if let Some(effective_member_type) = self.index.find_effective_type_by_name(type_name) {
                //update the type hint
                self.annotation_map
                    .annotate_type_hint(p, StatementAnnotation::value(effective_member_type.get_name()))
            }
        }
    }

    /// annotate a literal statement
    fn visit_statement_literals(&mut self, ctx: &VisitorContext, statement: &AstStatement) {
        match statement {
            AstStatement::Literal { kind, .. } => {
                match kind {
                    AstLiteral::Bool { .. } => {
                        self.annotate(statement, StatementAnnotation::value(BOOL_TYPE));
                    }

                    AstLiteral::String(StringValue { is_wide, value, .. }) => {
                        let string_type_name =
                            register_string_type(&mut self.annotation_map.new_index, *is_wide, value.len());
                        self.annotate(statement, StatementAnnotation::new_value(string_type_name));

                        //collect literals so we can generate global constants later
                        if ctx.is_in_a_body() {
                            if *is_wide {
                                self.string_literals.utf16.insert(value.to_string());
                            } else {
                                self.string_literals.utf08.insert(value.to_string());
                            }
                        }
                    }
                    AstLiteral::Integer(value) => {
                        self.annotate(statement, StatementAnnotation::value(get_int_type_name_for(*value)));
                    }
                    AstLiteral::Time { .. } => {
                        self.annotate(statement, StatementAnnotation::value(TIME_TYPE))
                    }
                    AstLiteral::TimeOfDay { .. } => {
                        self.annotate(statement, StatementAnnotation::value(TIME_OF_DAY_TYPE));
                    }
                    AstLiteral::Date { .. } => {
                        self.annotate(statement, StatementAnnotation::value(DATE_TYPE));
                    }
                    AstLiteral::DateAndTime { .. } => {
                        self.annotate(statement, StatementAnnotation::value(DATE_AND_TIME_TYPE));
                    }
                    AstLiteral::Real(value) => {
                        self.annotate(statement, StatementAnnotation::value(get_real_type_name_for(value)));
                    }
                    AstLiteral::Array(Array { elements: Some(elements), .. }) => {
                        self.visit_statement(ctx, elements.as_ref());
                        //TODO as of yet we have no way to derive a name that reflects a fixed size array
                    }
                    _ => {} // ignore literalNull, arrays (they are covered earlier)
                }
            }
            AstStatement::MultipliedStatement { element, .. } => {
                self.visit_statement(ctx, element)
                //TODO as of yet we have no way to derive a name that reflects a fixed size array
            }
            _ => {}
        }
    }

    fn annotate_to_pointer_size_if_necessary(
        &mut self,
        value_type: &typesystem::DataType,
        statement: &AstStatement,
    ) {
        // pointer size is 64Bits matching LINT
        // therefore get the bigger type of current and LINT to check if cast is necessary
        let bigger_type = get_bigger_type(value_type, self.index.get_type_or_panic(LINT_TYPE), self.index);
        if bigger_type != value_type {
            let bigger_type = bigger_type.clone();
            self.update_expected_types(&bigger_type, statement);
        }
    }
}

fn get_direct_access_type(access: &DirectAccessType) -> &'static str {
    match access {
        DirectAccessType::Bit => BOOL_TYPE,
        DirectAccessType::Byte => BYTE_TYPE,
        DirectAccessType::Word => WORD_TYPE,
        DirectAccessType::DWord => DWORD_TYPE,
        DirectAccessType::LWord => LWORD_TYPE,
        DirectAccessType::Template => VOID_TYPE,
    }
}

/// adds a string-type to the given index and returns it's name
fn register_string_type(index: &mut Index, is_wide: bool, len: usize) -> String {
    let prefix = if is_wide { "WSTRING_" } else { "STRING_" };
    let new_type_name = internal_type_name(prefix, len.to_string().as_str());

    if index.find_effective_type_by_name(new_type_name.as_str()).is_none() {
        index.register_type(crate::typesystem::DataType {
            name: new_type_name.clone(),
            initial_value: None,
            nature: TypeNature::String,
            information: crate::typesystem::DataTypeInformation::String {
                encoding: if is_wide { StringEncoding::Utf16 } else { StringEncoding::Utf8 },
                size: typesystem::TypeSize::LiteralInteger(len as i64 + 1),
            },
            location: SymbolLocation::internal(),
        });
    }
    new_type_name
}

/// adds a pointer to the given inner_type to the given index and return's its name
pub(crate) fn add_pointer_type(index: &mut Index, inner_type_name: String) -> String {
    let new_type_name = internal_type_name("POINTER_TO_", inner_type_name.as_str());

    if index.find_effective_type_by_name(new_type_name.as_str()).is_none() {
        index.register_type(crate::typesystem::DataType {
            name: new_type_name.clone(),
            initial_value: None,
            nature: TypeNature::Any,
            information: crate::typesystem::DataTypeInformation::Pointer {
                auto_deref: false,
                inner_type_name,
                name: new_type_name.clone(),
            },
            location: SymbolLocation::internal(),
        });
    }
    new_type_name
}

fn to_pou_annotation(p: &PouIndexEntry, index: &Index) -> Option<StatementAnnotation> {
    match p {
        PouIndexEntry::Program { name, .. } => {
            Some(StatementAnnotation::Program { qualified_name: name.into() })
        }
        PouIndexEntry::Function { name, return_type, .. } => Some(StatementAnnotation::Function {
            return_type: return_type.into(),
            qualified_name: name.into(),
            call_name: None,
        }),
        PouIndexEntry::FunctionBlock { name, .. } => {
            Some(StatementAnnotation::Type { type_name: name.into() })
        }
        PouIndexEntry::Action { name, parent_pou_name, .. } => match index.find_pou(parent_pou_name) {
            Some(PouIndexEntry::Program { .. }) => {
                Some(StatementAnnotation::Program { qualified_name: name.into() })
            }
            _ => None,
        },
        _ => None,
    }
}

fn to_variable_annotation(
    v: &VariableIndexEntry,
    index: &Index,
    constant_override: bool,
) -> StatementAnnotation {
    const AUTO_DEREF: bool = true;
    const NO_DEREF: bool = false;
    let v_type = index.get_effective_type_or_void_by_name(v.get_type_name());

    //see if this is an auto-deref variable
    let (effective_type_name, is_auto_deref) = match (v_type.get_type_information(), v.is_return()) {
        (_, true) if v_type.is_aggregate_type() => {
            // treat a return-aggregate variable like an auto-deref pointer since it got
            // passed by-ref
            (v_type.get_name().to_string(), AUTO_DEREF)
        }
        (DataTypeInformation::Pointer { inner_type_name, auto_deref: true, .. }, _) => {
            // real auto-deref pointer
            (inner_type_name.clone(), AUTO_DEREF)
        }
        _ => (v_type.get_name().to_string(), NO_DEREF),
    };

    StatementAnnotation::Variable {
        qualified_name: v.get_qualified_name().into(),
        resulting_type: effective_type_name,
        constant: v.is_constant() || constant_override,
        argument_type: v.get_declaration_type(),
        is_auto_deref,
    }
}

fn get_int_type_name_for(value: i128) -> &'static str {
    if i32::MIN as i128 <= value && i32::MAX as i128 >= value {
        DINT_TYPE
    } else {
        LINT_TYPE
    }
}

fn get_real_type_name_for(value: &str) -> &'static str {
    let parsed = value.parse::<f32>().unwrap_or(f32::INFINITY);
    if parsed == f32::INFINITY || parsed == f32::NEG_INFINITY {
        return LREAL_TYPE;
    }

    REAL_TYPE
}

#[derive(Clone)]
pub enum ResolvingScope {
    Variable,      //try to resolve a variable
    POU,           //try to resolve a POU
    DataType,      //try to resolve a DataType
    EnumTypeOnly,  //only consider EnumTypes
    FunctionsOnly, //only consider functions
}

impl ResolvingScope {
    /// scopes that can be used for general references. Will resolve to local/global
    /// variables, Pous or datatypes
    pub fn default_scopes() -> Vec<Self> {
        vec![ResolvingScope::Variable, ResolvingScope::POU, ResolvingScope::DataType]
    }

    /// scopes intended for call-statement-operators
    fn call_operator_scopes() -> Vec<ResolvingScope> {
        let mut strategy = vec![ResolvingScope::FunctionsOnly];
        strategy.extend(Self::default_scopes());
        strategy
    }

    /// tries to resolve the given name using the reprsented scope
    /// - `name` the name to resolve
    /// - `qualifier` an optional qualifier to prefix to the name,
    ///     if the qualifier is present, this method only resolves to targets with this qualifier
    /// - `index` the index to perform the lookups on
    fn resolve_name(
        &self,
        name: &str,
        qualifier: Option<&str>,
        index: &Index,
        ctx: &VisitorContext,
    ) -> Option<StatementAnnotation> {
        match self {
            // try to resolve the name as a variable
            ResolvingScope::Variable => {
                if let Some(qualifier) = qualifier {
                    // look for variable, enum with name "qualifier.name"
                    index
                        .find_member(qualifier, name)
                        .or_else(|| index.find_qualified_enum_element(format!("{qualifier}.{name}").as_str()))
                        .map(|it| to_variable_annotation(it, index, it.is_constant() || ctx.constant))
                } else {
                    // look for member variable with name "pou.name"
                    // then try fopr a global variable called "name"
                    ctx.pou
                        .and_then(|pou| index.find_member(pou, name))
                        .or_else(|| index.find_global_variable(name))
                        .map(|g| to_variable_annotation(g, index, g.is_constant()))
                }
            }
            // try to resolve the name as POU/Action/Method
            ResolvingScope::POU => {
                if let Some(qualifier) = qualifier {
                    // look for Pou/Action with name "qualifier.name"
                    index
                        .find_pou(format!("{qualifier}.{name}").as_str())
                        .or_else(|| index.find_method(qualifier, name))
                        .map(|action| action.into())
                } else {
                    // look for Pou with name "name"
                    index.find_pou(name).and_then(|pou| to_pou_annotation(pou, index)).or_else(|| {
                        ctx.pou.and_then(|pou|
                                // retry with local pou as qualifier
                                ResolvingScope::POU.resolve_name(name, Some(pou), index, ctx))
                    })
                }
            }
            // try to resolve the name as a datatype
            ResolvingScope::DataType => {
                if qualifier.is_none() {
                    // look for datatype with name "name"
                    index
                        .find_type(name)
                        .map(|data_type| StatementAnnotation::data_type(data_type.get_name()))
                } else {
                    // there are no qualified types
                    None
                }
            }
            // try to resolve the name as an enum-type
            ResolvingScope::EnumTypeOnly => {
                if qualifier.is_none() {
                    // look for enum-tyoe with name "name"
                    index
                        .find_type(name)
                        .filter(|it| it.is_enum())
                        .map(|enum_type| StatementAnnotation::data_type(enum_type.get_name()))
                } else {
                    // there are no qualified types
                    None
                }
            }
            // try to resolve this name as a function
            ResolvingScope::FunctionsOnly => {
                if qualifier.is_none() {
                    // look for function with name "name"
                    index.find_pou(name).filter(|it| it.is_function()).map(|pou| pou.into())
                } else {
                    // there are no qualified functions
                    None
                }
            }
        }
    }
}

/// registers the resulting string-literal if the given literal is a String with a different encoding than what is
/// requested from given cast_type (e.g. STRING#"i am utf16", or WSTRING#'i am utf8')
fn accept_cast_string_literal(
    literals: &mut StringLiterals,
    cast_type: &typesystem::DataType,
    literal: &AstStatement,
) {
    // check if we need to register an additional string-literal
    match (cast_type.get_type_information(), literal) {
        (
            DataTypeInformation::String { encoding: StringEncoding::Utf8, .. },
            AstStatement::Literal {
                kind: AstLiteral::String(StringValue { value, is_wide: is_wide @ true }),
                ..
            },
        )
        | (
            DataTypeInformation::String { encoding: StringEncoding::Utf16, .. },
            AstStatement::Literal {
                kind: AstLiteral::String(StringValue { value, is_wide: is_wide @ false }),
                ..
            },
        ) => {
            // re-register the string-literal in the opposite encoding
            if *is_wide {
                literals.utf08.insert(value.to_string());
            } else {
                literals.utf16.insert(value.to_string());
            }
        }
        _ => {
            //ignore
        }
    }
}

#[cfg(test)]
mod resolver_tests {
    use super::{get_int_type_name_for, get_real_type_name_for};

    #[test]
    fn correct_int_type_names_for_numbers() {
        assert_eq!(get_int_type_name_for(0), "DINT");
        assert_eq!(get_int_type_name_for(i128::pow(2, 8) - 1), "DINT");
        assert_eq!(get_int_type_name_for(i128::pow(2, 8)), "DINT");
        assert_eq!(get_int_type_name_for(i128::pow(2, 16) - 1), "DINT");
        assert_eq!(get_int_type_name_for(i128::pow(2, 16)), "DINT");
        assert_eq!(get_int_type_name_for(i128::pow(2, 31) - 1), "DINT");
        assert_eq!(get_int_type_name_for(i128::pow(2, 31)), "LINT");
        assert_eq!(get_int_type_name_for(i128::pow(2, 32)), "LINT");
        assert_eq!(get_int_type_name_for(i64::MAX as i128), "LINT");
    }

    #[test]
    fn correct_real_type_names_for_numbers() {
        assert_eq!(get_real_type_name_for(&f32::MIN.to_string()), "REAL");
        assert_eq!(get_real_type_name_for(&f32::MAX.to_string()), "REAL");
        assert_eq!(get_real_type_name_for(&f64::MIN.to_string()), "LREAL");
        assert_eq!(get_real_type_name_for(&f64::MAX.to_string()), "LREAL");

        // f32 under- and overflows (MIN == -3.40282347E+38, MAX == 3.40282347E+38)
        assert_eq!(get_real_type_name_for(" 3.50282347E+38"), "LREAL");
        assert_eq!(get_real_type_name_for("-3.50282347E+38"), "LREAL");
        assert_eq!(get_real_type_name_for(" 3.40282347E+39"), "LREAL");
        assert_eq!(get_real_type_name_for("-3.40282347E+39"), "LREAL");

        // f64 under- and overflows (MIN == -1.7976931348623157E+308, MAX == 1.7976931348623157E+308)
        assert_eq!(get_real_type_name_for(" 1.8976931348623157E+308"), "LREAL");
        assert_eq!(get_real_type_name_for("-1.8976931348623157E+308"), "LREAL");
        assert_eq!(get_real_type_name_for(" 1.7976931348623157E+309"), "LREAL");
        assert_eq!(get_real_type_name_for("-1.7976931348623157E+309"), "LREAL");
    }
}<|MERGE_RESOLUTION|>--- conflicted
+++ resolved
@@ -899,12 +899,7 @@
         }
     }
 
-<<<<<<< HEAD
     fn type_hint_for_array_of_structs(
-=======
-    // FIXME: can this be done witin the real visiting?
-    fn annotate_array_of_struct(
->>>>>>> 7d17dc62
         &mut self,
         expected_type: &typesystem::DataType,
         statement: &AstStatement,
@@ -912,9 +907,11 @@
     ) {
         match expected_type.get_type_information() {
             DataTypeInformation::Array { inner_type_name, .. } => {
-<<<<<<< HEAD
                 let inner_data_type = self.index.get_effective_type_or_void_by_name(inner_type_name);
-                let ctx = ctx.with_qualifier(inner_data_type.get_name().to_string());
+                // TODO this seems wrong
+                let ctx = ctx
+                    .with_qualifier(inner_data_type.get_name().to_string())
+                    .with_lhs(inner_data_type.get_name());
 
                 if !inner_data_type.get_type_information().is_struct() {
                     return;
@@ -928,28 +925,6 @@
 
                         _ => (),
                     },
-=======
-                let inner_type = self.index.get_effective_type_or_void_by_name(inner_type_name);
-                // TODO this seems wrong
-                let ctx =
-                    ctx.with_qualifier(inner_type.get_name().to_string()).with_lhs(inner_type.get_name());
-
-                if inner_type.get_type_information().is_struct() {
-                    let expressions = match initializer {
-                        // Arrays initialized with a parenthese, e.g. `... := ((structField := 1), (structField := 2))`
-                        // Note: While these are invalid per-se we still annotate them here to avoid having false-positive "could not resolve reference" errors
-                        AstStatement::ExpressionList { expressions, .. } => Some(expressions),
-
-                        // Arrays initialized with a bracket, e.g. `... := [(structField := 1), (structField := 2)]`
-                        AstStatement::Literal { kind: AstLiteral::Array(arr), .. } => match arr.elements() {
-                            Some(AstStatement::ExpressionList { expressions, .. }) => Some(expressions),
-                            _ => None,
-                        },
-
-                        // ...anything else is uninteresting
-                        _ => None,
-                    };
->>>>>>> 7d17dc62
 
                     AstStatement::ExpressionList { expressions, .. } => {
                         for expression in expressions {
@@ -984,7 +959,7 @@
                     let data_type = self.index.get_effective_type_or_void_by_name(member.get_type_name());
                     if data_type.is_array() {
                         let Some(AstStatement::Assignment { right, .. }) = flattened.get(idx) else { continue };
-                        self.type_hint_for_array_of_structs(data_type, right, ctx);
+                        self.type_hint_for_array_of_structs(data_type, &right, ctx);
                     }
                 }
             }
