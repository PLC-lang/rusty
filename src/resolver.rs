// Copyright (c) 2021 Ghaith Hachem and Mathias Riede

//! Resolves (partial) expressions & statements and annotates the resulting types
//!
//! Recursively visits all statements and expressions of a `CompilationUnit` and
//! records all resulting types associated with the statement's id.

use const_evaluator::UnresolvableConstant;
use rustc_hash::{FxHashMap, FxHashSet};
use std::hash::Hash;

use plc_ast::{
    ast::{
        self, flatten_expression_list, pre_process, Assignment, AstFactory, AstId, AstNode, AstStatement,
        BinaryExpression, CompilationUnit, DataType, DataTypeDeclaration, DirectAccessType, Implementation,
        JumpStatement, LinkageType, Operator, Pou, PouType, ReferenceAccess, ReferenceExpr, TypeNature,
        UserTypeDeclaration, Variable, VariableBlock,
    },
    control_statements::{AstControlStatement, ReturnStatement},
    literals::{Array, AstLiteral, StringValue},
    provider::IdProvider,
};
use plc_source::source_location::SourceLocation;
use plc_util::convention::internal_type_name;

use crate::index::{self, get_init_fn_name, FxIndexMap, FxIndexSet};
use crate::typesystem::VOID_INTERNAL_NAME;
use crate::{
    builtins::{self, BuiltIn},
    index::{ArgumentType, Index, PouIndexEntry, VariableIndexEntry, VariableType},
    typesystem::{
        self, get_bigger_type, DataTypeInformation, InternalType, StringEncoding, StructSource, BOOL_TYPE,
        BYTE_TYPE, DATE_AND_TIME_TYPE, DATE_TYPE, DINT_TYPE, DWORD_TYPE, LINT_TYPE, LREAL_TYPE, LWORD_TYPE,
        REAL_TYPE, TIME_OF_DAY_TYPE, TIME_TYPE, VOID_TYPE, WORD_TYPE,
    },
};

pub mod const_evaluator;
pub mod generics;

#[cfg(test)]
mod tests;

const GLOBAL_SCOPE: &str = "__global";

/// helper macro that calls visit_statement for all given statements
/// use like `visit_all_statements!(self, ctx, stmt1, stmt2, stmt3, ...)`
macro_rules! visit_all_statements {
     ($self:expr, $ctx:expr, $last:expr ) => {
         $self.visit_statement($ctx, $last);
     };

     ($self:expr, $ctx:expr, $head:expr, $($tail:expr), +) => {
       $self.visit_statement($ctx, $head);
       visit_all_statements!($self, $ctx, $($tail),+)
     };
   }

/// Context object passed by the visitor
/// Denotes the current context of expressions (e.g. the current pou, a defined context, etc.)
///
/// Helper methods `qualifier`, `current_pou` and `lhs_pou` copy the current context and
/// change one field.
#[derive(Clone)]
pub struct VisitorContext<'s> {
    /// the type_name of the context for a reference (e.g. `a.b` where `a`'s type is the context of `b`)
    qualifier: Option<String>,
    /// optional context for references (e.g. `x` may mean `POU.x` if used inside `POU`'s body)
    pou: Option<&'s str>,
    /// special context of the left-hand-side of an assignment in call statements
    /// Inside the left hand side of an assignment is in the context of the call's POU
    /// `foo(a := a)` actually means: `foo(foo.a := POU.a)`
    lhs: Option<&'s str>,

    /// true if the expression passed a constant-variable on the way
    /// e.g. true for `x` if x is declared in a constant block
    /// e.g. true for `a.b.c` if either a,b or c is declared in a constant block
    constant: bool,

    /// true if the visitor entered a body (so no declarations)
    in_body: bool,

    /// true if the visitor entered a control statement
    in_control: bool,

    pub id_provider: IdProvider,

    // what's the current strategy for resolving
    resolve_strategy: Vec<ResolvingScope>,
}

impl<'s> VisitorContext<'s> {
    /// returns a copy of the current context and changes the `current_qualifier` to the given qualifier
    fn with_qualifier(&self, qualifier: String) -> VisitorContext<'s> {
        let mut ctx = self.clone();
        ctx.qualifier = Some(qualifier);
        ctx.constant = false;
        ctx
    }

    /// returns a copy of the current context and changes the `current_pou` to the given pou
    fn with_pou(&self, pou: &'s str) -> VisitorContext<'s> {
        let mut ctx = self.clone();
        ctx.pou = Some(pou);
        ctx.constant = false;
        ctx
    }

    /// returns a copy of the current context and changes the `lhs` to the given identifier
    fn with_lhs(&self, lhs: &'s str) -> VisitorContext<'s> {
        let mut ctx = self.clone();
        ctx.lhs = Some(lhs);
        ctx.constant = false;
        ctx
    }

    /// returns a copy of the current context and changes the `is_call` to true
    fn with_const(&self, const_state: bool) -> VisitorContext<'s> {
        let mut ctx = self.clone();
        ctx.constant = const_state;
        ctx
    }

    // returns a copy of the current context and sets the in_body field to true
    fn enter_body(&self) -> Self {
        let mut ctx = self.clone();
        ctx.in_body = true;
        ctx
    }

    fn enter_control(&self) -> Self {
        let mut ctx = self.clone();
        ctx.in_control = true;
        ctx
    }

    // returns a copy of the current context and sets the resolve_strategy field to the given strategies
    fn with_resolving_strategy(&self, resolve_strategy: Vec<ResolvingScope>) -> Self {
        let mut ctx = self.clone();
        ctx.in_body = true;
        ctx.resolve_strategy = resolve_strategy;
        ctx
    }

    fn is_in_a_body(&self) -> bool {
        self.in_body
    }
}

pub struct TypeAnnotator<'i> {
    pub(crate) index: &'i Index,
    pub(crate) annotation_map: AnnotationMapImpl,
    string_literals: StringLiterals,
    dependencies: FxIndexSet<Dependency>,
    /// A map containing every jump encountered in a file, and the label of where this jump should
    /// point. This is later used to annotate all jumps after the initial visit is done.
    jumps_to_annotate: FxHashMap<String, FxHashMap<String, Vec<AstId>>>,
}

impl TypeAnnotator<'_> {
    pub fn annotate(&mut self, s: &AstNode, annotation: StatementAnnotation) {
        match &annotation {
            StatementAnnotation::Function { return_type, qualified_name, call_name } => {
                let name = call_name.as_ref().unwrap_or(qualified_name);
                self.dependencies.insert(Dependency::Call(name.to_string()));
                self.dependencies.extend(self.get_datatype_dependencies(name, FxIndexSet::default()));
                self.dependencies.extend(self.get_datatype_dependencies(return_type, FxIndexSet::default()));
            }
            StatementAnnotation::Program { qualified_name } => {
                self.dependencies.insert(Dependency::Call(qualified_name.to_string()));
                self.dependencies
                    .extend(self.get_datatype_dependencies(qualified_name, FxIndexSet::default()));
            }
            StatementAnnotation::Variable {
                resulting_type,
                qualified_name,
                argument_type,
                auto_deref,
                ..
            } => {
                if matches!(argument_type.get_inner(), VariableType::Global) {
                    match auto_deref {
                        Some(AutoDerefType::Alias(inner)) | Some(AutoDerefType::Reference(inner)) => {
                            self.dependencies.insert(Dependency::Datatype(inner.to_owned()));
                        }
                        _ => (),
                    };
                    self.dependencies
                        .extend(self.get_datatype_dependencies(resulting_type, FxIndexSet::default()));
                    self.dependencies.insert(Dependency::Variable(qualified_name.to_string()));
                }
            }
            StatementAnnotation::Value { resulting_type } => {
                if let Some(dt) = self
                    .index
                    .find_type(resulting_type)
                    .or_else(|| self.annotation_map.new_index.find_type(resulting_type))
                {
                    self.dependencies.insert(Dependency::Datatype(dt.get_name().to_string()));
                }
            }
            _ => (),
        };
        self.annotation_map.annotate(s, annotation);
    }

    fn visit_compare_statement(&mut self, ctx: &VisitorContext, statement: &AstNode) {
        let AstStatement::BinaryExpression(BinaryExpression { operator, left, right }) = statement.get_stmt()
        else {
            return;
        };
        let mut ctx = ctx.clone();
        let call_statement = match operator {
            // a <> b expression is handled as Not(Equal(a,b))
            Operator::NotEqual => AstFactory::create_not_expression(
                self.create_typed_compare_call_statement(&mut ctx, &Operator::Equal, left, right, statement),
                statement.get_location(),
                ctx.id_provider.next_id(),
            ),
            // a <= b expression is handled as a = b OR a < b
            Operator::LessOrEqual => AstFactory::create_or_expression(
                self.create_typed_compare_call_statement(&mut ctx, &Operator::Equal, left, right, statement),
                self.create_typed_compare_call_statement(&mut ctx, &Operator::Less, left, right, statement),
            ),
            // a >= b expression is handled as a = b OR a > b
            Operator::GreaterOrEqual => AstFactory::create_or_expression(
                self.create_typed_compare_call_statement(&mut ctx, &Operator::Equal, left, right, statement),
                self.create_typed_compare_call_statement(
                    &mut ctx,
                    &Operator::Greater,
                    left,
                    right,
                    statement,
                ),
            ),
            _ => self.create_typed_compare_call_statement(&mut ctx, operator, left, right, statement),
        };
        self.visit_statement(&ctx, &call_statement);
        self.update_expected_types(self.index.get_type_or_panic(typesystem::BOOL_TYPE), &call_statement);
        self.annotate(statement, StatementAnnotation::ReplacementAst { statement: call_statement });
        self.update_expected_types(self.index.get_type_or_panic(typesystem::BOOL_TYPE), statement);
    }

    /// tries to call one of the EQUAL_XXX, LESS_XXX, GREATER_XXX functions for the
    /// given type (of left). The given operator has to be a comparison-operator
    fn create_typed_compare_call_statement(
        &self,
        ctx: &mut VisitorContext,
        operator: &Operator,
        left: &AstNode,
        right: &AstNode,
        statement: &AstNode,
    ) -> AstNode {
        let left_type = self
            .annotation_map
            .get_type_hint(left, self.index)
            .unwrap_or_else(|| self.annotation_map.get_type_or_void(left, self.index));
        let cmp_function_name = crate::typesystem::get_equals_function_name_for(
            left_type.get_type_information().get_name(),
            operator,
        );

        cmp_function_name
            .map(|name| {
                AstFactory::create_call_to(
                    name,
                    vec![left.clone(), right.clone()],
                    ctx.id_provider.next_id(),
                    left.get_id(),
                    &statement.get_location(),
                )
            })
            .unwrap_or(AstFactory::create_empty_statement(
                statement.get_location(),
                ctx.id_provider.next_id(),
            ))
    }

    pub fn annotate_call_statement(
        &mut self,
        operator: &AstNode,
        parameters_stmt: Option<&AstNode>,
        ctx: &VisitorContext,
    ) {
        let parameters = if let Some(parameters) = parameters_stmt {
            self.visit_statement(ctx, parameters);
            flatten_expression_list(parameters)
        } else {
            vec![]
        };
        let operator_qualifier = &self.get_call_name(operator);

        let mut generics_candidates: FxHashMap<String, Vec<String>> = FxHashMap::default();
        let mut params = vec![];
        let mut parameters = parameters.into_iter();

        // If we are dealing with an action call statement, we need to get the declared parameters from the parent POU in order
        // to annotate them with the correct type hint.
        let operator_qualifier = self
            .index
            .find_implementation_by_name(operator_qualifier)
            .map(|it| it.get_type_name())
            .unwrap_or(operator_qualifier);

        for m in self.index.get_declared_parameters(operator_qualifier).into_iter() {
            if let Some(p) = parameters.next() {
                let type_name = m.get_type_name();
                if let Some((key, candidate)) =
                    TypeAnnotator::get_generic_candidate(self.index, &self.annotation_map, type_name, p)
                {
                    generics_candidates.entry(key.to_string()).or_default().push(candidate.to_string())
                } else {
                    params.push((p, type_name.to_string()))
                }
            }
        }

        //We possibly did not consume all parameters, see if the variadic arguments are derivable
        match self.index.find_pou(operator_qualifier) {
            Some(pou) if pou.is_variadic() => {
                //get variadic argument type, if it is generic, update the generic candidates
                if let Some(type_name) =
                    self.index.get_variadic_member(pou.get_name()).map(VariableIndexEntry::get_type_name)
                {
                    for parameter in parameters {
                        if let Some((key, candidate)) = TypeAnnotator::get_generic_candidate(
                            self.index,
                            &self.annotation_map,
                            type_name,
                            parameter,
                        ) {
                            generics_candidates
                                .entry(key.to_string())
                                .or_default()
                                .push(candidate.to_string())
                        } else {
                            // intrinsic type promotion for variadics in order to be compatible with the C standard.
                            // see ISO/IEC 9899:1999, 6.5.2.2 Function calls (https://www.open-std.org/jtc1/sc22/wg14/www/docs/n1256.pdf)
                            // or https://en.cppreference.com/w/cpp/language/implicit_conversion#Integral_promotion
                            // for more about default argument promotion.

                            // varargs without a type declaration will be annotated "VOID", so in order to check if a
                            // promotion is necessary, we need to first check the type of each parameter. in the case of numerical
                            // types, we promote if the type is smaller than double/i32 (except for booleans).
                            let type_name = if let Some(data_type) =
                                self.annotation_map.get_type(parameter, self.index)
                            {
                                match &data_type.information {
                                    DataTypeInformation::Float { .. } => get_bigger_type(
                                        data_type,
                                        self.index.get_type_or_panic(LREAL_TYPE),
                                        self.index,
                                    )
                                    .get_name(),
                                    DataTypeInformation::Integer { .. }
                                        if !&data_type.information.is_bool() =>
                                    {
                                        get_bigger_type(
                                            data_type,
                                            self.index.get_type_or_panic(DINT_TYPE),
                                            self.index,
                                        )
                                        .get_name()
                                    }
                                    _ => type_name,
                                }
                            } else {
                                // default to original type in case no type could be found
                                // and let the validator handle situations that might lead here
                                type_name
                            };

                            params.push((parameter, type_name.to_string()));
                        }
                    }
                }
            }
            _ => {}
        }
        for (p, name) in params {
            self.annotate_parameters(p, &name);
        }
        //Attempt to resolve the generic signature here
        self.update_generic_call_statement(
            generics_candidates,
            operator_qualifier,
            operator,
            parameters_stmt,
            ctx.to_owned(),
        );
    }
}

#[derive(Clone, Debug, PartialEq, Default)]
pub enum AutoDerefType {
    #[default]
    Default,
    Alias(String),
    Reference(String),
}

impl AutoDerefType {
    pub fn get_inner(&self) -> Option<String> {
        match self {
            AutoDerefType::Default => None,
            AutoDerefType::Alias(inner) | AutoDerefType::Reference(inner) => Some(inner.to_owned()),
        }
    }
}

impl From<ast::AutoDerefType> for AutoDerefType {
    fn from(value: ast::AutoDerefType) -> Self {
        match value {
            ast::AutoDerefType::Default => AutoDerefType::Default,
            ast::AutoDerefType::Alias => AutoDerefType::Alias(String::new()),
            ast::AutoDerefType::Reference => AutoDerefType::Reference(String::new()),
        }
    }
}

#[derive(Debug, Clone, PartialEq)]
pub enum StatementAnnotation {
    /// an expression that resolves to a certain type (e.g. `a + b` --> `INT`)
    Value {
        resulting_type: String,
    },
    /// a reference that resolves to a declared variable (e.g. `a` --> `PLC_PROGRAM.a`)
    Variable {
        /// the name of the variable's type (e.g. `"INT"`)
        resulting_type: String,
        /// the fully qualified name of this variable (e.g. `"MyFB.a"`)
        qualified_name: String,
        /// denotes whether this variable is declared as a constant
        constant: bool,
        /// denotes the variable type of this variable, hence whether it is an input, output, etc.
        argument_type: ArgumentType,
        /// denotes wheter this variable has the auto-deref trait and if so what type
        auto_deref: Option<AutoDerefType>,
    },
    /// a reference to a function
    Function {
        /// The defined return type of the function
        return_type: String,
        /// The defined qualified name of the function
        qualified_name: String,
        /// The call name of the function iff it defers from the qualified name (generics)
        call_name: Option<String>,
    },
    /// a reference to a type (e.g. `INT`)
    Type {
        type_name: String,
    },
    /// a reference to a program call or reference (e.g. `PLC_PRG`)
    Program {
        qualified_name: String,
    },
    ReplacementAst {
        statement: AstNode,
    },
    /// a reference to a label in a POU
    Label {
        name: String,
    },
}

impl StatementAnnotation {
    /// Constructs a new [`StatementAnnotation::Value`] with the given type name
    pub fn value(type_name: impl Into<String>) -> Self {
        StatementAnnotation::Value { resulting_type: type_name.into() }
    }

    pub fn is_const(&self) -> bool {
        match self {
            StatementAnnotation::Variable { constant, .. } => *constant,
            _ => false,
        }
    }

    pub fn is_alias(&self) -> bool {
        matches!(self, StatementAnnotation::Variable { auto_deref: Some(AutoDerefType::Alias(_)), .. })
    }

    pub fn is_reference_to(&self) -> bool {
        matches!(self, StatementAnnotation::Variable { auto_deref: Some(AutoDerefType::Reference(_)), .. })
    }

    pub fn is_auto_deref(&self) -> bool {
        matches!(self, StatementAnnotation::Variable { auto_deref: Some(_), .. })
    }

    pub fn data_type(type_name: &str) -> Self {
        StatementAnnotation::Type { type_name: type_name.into() }
    }
}

impl From<&PouIndexEntry> for StatementAnnotation {
    fn from(e: &PouIndexEntry) -> Self {
        match e {
            PouIndexEntry::Program { name, .. } => {
                StatementAnnotation::Program { qualified_name: name.to_string() }
            }
            PouIndexEntry::FunctionBlock { name, .. } => {
                StatementAnnotation::Type { type_name: name.to_string() }
            }
            PouIndexEntry::Function { name, return_type, .. } => StatementAnnotation::Function {
                return_type: return_type.to_string(),
                qualified_name: name.to_string(),
                call_name: None,
            },
            PouIndexEntry::Class { name, .. } => {
                StatementAnnotation::Program { qualified_name: name.to_string() }
            }
            PouIndexEntry::Method { name, return_type, .. } => StatementAnnotation::Function {
                return_type: return_type.to_string(),
                qualified_name: name.to_string(),
                call_name: None,
            },
            PouIndexEntry::Action { name, .. } => {
                StatementAnnotation::Program { qualified_name: name.to_string() }
            }
        }
    }
}

#[derive(Hash, Eq, PartialEq, Debug, Clone)]
//TODO: Maybe refactor to struct
pub enum Dependency {
    Datatype(String),
    Call(String),
    Variable(String),
}

impl Dependency {
    pub fn get_name(&self) -> &str {
        match self {
            Dependency::Datatype(name) | Dependency::Call(name) | Dependency::Variable(name) => name.as_str(),
        }
    }
}

pub trait AnnotationMap {
    fn get(&self, s: &AstNode) -> Option<&StatementAnnotation>;

    fn get_hint(&self, s: &AstNode) -> Option<&StatementAnnotation>;

    fn get_hidden_function_call(&self, s: &AstNode) -> Option<&AstNode>;

    fn get_type_or_void<'i>(&'i self, s: &AstNode, index: &'i Index) -> &'i typesystem::DataType {
        self.get_type(s, index).unwrap_or_else(|| index.get_void_type())
    }

    fn get_hint_or_void<'i>(&'i self, s: &AstNode, index: &'i Index) -> &'i typesystem::DataType {
        self.get_type_hint(s, index).unwrap_or_else(|| index.get_void_type())
    }

    fn get_type_hint<'i>(&self, s: &AstNode, index: &'i Index) -> Option<&'i typesystem::DataType> {
        self.get_hint(s).and_then(|it| self.get_type_for_annotation(index, it))
    }

    fn get_type<'i>(&'i self, s: &AstNode, index: &'i Index) -> Option<&'i typesystem::DataType> {
        self.get(s).and_then(|it| self.get_type_for_annotation(index, it))
    }

    fn get_type_for_annotation<'a>(
        &self,
        index: &'a Index,
        annotation: &StatementAnnotation,
    ) -> Option<&'a typesystem::DataType> {
        self.get_type_name_for_annotation(annotation).and_then(|type_name| index.get_type(type_name).ok())
    }

    fn get_type_name_for_annotation<'a>(&'a self, annotation: &'a StatementAnnotation) -> Option<&'a str> {
        match annotation {
            StatementAnnotation::Value { resulting_type } => Some(resulting_type.as_str()),
            StatementAnnotation::Variable { resulting_type, .. } => Some(resulting_type.as_str()),
            StatementAnnotation::ReplacementAst { statement } => self
                .get_hint(statement)
                .or_else(|| self.get(statement))
                .and_then(|it| self.get_type_name_for_annotation(it)),
            StatementAnnotation::Program { qualified_name } => Some(qualified_name.as_str()),
            StatementAnnotation::Type { type_name } => Some(type_name),
            _ => None,
        }
    }

    /// returns the name of the callable that is refered by the given statemt
    /// or none if this thing may not be callable
    fn get_call_name(&self, s: &AstNode) -> Option<&str> {
        match self.get(s) {
            Some(StatementAnnotation::Function { qualified_name, call_name, .. }) => {
                call_name.as_ref().map(String::as_str).or(Some(qualified_name.as_str()))
            }
            Some(StatementAnnotation::Program { qualified_name }) => Some(qualified_name.as_str()),
            Some(StatementAnnotation::Variable { resulting_type, .. }) => Some(resulting_type.as_str()),
            // this is used for call statements on array access
            Some(StatementAnnotation::Value { resulting_type }) => Some(resulting_type.as_str()),
            _ => None,
        }
    }

    fn get_qualified_name(&self, s: &AstNode) -> Option<&str> {
        match self.get(s) {
            Some(StatementAnnotation::Function { qualified_name, .. })
            | Some(StatementAnnotation::Variable { qualified_name, .. })
            | Some(StatementAnnotation::Program { qualified_name, .. }) => Some(qualified_name.as_str()),

            _ => self.get_call_name(s),
        }
    }

    fn has_type_annotation(&self, s: &AstNode) -> bool;

    fn get_generic_nature(&self, s: &AstNode) -> Option<&TypeNature>;
}

#[derive(Debug)]
pub struct AstAnnotations {
    annotation_map: AnnotationMapImpl,
    bool_id: AstId,

    bool_annotation: StatementAnnotation,
}

impl AnnotationMap for AstAnnotations {
    fn get(&self, s: &AstNode) -> Option<&StatementAnnotation> {
        if s.get_id() == self.bool_id {
            Some(&self.bool_annotation)
        } else {
            self.annotation_map.get(s)
        }
    }

    fn get_hint(&self, s: &AstNode) -> Option<&StatementAnnotation> {
        if s.get_id() == self.bool_id {
            Some(&self.bool_annotation)
        } else {
            self.annotation_map.get_hint(s)
        }
    }

    fn get_hidden_function_call(&self, s: &AstNode) -> Option<&AstNode> {
        self.annotation_map.get_hidden_function_call(s)
    }

    fn has_type_annotation(&self, s: &AstNode) -> bool {
        self.annotation_map.has_type_annotation(s)
    }

    fn get_generic_nature(&self, s: &AstNode) -> Option<&TypeNature> {
        self.annotation_map.get_generic_nature(s)
    }
}

impl AstAnnotations {
    pub fn new(annotation_map: AnnotationMapImpl, bool_id: AstId) -> Self {
        AstAnnotations { annotation_map, bool_id, bool_annotation: StatementAnnotation::value(BOOL_TYPE) }
    }

    pub fn get_bool_id(&self) -> AstId {
        self.bool_id
    }
}

#[derive(Default, Debug)]
pub struct AnnotationMapImpl {
    /// maps a statement to the type it resolves to
    type_map: FxIndexMap<AstId, StatementAnnotation>,

    /// maps a statement to the target-type it should eventually resolve to
    /// example:
    /// x : BYTE := 1;  //1's actual type is DINT, 1's target type is BYTE
    /// x : INT := 1;   //1's actual type is DINT, 1's target type is INT
    type_hint_map: FxIndexMap<AstId, StatementAnnotation>,

    /// A map from a call to the generic function name of that call
    generic_nature_map: FxIndexMap<AstId, TypeNature>,

    /// maps a function to a statement
    ///
    /// currently used for `SubRange`check functions
    /// these functions are not called directly and are therefore maped to the corresponding statement here
    /// example:
    /// FUNCTION CheckRangeUnsigned : UDINT
    /// ...
    /// x : BYTE(0..100);
    /// x := 10; // a call to `CheckRangeUnsigned` is maped to `10`
    hidden_function_calls: FxIndexMap<AstId, AstNode>,

    // An index of newly created types
    pub new_index: Index,
    // Newly encountered initializers
    pub new_initializers: Initializers,
}

impl AnnotationMapImpl {
    /// creates a new empty AnnotationMap
    pub fn new() -> Self {
        Default::default()
    }

    pub fn import(&mut self, other: AnnotationMapImpl) {
        self.type_map.extend(other.type_map);
        self.type_hint_map.extend(other.type_hint_map);
        self.hidden_function_calls.extend(other.hidden_function_calls);
        self.new_index.import(other.new_index);
        self.new_initializers.import(other.new_initializers);
    }

    /// annotates the given statement (using it's `get_id()`) with the given type-name
    pub fn annotate(&mut self, s: &AstNode, annotation: StatementAnnotation) {
        log::trace!("Annotation: {annotation:?} @ {s:?}");
        self.type_map.insert(s.get_id(), annotation);
    }

    pub fn annotate_type_hint(&mut self, s: &AstNode, annotation: StatementAnnotation) {
        log::trace!("Annotation (type-hint): {annotation:?} @ {s:?}");
        self.type_hint_map.insert(s.get_id(), annotation);
    }

    /// annotates the given statement s with the call-statement f so codegen can generate
    /// a hidden call f instead of generating s
    pub fn annotate_hidden_function_call(&mut self, s: &AstNode, f: AstNode) {
        self.hidden_function_calls.insert(s.get_id(), f);
    }

    /// Annotates the ast statement with its original generic nature
    pub fn add_generic_nature(&mut self, s: &AstNode, nature: TypeNature) {
        self.generic_nature_map.insert(s.get_id(), nature);
    }
}

impl AnnotationMap for AnnotationMapImpl {
    fn get(&self, s: &AstNode) -> Option<&StatementAnnotation> {
        self.type_map.get(&s.get_id())
    }

    fn get_hint(&self, s: &AstNode) -> Option<&StatementAnnotation> {
        self.type_hint_map.get(&s.get_id())
    }

    /// returns the function call previously annoted on s via annotate_hidden_function_call(...)
    fn get_hidden_function_call(&self, s: &AstNode) -> Option<&AstNode> {
        self.hidden_function_calls.get(&s.get_id())
    }

    fn get_type<'i>(&'i self, s: &AstNode, index: &'i Index) -> Option<&'i typesystem::DataType> {
        self.get(s).and_then(|it| {
            self.get_type_for_annotation(index, it)
                .or_else(|| self.get_type_for_annotation(&self.new_index, it))
        })
    }

    fn has_type_annotation(&self, s: &AstNode) -> bool {
        self.type_map.contains_key(&s.get_id())
    }

    fn get_generic_nature(&self, s: &AstNode) -> Option<&TypeNature> {
        self.generic_nature_map.get(&s.get_id())
    }
}

#[derive(Default, Debug)]
pub struct StringLiterals {
    pub utf08: FxHashSet<String>,
    pub utf16: FxHashSet<String>,
}

impl StringLiterals {
    pub fn import(&mut self, other: StringLiterals) {
        self.utf08.extend(other.utf08);
        self.utf16.extend(other.utf16);
    }
}

/// POUs and datatypes which require initialization via generated function call.
/// The key corresponds to the scope in which the initializers were encountered.
/// The value corresponds to the assignment data, with the key being the assigned variable name
/// and value being the initializer `AstNode`.
<<<<<<< HEAD
type Initializers = FxIndexMap<String, InitAssignments>;

trait Init<'rslv>
=======
pub type Initializers = FxIndexMap<String, InitAssignments>;

pub trait Init<'rslv>
>>>>>>> 1a1ab0e8
where
    Self: Sized + Default,
{
    fn new(candidates: &'rslv [const_evaluator::UnresolvableConstant]) -> Self;
<<<<<<< HEAD
    fn maybe_insert_initializer(
        &mut self,
        scope: &str,
        var_name: Option<&str>,
        initializer: &Option<AstNode>,
    );
=======
    fn insert_initializer(&mut self, scope: &str, var_name: &str, initializer: &Option<AstNode>);
>>>>>>> 1a1ab0e8
    fn import(&mut self, other: Self);
}

impl<'rslv> Init<'rslv> for Initializers {
    fn new(candidates: &'rslv [const_evaluator::UnresolvableConstant]) -> Self {
        let mut assignments = Self::default();
        candidates
            .iter()
            .filter_map(|it| {
                if let Some(index::const_expressions::UnresolvableKind::Address(init)) = &it.kind {
<<<<<<< HEAD
                    // assume all initializers without scope/not in a container are global variables for now. type-defs are separated later
                    Some((init.scope.clone().unwrap_or("__global".to_string()), init))
=======
                    Some((init.scope.clone().unwrap_or(GLOBAL_SCOPE.to_string()), init))
>>>>>>> 1a1ab0e8
                } else {
                    None
                }
            })
            .for_each(|(scope, data)| {
<<<<<<< HEAD
                assignments.maybe_insert_initializer(
                    &scope,
                    Some(data.lhs.as_ref().unwrap_or(&data.target_type_name)),
=======
                assignments.insert_initializer(
                    &scope,
                    data.lhs.as_ref().unwrap_or(&data.target_type_name),
>>>>>>> 1a1ab0e8
                    &data.initializer,
                );
            });

        assignments
    }

<<<<<<< HEAD
    fn maybe_insert_initializer(
        &mut self,
        container_name: &str,
        var_name: Option<&str>,
        initializer: &Option<AstNode>,
    ) {
        let assignments = self.entry(container_name.to_string()).or_default();
        let Some(var_name) = var_name else {
            return;
        };

        // don't overwrite existing values
        if assignments.contains_key(var_name) {
            return;
        }

        assignments.insert(var_name.to_string(), initializer.clone());
=======
    fn insert_initializer(&mut self, scope: &str, var_name: &str, initializer: &Option<AstNode>) {
        self.entry(scope.to_string()).or_default().insert(var_name.to_string(), initializer.clone());
>>>>>>> 1a1ab0e8
    }

    fn import(&mut self, other: Self) {
        other.into_iter().for_each(|(scope, data)| {
            self.entry(scope).or_default().extend(data);
        });
    }
}

<<<<<<< HEAD
type InitAssignments = FxIndexMap<String, Option<AstNode>>;
=======
pub type InitAssignments = FxIndexMap<String, Option<AstNode>>;
>>>>>>> 1a1ab0e8

impl<'i> TypeAnnotator<'i> {
    /// constructs a new TypeAnnotater that works with the given index for type-lookups
    fn new(index: &'i Index) -> TypeAnnotator<'i> {
        TypeAnnotator {
            annotation_map: AnnotationMapImpl::new(),
            index,
            dependencies: FxIndexSet::default(),
            string_literals: StringLiterals { utf08: FxHashSet::default(), utf16: FxHashSet::default() },
            jumps_to_annotate: FxHashMap::default(),
        }
    }

    /// annotates the given AST elements with the type-name resulting for the statements/expressions.
    /// Returns an AnnotationMap with the resulting types for all visited Statements. See `AnnotationMap`
    pub fn visit_unit(
        index: &Index,
        unit: &'i CompilationUnit,
        id_provider: IdProvider,
    ) -> (AnnotationMapImpl, FxIndexSet<Dependency>, StringLiterals) {
        let mut visitor = TypeAnnotator::new(index);
        let ctx = &VisitorContext {
            pou: None,
            qualifier: None,
            lhs: None,
            constant: false,
            in_body: false,
            id_provider,
            resolve_strategy: ResolvingScope::default_scopes(),
            in_control: false,
        };

        for global_variable in unit.global_vars.iter().flat_map(|it| it.variables.iter()) {
            visitor.dependencies.insert(Dependency::Variable(global_variable.name.to_string()));
            visitor.visit_variable(ctx, global_variable);
        }

        for pou in &unit.units {
            visitor.visit_pou(ctx, pou);
        }

        for t in &unit.user_types {
            visitor.visit_user_type_declaration(t, ctx);
        }

        let body_ctx = ctx.enter_body();
        for i in &unit.implementations {
            visitor.dependencies.extend(visitor.get_datatype_dependencies(&i.name, FxIndexSet::default()));
            i.statements.iter().for_each(|s| visitor.visit_statement(&body_ctx.with_pou(i.name.as_str()), s));
        }

        // enum initializers may have been introduced by the visitor (indexer)
        // so we should try to resolve and type-annotate them here as well
        for enum_element in index.get_all_enum_variants().iter().filter(|it| it.is_in_unit(&unit.file_name)) {
            //Add to dependency map
            visitor.dependencies.insert(Dependency::Variable(enum_element.get_qualified_name().to_string()));
            if let Some((Some(statement), scope)) =
                enum_element.initial_value.map(|i| index.get_const_expressions().find_expression(&i))
            {
                if let Some(scope) = scope {
                    visitor.visit_statement(&ctx.with_pou(scope), statement);
                } else {
                    visitor.visit_statement(ctx, statement);
                }
            }
        }

        //Labels have been added to the index, annotate jumps with their appropriate labels
        for (pou, jumps) in visitor.jumps_to_annotate {
            for (label, nodes) in jumps {
                for node in nodes {
                    if let Some(label) = visitor.annotation_map.new_index.get_label(&pou, &label) {
                        visitor
                            .annotation_map
                            .type_map
                            .insert(node, StatementAnnotation::Label { name: label.name.clone() });
                    }
                }
            }
        }

        (visitor.annotation_map, visitor.dependencies, visitor.string_literals)
    }

<<<<<<< HEAD
    // XXX: should this be part of the type annotator?
    // once dedicated lowering pipeline-stage is introduced, think about moving to separate file/crate
    pub fn lower_init_functions(
        init_symbol_name: &str,
        unresolvables: Vec<UnresolvableConstant>,
        all_annotations: &mut AnnotationMapImpl,
        full_index: &mut Index,
        id_provider: &IdProvider,
        annotated_units: &mut Vec<(CompilationUnit, FxIndexSet<Dependency>, StringLiterals)>,
    ) {
        let mut candidates = Initializers::new(&unresolvables);

        // revisit all member variables without explicit initializers to find initializer-dependencies
        // XXX: should this be done during `visit_unit` or should this be kept isolated?
        let mut revisit_unit = |unit: &CompilationUnit| {
            for type_ in &unit.user_types {
                if let DataType::StructType { name, .. } = &type_.data_type {
                    let Some(name) = name else {
                        continue;
                    };

                    full_index
                        .get_container_members(name)
                        .iter()
                        .filter_map(|var| {
                            // struct member initializers don't have a qualifier/scope while evaluated in `const_evaluator.rs` and are registered as globals under their data-type name;
                            // look for member initializers for this struct in the global initializers, remove them and add new entries with the correct qualifier and left-hand-side
                            candidates
                                .get_mut("__global")
                                .and_then(|it| it.swap_remove(var.get_type_name()))
                                .map(|node| (var.get_name(), node))
                        })
                        .for_each(|(lhs, it)| {
                            all_annotations.new_initializers.maybe_insert_initializer(name, Some(lhs), &it);
                        });

                    all_annotations.new_initializers.maybe_insert_initializer(name, None, &type_.initializer);
                }
            }
            for pou in &unit.units {
                if !matches!(pou.linkage, LinkageType::External | LinkageType::BuiltIn) {
                    all_annotations.new_initializers.maybe_insert_initializer(&pou.name, None, &None);
                }
            }
        };

        for unit in annotated_units.iter().map(|(units, _, _)| units) {
            revisit_unit(unit)
        }
        candidates.import(std::mem::take(&mut all_annotations.new_initializers));

        let res = TypeAnnotator::create_init_units(&*full_index, id_provider, &candidates);

        if let Some((mut init_index, init_unit)) =
            res.into_iter().reduce(|(mut acc_index, mut acc_unit), (index, unit)| {
                acc_unit.import(unit);
                acc_index.import(index);
                (acc_index, acc_unit)
            })
        {
            full_index.import(std::mem::take(&mut init_index));
            let (annotation, dependencies, literals) =
                TypeAnnotator::visit_unit(&*full_index, &init_unit, id_provider.clone());

            annotated_units.push((init_unit, dependencies, literals));
            all_annotations.import(annotation);

            full_index.import(std::mem::take(&mut all_annotations.new_index));
        }

        if let Some((mut new_index, init_unit)) = TypeAnnotator::create_init_wrapper_function(
            &*full_index,
            id_provider,
            &candidates,
            init_symbol_name,
        ) {
            full_index.import(std::mem::take(&mut new_index));
            let (a, deps, literals) =
                TypeAnnotator::visit_unit(&*full_index, &init_unit, id_provider.clone());
            annotated_units.push((init_unit, deps, literals));
            all_annotations.import(a);
        }

        full_index.import(std::mem::take(&mut all_annotations.new_index));
    }

    fn create_init_units(
=======
    pub fn create_init_units(
>>>>>>> 1a1ab0e8
        index: &Index,
        id_provider: &IdProvider,
        initializers: &Initializers,
    ) -> Vec<(Index, CompilationUnit)> {
<<<<<<< HEAD
        let lookup = initializers.keys().map(|it| it.as_str()).collect::<FxIndexSet<_>>();
        initializers
            .iter()
            .filter_map(|(container, init)| {
                // globals will be initialized in the `__init` body
                if container == "__global" {
                    return None;
                }

                TypeAnnotator::create_init_unit(container, index, id_provider, init, &lookup)
            })
            .collect()
    }

    fn create_init_unit(
        container: &String,
        index: &Index,
        id_provider: &IdProvider,
        initializations: &InitAssignments,
        all_init_units: &FxIndexSet<&str>,
    ) -> Option<(Index, CompilationUnit)> {
        enum InitFnType {
            StatefulPou,
            Function,
            Struct,
        }

        let init_fn_name = index::get_init_fn_name(container);
        let (init_type, location) = index
            .find_pou(container)
            .map(|it| {
                let ty = if it.is_function() { InitFnType::Function } else { InitFnType::StatefulPou };
                (ty, it.get_location())
            })
            .unwrap_or_else(|| (InitFnType::Struct, &index.get_type_or_panic(container).location));

        if matches!(init_type, InitFnType::Function) {
            return None; // TODO: handle functions
        };

        let mut id_provider = id_provider.clone();
        let (param, ident) = (
            vec![VariableBlock::default().with_block_type(ast::VariableBlockType::InOut).with_variables(
                vec![Variable {
                    name: "self".into(),
                    data_type_declaration: DataTypeDeclaration::DataTypeReference {
                        referenced_type: container.to_string(),
                        location: location.clone(),
                    },
                    initializer: None,
                    address: None,
                    location: location.clone(),
                }],
            )],
            "self".to_string(),
        );

        let init_pou = Pou {
            name: init_fn_name.clone(),
            variable_blocks: param,
            pou_type: PouType::Function,
            return_type: None,
            location: location.clone(),
            name_location: location.clone(),
            poly_mode: None,
            generics: vec![],
            linkage: LinkageType::Internal,
            super_class: None,
        };

        let mut statements = initializations
            .iter()
            .filter_map(|(lhs_name, initializer)| {
                let lhs = create_member_reference(
                    lhs_name,
                    id_provider.clone(),
                    Some(create_member_reference(&ident, id_provider.clone(), None)),
                );
                initializer
                    .as_ref()
                    .map(|node| AstFactory::create_assignment(lhs, node.to_owned(), id_provider.next_id()))
            })
            .collect::<Vec<_>>();

        let member_init_calls = index
            .get_container_members(container)
            .iter()
            .filter_map(|member| {
                let type_name = member.get_type_name();
                let call_name = get_init_fn_name(type_name);
                // TODO: support temp accessors && external declarations
                if !member.is_temp() && all_init_units.contains(type_name) {
                    let op = create_member_reference(&call_name, id_provider.clone(), None);
                    let param = create_member_reference(
                        member.get_name(),
                        id_provider.clone(),
                        Some(create_member_reference("self", id_provider.clone(), None)),
                    );
                    Some(AstFactory::create_call_statement(
                        op,
                        Some(param),
                        id_provider.next_id(),
                        location.clone(),
                    ))
                } else {
                    None
                }
            })
            .collect::<Vec<_>>();

        statements.extend(member_init_calls);
        let implementation = Implementation {
            name: init_fn_name.clone(),
            type_name: init_fn_name.clone(),
            linkage: LinkageType::Internal,
            pou_type: PouType::Function,
            statements,
            location: location.clone(),
            name_location: location.clone(),
            overriding: false,
            generic: false,
            access: None,
        };

        let mut new_unit = CompilationUnit {
            global_vars: vec![],
            units: vec![init_pou],
            implementations: vec![implementation],
            user_types: vec![],
            file_name: "__initializers".into(),
        };

        pre_process(&mut new_unit, id_provider.clone());
        let mut new_index = index::visitor::visit(&new_unit);
        new_index.register_init_function(container);
        Some((new_index, new_unit))
    }

    fn create_init_wrapper_function(
        index: &Index,
        id_provider: &IdProvider,
        candidates: &Initializers,
        symbol_name: &str,
    ) -> Option<(Index, CompilationUnit)> {
        if candidates.is_empty() {
            return None;
        }

        let mut id_provider = id_provider.clone();
        let init_pou = Pou {
            name: symbol_name.into(),
=======
        initializers
            .iter()
            .filter_map(|(scope, init)| {
                if scope == GLOBAL_SCOPE {
                    // globals will be initialized in the `__init` body
                    return None;
                }
                let init_fn_name = index::get_init_fn_name(scope);
                let pou = index.find_pou(scope).expect("POU must exist");
                let location = pou.get_location();
                let mut id_provider = id_provider.clone();

                let (param, ident) = if pou.is_function() {
                    unimplemented!("function initializers are not yet supported")
                } else {
                    (
                        vec![VariableBlock::default()
                            .with_block_type(ast::VariableBlockType::InOut)
                            .with_variables(vec![Variable {
                                name: "self".into(),
                                data_type_declaration: DataTypeDeclaration::DataTypeReference {
                                    referenced_type: scope.to_string(),
                                    location: location.clone(),
                                },
                                initializer: None,
                                address: None,
                                location: location.clone(),
                            }])],
                        "self".to_string(),
                    )
                };

                let init_pou = Pou {
                    name: init_fn_name.clone(),
                    variable_blocks: param,
                    pou_type: PouType::Function,
                    return_type: None,
                    location: location.clone(),
                    name_location: location.clone(),
                    poly_mode: None,
                    generics: vec![],
                    linkage: LinkageType::Internal,
                    super_class: None,
                };

                let mut statements = init
                    .iter()
                    .filter_map(|(lhs_name, initializer)| {
                        let lhs = create_member_reference(
                            lhs_name,
                            id_provider.clone(),
                            Some(create_member_reference(&ident, id_provider.clone(), None)),
                        );

                        initializer.as_ref().map(|node| {
                            AstFactory::create_assignment(lhs, node.to_owned(), id_provider.next_id())
                        })
                    })
                    .collect::<Vec<_>>();

                let members = index.get_pou_members(scope);
                let member_init_calls = members
                    .iter()
                    .filter_map(|member| {
                        let type_name = &member.get_type_name();

                        if initializers.contains_key(*type_name) {
                            let call_name = get_init_fn_name(type_name);
                            let op = create_member_reference(&call_name, id_provider.clone(), None);
                            let param = create_member_reference(
                                member.get_name(),
                                id_provider.clone(),
                                Some(create_member_reference("self", id_provider.clone(), None)),
                            );
                            Some(AstFactory::create_call_statement(
                                op,
                                Some(param),
                                id_provider.next_id(),
                                location.clone(),
                            ))
                        } else {
                            None
                        }
                    })
                    .collect::<Vec<_>>();

                statements.extend(member_init_calls);

                let implementation = Implementation {
                    name: init_fn_name.clone(),
                    type_name: init_fn_name.clone(),
                    linkage: LinkageType::Internal,
                    pou_type: PouType::Function, // XXX: would a distinct POU type make sense here, linking this function with the POU to be initialized? (similar to actions)
                    statements,
                    location: location.clone(),
                    name_location: location.clone(),
                    overriding: false,
                    generic: false,
                    access: None,
                };

                let mut new_unit = CompilationUnit {
                    global_vars: vec![],
                    units: vec![init_pou],
                    implementations: vec![implementation],
                    user_types: vec![],
                    file_name: "__initializers".into(),
                };

                pre_process(&mut new_unit, id_provider.clone());
                let mut new_index = index::visitor::visit(&new_unit);
                new_index.register_init_function(scope);
                Some((new_index, new_unit))
            })
            .collect()
    }

    pub fn create_init_unit(
        index: &Index,
        id_provider: &IdProvider,
        init_fns: &Initializers,
    ) -> Option<(Index, CompilationUnit)> {
        if init_fns.is_empty() {
            return None;
        }
        let ident = String::from("__init");
        let mut id_provider = id_provider.clone();

        let init_pou = Pou {
            name: ident.clone(),
>>>>>>> 1a1ab0e8
            variable_blocks: vec![],
            pou_type: PouType::Function,
            return_type: None,
            location: SourceLocation::internal(),
            name_location: SourceLocation::internal(),
            poly_mode: None,
            generics: vec![],
            linkage: LinkageType::Internal,
            super_class: None,
        };

<<<<<<< HEAD
        let init_functions = candidates
=======
        let init_functions = init_fns
>>>>>>> 1a1ab0e8
            .iter()
            .filter_map(|(scope, _)| {
                if index.find_pou(scope).is_some_and(|pou| pou.is_program()) {
                    let init_fn_name = get_init_fn_name(scope);
                    Some((init_fn_name, scope))
                } else {
                    None
                }
            })
            .collect::<Vec<_>>();
<<<<<<< HEAD

        let mut globals = if let Some(stmts) = candidates.get("__global") {
            stmts
                .iter()
                .filter_map(|(var_name, initializer)| {
                    initializer.as_ref().map(|it| {
                        let global = create_member_reference(var_name, id_provider.clone(), None);
=======
        let mut globals = if let Some(stmts) = init_fns.get(GLOBAL_SCOPE) {
            stmts
                .iter()
                .filter_map(|(k, v)| {
                    v.as_ref().map(|it| {
                        let global = create_member_reference(k, id_provider.clone(), None);
>>>>>>> 1a1ab0e8
                        AstFactory::create_assignment(global, it.clone(), id_provider.next_id())
                    })
                })
                .collect::<Vec<_>>()
        } else {
            vec![]
        };

        let body = init_functions
            .iter()
            .map(|(fn_name, param)| {
                let op = create_member_reference(fn_name, id_provider.clone(), None);
                let param = create_member_reference(param, id_provider.clone(), None);
                AstFactory::create_call_statement(
                    op,
                    Some(param),
                    id_provider.next_id(),
                    SourceLocation::internal(),
                )
            })
            .collect::<Vec<_>>();

        globals.extend(body);
<<<<<<< HEAD
        let implementation = Implementation {
            name: symbol_name.into(),
            type_name: symbol_name.into(),
=======

        let implementation = Implementation {
            name: ident.clone(),
            type_name: ident.clone(),
>>>>>>> 1a1ab0e8
            linkage: LinkageType::Internal,
            pou_type: PouType::Function,
            statements: globals,
            location: SourceLocation::internal(),
            name_location: SourceLocation::internal(),
            overriding: false,
            generic: false,
            access: None,
        };

        let mut init_unit = CompilationUnit {
            global_vars: vec![],
            units: vec![init_pou],
            implementations: vec![implementation],
            user_types: vec![],
<<<<<<< HEAD
            file_name: symbol_name.into(),
=======
            file_name: "__init_globals".into(),
>>>>>>> 1a1ab0e8
        };

        pre_process(&mut init_unit, id_provider.clone());
        let new_index = index::visitor::visit(&init_unit);
<<<<<<< HEAD
        Some((new_index, init_unit))
    }

=======

        Some((new_index, init_unit))
    }

    pub fn lower_init_functions(
        unresolvables: Vec<UnresolvableConstant>,
        all_annotations: &mut AnnotationMapImpl,
        full_index: &mut Index,
        id_provider: &IdProvider,
        annotated_units: &mut Vec<(CompilationUnit, FxIndexSet<Dependency>, StringLiterals)>,
    ) {
        let mut candidates = Initializers::new(&unresolvables);
        // revisit all member variables without explicit initializers to find initializer-dependencies
        // FIXME: order of visitation matters here
        let mut revisit_unit = |unit: &CompilationUnit| {
            for pou in &unit.units {
                for v in &pou.variable_blocks {
                    for var in &v.variables {
                        // FIXME: instead of checking each variable, just create init functions for each pou, regardless of whether
                        // or not it is needed.
                        let dt_name = &var.data_type_declaration.get_name().unwrap_or_default();
                        if candidates.contains_key(*dt_name)
                            || all_annotations.new_initializers.contains_key(*dt_name)
                        {
                            all_annotations.new_initializers.insert_initializer(
                                &pou.name,
                                var.get_name(),
                                &var.initializer,
                            );
                        }
                    }
                }
            }
        };

        for unit in annotated_units.iter().map(|(units, _, _)| units) {
            revisit_unit(unit)
        }
        candidates.import(std::mem::take(&mut all_annotations.new_initializers));

        let res = TypeAnnotator::create_init_units(&*full_index, id_provider, &candidates);

        if let Some((mut init_index, init_unit)) =
            res.into_iter().reduce(|(mut acc_index, mut acc_unit), (index, unit)| {
                acc_unit.import(unit);
                acc_index.import(index);
                (acc_index, acc_unit)
            })
        {
            full_index.import(std::mem::take(&mut init_index));
            let (annotation, dependencies, literals) =
                TypeAnnotator::visit_unit(&*full_index, &init_unit, id_provider.clone());

            annotated_units.push((init_unit, dependencies, literals));
            all_annotations.import(annotation);

            full_index.import(std::mem::take(&mut all_annotations.new_index));
        }

        if let Some((mut new_index, init_unit)) =
            TypeAnnotator::create_init_unit(&*full_index, id_provider, &candidates)
        {
            full_index.import(std::mem::take(&mut new_index));
            let (a, deps, literals) =
                TypeAnnotator::visit_unit(&*full_index, &init_unit, id_provider.clone());
            annotated_units.push((init_unit, deps, literals));
            all_annotations.import(a);
        }

        full_index.import(std::mem::take(&mut all_annotations.new_index));
    }

>>>>>>> 1a1ab0e8
    fn visit_user_type_declaration(&mut self, user_data_type: &UserTypeDeclaration, ctx: &VisitorContext) {
        self.visit_data_type(ctx, &user_data_type.data_type);
        if let Some(name) = user_data_type.data_type.get_name() {
            let ctx = &ctx.with_pou(name);
            if let Some((initializer, name)) =
                user_data_type.initializer.as_ref().zip(user_data_type.data_type.get_name())
            {
                self.visit_statement(ctx, initializer);

                // Update the type-hint for the initializer
                if let Some(right_type) = self.index.find_effective_type_by_name(name) {
                    self.update_expected_types(right_type, initializer);
                }
            }
        } else {
            unreachable!("datatype without a name");
        }
    }

    fn visit_pou(&mut self, ctx: &VisitorContext, pou: &'i Pou) {
        self.dependencies.insert(Dependency::Datatype(pou.name.clone()));
        //TODO dependency on super class
        let pou_ctx = ctx.with_pou(pou.name.as_str());
        for block in &pou.variable_blocks {
            for variable in &block.variables {
                self.visit_variable(&pou_ctx, variable);
            }
        }
    }

    /// updates the expected types of statement on the right side of an assignment
    /// e.g. x : ARRAY [0..1] OF BYTE := [2,3];
    /// note that the left side needs to be annotated before this call
    fn update_right_hand_side_expected_type(
        &mut self,
        ctx: &VisitorContext,
        annotated_left_side: &AstNode,
        right_side: &AstNode,
    ) {
        if let AstStatement::ParenExpression(expr) = &right_side.stmt {
            self.update_right_hand_side_expected_type(ctx, annotated_left_side, expr);
            self.inherit_annotations(right_side, expr);
        }

        if let Some(expected_type) = self.annotation_map.get_type(annotated_left_side, self.index).cloned() {
            // for assignments on SubRanges check if there are range type check functions
            if let DataTypeInformation::SubRange { sub_range, .. } = expected_type.get_type_information() {
                if let Some(statement) = self
                    .index
                    .find_range_check_implementation_for(expected_type.get_type_information())
                    .map(|f| {
                        AstFactory::create_call_to_check_function_ast(
                            f.get_call_name(),
                            right_side.clone(),
                            sub_range.clone(),
                            &annotated_left_side.get_location(),
                            ctx.id_provider.clone(),
                        )
                    })
                {
                    self.visit_call_statement(&statement, ctx);
                    self.update_right_hand_side(&expected_type, &statement);
                    self.annotation_map.annotate_hidden_function_call(right_side, statement);
                } else {
                    self.update_right_hand_side(&expected_type, right_side);
                }
            } else {
                self.update_right_hand_side(&expected_type, right_side);
            }
        }
    }

    fn update_right_hand_side(&mut self, expected_type: &typesystem::DataType, right_side: &AstNode) {
        //annotate the right-hand side as a whole
        self.annotation_map
            .annotate_type_hint(right_side, StatementAnnotation::value(expected_type.get_name()));

        //dive into the right hand side
        self.update_expected_types(expected_type, right_side);
    }

    /// updates the expected types of statements on the right side of an assignment
    /// e.g. x : ARRAY [0..1] OF BYTE := [2,3];
    pub fn update_expected_types(&mut self, expected_type: &typesystem::DataType, statement: &AstNode) {
        //see if we need to dive into it
        match statement.get_stmt() {
            AstStatement::Literal(AstLiteral::Array(Array { elements: Some(elements) }), ..) => {
                //annotate the literal-array itself
                self.annotation_map
                    .annotate_type_hint(statement, StatementAnnotation::value(expected_type.get_name()));
                //TODO exprssionList and MultipliedExpressions are a mess!
                if matches!(
                    elements.get_stmt(),
                    AstStatement::ExpressionList(..) | AstStatement::MultipliedStatement(..)
                ) {
                    self.annotation_map
                        .annotate_type_hint(elements, StatementAnnotation::value(expected_type.get_name()));
                }
                //annotate the array's member elements with the array's inner type
                if let DataTypeInformation::Array { inner_type_name, .. } =
                    expected_type.get_type_information()
                {
                    if let Some(inner_type) = self.index.find_effective_type_by_name(inner_type_name) {
                        self.update_expected_types(inner_type, elements);
                    }
                }
            }
            AstStatement::Assignment(Assignment { left, right }, ..) => {
                // struct initialization (left := right)
                // find out left's type and update a type hint for right
                if let (
                    typesystem::DataTypeInformation::Struct { name: qualifier, .. },
                    Some(variable_name),
                ) = (expected_type.get_type_information(), left.as_ref().get_flat_reference_name())
                {
                    if let Some(v) = self.index.find_member(qualifier, variable_name) {
                        if let Some(target_type) = self.index.find_effective_type_by_name(v.get_type_name()) {
                            self.annotate(left.as_ref(), to_variable_annotation(v, self.index, false));
                            self.annotation_map.annotate_type_hint(
                                right.as_ref(),
                                StatementAnnotation::value(v.get_type_name()),
                            );
                            self.update_expected_types(target_type, right);
                        }
                    }
                }
            }
            AstStatement::MultipliedStatement(data, ..) => {
                // n(elements)
                //annotate the type to all multiplied elements
                for ele in AstNode::get_as_list(&data.element) {
                    self.update_expected_types(expected_type, ele);
                }
            }
            AstStatement::ParenExpression(expr) => {
                self.update_expected_types(expected_type, expr);
                self.inherit_annotations(statement, expr);
            }
            AstStatement::ExpressionList(expressions, ..) => {
                //annotate the type to all elements
                for ele in expressions {
                    self.update_expected_types(expected_type, ele);
                }
            }
            AstStatement::RangeStatement(data, ..) => {
                self.update_expected_types(expected_type, &data.start);
                self.update_expected_types(expected_type, &data.end);
            }
            AstStatement::Literal(AstLiteral::Integer { .. }, ..) => {
                //special case -> promote a literal-Integer directly, not via type-hint
                // (avoid later cast)
                if expected_type.get_type_information().is_float() {
                    self.annotate(statement, StatementAnnotation::value(expected_type.get_name()))
                } else if let DataTypeInformation::Array { inner_type_name, .. } =
                    expected_type.get_type_information()
                {
                    self.annotation_map
                        .annotate_type_hint(statement, StatementAnnotation::value(inner_type_name))
                } else {
                    //annotate the statement, whatever it is
                    self.annotation_map
                        .annotate_type_hint(statement, StatementAnnotation::value(expected_type.get_name()))
                }
            }
            AstStatement::Literal(AstLiteral::String { .. }, ..) | AstStatement::BinaryExpression { .. } => {
                // needed if we try to initialize an array with an expression-list
                // without we would annotate a false type this would leed to an error in expression_generator
                if let DataTypeInformation::Array { inner_type_name, .. } =
                    expected_type.get_type_information()
                {
                    self.annotation_map
                        .annotate_type_hint(statement, StatementAnnotation::value(inner_type_name))
                } else {
                    //annotate the statement, whatever it is
                    self.annotation_map
                        .annotate_type_hint(statement, StatementAnnotation::value(expected_type.get_name()))
                }
            }

            _ => {
                //annotate the statement, whatever it is
                self.annotation_map
                    .annotate_type_hint(statement, StatementAnnotation::value(expected_type.get_name()))
            }
        }
    }

    fn visit_variable(&mut self, ctx: &VisitorContext, variable: &Variable) {
        self.visit_data_type_declaration(ctx, &variable.data_type_declaration);
        if let Some(initializer) = variable.initializer.as_ref() {
            // annotate a type-hint for the initializer, it should be the same type as the variable
            // e.g. x : BYTE := 7 + 3;  --> 7+3 should be cast into a byte
            if let Some(expected_type) = self
                .index
                .find_variable(ctx.qualifier.as_deref().or(ctx.pou), &[variable.name.as_str()])
                .and_then(|ve| self.index.find_effective_type_by_name(ve.get_type_name()))
            {
                //Create a new context with the left operator being the target variable type, and the
                //right side being the local context
                let ctx = ctx.with_lhs(expected_type.get_name());

                if initializer.is_default_value() {
                    // the default-placeholder must be annotated with the correct type,
                    // it will be replaced by the appropriate literal later
                    self.annotate(initializer, StatementAnnotation::value(expected_type.get_name()));
                } else {
                    self.visit_statement(&ctx, initializer);
                }

                self.type_hint_for_variable_initializer(
                    initializer,
                    expected_type,
                    &ctx.with_lhs(&variable.name),
                );
            }
        }
    }

    fn type_hint_for_variable_initializer(
        &mut self,
        initializer: &AstNode,
        variable_ty: &typesystem::DataType,
        ctx: &VisitorContext,
    ) {
        if let AstStatement::ParenExpression(expr) = &initializer.stmt {
            self.type_hint_for_variable_initializer(expr, variable_ty, ctx);
            self.inherit_annotations(initializer, expr);
            return;
        }

        self.replace_reference_pointer_initializer(variable_ty, initializer, ctx);

        self.annotation_map.annotate_type_hint(initializer, StatementAnnotation::value(&variable_ty.name));
        self.update_expected_types(variable_ty, initializer);

        self.type_hint_for_array_of_structs(variable_ty, initializer, ctx);
    }

    /// Wraps the initializer of a reference- or alias-pointer in a `REF` function call.
    ///
    /// Initializers already wrapped in a `REF` (or similiar) function call are however excluded, as we do
    /// not want something like `REF(REF(...))`.
    fn replace_reference_pointer_initializer(
        &mut self,
        variable_ty: &typesystem::DataType,
        initializer: &AstNode,
        ctx: &VisitorContext,
    ) {
        let variable_is_auto_deref_pointer = {
            variable_ty.get_type_information().is_alias()
                || variable_ty.get_type_information().is_reference_to()
        };

        let initializer_is_not_wrapped_in_ref_call = {
            !(initializer.is_call()
                && self.annotation_map.get_type(initializer, self.index).is_some_and(|opt| opt.is_pointer()))
        };

        if variable_is_auto_deref_pointer && initializer_is_not_wrapped_in_ref_call {
            debug_assert!(builtins::get_builtin("REF").is_some(), "REF must exist for this use-case");
            self.visit_statement(ctx, initializer);

            let Some(lhs) = ctx.lhs else {
                return;
            };
<<<<<<< HEAD
            self.annotation_map.new_initializers.maybe_insert_initializer(
                ctx.pou.or(ctx.qualifier.as_deref()).as_ref().unwrap_or(&"__global"),
                Some(lhs),
=======
            self.annotation_map.new_initializers.insert_initializer(
                ctx.pou.unwrap_or(GLOBAL_SCOPE),
                lhs,
>>>>>>> 1a1ab0e8
                &Some(initializer.clone()),
            );
        }
    }

    fn type_hint_for_array_of_structs(
        &mut self,
        expected_type: &typesystem::DataType,
        statement: &AstNode,
        ctx: &VisitorContext,
    ) {
        match expected_type.get_type_information() {
            DataTypeInformation::Array { inner_type_name, .. } => {
                let inner_data_type = self.index.get_effective_type_or_void_by_name(inner_type_name);
                // TODO this seems wrong
                let ctx = ctx
                    .with_qualifier(inner_data_type.get_name().to_string())
                    .with_lhs(inner_data_type.get_name());

                if !inner_data_type.get_type_information().is_struct() {
                    return;
                }

                match statement.get_stmt() {
                    AstStatement::Literal(AstLiteral::Array(array)) => match array.elements() {
                        Some(elements) if elements.is_expression_list() || elements.is_paren() => {
                            self.type_hint_for_array_of_structs(expected_type, elements, &ctx)
                        }

                        _ => (),
                    },

                    AstStatement::ParenExpression(expression) => {
                        self.type_hint_for_array_of_structs(expected_type, expression, &ctx);
                        self.inherit_annotations(statement, expression);
                    }

                    AstStatement::ExpressionList(expressions) => {
                        let name = inner_data_type.get_name();
                        let hint = StatementAnnotation::value(name);

                        for expression in expressions {
                            self.annotation_map.annotate_type_hint(expression, hint.clone());

                            self.visit_statement(&ctx, expression);
                            self.type_hint_for_array_of_structs(expected_type, expression, &ctx);
                        }

                        // annotate the expression list as well
                        self.annotation_map.annotate_type_hint(statement, hint);
                    }

                    AstStatement::Assignment(Assignment { left, right, .. }) if left.is_reference() => {
                        if let AstStatement::Literal(AstLiteral::Array(array)) = right.as_ref().get_stmt() {
                            let Some(elements) = array.elements() else { return };

                            if let Some(datatype) = self.annotation_map.get_type(left, self.index).cloned() {
                                self.type_hint_for_array_of_structs(&datatype, elements, &ctx);
                            }
                        }

                        // https://github.com/PLC-lang/rusty/issues/1019
                        if inner_data_type.information.is_struct() {
                            let name = inner_data_type.get_name();
                            let hint = StatementAnnotation::value(name);
                            self.annotation_map.annotate_type_hint(statement, hint);
                        }
                    }

                    _ => (),
                }
            }

            // We _should_ only land here when the variable itself isn't defined as an array (e.g. `foo : STRUCT1`).
            // The initializer of that variable might have an array of struct defined however, hence check it's elements.
            DataTypeInformation::Struct { members, .. } => {
                let flattened = ast::flatten_expression_list(statement);
                for (idx, member) in members.iter().enumerate() {
                    let data_type = self.index.get_effective_type_or_void_by_name(member.get_type_name());
                    if data_type.is_array() {
                        let Some(AstStatement::Assignment(data)) = flattened.get(idx).map(|it| it.get_stmt())
                        else {
                            continue;
                        };
                        self.type_hint_for_array_of_structs(data_type, &data.right, ctx);
                    }
                }
            }

            _ => (),
        }
    }

    fn visit_data_type_declaration(&mut self, ctx: &VisitorContext, declaration: &DataTypeDeclaration) {
        if let Some(name) = declaration.get_name() {
            let deps = self.get_datatype_dependencies(name, FxIndexSet::default());
            self.dependencies.extend(deps);
        }
        if let DataTypeDeclaration::DataTypeDefinition { data_type, .. } = declaration {
            self.visit_data_type(ctx, data_type);
        }
    }

    fn get_datatype_dependencies(
        &self,
        datatype_name: &str,
        resolved: FxIndexSet<Dependency>,
    ) -> FxIndexSet<Dependency> {
        let mut resolved_names = resolved;
        let Some(datatype) = self
            .index
            .find_type(datatype_name)
            .or_else(|| self.annotation_map.new_index.find_type(datatype_name))
        else {
            return resolved_names;
        };
        if resolved_names.insert(Dependency::Datatype(datatype.get_name().to_string())) {
            match datatype.get_type_information() {
                DataTypeInformation::Struct { members, .. } => {
                    for member in members {
                        resolved_names =
                            self.get_datatype_dependencies(member.get_type_name(), resolved_names);
                    }
                    resolved_names
                }
                DataTypeInformation::Array { inner_type_name, .. }
                | DataTypeInformation::Pointer { inner_type_name, .. } => {
                    self.get_datatype_dependencies(inner_type_name, resolved_names)
                }
                _ => {
                    let name = self.index.find_intrinsic_type(datatype.get_type_information()).get_name();
                    self.get_datatype_dependencies(name, resolved_names)
                }
            }
        } else {
            resolved_names
        }
    }

    fn visit_data_type(&mut self, ctx: &VisitorContext, data_type: &DataType) {
        if let Some(name) = data_type.get_name() {
            self.dependencies.insert(Dependency::Datatype(name.to_string()));
        }
        match data_type {
            DataType::StructType { name: Some(name), variables, .. } => {
                let ctx = ctx.with_qualifier(name.clone());
                variables.iter().for_each(|v| self.visit_variable(&ctx, v))
            }
            DataType::ArrayType { referenced_type, .. } => {
                self.visit_data_type_declaration(ctx, referenced_type)
            }
            DataType::VarArgs { referenced_type: Some(referenced_type), .. } => {
                self.visit_data_type_declaration(ctx, referenced_type.as_ref())
            }
            DataType::SubRangeType { referenced_type, bounds: Some(bounds), .. } => {
                if let Some(expected_type) = self.index.find_effective_type_by_name(referenced_type) {
                    self.visit_statement(ctx, bounds);
                    self.update_expected_types(expected_type, bounds);
                }
            }
            DataType::EnumType { elements, name, .. } => {
                let ctx = name.as_ref().map(|n| ctx.with_lhs(n)).unwrap_or(ctx.clone());
                self.visit_statement(&ctx, elements);
            }
            DataType::PointerType { referenced_type, .. } => {
                self.visit_data_type_declaration(ctx, referenced_type.as_ref())
            }
            _ => {}
        }
    }

    pub fn visit_statement(&mut self, ctx: &VisitorContext, statement: &AstNode) {
        self.visit_statement_control(ctx, statement);
    }

    /// This function is only really useful for [`AstStatement::ParenExpression`] where we would
    /// like to annotate the parenthese itself with whatever annotation the inner expression got.
    /// For example ((1 + 2)), `1 + 2` => DINT, but also `(...)` => DINT and `((...)))` => DINT
    fn inherit_annotations(&mut self, paren: &AstNode, inner: &AstNode) {
        if let Some(annotation) = self.annotation_map.get_type(inner, self.index) {
            self.annotate(paren, StatementAnnotation::value(&annotation.name))
        }

        if let Some(annotation) = self.annotation_map.get_type_hint(inner, self.index) {
            self.annotation_map.annotate_type_hint(paren, StatementAnnotation::value(&annotation.name))
        }
    }

    /// annotate a control statement
    fn visit_statement_control(&mut self, ctx: &VisitorContext, statement: &AstNode) {
        match statement.get_stmt() {
            AstStatement::ParenExpression(expr) => {
                self.visit_statement(ctx, expr);
                self.inherit_annotations(statement, expr);
            }
            AstStatement::ControlStatement(control) => {
                match control {
                    AstControlStatement::If(stmt) => {
                        stmt.blocks.iter().for_each(|b| {
                            self.visit_statement(&ctx.enter_control(), b.condition.as_ref());
                            b.body.iter().for_each(|s| self.visit_statement(ctx, s));
                        });
                        stmt.else_block.iter().for_each(|e| self.visit_statement(ctx, e));
                    }
                    AstControlStatement::ForLoop(stmt) => {
                        visit_all_statements!(self, ctx, &stmt.counter, &stmt.start, &stmt.end);
                        if let Some(by_step) = &stmt.by_step {
                            self.visit_statement(ctx, by_step);
                        }
                        //Hint annotate start, end and step with the counter's real type
                        if let Some(type_name) = self
                            .annotation_map
                            .get_type(&stmt.counter, self.index)
                            .map(typesystem::DataType::get_name)
                        {
                            let annotation = StatementAnnotation::value(type_name);
                            self.annotation_map.annotate_type_hint(&stmt.start, annotation.clone());
                            self.annotation_map.annotate_type_hint(&stmt.end, annotation.clone());
                            if let Some(by_step) = &stmt.by_step {
                                self.annotation_map.annotate_type_hint(by_step, annotation);
                            }
                        }
                        stmt.body.iter().for_each(|s| self.visit_statement(ctx, s));
                    }
                    AstControlStatement::WhileLoop(stmt) | AstControlStatement::RepeatLoop(stmt) => {
                        self.visit_statement(&ctx.enter_control(), &stmt.condition);
                        stmt.body.iter().for_each(|s| self.visit_statement(ctx, s));
                    }
                    AstControlStatement::Case(stmt) => {
                        self.visit_statement(ctx, &stmt.selector);
                        let selector_type = self.annotation_map.get_type(&stmt.selector, self.index).cloned();
                        stmt.case_blocks.iter().for_each(|b| {
                            self.visit_statement(ctx, b.condition.as_ref());
                            if let Some(selector_type) = &selector_type {
                                self.update_expected_types(selector_type, b.condition.as_ref());
                            }
                            b.body.iter().for_each(|s| self.visit_statement(ctx, s));
                        });
                        stmt.else_block.iter().for_each(|s| self.visit_statement(ctx, s));
                    }
                }
            }

            AstStatement::CaseCondition(condition, ..) => self.visit_statement(ctx, condition),
            _ => self.visit_statement_expression(ctx, statement),
        }
    }

    /// annotate an expression statement
    fn visit_statement_expression(&mut self, ctx: &VisitorContext, statement: &AstNode) {
        match statement.get_stmt() {
            AstStatement::DirectAccess(data, ..) => {
                let ctx = VisitorContext { qualifier: None, ..ctx.clone() };
                visit_all_statements!(self, &ctx, &data.index);
                let access_type = get_direct_access_type(&data.access);
                self.annotate(statement, StatementAnnotation::value(access_type));
            }
            AstStatement::HardwareAccess(data, ..) => {
                let access_type = get_direct_access_type(&data.access);
                self.annotate(statement, StatementAnnotation::value(access_type));
            }
            AstStatement::BinaryExpression(data, ..) => {
                visit_all_statements!(self, ctx, &data.left, &data.right);
                let statement_type = {
                    let left_type = self
                        .annotation_map
                        .get_type_hint(&data.left, self.index)
                        .or_else(|| self.annotation_map.get_type(&data.left, self.index))
                        .and_then(|it| self.index.find_effective_type(it))
                        .unwrap_or_else(|| self.index.get_void_type());
                    // do not use for is_pointer() check
                    let l_intrinsic_type =
                        self.index.get_intrinsic_type_by_name(left_type.get_name()).get_type_information();
                    let right_type = self
                        .annotation_map
                        .get_type_hint(&data.right, self.index)
                        .or_else(|| self.annotation_map.get_type(&data.right, self.index))
                        .and_then(|it| self.index.find_effective_type(it))
                        .unwrap_or_else(|| self.index.get_void_type());
                    // do not use for is_pointer() check
                    let r_intrinsic_type =
                        self.index.get_intrinsic_type_by_name(right_type.get_name()).get_type_information();

                    if l_intrinsic_type.is_numerical() && r_intrinsic_type.is_numerical() {
                        let bigger_type = if l_intrinsic_type.is_bool() && r_intrinsic_type.is_bool() {
                            left_type
                        } else {
                            let ty = if left_type.is_bit() && right_type.is_bit() {
                                right_type
                            } else {
                                self.index.get_type_or_panic(DINT_TYPE)
                            };
                            get_bigger_type(
                                get_bigger_type(left_type, right_type, self.index),
                                ty,
                                self.index,
                            )
                        };

                        let target_name = if data.operator.is_comparison_operator() {
                            BOOL_TYPE.to_string()
                        } else {
                            bigger_type.get_name().to_string()
                        };

                        let bigger_is_left = bigger_type != right_type;
                        let bigger_is_right = bigger_type != left_type;

                        if bigger_is_left || bigger_is_right {
                            // if these types are different we need to update the 'other' type's annotation
                            let bigger_type = bigger_type.clone(); // clone here, so we release the borrow on self
                            if bigger_is_right {
                                self.update_expected_types(&bigger_type, &data.left);
                            }
                            if bigger_is_left {
                                self.update_expected_types(&bigger_type, &data.right);
                            }
                        }

                        Some(target_name)
                    } else if left_type.get_type_information().is_pointer()
                        || right_type.get_type_information().is_pointer()
                    {
                        // get the target type of the binary expression
                        let target_type = if data.operator.is_comparison_operator() {
                            // compare instructions result in BOOL
                            // to generate valid IR code if a pointer is beeing compared to an integer
                            // we need to cast the int to the pointers size
                            if !left_type.get_type_information().is_pointer() {
                                let left_type = left_type.clone(); // clone here, so we release the borrow on self
                                self.annotate_to_pointer_size_if_necessary(&left_type, &data.left);
                            } else if !right_type.get_type_information().is_pointer() {
                                let right_type = right_type.clone(); // clone here, so we release the borrow on self
                                self.annotate_to_pointer_size_if_necessary(&right_type, &data.right);
                            }
                            BOOL_TYPE
                        } else if left_type.get_type_information().is_pointer() {
                            left_type.get_name()
                        } else {
                            right_type.get_name()
                        };
                        Some(target_type.to_string())
                    } else if data.operator.is_comparison_operator() {
                        //Annotate as the function call to XXX_EQUALS/LESS/GREATER..
                        self.visit_compare_statement(ctx, statement);
                        None
                    } else {
                        None
                    }
                };

                if let Some(statement_type) = statement_type {
                    self.annotate(statement, StatementAnnotation::value(statement_type.clone()));

                    // https://github.com/PLC-lang/rusty/issues/939: We rely on type-hints in order
                    // to identify `=` operations that have no effect (e.g. `foo = bar;`) hence
                    // type-hint the conditions of control statements to eliminate false-positives.
                    if ctx.in_control {
                        self.annotation_map
                            .annotate_type_hint(statement, StatementAnnotation::value(statement_type))
                    }
                }
            }
            AstStatement::UnaryExpression(data, ..) => {
                self.visit_statement(ctx, &data.value);

                let statement_type = if data.operator == Operator::Minus {
                    let inner_type =
                        self.annotation_map.get_type_or_void(&data.value, self.index).get_type_information();

                    //keep the same type but switch to signed
                    typesystem::get_signed_type(inner_type, self.index).map(|it| it.get_name().to_string())
                } else {
                    let inner_type = self
                        .annotation_map
                        .get_type_or_void(&data.value, self.index)
                        .get_type_information()
                        .get_name()
                        .to_string();

                    Some(inner_type)
                };

                if let Some(statement_type) = statement_type {
                    self.annotate(statement, StatementAnnotation::value(statement_type));
                }
            }

            AstStatement::ExpressionList(expressions, ..) => {
                expressions.iter().for_each(|e| self.visit_statement(ctx, e))
            }

            AstStatement::RangeStatement(data, ..) => {
                visit_all_statements!(self, ctx, &data.start, &data.end);
            }
            AstStatement::Assignment(data, ..) | AstStatement::RefAssignment(data, ..) => {
                self.visit_statement(&ctx.enter_control(), &data.right);
                if let Some(lhs) = ctx.lhs {
                    //special context for left hand side
                    self.visit_statement(&ctx.with_pou(lhs).with_lhs(lhs), &data.left);
                } else {
                    self.visit_statement(ctx, &data.left);
                }

                // give a type hint that we want the right side to be stored in the left's type
                self.update_right_hand_side_expected_type(ctx, &data.left, &data.right);
            }
            AstStatement::OutputAssignment(data, ..) => {
                visit_all_statements!(self, ctx, &data.left, &data.right);
                if let Some(lhs) = ctx.lhs {
                    //special context for left hand side
                    self.visit_statement(&ctx.with_pou(lhs), &data.left);
                } else {
                    self.visit_statement(ctx, &data.left);
                }
                self.update_right_hand_side_expected_type(ctx, &data.left, &data.right);
            }
            AstStatement::CallStatement(..) => {
                self.visit_call_statement(statement, ctx);
            }
            AstStatement::ReferenceExpr(data, ..) => {
                self.visit_reference_expr(&data.access, data.base.as_deref(), statement, ctx);
            }
            AstStatement::ReturnStatement(ReturnStatement { condition }) => {
                if let Some(condition) = condition {
                    self.visit_statement(ctx, condition)
                }
            }
            AstStatement::LabelStatement(..) => {
                if let Some(pou) = ctx.pou {
                    self.annotation_map.new_index.add_label(pou, statement.into());
                }
            }
            AstStatement::JumpStatement(JumpStatement { condition, target }) => {
                self.visit_statement(ctx, condition);
                if let Some((name, pou)) = target.get_flat_reference_name().zip(ctx.pou) {
                    let pou = self.jumps_to_annotate.entry(pou.to_string()).or_default();
                    let jumps = pou.entry(name.to_string()).or_default();
                    jumps.push(statement.get_id());
                }
            }
            _ => {
                self.visit_statement_literals(ctx, statement);
            }
        }
    }

    fn visit_reference_expr(
        &mut self,
        access: &ast::ReferenceAccess,
        base: Option<&AstNode>,
        stmt: &AstNode,
        ctx: &VisitorContext,
    ) {
        // first resolve base
        if let Some(base) = base {
            self.visit_statement(ctx, base);
        };

        match (
            access,
            base.and_then(|it| {
                self.annotation_map.get_type(it, self.index).map(|it| it.get_name().to_string())
            }),
        ) {
            (ReferenceAccess::Member(reference), qualifier) => {
                // uppdate the context's const field
                let new_ctx = base.map(|base| ctx.with_const(self.is_const_reference(base, ctx)));
                let new_ctx = new_ctx.as_ref().unwrap_or(ctx);

                if let Some(annotation) =
                    self.resolve_reference_expression(reference.as_ref(), qualifier.as_deref(), new_ctx)
                {
                    self.annotate(stmt, annotation.clone());
                    self.annotate(reference, annotation);
                    // if this was a vla, we update a typehint
                    if self.annotation_map.get_type(stmt, self.index).filter(|it| it.is_vla()).is_some() {
                        self.annotate_vla_hint(new_ctx, stmt);
                    }
                }
            }
            (ReferenceAccess::Cast(target), Some(qualifier)) => {
                // STRING#"abc"
                //  base
                if let Some(base_type) = base.and_then(|base| self.annotation_map.get_type(base, self.index))
                {
                    // if base is an enum, we need to look for members of this specific enum
                    let optional_enum_qualifier = Some(qualifier.as_str()).filter(|_| base_type.is_enum());
                    if ctx.is_in_a_body() {
                        accept_cast_string_literal(&mut self.string_literals, base_type, target);
                    }

                    if let Some(annotation) = self.resolve_reference_expression(
                        target,
                        optional_enum_qualifier,
                        &ctx.with_resolving_strategy(vec![ResolvingScope::Variable]),
                    ) {
                        self.annotate(target.as_ref(), annotation);
                        self.annotate(stmt, StatementAnnotation::value(qualifier.as_str()));

                        if let AstStatement::Literal(..) = target.get_stmt() {
                            // treate casted literals as the casted type
                            self.annotate(target.as_ref(), StatementAnnotation::value(qualifier.as_str()));
                        }
                    }
                }
            }
            (ReferenceAccess::Index(index), Some(base)) => {
                self.visit_statement(ctx, index);
                if let Some(inner_type) = self
                    .index
                    .find_effective_type_info(base.as_str())
                    .and_then(|t| t.get_inner_array_type_name())
                    .and_then(|it| self.index.find_effective_type_by_name(it).map(|it| it.get_name()))
                {
                    self.annotate(stmt, StatementAnnotation::value(inner_type))
                }
            }
            (ReferenceAccess::Deref, _) => {
                if let Some(DataTypeInformation::Pointer { inner_type_name, auto_deref: None, .. }) = base
                    .map(|base| self.annotation_map.get_type_or_void(base, self.index))
                    .map(|it| it.get_type_information())
                {
                    if let Some(inner_type) = self
                        .index
                        .find_effective_type_by_name(inner_type_name)
                        .or(self.annotation_map.new_index.find_effective_type_by_name(inner_type_name))
                    {
                        self.annotate(stmt, StatementAnnotation::value(inner_type.get_name()))
                    }
                }
            }
            (ReferenceAccess::Address, _) => {
                if let Some(inner_type) = base
                    .map(|base| self.annotation_map.get_type_or_void(base, self.index).get_name().to_string())
                {
                    let ptr_type = add_pointer_type(&mut self.annotation_map.new_index, inner_type);
                    self.annotate(stmt, StatementAnnotation::value(ptr_type))
                }
            }
            _ => {}
        }
    }

    fn is_const_reference(&self, stmt: &AstNode, ctx: &VisitorContext<'_>) -> bool {
        self.annotation_map
            .get(stmt)
            .map(|it| it.is_const())
            .filter(|it| *it != ctx.constant)
            .unwrap_or(false)
    }

    /// resolves the given reference, under the optional qualifier and returns the resulting
    /// Statement annotation if one can be derived. This method the annotation!
    fn resolve_reference_expression(
        &mut self,
        reference: &AstNode,
        qualifier: Option<&str>,
        ctx: &VisitorContext<'_>,
    ) -> Option<StatementAnnotation> {
        match reference.get_stmt() {
            AstStatement::Identifier(name, ..) => ctx
                .resolve_strategy
                .iter()
                .find_map(|scope| scope.resolve_name(name, qualifier, self.index, ctx)),

            AstStatement::Literal(..) => {
                self.visit_statement_literals(ctx, reference);
                let literal_annotation = self.annotation_map.get(reference).cloned(); // return what we just annotated //TODO not elegant, we need to clone
                if let Some((base_type, literal_type)) =
                    qualifier.and_then(|base| self.index.find_type(base)).zip(
                        literal_annotation
                            .as_ref()
                            .and_then(|a| self.annotation_map.get_type_for_annotation(self.index, a)),
                    )
                {
                    // see if this was casted
                    if base_type != literal_type {
                        return Some(StatementAnnotation::value(base_type.get_name()));
                    }
                }
                literal_annotation
            }

            AstStatement::DirectAccess(data, ..) if qualifier.is_some() => {
                // x.%X1 - bit access
                self.visit_statement(ctx, data.index.as_ref());
                Some(StatementAnnotation::value(get_direct_access_type(&data.access)))
            }
            _ => None,
        }
    }

    /// annotates the vla-statement it with a type hint
    /// referencing the contained array. This is needed to simplify codegen and validation.
    fn annotate_vla_hint(&mut self, ctx: &VisitorContext, statement: &AstNode) {
        let DataTypeInformation::Struct {
            source: StructSource::Internal(InternalType::VariableLengthArray { .. }),
            members,
            ..
        } = self.annotation_map.get_type_or_void(statement, self.index).get_type_information()
        else {
            unreachable!("expected a vla reference, but got {statement:#?}");
        };
        if let DataTypeInformation::Pointer { inner_type_name, auto_deref: kind, .. } = &self
            .index
            .get_effective_type_or_void_by_name(
                members.first().expect("internal VLA struct ALWAYS has this member").get_type_name(),
            )
            .get_type_information()
        {
            let Some(qualified_name) = self.annotation_map.get_qualified_name(statement) else {
                unreachable!("VLAs are defined within POUs, such that the qualified name *must* exist")
            };

            let Some(pou) = ctx.pou else { unreachable!("VLA not allowed outside of POUs") };

            let name = if let AstStatement::Identifier(name, ..) = statement.get_stmt() {
                name.as_str()
            } else {
                statement.get_flat_reference_name().expect("must be a reference to a VLA")
            };

            let Some(argument_type) = self
                .index
                .get_pou_members(pou)
                .iter()
                .filter(|it| it.get_name() == name)
                .map(|it| it.get_declaration_type())
                .next()
            else {
                unreachable!()
            };

            let hint_annotation = StatementAnnotation::Variable {
                resulting_type: inner_type_name.to_owned(),
                qualified_name: qualified_name.to_string(),
                constant: false,
                argument_type,
                auto_deref: kind.map(|it| it.into()),
            };
            self.annotation_map.annotate_type_hint(statement, hint_annotation)
        }
    }

    fn visit_call_statement(&mut self, statement: &AstNode, ctx: &VisitorContext) {
        let (operator, parameters_stmt) = if let AstStatement::CallStatement(data, ..) = statement.get_stmt()
        {
            (data.operator.as_ref(), data.parameters.as_deref())
        } else {
            unreachable!("Always a call statement");
        };
        // #604 needed for recursive function calls
        self.visit_statement(&ctx.with_resolving_strategy(ResolvingScope::call_operator_scopes()), operator);
        let operator_qualifier = self.get_call_name(operator);
        //Use the context without the is_call =true
        //TODO why do we start a lhs context here???
        let ctx = ctx.with_lhs(operator_qualifier.as_str());
        if let Some(parameters) = parameters_stmt {
            self.visit_statement(&ctx, parameters);
        };

        if let Some(annotation) = builtins::get_builtin(&operator_qualifier).and_then(BuiltIn::get_annotation)
        {
            annotation(self, statement, operator, parameters_stmt, ctx.to_owned());
        } else {
            //This is skipped for builtins that provide their own annotation-logic
            self.annotate_call_statement(operator, parameters_stmt, &ctx);
        };

        if let Some(StatementAnnotation::Function { return_type, .. }) = self.annotation_map.get(operator) {
            if let Some(return_type) = self
                .index
                .find_effective_type_by_name(return_type)
                .or_else(|| self.annotation_map.new_index.find_effective_type_by_name(return_type))
            {
                if let Some(StatementAnnotation::ReplacementAst { .. }) = self.annotation_map.get(statement) {
                    // if we have a replacement ast, we do not need to annotate the function return type as it would
                    // overwrite the replacement ast
                    return;
                }
                self.annotate(statement, StatementAnnotation::value(return_type.get_name()));
            } else {
                // Assuming this is a VOID function if no annotation is present
                self.annotate(statement, StatementAnnotation::value(VOID_INTERNAL_NAME));
            }
        }
    }

    fn get_call_name(&mut self, operator: &AstNode) -> String {
        let operator_qualifier = self
            .annotation_map
            .get(operator)
            .and_then(|it| match it {
                StatementAnnotation::Function { qualified_name, call_name, .. } => {
                    call_name.as_ref().cloned().or_else(|| Some(qualified_name.clone()))
                }
                StatementAnnotation::Program { qualified_name } => Some(qualified_name.clone()),
                StatementAnnotation::Variable { resulting_type, .. } => {
                    //lets see if this is a FB
                    self.index
                        .find_pou(resulting_type.as_str())
                        .filter(|it| matches!(it, PouIndexEntry::FunctionBlock { .. }))
                        .map(|it| it.get_name().to_string())
                }
                // call statements on array access "arr[1]()" will return a StatementAnnotation::Value
                StatementAnnotation::Value { resulting_type } => {
                    // make sure we come from an array or function_block access
                    match operator.get_stmt() {
                        AstStatement::ReferenceExpr ( ReferenceExpr{access: ReferenceAccess::Index(_), ..},.. ) => Some(resulting_type.clone()),
                        AstStatement::ReferenceExpr ( ReferenceExpr{access: ReferenceAccess::Deref, ..}, .. ) =>
                        // AstStatement::ArrayAccess { .. } => Some(resulting_type.clone()),
                        // AstStatement::PointerAccess { .. } => {
                            self.index.find_pou(resulting_type.as_str()).map(|it| it.get_name().to_string()),
                        // }
                        _ => None,
                    }
                }
                _ => None,
            })
            .unwrap_or_else(|| VOID_TYPE.to_string());
        operator_qualifier
    }

    pub(crate) fn annotate_parameters(&mut self, p: &AstNode, type_name: &str) {
        if !matches!(
            p.get_stmt(),
            AstStatement::Assignment(..)
                | AstStatement::OutputAssignment(..)
                | AstStatement::RefAssignment(..)
        ) {
            if let Some(effective_member_type) = self.index.find_effective_type_by_name(type_name) {
                //update the type hint
                self.annotation_map
                    .annotate_type_hint(p, StatementAnnotation::value(effective_member_type.get_name()))
            }
        }
    }

    /// annotate a literal statement
    fn visit_statement_literals(&mut self, ctx: &VisitorContext, statement: &AstNode) {
        match statement.get_stmt() {
            AstStatement::Literal(kind, ..) => {
                match kind {
                    AstLiteral::Bool { .. } => {
                        self.annotate(statement, StatementAnnotation::value(BOOL_TYPE));
                    }

                    AstLiteral::String(StringValue { is_wide, value, .. }) => {
                        let string_type_name =
                            register_string_type(&mut self.annotation_map.new_index, *is_wide, value.len());
                        self.annotate(statement, StatementAnnotation::value(string_type_name));

                        //collect literals so we can generate global constants later
                        if ctx.is_in_a_body() {
                            if *is_wide {
                                self.string_literals.utf16.insert(value.to_string());
                            } else {
                                self.string_literals.utf08.insert(value.to_string());
                            }
                        }
                    }
                    AstLiteral::Integer(value) => {
                        self.annotate(statement, StatementAnnotation::value(get_int_type_name_for(*value)));
                    }
                    AstLiteral::Time { .. } => {
                        self.annotate(statement, StatementAnnotation::value(TIME_TYPE))
                    }
                    AstLiteral::TimeOfDay { .. } => {
                        self.annotate(statement, StatementAnnotation::value(TIME_OF_DAY_TYPE));
                    }
                    AstLiteral::Date { .. } => {
                        self.annotate(statement, StatementAnnotation::value(DATE_TYPE));
                    }
                    AstLiteral::DateAndTime { .. } => {
                        self.annotate(statement, StatementAnnotation::value(DATE_AND_TIME_TYPE));
                    }
                    AstLiteral::Real(value) => {
                        self.annotate(statement, StatementAnnotation::value(get_real_type_name_for(value)));
                    }
                    AstLiteral::Array(Array { elements: Some(elements), .. }) => {
                        self.visit_statement(ctx, elements.as_ref());
                        //TODO as of yet we have no way to derive a name that reflects a fixed size array
                    }
                    _ => {} // ignore literalNull, arrays (they are covered earlier)
                }
            }
            AstStatement::MultipliedStatement(data, ..) => {
                self.visit_statement(ctx, &data.element)
                //TODO as of yet we have no way to derive a name that reflects a fixed size array
            }
            _ => {}
        }
    }

    fn annotate_to_pointer_size_if_necessary(
        &mut self,
        value_type: &typesystem::DataType,
        statement: &AstNode,
    ) {
        // pointer size is 64Bits matching LINT
        // therefore get the bigger type of current and LINT to check if cast is necessary
        let bigger_type = get_bigger_type(value_type, self.index.get_type_or_panic(LINT_TYPE), self.index);
        if bigger_type != value_type {
            let bigger_type = bigger_type.clone();
            self.update_expected_types(&bigger_type, statement);
        }
    }
}

fn get_direct_access_type(access: &DirectAccessType) -> &'static str {
    match access {
        DirectAccessType::Bit => BOOL_TYPE,
        DirectAccessType::Byte => BYTE_TYPE,
        DirectAccessType::Word => WORD_TYPE,
        DirectAccessType::DWord => DWORD_TYPE,
        DirectAccessType::LWord => LWORD_TYPE,
        DirectAccessType::Template => VOID_TYPE,
    }
}

/// adds a string-type to the given index and returns it's name
fn register_string_type(index: &mut Index, is_wide: bool, len: usize) -> String {
    let prefix = if is_wide { "WSTRING_" } else { "STRING_" };
    let new_type_name = internal_type_name(prefix, len.to_string().as_str());

    if index.find_effective_type_by_name(new_type_name.as_str()).is_none() {
        index.register_type(crate::typesystem::DataType {
            name: new_type_name.clone(),
            initial_value: None,
            nature: TypeNature::String,
            information: crate::typesystem::DataTypeInformation::String {
                encoding: if is_wide { StringEncoding::Utf16 } else { StringEncoding::Utf8 },
                size: typesystem::TypeSize::LiteralInteger(len as i64 + 1),
            },
            location: SourceLocation::internal(),
        });
    }
    new_type_name
}

/// adds a pointer to the given inner_type to the given index and return's its name
pub(crate) fn add_pointer_type(index: &mut Index, inner_type_name: String) -> String {
    let new_type_name = internal_type_name("POINTER_TO_", inner_type_name.as_str());

    if index.find_effective_type_by_name(new_type_name.as_str()).is_none() {
        index.register_type(crate::typesystem::DataType {
            name: new_type_name.clone(),
            initial_value: None,
            nature: TypeNature::Any,
            information: DataTypeInformation::Pointer {
                name: new_type_name.clone(),
                inner_type_name,
                auto_deref: None,
            },
            location: SourceLocation::internal(),
        });
    }
    new_type_name
}

fn to_pou_annotation(p: &PouIndexEntry, index: &Index) -> Option<StatementAnnotation> {
    match p {
        PouIndexEntry::Program { name, .. } => {
            Some(StatementAnnotation::Program { qualified_name: name.into() })
        }
        PouIndexEntry::Function { name, return_type, .. } => Some(StatementAnnotation::Function {
            return_type: return_type.into(),
            qualified_name: name.into(),
            call_name: None,
        }),
        PouIndexEntry::FunctionBlock { name, .. } => {
            Some(StatementAnnotation::Type { type_name: name.into() })
        }
        PouIndexEntry::Action { name, parent_pou_name, .. } => match index.find_pou(parent_pou_name) {
            Some(PouIndexEntry::Program { .. }) => {
                Some(StatementAnnotation::Program { qualified_name: name.into() })
            }
            _ => None,
        },
        _ => None,
    }
}

fn to_variable_annotation(
    v: &VariableIndexEntry,
    index: &Index,
    constant_override: bool,
) -> StatementAnnotation {
    let v_type = index.get_effective_type_or_void_by_name(v.get_type_name());

    //see if this is an auto-deref variable
    let (effective_type_name, kind) = match (v_type.get_type_information(), v.is_return()) {
        (_, true) if v_type.is_aggregate_type() => {
            // treat a return-aggregate variable like an auto-deref pointer since it got
            // passed by-ref
            let kind =
                v_type.get_type_information().get_auto_deref_type().map(|it| it.into()).unwrap_or_default();
            (v_type.get_name().to_string(), Some(kind))
        }
        (DataTypeInformation::Pointer { inner_type_name, auto_deref: Some(deref), name }, _) => {
            // real auto-deref pointer
            let kind = match deref {
                ast::AutoDerefType::Default => AutoDerefType::Default,
                ast::AutoDerefType::Alias => AutoDerefType::Alias(name.to_owned()),
                ast::AutoDerefType::Reference => AutoDerefType::Reference(name.to_owned()),
            };

            (inner_type_name.clone(), Some(kind))
        }
        _ => (v_type.get_name().to_string(), None),
    };

    StatementAnnotation::Variable {
        qualified_name: v.get_qualified_name().into(),
        resulting_type: effective_type_name,
        constant: v.is_constant() || constant_override,
        argument_type: v.get_declaration_type(),
        auto_deref: kind,
    }
}

fn get_int_type_name_for(value: i128) -> &'static str {
    if i32::MIN as i128 <= value && i32::MAX as i128 >= value {
        DINT_TYPE
    } else {
        LINT_TYPE
    }
}

fn get_real_type_name_for(value: &str) -> &'static str {
    let parsed = value.parse::<f32>().unwrap_or(f32::INFINITY);
    if parsed.is_infinite() {
        return LREAL_TYPE;
    }

    REAL_TYPE
}

fn create_member_reference(name: &str, mut id_provider: IdProvider, base: Option<AstNode>) -> AstNode {
    AstFactory::create_member_reference(
        AstFactory::create_identifier(name, SourceLocation::internal(), id_provider.next_id()),
        base,
        id_provider.next_id(),
    )
}

#[derive(Clone)]
pub enum ResolvingScope {
    Variable,      //try to resolve a variable
    POU,           //try to resolve a POU
    DataType,      //try to resolve a DataType
    EnumTypeOnly,  //only consider EnumTypes
    FunctionsOnly, //only consider functions
}

impl ResolvingScope {
    /// scopes that can be used for general references. Will resolve to local/global
    /// variables, Pous or datatypes
    pub fn default_scopes() -> Vec<Self> {
        vec![ResolvingScope::Variable, ResolvingScope::POU, ResolvingScope::DataType]
    }

    /// scopes intended for call-statement-operators
    fn call_operator_scopes() -> Vec<ResolvingScope> {
        let mut strategy = vec![ResolvingScope::FunctionsOnly];
        strategy.extend(Self::default_scopes());
        strategy
    }

    /// tries to resolve the given name using the reprsented scope
    /// - `name` the name to resolve
    /// - `qualifier` an optional qualifier to prefix to the name,
    ///     if the qualifier is present, this method only resolves to targets with this qualifier
    /// - `index` the index to perform the lookups on
    fn resolve_name(
        &self,
        name: &str,
        qualifier: Option<&str>,
        index: &Index,
        ctx: &VisitorContext,
    ) -> Option<StatementAnnotation> {
        match self {
            // try to resolve the name as a variable
            ResolvingScope::Variable => {
                if let Some(qualifier) = qualifier {
                    // look for variable, enum with name "qualifier.name"
                    index
                        .find_member(qualifier, name)
                        .or_else(|| index.find_enum_variant(qualifier, name))
                        .map(|it| to_variable_annotation(it, index, it.is_constant() || ctx.constant))
                } else {
                    // look for member variable with name "pou.name"
                    // then try fopr a global variable called "name"
                    ctx.pou
                        .and_then(|pou| index.find_member(pou, name))
                        .or_else(|| index.find_global_variable(name))
                        .map(|g| to_variable_annotation(g, index, g.is_constant()))
                }
            }
            // try to resolve the name as POU/Action/Method
            ResolvingScope::POU => {
                if let Some(qualifier) = qualifier {
                    // look for Pou/Action with name "qualifier.name"
                    index
                        .find_pou(format!("{qualifier}.{name}").as_str())
                        .or_else(|| index.find_method(qualifier, name))
                        .map(|action| action.into())
                } else {
                    // look for Pou with name "name"
                    index.find_pou(name).and_then(|pou| to_pou_annotation(pou, index)).or_else(|| {
                        ctx.pou.and_then(|pou|
                                // retry with local pou as qualifier
                                //Use the type name of the pou in case we are resolving a
                                //neighboring action
                                index.find_pou(pou).map(|pou| pou.get_container())
                                .and_then(|pou|ResolvingScope::POU.resolve_name(name, Some(pou), index, ctx)))
                    })
                }
            }
            // try to resolve the name as a datatype
            ResolvingScope::DataType => {
                if qualifier.is_none() {
                    // look for datatype with name "name"
                    index
                        .find_type(name)
                        .map(|data_type| StatementAnnotation::data_type(data_type.get_name()))
                } else {
                    // there are no qualified types
                    None
                }
            }
            // try to resolve the name as an enum-type
            ResolvingScope::EnumTypeOnly => {
                if qualifier.is_none() {
                    // look for enum-tyoe with name "name"
                    index
                        .find_type(name)
                        .filter(|it| it.is_enum())
                        .map(|enum_type| StatementAnnotation::data_type(enum_type.get_name()))
                } else {
                    // there are no qualified types
                    None
                }
            }
            // try to resolve this name as a function
            ResolvingScope::FunctionsOnly => {
                if qualifier.is_none() {
                    // look for function with name "name"
                    index.find_pou(name).filter(|it| it.is_function()).map(|pou| pou.into())
                } else {
                    // there are no qualified functions
                    None
                }
            }
        }
    }
}

/// registers the resulting string-literal if the given literal is a String with a different encoding than what is
/// requested from given cast_type (e.g. STRING#"i am utf16", or WSTRING#'i am utf8')
fn accept_cast_string_literal(
    literals: &mut StringLiterals,
    cast_type: &typesystem::DataType,
    literal: &AstNode,
) {
    // check if we need to register an additional string-literal
    match (cast_type.get_type_information(), literal.get_stmt()) {
        (
            DataTypeInformation::String { encoding: StringEncoding::Utf8, .. },
            AstStatement::Literal(AstLiteral::String(StringValue { value, is_wide: is_wide @ true })),
        )
        | (
            DataTypeInformation::String { encoding: StringEncoding::Utf16, .. },
            AstStatement::Literal(AstLiteral::String(StringValue { value, is_wide: is_wide @ false })),
        ) => {
            // re-register the string-literal in the opposite encoding
            if *is_wide {
                literals.utf08.insert(value.to_string());
            } else {
                literals.utf16.insert(value.to_string());
            }
        }
        _ => {
            //ignore
        }
    }
}

#[cfg(test)]
mod resolver_tests {
    use super::{get_int_type_name_for, get_real_type_name_for};

    #[test]
    fn correct_int_type_names_for_numbers() {
        assert_eq!(get_int_type_name_for(0), "DINT");
        assert_eq!(get_int_type_name_for(i128::pow(2, 8) - 1), "DINT");
        assert_eq!(get_int_type_name_for(i128::pow(2, 8)), "DINT");
        assert_eq!(get_int_type_name_for(i128::pow(2, 16) - 1), "DINT");
        assert_eq!(get_int_type_name_for(i128::pow(2, 16)), "DINT");
        assert_eq!(get_int_type_name_for(i128::pow(2, 31) - 1), "DINT");
        assert_eq!(get_int_type_name_for(i128::pow(2, 31)), "LINT");
        assert_eq!(get_int_type_name_for(i128::pow(2, 32)), "LINT");
        assert_eq!(get_int_type_name_for(i64::MAX as i128), "LINT");
    }

    #[test]
    fn correct_real_type_names_for_numbers() {
        assert_eq!(get_real_type_name_for(&f32::MIN.to_string()), "REAL");
        assert_eq!(get_real_type_name_for(&f32::MAX.to_string()), "REAL");
        assert_eq!(get_real_type_name_for(&f64::MIN.to_string()), "LREAL");
        assert_eq!(get_real_type_name_for(&f64::MAX.to_string()), "LREAL");

        // f32 under- and overflows (MIN == -3.40282347E+38, MAX == 3.40282347E+38)
        assert_eq!(get_real_type_name_for(" 3.50282347E+38"), "LREAL");
        assert_eq!(get_real_type_name_for("-3.50282347E+38"), "LREAL");
        assert_eq!(get_real_type_name_for(" 3.40282347E+39"), "LREAL");
        assert_eq!(get_real_type_name_for("-3.40282347E+39"), "LREAL");

        // f64 under- and overflows (MIN == -1.7976931348623157E+308, MAX == 1.7976931348623157E+308)
        assert_eq!(get_real_type_name_for(" 1.8976931348623157E+308"), "LREAL");
        assert_eq!(get_real_type_name_for("-1.8976931348623157E+308"), "LREAL");
        assert_eq!(get_real_type_name_for(" 1.7976931348623157E+309"), "LREAL");
        assert_eq!(get_real_type_name_for("-1.7976931348623157E+309"), "LREAL");
    }
}<|MERGE_RESOLUTION|>--- conflicted
+++ resolved
@@ -776,29 +776,19 @@
 /// The key corresponds to the scope in which the initializers were encountered.
 /// The value corresponds to the assignment data, with the key being the assigned variable name
 /// and value being the initializer `AstNode`.
-<<<<<<< HEAD
 type Initializers = FxIndexMap<String, InitAssignments>;
 
 trait Init<'rslv>
-=======
-pub type Initializers = FxIndexMap<String, InitAssignments>;
-
-pub trait Init<'rslv>
->>>>>>> 1a1ab0e8
 where
     Self: Sized + Default,
 {
     fn new(candidates: &'rslv [const_evaluator::UnresolvableConstant]) -> Self;
-<<<<<<< HEAD
     fn maybe_insert_initializer(
         &mut self,
         scope: &str,
         var_name: Option<&str>,
         initializer: &Option<AstNode>,
     );
-=======
-    fn insert_initializer(&mut self, scope: &str, var_name: &str, initializer: &Option<AstNode>);
->>>>>>> 1a1ab0e8
     fn import(&mut self, other: Self);
 }
 
@@ -809,26 +799,16 @@
             .iter()
             .filter_map(|it| {
                 if let Some(index::const_expressions::UnresolvableKind::Address(init)) = &it.kind {
-<<<<<<< HEAD
                     // assume all initializers without scope/not in a container are global variables for now. type-defs are separated later
-                    Some((init.scope.clone().unwrap_or("__global".to_string()), init))
-=======
                     Some((init.scope.clone().unwrap_or(GLOBAL_SCOPE.to_string()), init))
->>>>>>> 1a1ab0e8
                 } else {
                     None
                 }
             })
             .for_each(|(scope, data)| {
-<<<<<<< HEAD
                 assignments.maybe_insert_initializer(
                     &scope,
                     Some(data.lhs.as_ref().unwrap_or(&data.target_type_name)),
-=======
-                assignments.insert_initializer(
-                    &scope,
-                    data.lhs.as_ref().unwrap_or(&data.target_type_name),
->>>>>>> 1a1ab0e8
                     &data.initializer,
                 );
             });
@@ -836,7 +816,6 @@
         assignments
     }
 
-<<<<<<< HEAD
     fn maybe_insert_initializer(
         &mut self,
         container_name: &str,
@@ -854,10 +833,6 @@
         }
 
         assignments.insert(var_name.to_string(), initializer.clone());
-=======
-    fn insert_initializer(&mut self, scope: &str, var_name: &str, initializer: &Option<AstNode>) {
-        self.entry(scope.to_string()).or_default().insert(var_name.to_string(), initializer.clone());
->>>>>>> 1a1ab0e8
     }
 
     fn import(&mut self, other: Self) {
@@ -867,11 +842,7 @@
     }
 }
 
-<<<<<<< HEAD
 type InitAssignments = FxIndexMap<String, Option<AstNode>>;
-=======
-pub type InitAssignments = FxIndexMap<String, Option<AstNode>>;
->>>>>>> 1a1ab0e8
 
 impl<'i> TypeAnnotator<'i> {
     /// constructs a new TypeAnnotater that works with the given index for type-lookups
@@ -956,7 +927,6 @@
         (visitor.annotation_map, visitor.dependencies, visitor.string_literals)
     }
 
-<<<<<<< HEAD
     // XXX: should this be part of the type annotator?
     // once dedicated lowering pipeline-stage is introduced, think about moving to separate file/crate
     pub fn lower_init_functions(
@@ -985,7 +955,7 @@
                             // struct member initializers don't have a qualifier/scope while evaluated in `const_evaluator.rs` and are registered as globals under their data-type name;
                             // look for member initializers for this struct in the global initializers, remove them and add new entries with the correct qualifier and left-hand-side
                             candidates
-                                .get_mut("__global")
+                                .get_mut(GLOBAL_SCOPE)
                                 .and_then(|it| it.swap_remove(var.get_type_name()))
                                 .map(|node| (var.get_name(), node))
                         })
@@ -1044,20 +1014,16 @@
     }
 
     fn create_init_units(
-=======
-    pub fn create_init_units(
->>>>>>> 1a1ab0e8
         index: &Index,
         id_provider: &IdProvider,
         initializers: &Initializers,
     ) -> Vec<(Index, CompilationUnit)> {
-<<<<<<< HEAD
         let lookup = initializers.keys().map(|it| it.as_str()).collect::<FxIndexSet<_>>();
         initializers
             .iter()
             .filter_map(|(container, init)| {
                 // globals will be initialized in the `__init` body
-                if container == "__global" {
+                if container == GLOBAL_SCOPE {
                     return None;
                 }
 
@@ -1203,138 +1169,6 @@
         let mut id_provider = id_provider.clone();
         let init_pou = Pou {
             name: symbol_name.into(),
-=======
-        initializers
-            .iter()
-            .filter_map(|(scope, init)| {
-                if scope == GLOBAL_SCOPE {
-                    // globals will be initialized in the `__init` body
-                    return None;
-                }
-                let init_fn_name = index::get_init_fn_name(scope);
-                let pou = index.find_pou(scope).expect("POU must exist");
-                let location = pou.get_location();
-                let mut id_provider = id_provider.clone();
-
-                let (param, ident) = if pou.is_function() {
-                    unimplemented!("function initializers are not yet supported")
-                } else {
-                    (
-                        vec![VariableBlock::default()
-                            .with_block_type(ast::VariableBlockType::InOut)
-                            .with_variables(vec![Variable {
-                                name: "self".into(),
-                                data_type_declaration: DataTypeDeclaration::DataTypeReference {
-                                    referenced_type: scope.to_string(),
-                                    location: location.clone(),
-                                },
-                                initializer: None,
-                                address: None,
-                                location: location.clone(),
-                            }])],
-                        "self".to_string(),
-                    )
-                };
-
-                let init_pou = Pou {
-                    name: init_fn_name.clone(),
-                    variable_blocks: param,
-                    pou_type: PouType::Function,
-                    return_type: None,
-                    location: location.clone(),
-                    name_location: location.clone(),
-                    poly_mode: None,
-                    generics: vec![],
-                    linkage: LinkageType::Internal,
-                    super_class: None,
-                };
-
-                let mut statements = init
-                    .iter()
-                    .filter_map(|(lhs_name, initializer)| {
-                        let lhs = create_member_reference(
-                            lhs_name,
-                            id_provider.clone(),
-                            Some(create_member_reference(&ident, id_provider.clone(), None)),
-                        );
-
-                        initializer.as_ref().map(|node| {
-                            AstFactory::create_assignment(lhs, node.to_owned(), id_provider.next_id())
-                        })
-                    })
-                    .collect::<Vec<_>>();
-
-                let members = index.get_pou_members(scope);
-                let member_init_calls = members
-                    .iter()
-                    .filter_map(|member| {
-                        let type_name = &member.get_type_name();
-
-                        if initializers.contains_key(*type_name) {
-                            let call_name = get_init_fn_name(type_name);
-                            let op = create_member_reference(&call_name, id_provider.clone(), None);
-                            let param = create_member_reference(
-                                member.get_name(),
-                                id_provider.clone(),
-                                Some(create_member_reference("self", id_provider.clone(), None)),
-                            );
-                            Some(AstFactory::create_call_statement(
-                                op,
-                                Some(param),
-                                id_provider.next_id(),
-                                location.clone(),
-                            ))
-                        } else {
-                            None
-                        }
-                    })
-                    .collect::<Vec<_>>();
-
-                statements.extend(member_init_calls);
-
-                let implementation = Implementation {
-                    name: init_fn_name.clone(),
-                    type_name: init_fn_name.clone(),
-                    linkage: LinkageType::Internal,
-                    pou_type: PouType::Function, // XXX: would a distinct POU type make sense here, linking this function with the POU to be initialized? (similar to actions)
-                    statements,
-                    location: location.clone(),
-                    name_location: location.clone(),
-                    overriding: false,
-                    generic: false,
-                    access: None,
-                };
-
-                let mut new_unit = CompilationUnit {
-                    global_vars: vec![],
-                    units: vec![init_pou],
-                    implementations: vec![implementation],
-                    user_types: vec![],
-                    file_name: "__initializers".into(),
-                };
-
-                pre_process(&mut new_unit, id_provider.clone());
-                let mut new_index = index::visitor::visit(&new_unit);
-                new_index.register_init_function(scope);
-                Some((new_index, new_unit))
-            })
-            .collect()
-    }
-
-    pub fn create_init_unit(
-        index: &Index,
-        id_provider: &IdProvider,
-        init_fns: &Initializers,
-    ) -> Option<(Index, CompilationUnit)> {
-        if init_fns.is_empty() {
-            return None;
-        }
-        let ident = String::from("__init");
-        let mut id_provider = id_provider.clone();
-
-        let init_pou = Pou {
-            name: ident.clone(),
->>>>>>> 1a1ab0e8
             variable_blocks: vec![],
             pou_type: PouType::Function,
             return_type: None,
@@ -1346,11 +1180,7 @@
             super_class: None,
         };
 
-<<<<<<< HEAD
         let init_functions = candidates
-=======
-        let init_functions = init_fns
->>>>>>> 1a1ab0e8
             .iter()
             .filter_map(|(scope, _)| {
                 if index.find_pou(scope).is_some_and(|pou| pou.is_program()) {
@@ -1361,22 +1191,13 @@
                 }
             })
             .collect::<Vec<_>>();
-<<<<<<< HEAD
-
-        let mut globals = if let Some(stmts) = candidates.get("__global") {
+
+        let mut globals = if let Some(stmts) = candidates.get(GLOBAL_SCOPE) {
             stmts
                 .iter()
                 .filter_map(|(var_name, initializer)| {
                     initializer.as_ref().map(|it| {
                         let global = create_member_reference(var_name, id_provider.clone(), None);
-=======
-        let mut globals = if let Some(stmts) = init_fns.get(GLOBAL_SCOPE) {
-            stmts
-                .iter()
-                .filter_map(|(k, v)| {
-                    v.as_ref().map(|it| {
-                        let global = create_member_reference(k, id_provider.clone(), None);
->>>>>>> 1a1ab0e8
                         AstFactory::create_assignment(global, it.clone(), id_provider.next_id())
                     })
                 })
@@ -1400,16 +1221,9 @@
             .collect::<Vec<_>>();
 
         globals.extend(body);
-<<<<<<< HEAD
         let implementation = Implementation {
             name: symbol_name.into(),
             type_name: symbol_name.into(),
-=======
-
-        let implementation = Implementation {
-            name: ident.clone(),
-            type_name: ident.clone(),
->>>>>>> 1a1ab0e8
             linkage: LinkageType::Internal,
             pou_type: PouType::Function,
             statements: globals,
@@ -1425,93 +1239,14 @@
             units: vec![init_pou],
             implementations: vec![implementation],
             user_types: vec![],
-<<<<<<< HEAD
             file_name: symbol_name.into(),
-=======
-            file_name: "__init_globals".into(),
->>>>>>> 1a1ab0e8
         };
 
         pre_process(&mut init_unit, id_provider.clone());
         let new_index = index::visitor::visit(&init_unit);
-<<<<<<< HEAD
         Some((new_index, init_unit))
     }
 
-=======
-
-        Some((new_index, init_unit))
-    }
-
-    pub fn lower_init_functions(
-        unresolvables: Vec<UnresolvableConstant>,
-        all_annotations: &mut AnnotationMapImpl,
-        full_index: &mut Index,
-        id_provider: &IdProvider,
-        annotated_units: &mut Vec<(CompilationUnit, FxIndexSet<Dependency>, StringLiterals)>,
-    ) {
-        let mut candidates = Initializers::new(&unresolvables);
-        // revisit all member variables without explicit initializers to find initializer-dependencies
-        // FIXME: order of visitation matters here
-        let mut revisit_unit = |unit: &CompilationUnit| {
-            for pou in &unit.units {
-                for v in &pou.variable_blocks {
-                    for var in &v.variables {
-                        // FIXME: instead of checking each variable, just create init functions for each pou, regardless of whether
-                        // or not it is needed.
-                        let dt_name = &var.data_type_declaration.get_name().unwrap_or_default();
-                        if candidates.contains_key(*dt_name)
-                            || all_annotations.new_initializers.contains_key(*dt_name)
-                        {
-                            all_annotations.new_initializers.insert_initializer(
-                                &pou.name,
-                                var.get_name(),
-                                &var.initializer,
-                            );
-                        }
-                    }
-                }
-            }
-        };
-
-        for unit in annotated_units.iter().map(|(units, _, _)| units) {
-            revisit_unit(unit)
-        }
-        candidates.import(std::mem::take(&mut all_annotations.new_initializers));
-
-        let res = TypeAnnotator::create_init_units(&*full_index, id_provider, &candidates);
-
-        if let Some((mut init_index, init_unit)) =
-            res.into_iter().reduce(|(mut acc_index, mut acc_unit), (index, unit)| {
-                acc_unit.import(unit);
-                acc_index.import(index);
-                (acc_index, acc_unit)
-            })
-        {
-            full_index.import(std::mem::take(&mut init_index));
-            let (annotation, dependencies, literals) =
-                TypeAnnotator::visit_unit(&*full_index, &init_unit, id_provider.clone());
-
-            annotated_units.push((init_unit, dependencies, literals));
-            all_annotations.import(annotation);
-
-            full_index.import(std::mem::take(&mut all_annotations.new_index));
-        }
-
-        if let Some((mut new_index, init_unit)) =
-            TypeAnnotator::create_init_unit(&*full_index, id_provider, &candidates)
-        {
-            full_index.import(std::mem::take(&mut new_index));
-            let (a, deps, literals) =
-                TypeAnnotator::visit_unit(&*full_index, &init_unit, id_provider.clone());
-            annotated_units.push((init_unit, deps, literals));
-            all_annotations.import(a);
-        }
-
-        full_index.import(std::mem::take(&mut all_annotations.new_index));
-    }
-
->>>>>>> 1a1ab0e8
     fn visit_user_type_declaration(&mut self, user_data_type: &UserTypeDeclaration, ctx: &VisitorContext) {
         self.visit_data_type(ctx, &user_data_type.data_type);
         if let Some(name) = user_data_type.data_type.get_name() {
@@ -1777,15 +1512,9 @@
             let Some(lhs) = ctx.lhs else {
                 return;
             };
-<<<<<<< HEAD
             self.annotation_map.new_initializers.maybe_insert_initializer(
-                ctx.pou.or(ctx.qualifier.as_deref()).as_ref().unwrap_or(&"__global"),
+                ctx.pou.or(ctx.qualifier.as_deref()).as_ref().unwrap_or(&GLOBAL_SCOPE),
                 Some(lhs),
-=======
-            self.annotation_map.new_initializers.insert_initializer(
-                ctx.pou.unwrap_or(GLOBAL_SCOPE),
-                lhs,
->>>>>>> 1a1ab0e8
                 &Some(initializer.clone()),
             );
         }
