// Copyright (c) 2021 Ghaith Hachem and Mathias Riede

//! Resolves (partial) expressions & statements and annotates the resulting types
//!
//! Recursively visits all statements and expressions of a `CompilationUnit` and
//! records all resulting types associated with the statement's id.

use rustc_hash::{FxHashMap, FxHashSet};
use std::hash::Hash;

use plc_ast::{
    ast::{
<<<<<<< HEAD
        self, flatten_expression_list, pre_process, Assignment, AstFactory, AstId, AstNode, AstStatement,
        BinaryExpression, CompilationUnit, DataType, DataTypeDeclaration, DirectAccessType, Implementation,
        JumpStatement, LinkageType, Operator, Pou, PouType, ReferenceAccess, ReferenceExpr, TypeNature,
        UserTypeDeclaration, Variable, VariableBlock,
=======
        self, flatten_expression_list, Assignment, AstFactory, AstId, AstNode, AstStatement, AutoDerefType,
        BinaryExpression, CompilationUnit, DataType, DataTypeDeclaration, DirectAccessType, JumpStatement,
        Operator, Pou, ReferenceAccess, ReferenceExpr, TypeNature, UserTypeDeclaration, Variable,
>>>>>>> 446f073a
    },
    control_statements::{AstControlStatement, ReturnStatement},
    literals::{Array, AstLiteral, StringValue},
    provider::IdProvider,
};
use plc_source::source_location::SourceLocation;
use plc_util::convention::internal_type_name;

use crate::index::{self, const_expressions::InitFunctionData, get_init_fn_name, FxIndexMap, FxIndexSet};
use crate::typesystem::VOID_INTERNAL_NAME;
use crate::{
    builtins::{self, BuiltIn},
    index::{ArgumentType, Index, PouIndexEntry, VariableIndexEntry, VariableType},
    typesystem::{
        self, get_bigger_type, DataTypeInformation, InternalType, StringEncoding, StructSource, BOOL_TYPE,
        BYTE_TYPE, DATE_AND_TIME_TYPE, DATE_TYPE, DINT_TYPE, DWORD_TYPE, LINT_TYPE, LREAL_TYPE, LWORD_TYPE,
        REAL_TYPE, TIME_OF_DAY_TYPE, TIME_TYPE, VOID_TYPE, WORD_TYPE,
    },
};

pub mod const_evaluator;
pub mod generics;

#[cfg(test)]
mod tests;

/// helper macro that calls visit_statement for all given statements
/// use like `visit_all_statements!(self, ctx, stmt1, stmt2, stmt3, ...)`
macro_rules! visit_all_statements {
     ($self:expr, $ctx:expr, $last:expr ) => {
         $self.visit_statement($ctx, $last);
     };

     ($self:expr, $ctx:expr, $head:expr, $($tail:expr), +) => {
       $self.visit_statement($ctx, $head);
       visit_all_statements!($self, $ctx, $($tail),+)
     };
   }

/// Context object passed by the visitor
/// Denotes the current context of expressions (e.g. the current pou, a defined context, etc.)
///
/// Helper methods `qualifier`, `current_pou` and `lhs_pou` copy the current context and
/// change one field.
#[derive(Clone)]
pub struct VisitorContext<'s> {
    /// the type_name of the context for a reference (e.g. `a.b` where `a`'s type is the context of `b`)
    qualifier: Option<String>,
    /// optional context for references (e.g. `x` may mean `POU.x` if used inside `POU`'s body)
    pou: Option<&'s str>,
    /// special context of the left-hand-side of an assignment in call statements
    /// Inside the left hand side of an assignment is in the context of the call's POU
    /// `foo(a := a)` actually means: `foo(foo.a := POU.a)`
    lhs: Option<&'s str>,

    /// true if the expression passed a constant-variable on the way
    /// e.g. true for `x` if x is declared in a constant block
    /// e.g. true for `a.b.c` if either a,b or c is declared in a constant block
    constant: bool,

    /// true if the visitor entered a body (so no declarations)
    in_body: bool,

    /// true if the visitor entered a control statement
    in_control: bool,

    pub id_provider: IdProvider,

    // what's the current strategy for resolving
    resolve_strategy: Vec<ResolvingScope>,
}

impl<'s> VisitorContext<'s> {
    /// returns a copy of the current context and changes the `current_qualifier` to the given qualifier
    fn with_qualifier(&self, qualifier: String) -> VisitorContext<'s> {
        let mut ctx = self.clone();
        ctx.qualifier = Some(qualifier);
        ctx.constant = false;
        ctx
    }

    /// returns a copy of the current context and changes the `current_pou` to the given pou
    fn with_pou(&self, pou: &'s str) -> VisitorContext<'s> {
        let mut ctx = self.clone();
        ctx.pou = Some(pou);
        ctx.constant = false;
        ctx
    }

    /// returns a copy of the current context and changes the `lhs_pou` to the given pou
    fn with_lhs(&self, lhs_pou: &'s str) -> VisitorContext<'s> {
        let mut ctx = self.clone();
        ctx.lhs = Some(lhs_pou);
        ctx.constant = false;
        ctx
    }

    /// returns a copy of the current context and changes the `is_call` to true
    fn with_const(&self, const_state: bool) -> VisitorContext<'s> {
        let mut ctx = self.clone();
        ctx.constant = const_state;
        ctx
    }

    // returns a copy of the current context and sets the in_body field to true
    fn enter_body(&self) -> Self {
        let mut ctx = self.clone();
        ctx.in_body = true;
        ctx
    }

    fn enter_control(&self) -> Self {
        let mut ctx = self.clone();
        ctx.in_control = true;
        ctx
    }

    // returns a copy of the current context and sets the resolve_strategy field to the given strategies
    fn with_resolving_strategy(&self, resolve_strategy: Vec<ResolvingScope>) -> Self {
        let mut ctx = self.clone();
        ctx.in_body = true;
        ctx.resolve_strategy = resolve_strategy;
        ctx
    }

    fn is_in_a_body(&self) -> bool {
        self.in_body
    }
}

pub struct TypeAnnotator<'i> {
    pub(crate) index: &'i Index,
    pub(crate) annotation_map: AnnotationMapImpl,
    string_literals: StringLiterals,
    dependencies: FxIndexSet<Dependency>,
    /// A map containing every jump encountered in a file, and the label of where this jump should
    /// point. This is later used to annotate all jumps after the initial visit is done.
    jumps_to_annotate: FxHashMap<String, FxHashMap<String, Vec<AstId>>>,
}

impl TypeAnnotator<'_> {
    pub fn annotate(&mut self, s: &AstNode, annotation: StatementAnnotation) {
        match &annotation {
            StatementAnnotation::Function { return_type, qualified_name, call_name } => {
                let name = call_name.as_ref().unwrap_or(qualified_name);
                self.dependencies.insert(Dependency::Call(name.to_string()));
                self.dependencies.extend(self.get_datatype_dependencies(name, FxIndexSet::default()));
                self.dependencies.extend(self.get_datatype_dependencies(return_type, FxIndexSet::default()));
            }
            StatementAnnotation::Program { qualified_name } => {
                self.dependencies.insert(Dependency::Call(qualified_name.to_string()));
                self.dependencies
                    .extend(self.get_datatype_dependencies(qualified_name, FxIndexSet::default()));
            }
            StatementAnnotation::Variable { resulting_type, qualified_name, argument_type, .. } => {
                if matches!(argument_type.get_inner(), VariableType::Global) {
                    self.dependencies
                        .extend(self.get_datatype_dependencies(resulting_type, FxIndexSet::default()));
                    self.dependencies.insert(Dependency::Variable(qualified_name.to_string()));
                }
            }
            StatementAnnotation::Value { resulting_type } => {
                if let Some(dt) = self
                    .index
                    .find_type(resulting_type)
                    .or_else(|| self.annotation_map.new_index.find_type(resulting_type))
                {
                    self.dependencies.insert(Dependency::Datatype(dt.get_name().to_string()));
                }
            }
            _ => (),
        };
        self.annotation_map.annotate(s, annotation);
    }

    fn visit_compare_statement(&mut self, ctx: &VisitorContext, statement: &AstNode) {
        let AstStatement::BinaryExpression(BinaryExpression { operator, left, right }) = statement.get_stmt()
        else {
            return;
        };
        let mut ctx = ctx.clone();
        let call_statement = match operator {
            // a <> b expression is handled as Not(Equal(a,b))
            Operator::NotEqual => AstFactory::create_not_expression(
                self.create_typed_compare_call_statement(&mut ctx, &Operator::Equal, left, right, statement),
                statement.get_location(),
                ctx.id_provider.next_id(),
            ),
            // a <= b expression is handled as a = b OR a < b
            Operator::LessOrEqual => AstFactory::create_or_expression(
                self.create_typed_compare_call_statement(&mut ctx, &Operator::Equal, left, right, statement),
                self.create_typed_compare_call_statement(&mut ctx, &Operator::Less, left, right, statement),
            ),
            // a >= b expression is handled as a = b OR a > b
            Operator::GreaterOrEqual => AstFactory::create_or_expression(
                self.create_typed_compare_call_statement(&mut ctx, &Operator::Equal, left, right, statement),
                self.create_typed_compare_call_statement(
                    &mut ctx,
                    &Operator::Greater,
                    left,
                    right,
                    statement,
                ),
            ),
            _ => self.create_typed_compare_call_statement(&mut ctx, operator, left, right, statement),
        };
        self.visit_statement(&ctx, &call_statement);
        self.update_expected_types(self.index.get_type_or_panic(typesystem::BOOL_TYPE), &call_statement);
        self.annotate(statement, StatementAnnotation::ReplacementAst { statement: call_statement });
        self.update_expected_types(self.index.get_type_or_panic(typesystem::BOOL_TYPE), statement);
    }

    /// tries to call one of the EQUAL_XXX, LESS_XXX, GREATER_XXX functions for the
    /// given type (of left). The given operator has to be a comparison-operator
    fn create_typed_compare_call_statement(
        &self,
        ctx: &mut VisitorContext,
        operator: &Operator,
        left: &AstNode,
        right: &AstNode,
        statement: &AstNode,
    ) -> AstNode {
        let left_type = self
            .annotation_map
            .get_type_hint(left, self.index)
            .unwrap_or_else(|| self.annotation_map.get_type_or_void(left, self.index));
        let cmp_function_name = crate::typesystem::get_equals_function_name_for(
            left_type.get_type_information().get_name(),
            operator,
        );

        cmp_function_name
            .map(|name| {
                AstFactory::create_call_to(
                    name,
                    vec![left.clone(), right.clone()],
                    ctx.id_provider.next_id(),
                    left.get_id(),
                    &statement.get_location(),
                )
            })
            .unwrap_or(AstFactory::create_empty_statement(
                statement.get_location(),
                ctx.id_provider.next_id(),
            ))
    }

    pub fn annotate_call_statement(
        &mut self,
        operator: &AstNode,
        parameters_stmt: Option<&AstNode>,
        ctx: &VisitorContext,
    ) {
        let parameters = if let Some(parameters) = parameters_stmt {
            self.visit_statement(ctx, parameters);
            flatten_expression_list(parameters)
        } else {
            vec![]
        };
        let operator_qualifier = &self.get_call_name(operator);

        let mut generics_candidates: FxHashMap<String, Vec<String>> = FxHashMap::default();
        let mut params = vec![];
        let mut parameters = parameters.into_iter();

        // If we are dealing with an action call statement, we need to get the declared parameters from the parent POU in order
        // to annotate them with the correct type hint.
        let operator_qualifier = self
            .index
            .find_implementation_by_name(operator_qualifier)
            .map(|it| it.get_type_name())
            .unwrap_or(operator_qualifier);

        for m in self.index.get_declared_parameters(operator_qualifier).into_iter() {
            if let Some(p) = parameters.next() {
                let type_name = m.get_type_name();
                if let Some((key, candidate)) =
                    TypeAnnotator::get_generic_candidate(self.index, &self.annotation_map, type_name, p)
                {
                    generics_candidates.entry(key.to_string()).or_default().push(candidate.to_string())
                } else {
                    params.push((p, type_name.to_string()))
                }
            }
        }

        //We possibly did not consume all parameters, see if the variadic arguments are derivable
        match self.index.find_pou(operator_qualifier) {
            Some(pou) if pou.is_variadic() => {
                //get variadic argument type, if it is generic, update the generic candidates
                if let Some(type_name) =
                    self.index.get_variadic_member(pou.get_name()).map(VariableIndexEntry::get_type_name)
                {
                    for parameter in parameters {
                        if let Some((key, candidate)) = TypeAnnotator::get_generic_candidate(
                            self.index,
                            &self.annotation_map,
                            type_name,
                            parameter,
                        ) {
                            generics_candidates
                                .entry(key.to_string())
                                .or_default()
                                .push(candidate.to_string())
                        } else {
                            // intrinsic type promotion for variadics in order to be compatible with the C standard.
                            // see ISO/IEC 9899:1999, 6.5.2.2 Function calls (https://www.open-std.org/jtc1/sc22/wg14/www/docs/n1256.pdf)
                            // or https://en.cppreference.com/w/cpp/language/implicit_conversion#Integral_promotion
                            // for more about default argument promotion.

                            // varargs without a type declaration will be annotated "VOID", so in order to check if a
                            // promotion is necessary, we need to first check the type of each parameter. in the case of numerical
                            // types, we promote if the type is smaller than double/i32 (except for booleans).
                            let type_name = if let Some(data_type) =
                                self.annotation_map.get_type(parameter, self.index)
                            {
                                match &data_type.information {
                                    DataTypeInformation::Float { .. } => get_bigger_type(
                                        data_type,
                                        self.index.get_type_or_panic(LREAL_TYPE),
                                        self.index,
                                    )
                                    .get_name(),
                                    DataTypeInformation::Integer { .. }
                                        if !&data_type.information.is_bool() =>
                                    {
                                        get_bigger_type(
                                            data_type,
                                            self.index.get_type_or_panic(DINT_TYPE),
                                            self.index,
                                        )
                                        .get_name()
                                    }
                                    _ => type_name,
                                }
                            } else {
                                // default to original type in case no type could be found
                                // and let the validator handle situations that might lead here
                                type_name
                            };

                            params.push((parameter, type_name.to_string()));
                        }
                    }
                }
            }
            _ => {}
        }
        for (p, name) in params {
            self.annotate_parameters(p, &name);
        }
        //Attempt to resolve the generic signature here
        self.update_generic_call_statement(
            generics_candidates,
            operator_qualifier,
            operator,
            parameters_stmt,
            ctx.to_owned(),
        );
    }
}

#[derive(Debug, Clone, PartialEq)]
pub enum StatementAnnotation {
    /// an expression that resolves to a certain type (e.g. `a + b` --> `INT`)
    Value {
        resulting_type: String,
    },
    /// a reference that resolves to a declared variable (e.g. `a` --> `PLC_PROGRAM.a`)
    Variable {
        /// the name of the variable's type (e.g. `"INT"`)
        resulting_type: String,
        /// the fully qualified name of this variable (e.g. `"MyFB.a"`)
        qualified_name: String,
        /// denotes whether this variable is declared as a constant
        constant: bool,
        /// denotes the variable type of this variable, hence whether it is an input, output, etc.
        argument_type: ArgumentType,
        /// denotes wheter this variable has the auto-deref trait and if so what type
        auto_deref: Option<AutoDerefType>,
    },
    /// a reference to a function
    Function {
        /// The defined return type of the function
        return_type: String,
        /// The defined qualified name of the function
        qualified_name: String,
        /// The call name of the function iff it defers from the qualified name (generics)
        call_name: Option<String>,
    },
    /// a reference to a type (e.g. `INT`)
    Type {
        type_name: String,
    },
    /// a reference to a program call or reference (e.g. `PLC_PRG`)
    Program {
        qualified_name: String,
    },
    ReplacementAst {
        statement: AstNode,
    },
    /// a reference to a label in a POU
    Label {
        name: String,
    },
}

impl StatementAnnotation {
    /// Constructs a new [`StatementAnnotation::Value`] with the given type name
    pub fn value(type_name: impl Into<String>) -> Self {
        StatementAnnotation::Value { resulting_type: type_name.into() }
    }

    pub fn is_const(&self) -> bool {
        match self {
            StatementAnnotation::Variable { constant, .. } => *constant,
            _ => false,
        }
    }

    pub fn is_alias(&self) -> bool {
        matches!(self, StatementAnnotation::Variable { auto_deref: Some(AutoDerefType::Alias), .. })
    }

    pub fn is_auto_deref(&self) -> bool {
        matches!(self, StatementAnnotation::Variable { auto_deref: Some(_), .. })
    }

    pub fn data_type(type_name: &str) -> Self {
        StatementAnnotation::Type { type_name: type_name.into() }
    }
}

impl From<&PouIndexEntry> for StatementAnnotation {
    fn from(e: &PouIndexEntry) -> Self {
        match e {
            PouIndexEntry::Program { name, .. } => {
                StatementAnnotation::Program { qualified_name: name.to_string() }
            }
            PouIndexEntry::FunctionBlock { name, .. } => {
                StatementAnnotation::Type { type_name: name.to_string() }
            }
            PouIndexEntry::Function { name, return_type, .. } => StatementAnnotation::Function {
                return_type: return_type.to_string(),
                qualified_name: name.to_string(),
                call_name: None,
            },
            PouIndexEntry::Class { name, .. } => {
                StatementAnnotation::Program { qualified_name: name.to_string() }
            }
            PouIndexEntry::Method { name, return_type, .. } => StatementAnnotation::Function {
                return_type: return_type.to_string(),
                qualified_name: name.to_string(),
                call_name: None,
            },
            PouIndexEntry::Action { name, .. } => {
                StatementAnnotation::Program { qualified_name: name.to_string() }
            }
        }
    }
}

#[derive(Hash, Eq, PartialEq, Debug, Clone)]
//TODO: Maybe refactor to struct
pub enum Dependency {
    Datatype(String),
    Call(String),
    Variable(String),
}

impl Dependency {
    pub fn get_name(&self) -> &str {
        match self {
            Dependency::Datatype(name) | Dependency::Call(name) | Dependency::Variable(name) => name.as_str(),
        }
    }
}

pub trait AnnotationMap {
    fn get(&self, s: &AstNode) -> Option<&StatementAnnotation>;

    fn get_hint(&self, s: &AstNode) -> Option<&StatementAnnotation>;

    fn get_hidden_function_call(&self, s: &AstNode) -> Option<&AstNode>;

    fn get_type_or_void<'i>(&'i self, s: &AstNode, index: &'i Index) -> &'i typesystem::DataType {
        self.get_type(s, index).unwrap_or_else(|| index.get_void_type())
    }

    fn get_hint_or_void<'i>(&'i self, s: &AstNode, index: &'i Index) -> &'i typesystem::DataType {
        self.get_type_hint(s, index).unwrap_or_else(|| index.get_void_type())
    }

    fn get_type_hint<'i>(&self, s: &AstNode, index: &'i Index) -> Option<&'i typesystem::DataType> {
        self.get_hint(s).and_then(|it| self.get_type_for_annotation(index, it))
    }

    fn get_type<'i>(&'i self, s: &AstNode, index: &'i Index) -> Option<&'i typesystem::DataType> {
        self.get(s).and_then(|it| self.get_type_for_annotation(index, it))
    }

    fn get_type_for_annotation<'a>(
        &self,
        index: &'a Index,
        annotation: &StatementAnnotation,
    ) -> Option<&'a typesystem::DataType> {
        self.get_type_name_for_annotation(annotation).and_then(|type_name| index.get_type(type_name).ok())
    }

    fn get_type_name_for_annotation<'a>(&'a self, annotation: &'a StatementAnnotation) -> Option<&'a str> {
        match annotation {
            StatementAnnotation::Value { resulting_type } => Some(resulting_type.as_str()),
            StatementAnnotation::Variable { resulting_type, .. } => Some(resulting_type.as_str()),
            StatementAnnotation::ReplacementAst { statement } => self
                .get_hint(statement)
                .or_else(|| self.get(statement))
                .and_then(|it| self.get_type_name_for_annotation(it)),
            StatementAnnotation::Program { qualified_name } => Some(qualified_name.as_str()),
            StatementAnnotation::Type { type_name } => Some(type_name),
            StatementAnnotation::Function { .. } | StatementAnnotation::Label { .. } => None,
        }
    }

    /// returns the name of the callable that is refered by the given statemt
    /// or none if this thing may not be callable
    fn get_call_name(&self, s: &AstNode) -> Option<&str> {
        match self.get(s) {
            Some(StatementAnnotation::Function { qualified_name, call_name, .. }) => {
                call_name.as_ref().map(String::as_str).or(Some(qualified_name.as_str()))
            }
            Some(StatementAnnotation::Program { qualified_name }) => Some(qualified_name.as_str()),
            Some(StatementAnnotation::Variable { resulting_type, .. }) => Some(resulting_type.as_str()),
            // this is used for call statements on array access
            Some(StatementAnnotation::Value { resulting_type }) => Some(resulting_type.as_str()),
            _ => None,
        }
    }

    fn get_qualified_name(&self, s: &AstNode) -> Option<&str> {
        match self.get(s) {
            Some(StatementAnnotation::Function { qualified_name, .. })
            | Some(StatementAnnotation::Variable { qualified_name, .. })
            | Some(StatementAnnotation::Program { qualified_name, .. }) => Some(qualified_name.as_str()),

            _ => self.get_call_name(s),
        }
    }

    fn has_type_annotation(&self, s: &AstNode) -> bool;

    fn get_generic_nature(&self, s: &AstNode) -> Option<&TypeNature>;
}

#[derive(Debug)]
pub struct AstAnnotations {
    annotation_map: AnnotationMapImpl,
    bool_id: AstId,

    bool_annotation: StatementAnnotation,
}

impl AnnotationMap for AstAnnotations {
    fn get(&self, s: &AstNode) -> Option<&StatementAnnotation> {
        if s.get_id() == self.bool_id {
            Some(&self.bool_annotation)
        } else {
            self.annotation_map.get(s)
        }
    }

    fn get_hint(&self, s: &AstNode) -> Option<&StatementAnnotation> {
        if s.get_id() == self.bool_id {
            Some(&self.bool_annotation)
        } else {
            self.annotation_map.get_hint(s)
        }
    }

    fn get_hidden_function_call(&self, s: &AstNode) -> Option<&AstNode> {
        self.annotation_map.get_hidden_function_call(s)
    }

    fn has_type_annotation(&self, s: &AstNode) -> bool {
        self.annotation_map.has_type_annotation(s)
    }

    fn get_generic_nature(&self, s: &AstNode) -> Option<&TypeNature> {
        self.annotation_map.get_generic_nature(s)
    }
}

impl AstAnnotations {
    pub fn new(annotation_map: AnnotationMapImpl, bool_id: AstId) -> Self {
        AstAnnotations { annotation_map, bool_id, bool_annotation: StatementAnnotation::value(BOOL_TYPE) }
    }

    pub fn get_bool_id(&self) -> AstId {
        self.bool_id
    }
}

#[derive(Default, Debug)]
pub struct AnnotationMapImpl {
    /// maps a statement to the type it resolves to
    type_map: FxIndexMap<AstId, StatementAnnotation>,

    /// maps a statement to the target-type it should eventually resolve to
    /// example:
    /// x : BYTE := 1;  //1's actual type is DINT, 1's target type is BYTE
    /// x : INT := 1;   //1's actual type is DINT, 1's target type is INT
    type_hint_map: FxIndexMap<AstId, StatementAnnotation>,

    /// A map from a call to the generic function name of that call
    generic_nature_map: FxIndexMap<AstId, TypeNature>,

    /// maps a function to a statement
    ///
    /// currently used for `SubRange`check functions
    /// these functions are not called directly and are therefore maped to the corresponding statement here
    /// example:
    /// FUNCTION CheckRangeUnsigned : UDINT
    /// ...
    /// x : BYTE(0..100);
    /// x := 10; // a call to `CheckRangeUnsigned` is maped to `10`
    hidden_function_calls: FxIndexMap<AstId, AstNode>,

    //An index of newly created types
    pub new_index: Index,
    pub new_units: Vec<CompilationUnit>,
}

impl AnnotationMapImpl {
    /// creates a new empty AnnotationMap
    pub fn new() -> Self {
        Default::default()
    }

    pub fn import(&mut self, other: AnnotationMapImpl) {
        self.type_map.extend(other.type_map);
        self.type_hint_map.extend(other.type_hint_map);
        self.hidden_function_calls.extend(other.hidden_function_calls);
        self.new_index.import(other.new_index);
        self.new_units.extend(other.new_units);
    }

    /// annotates the given statement (using it's `get_id()`) with the given type-name
    pub fn annotate(&mut self, s: &AstNode, annotation: StatementAnnotation) {
        log::trace!("Annotation: {annotation:?} @ {s:?}");
        self.type_map.insert(s.get_id(), annotation);
    }

    pub fn annotate_type_hint(&mut self, s: &AstNode, annotation: StatementAnnotation) {
        log::trace!("Annotation (type-hint): {annotation:?} @ {s:?}");
        self.type_hint_map.insert(s.get_id(), annotation);
    }

    /// annotates the given statement s with the call-statement f so codegen can generate
    /// a hidden call f instead of generating s
    pub fn annotate_hidden_function_call(&mut self, s: &AstNode, f: AstNode) {
        self.hidden_function_calls.insert(s.get_id(), f);
    }

    /// Annotates the ast statement with its original generic nature
    pub fn add_generic_nature(&mut self, s: &AstNode, nature: TypeNature) {
        self.generic_nature_map.insert(s.get_id(), nature);
    }
}

impl AnnotationMap for AnnotationMapImpl {
    fn get(&self, s: &AstNode) -> Option<&StatementAnnotation> {
        self.type_map.get(&s.get_id())
    }

    fn get_hint(&self, s: &AstNode) -> Option<&StatementAnnotation> {
        self.type_hint_map.get(&s.get_id())
    }

    /// returns the function call previously annoted on s via annotate_hidden_function_call(...)
    fn get_hidden_function_call(&self, s: &AstNode) -> Option<&AstNode> {
        self.hidden_function_calls.get(&s.get_id())
    }

    fn get_type<'i>(&'i self, s: &AstNode, index: &'i Index) -> Option<&'i typesystem::DataType> {
        self.get(s).and_then(|it| {
            self.get_type_for_annotation(index, it)
                .or_else(|| self.get_type_for_annotation(&self.new_index, it))
        })
    }

    fn has_type_annotation(&self, s: &AstNode) -> bool {
        self.type_map.contains_key(&s.get_id())
    }

    fn get_generic_nature(&self, s: &AstNode) -> Option<&TypeNature> {
        self.generic_nature_map.get(&s.get_id())
    }
}

#[derive(Default, Debug)]
pub struct StringLiterals {
    pub utf08: FxHashSet<String>,
    pub utf16: FxHashSet<String>,
}

impl StringLiterals {
    pub fn import(&mut self, other: StringLiterals) {
        self.utf08.extend(other.utf08);
        self.utf16.extend(other.utf16);
    }
}


#[derive(Default, Debug)]
pub struct InitializerFunctions<'rslv> {
    candidates: FxIndexMap<String, Vec<&'rslv InitFunctionData>>, /* Scope,  Info */
    lookup: FxIndexSet<&'rslv str>,
}

impl<'rslv> InitializerFunctions<'rslv> {
    pub fn new(candidates: &'rslv [const_evaluator::UnresolvableConstant]) -> Self {
        let mut res = FxIndexMap::default();
        let mut lookup = FxIndexSet::default();
        candidates
            .iter()
            .filter_map(|it| {
                if let Some(index::const_expressions::UnresolvableKind::InitLater(ref init)) = it.kind {
                    lookup.insert(init.target_type_name.as_str());
                    Some((init.scope.clone().unwrap_or("__global".into()), init))
                } else {
                    None
                }
            }).for_each(|(k, v)|{
                res.entry(k).and_modify(|it: &mut Vec<&InitFunctionData>| it.push(v)).or_insert(vec![v]);
            });
        
        Self {
            candidates: res,
            lookup
        }
    }

}

impl<'i> TypeAnnotator<'i> {
    /// constructs a new TypeAnnotater that works with the given index for type-lookups
    fn new(index: &'i Index) -> TypeAnnotator<'i> {
        TypeAnnotator {
            annotation_map: AnnotationMapImpl::new(),
            index,
            dependencies: FxIndexSet::default(),
            string_literals: StringLiterals { utf08: FxHashSet::default(), utf16: FxHashSet::default() },
            jumps_to_annotate: FxHashMap::default(),
        }
    }

    /// annotates the given AST elements with the type-name resulting for the statements/expressions.
    /// Returns an AnnotationMap with the resulting types for all visited Statements. See `AnnotationMap`
    pub fn visit_unit(
        index: &Index,
        unit: &'i CompilationUnit,
        id_provider: IdProvider,
        initializers: &InitializerFunctions,
    ) -> (AnnotationMapImpl, FxIndexSet<Dependency>, StringLiterals) {
        let mut visitor = TypeAnnotator::new(index);
        let ctx = &VisitorContext {
            pou: None,
            qualifier: None,
            lhs: None,
            constant: false,
            in_body: false,
            id_provider,
            resolve_strategy: ResolvingScope::default_scopes(),
            in_control: false,
        };

        for global_variable in unit.global_vars.iter().flat_map(|it| it.variables.iter()) {
            visitor.dependencies.insert(Dependency::Variable(global_variable.name.to_string()));
            visitor.visit_variable(ctx, global_variable);
        }

        for pou in &unit.units {
            visitor.visit_pou(ctx, pou);
            if pou.pou_type != PouType::Function {
                // check if the visited POU needs an init-function. For POUs, one entry is expected at most
                if let Some(init) = initializers.candidates.get(&pou.name).and_then(|it| it.get(0)) {
                    let init_fn_name = index::get_init_fn_name(&pou.name);
                    let mut id_provider = ctx.id_provider.clone();

                    let (param, ident) = if pou.pou_type == PouType::Program {
                        (vec![], pou.name.clone())
                    } else {
                        (
                            vec![VariableBlock::default()
                                .with_block_type(ast::VariableBlockType::InOut)
                                .with_variables(vec![Variable {
                                    name: "self".into(),
                                    data_type_declaration: DataTypeDeclaration::DataTypeReference {
                                        referenced_type: pou.name.to_string(),
                                        location: SourceLocation::internal(),
                                    },
                                    initializer: None,
                                    address: None,
                                    location: SourceLocation::internal(),
                                }])],
                            "self".into(),
                        )
                    };
                    let init_pou = Pou {
                        name: init_fn_name.clone(),
                        variable_blocks: param,
                        pou_type: PouType::Function,
                        return_type: None,
                        location: SourceLocation::internal(),
                        name_location: SourceLocation::internal(),
                        poly_mode: None,
                        generics: vec![],
                        linkage: LinkageType::Internal,
                        super_class: None,
                    };

                    let mut target = init.target_type_name.clone();
                    let lhs_name = target.split_off(target.find(&pou.name).unwrap() + pou.name.len() + 1); // TODO: very hacky 

                    let lhs = create_member_reference(
                        &lhs_name,
                        id_provider.clone(),
                        Some(create_member_reference(&ident, id_provider.clone(), None)),
                    );
                    let init_stmt =
                        AstFactory::create_assignment(lhs, init.initializer.clone(), id_provider.next_id());
                    
                    let members = index.get_pou_members(&pou.name);
                    let dependency_calls = members.iter().filter_map(|member| {
                        let type_name = &member.get_type_name();

                        // if dbg!(index.has_init_fn(name)) && dbg!(initializers.lookup.contains(*name)) { // TODO: create function which returns Option<InitFnName>. call `.map()` on it instead of if/else here
                        if initializers.candidates.contains_key(*type_name) {
                            let call_name = get_init_fn_name(type_name);
                            // TODO: we need to check if any of the POUs members require init functions themselves => these are dependencies and need to be added as call-statements
                            let op = create_member_reference(&call_name, id_provider.clone(), None);
                            // for now, assume these are function blocks and not programs. Not sure if programs can be members
                            let base = if pou.pou_type == PouType::Program {
                                Some(create_member_reference(&pou.name, id_provider.clone(), None)) // double check base here
                            } else {
                                None
                            };
                            let param = create_member_reference(
                                dbg!(&member.get_name()),
                                id_provider.clone(),
                                base
                            );
                            Some(AstFactory::create_call_statement(op, Some(param), id_provider.next_id(), SourceLocation::internal()))
                        } else {
                            None
                        }
                    }).collect::<Vec<_>>();

                    let mut statements = vec![init_stmt];
                    statements.extend(dependency_calls.into_iter());

                    let implementation = Implementation {
                        name: init_fn_name.clone(),
                        type_name: init_fn_name.clone(),
                        linkage: LinkageType::Internal,
                        pou_type: PouType::Function,
                        statements,
                        location: SourceLocation::internal(),
                        name_location: SourceLocation::internal(),
                        overriding: false,
                        generic: false,
                        access: None,
                    };

                    let mut new_unit = CompilationUnit {
                        global_vars: vec![],
                        units: vec![init_pou],
                        implementations: vec![implementation],
                        user_types: vec![],
                        file_name: "__internal".into(),
                    };

                    pre_process(&mut new_unit, id_provider.clone()); // XXX: is this required?
                    let idx = index::visitor::visit(&new_unit);
                    visitor.annotation_map.new_units.push(new_unit);
                    visitor.annotation_map.new_index.import(idx);
                    visitor.dependencies.insert(Dependency::Call(init_fn_name.to_string())); // TODO: I'd rather not do this manually. figure out a more idiomatic way to resolve and collect newly added deps

                    // TODO: seems kinda convoluted. check how param dependencies are normally resolved/added
                    if pou.pou_type != PouType::Program {
                        let init_param = visitor
                            .annotation_map
                            .new_index
                            .find_parameter(&init_fn_name, 0)
                            .expect("just created, must exist");
                        visitor
                            .dependencies
                            .insert(Dependency::Datatype(init_param.data_type_name.to_string()));
                    }
                };
            }
        }

        for t in &unit.user_types {
            visitor.visit_user_type_declaration(t, ctx);
        }

        let body_ctx = ctx.enter_body();
        for i in &unit.implementations {
            visitor.dependencies.extend(visitor.get_datatype_dependencies(&i.name, FxIndexSet::default()));
            i.statements.iter().for_each(|s| visitor.visit_statement(&body_ctx.with_pou(i.name.as_str()), s));
        }

        // enum initializers may have been introduced by the visitor (indexer)
        // so we should try to resolve and type-annotate them here as well
        for enum_element in index.get_all_enum_variants().iter().filter(|it| it.is_in_unit(&unit.file_name)) {
            //Add to dependency map
            visitor.dependencies.insert(Dependency::Variable(enum_element.get_qualified_name().to_string()));
            if let Some((Some(statement), scope)) =
                enum_element.initial_value.map(|i| index.get_const_expressions().find_expression(&i))
            {
                if let Some(scope) = scope {
                    visitor.visit_statement(&ctx.with_pou(scope), statement);
                } else {
                    visitor.visit_statement(ctx, statement);
                }
            }
        }

        //Labels have been added to the index, annotate jumps with their appropriate labels
        for (pou, jumps) in visitor.jumps_to_annotate {
            for (label, nodes) in jumps {
                for node in nodes {
                    if let Some(label) = visitor.annotation_map.new_index.get_label(&pou, &label) {
                        visitor
                            .annotation_map
                            .type_map
                            .insert(node, StatementAnnotation::Label { name: label.name.clone() });
                    }
                }
            }
        }

        (visitor.annotation_map, visitor.dependencies, visitor.string_literals)
    }

    pub fn create_init_unit(
        index: &Index,
        id_provider: &IdProvider,
    ) -> (Index, CompilationUnit, FxIndexSet<Dependency>) {
        let ident = String::from("__init");
        let mut id_provider = id_provider.clone();

        let init_pou = Pou {
            name: ident.clone(),
            variable_blocks: vec![],
            pou_type: PouType::Function,
            return_type: None,
            location: SourceLocation::internal(),
            name_location: SourceLocation::internal(),
            poly_mode: None,
            generics: vec![],
            linkage: LinkageType::Internal,
            super_class: None,
        };

        let init_functions = index.get_all_init_functions();
        let init_functions = init_functions
            .iter()
            .filter_map(|(initfn, origin)| {
                if index.find_pou(origin).is_some_and(|pou| pou.is_program()) {
                    Some((initfn, index.find_parameter(&initfn, 0)))
                } else {
                    None
                }
            })
            .collect::<Vec<_>>();

        let body = init_functions
            .iter()
            .map(|(fn_name, param)| {
                let op = create_member_reference(fn_name, id_provider.clone(), None);
                let parameters =
                    param.map(|it| create_member_reference(it.get_name(), id_provider.clone(), None));
                AstFactory::create_call_statement(
                    op,
                    parameters,
                    id_provider.next_id(),
                    SourceLocation::internal(),
                )
            })
            .collect::<Vec<_>>();

        let implementation = Implementation {
            name: ident.clone(),
            type_name: ident.clone(),
            linkage: LinkageType::Internal,
            pou_type: PouType::Function,
            statements: body,
            location: SourceLocation::internal(),
            name_location: SourceLocation::internal(),
            overriding: false,
            generic: false,
            access: None,
        };

        let mut new_unit = CompilationUnit {
            global_vars: vec![],
            units: vec![init_pou],
            implementations: vec![implementation],
            user_types: vec![],
            file_name: "__internal_init".into(),
        };

        pre_process(&mut new_unit, id_provider.clone()); // XXX: is this required?
        let idx = index::visitor::visit(&new_unit);

        // __init has dependencies on all other init functions and their parameters
        let mut dependencies = FxIndexSet::default();
        init_functions.iter().for_each(|(n, p)| {
            dependencies.insert(Dependency::Call(n.to_string())); // TODO: I'd rather not do this manually. figure out a more idiomatic way to resolve and collect newly added deps
            if let Some(param) = p {
                dependencies.insert(Dependency::Datatype(param.data_type_name.to_string()));
            }
        });
        (idx, new_unit, dependencies)
    }

    fn visit_user_type_declaration(&mut self, user_data_type: &UserTypeDeclaration, ctx: &VisitorContext) {
        self.visit_data_type(ctx, &user_data_type.data_type);
        if let Some(name) = user_data_type.data_type.get_name() {
            let ctx = &ctx.with_pou(name);
            if let Some((initializer, name)) =
                user_data_type.initializer.as_ref().zip(user_data_type.data_type.get_name())
            {
                self.visit_statement(ctx, initializer);

                // Update the type-hint for the initializer
                if let Some(right_type) = self.index.find_effective_type_by_name(name) {
                    self.update_expected_types(right_type, initializer);
                }
            }
        } else {
            unreachable!("datatype without a name");
        }
    }

    fn visit_pou(&mut self, ctx: &VisitorContext, pou: &'i Pou) {
        self.dependencies.insert(Dependency::Datatype(pou.name.clone()));
        //TODO dependency on super class
        let pou_ctx = ctx.with_pou(pou.name.as_str());
        for block in &pou.variable_blocks {
            for variable in &block.variables {
                self.visit_variable(&pou_ctx, variable);
            }
        }
    }

    /// updates the expected types of statement on the right side of an assignment
    /// e.g. x : ARRAY [0..1] OF BYTE := [2,3];
    /// note that the left side needs to be annotated before this call
    fn update_right_hand_side_expected_type(
        &mut self,
        ctx: &VisitorContext,
        annotated_left_side: &AstNode,
        right_side: &AstNode,
    ) {
        if let AstStatement::ParenExpression(expr) = &right_side.stmt {
            self.update_right_hand_side_expected_type(ctx, annotated_left_side, expr);
            self.inherit_annotations(right_side, expr);
        }

        if let Some(expected_type) = self.annotation_map.get_type(annotated_left_side, self.index).cloned() {
            // for assignments on SubRanges check if there are range type check functions
            if let DataTypeInformation::SubRange { sub_range, .. } = expected_type.get_type_information() {
                if let Some(statement) = self
                    .index
                    .find_range_check_implementation_for(expected_type.get_type_information())
                    .map(|f| {
                        AstFactory::create_call_to_check_function_ast(
                            f.get_call_name(),
                            right_side.clone(),
                            sub_range.clone(),
                            &annotated_left_side.get_location(),
                            ctx.id_provider.clone(),
                        )
                    })
                {
                    self.visit_call_statement(&statement, ctx);
                    self.update_right_hand_side(&expected_type, &statement);
                    self.annotation_map.annotate_hidden_function_call(right_side, statement);
                } else {
                    self.update_right_hand_side(&expected_type, right_side);
                }
            } else {
                self.update_right_hand_side(&expected_type, right_side);
            }
        }
    }

    fn update_right_hand_side(&mut self, expected_type: &typesystem::DataType, right_side: &AstNode) {
        //annotate the right-hand side as a whole
        self.annotation_map
            .annotate_type_hint(right_side, StatementAnnotation::value(expected_type.get_name()));

        //dive into the right hand side
        self.update_expected_types(expected_type, right_side);
    }

    /// updates the expected types of statements on the right side of an assignment
    /// e.g. x : ARRAY [0..1] OF BYTE := [2,3];
    pub fn update_expected_types(&mut self, expected_type: &typesystem::DataType, statement: &AstNode) {
        //see if we need to dive into it
        match statement.get_stmt() {
            AstStatement::Literal(AstLiteral::Array(Array { elements: Some(elements) }), ..) => {
                //annotate the literal-array itself
                self.annotation_map
                    .annotate_type_hint(statement, StatementAnnotation::value(expected_type.get_name()));
                //TODO exprssionList and MultipliedExpressions are a mess!
                if matches!(
                    elements.get_stmt(),
                    AstStatement::ExpressionList(..) | AstStatement::MultipliedStatement(..)
                ) {
                    self.annotation_map
                        .annotate_type_hint(elements, StatementAnnotation::value(expected_type.get_name()));
                }
                //annotate the array's member elements with the array's inner type
                if let DataTypeInformation::Array { inner_type_name, .. } =
                    expected_type.get_type_information()
                {
                    if let Some(inner_type) = self.index.find_effective_type_by_name(inner_type_name) {
                        self.update_expected_types(inner_type, elements);
                    }
                }
            }
            AstStatement::Assignment(Assignment { left, right }, ..) => {
                // struct initialization (left := right)
                // find out left's type and update a type hint for right
                if let (
                    typesystem::DataTypeInformation::Struct { name: qualifier, .. },
                    Some(variable_name),
                ) = (expected_type.get_type_information(), left.as_ref().get_flat_reference_name())
                {
                    if let Some(v) = self.index.find_member(qualifier, variable_name) {
                        if let Some(target_type) = self.index.find_effective_type_by_name(v.get_type_name()) {
                            self.annotate(left.as_ref(), to_variable_annotation(v, self.index, false));
                            self.annotation_map.annotate_type_hint(
                                right.as_ref(),
                                StatementAnnotation::value(v.get_type_name()),
                            );
                            self.update_expected_types(target_type, right);
                        }
                    }
                }
            }
            AstStatement::MultipliedStatement(data, ..) => {
                // n(elements)
                //annotate the type to all multiplied elements
                for ele in AstNode::get_as_list(&data.element) {
                    self.update_expected_types(expected_type, ele);
                }
            }
            AstStatement::ParenExpression(expr) => {
                self.update_expected_types(expected_type, expr);
                self.inherit_annotations(statement, expr);
            }
            AstStatement::ExpressionList(expressions, ..) => {
                //annotate the type to all elements
                for ele in expressions {
                    self.update_expected_types(expected_type, ele);
                }
            }
            AstStatement::RangeStatement(data, ..) => {
                self.update_expected_types(expected_type, &data.start);
                self.update_expected_types(expected_type, &data.end);
            }
            AstStatement::Literal(AstLiteral::Integer { .. }, ..) => {
                //special case -> promote a literal-Integer directly, not via type-hint
                // (avoid later cast)
                if expected_type.get_type_information().is_float() {
                    self.annotate(statement, StatementAnnotation::value(expected_type.get_name()))
                } else if let DataTypeInformation::Array { inner_type_name, .. } =
                    expected_type.get_type_information()
                {
                    self.annotation_map
                        .annotate_type_hint(statement, StatementAnnotation::value(inner_type_name))
                } else {
                    //annotate the statement, whatever it is
                    self.annotation_map
                        .annotate_type_hint(statement, StatementAnnotation::value(expected_type.get_name()))
                }
            }
            AstStatement::Literal(AstLiteral::String { .. }, ..) | AstStatement::BinaryExpression { .. } => {
                // needed if we try to initialize an array with an expression-list
                // without we would annotate a false type this would leed to an error in expression_generator
                if let DataTypeInformation::Array { inner_type_name, .. } =
                    expected_type.get_type_information()
                {
                    self.annotation_map
                        .annotate_type_hint(statement, StatementAnnotation::value(inner_type_name))
                } else {
                    //annotate the statement, whatever it is
                    self.annotation_map
                        .annotate_type_hint(statement, StatementAnnotation::value(expected_type.get_name()))
                }
            }

            _ => {
                //annotate the statement, whatever it is
                self.annotation_map
                    .annotate_type_hint(statement, StatementAnnotation::value(expected_type.get_name()))
            }
        }
    }

    fn visit_variable(&mut self, ctx: &VisitorContext, variable: &Variable) {
        self.visit_data_type_declaration(ctx, &variable.data_type_declaration);
        if let Some(initializer) = variable.initializer.as_ref() {
            // annotate a type-hint for the initializer, it should be the same type as the variable
            // e.g. x : BYTE := 7 + 3;  --> 7+3 should be cast into a byte
            if let Some(expected_type) = self
                .index
                .find_variable(ctx.qualifier.as_deref().or(ctx.pou), &[variable.name.as_str()])
                .and_then(|ve| self.index.find_effective_type_by_name(ve.get_type_name()))
            {
                //Create a new context with the left operator being the target variable type, and the
                //right side being the local context
                let ctx = ctx.with_lhs(expected_type.get_name());

                if initializer.is_default_value() {
                    // the default-placeholder must be annotated with the correct type,
                    // it will be replaced by the appropriate literal later
                    self.annotate(initializer, StatementAnnotation::value(expected_type.get_name()));
                } else {
                    self.visit_statement(&ctx, initializer);
                }

                self.type_hint_for_variable_initializer(initializer, expected_type, &ctx);
            }
        }
    }

    fn type_hint_for_variable_initializer(
        &mut self,
        initializer: &AstNode,
        variable_ty: &typesystem::DataType,
        ctx: &VisitorContext,
    ) {
        if let AstStatement::ParenExpression(expr) = &initializer.stmt {
            self.type_hint_for_variable_initializer(expr, variable_ty, ctx);
            self.inherit_annotations(initializer, expr);
            return;
        }

        self.replace_reference_pointer_initializer(variable_ty, initializer, ctx);

        self.annotation_map.annotate_type_hint(initializer, StatementAnnotation::value(&variable_ty.name));
        self.update_expected_types(variable_ty, initializer);

        self.type_hint_for_array_of_structs(variable_ty, initializer, ctx);
    }

    /// Wraps the initializer of a reference- or alias-pointer in a `REF` function call.
    ///
    /// Initializers already wrapped in a `REF` (or similiar) function call are however excluded, as we do
    /// not want something like `REF(REF(...))`.
    fn replace_reference_pointer_initializer(
        &mut self,
        variable_ty: &typesystem::DataType,
        initializer: &AstNode,
        ctx: &VisitorContext,
    ) {
        let variable_is_auto_deref_pointer = {
            variable_ty.get_type_information().is_alias()
                || variable_ty.get_type_information().is_reference_to()
        };

        let initializer_is_not_wrapped_in_ref_call = {
            !(initializer.is_call()
                && self.annotation_map.get_type(initializer, self.index).is_some_and(|opt| opt.is_pointer()))
        };

        if variable_is_auto_deref_pointer && initializer_is_not_wrapped_in_ref_call {
            debug_assert!(builtins::get_builtin("REF").is_some(), "REF must exist for this use-case");

            let mut id_provider = ctx.id_provider.clone();
            let location = &initializer.location;

            let ref_ident = AstFactory::create_identifier("REF", location, id_provider.next_id());
            let fn_name = AstFactory::create_member_reference(ref_ident, None, id_provider.next_id());
            let fn_arg = initializer;
            self.visit_statement(ctx, &fn_name);
            self.visit_statement(ctx, fn_arg);

            let fn_call = AstFactory::create_call_statement(
                fn_name,
                Some(fn_arg.clone()),
                id_provider.next_id(),
                location,
            );
            self.visit_statement(ctx, &fn_call);
            self.annotate(initializer, StatementAnnotation::ReplacementAst { statement: fn_call });
        }
    }

    fn type_hint_for_array_of_structs(
        &mut self,
        expected_type: &typesystem::DataType,
        statement: &AstNode,
        ctx: &VisitorContext,
    ) {
        match expected_type.get_type_information() {
            DataTypeInformation::Array { inner_type_name, .. } => {
                let inner_data_type = self.index.get_effective_type_or_void_by_name(inner_type_name);
                // TODO this seems wrong
                let ctx = ctx
                    .with_qualifier(inner_data_type.get_name().to_string())
                    .with_lhs(inner_data_type.get_name());

                if !inner_data_type.get_type_information().is_struct() {
                    return;
                }

                match statement.get_stmt() {
                    AstStatement::Literal(AstLiteral::Array(array)) => match array.elements() {
                        Some(elements) if elements.is_expression_list() || elements.is_paren() => {
                            self.type_hint_for_array_of_structs(expected_type, elements, &ctx)
                        }

                        _ => (),
                    },

                    AstStatement::ParenExpression(expression) => {
                        self.type_hint_for_array_of_structs(expected_type, expression, &ctx);
                        self.inherit_annotations(statement, expression);
                    }

                    AstStatement::ExpressionList(expressions) => {
                        let name = inner_data_type.get_name();
                        let hint = StatementAnnotation::value(name);

                        for expression in expressions {
                            self.annotation_map.annotate_type_hint(expression, hint.clone());

                            self.visit_statement(&ctx, expression);
                            self.type_hint_for_array_of_structs(expected_type, expression, &ctx);
                        }

                        // annotate the expression list as well
                        self.annotation_map.annotate_type_hint(statement, hint);
                    }

                    AstStatement::Assignment(Assignment { left, right, .. }) if left.is_reference() => {
                        if let AstStatement::Literal(AstLiteral::Array(array)) = right.as_ref().get_stmt() {
                            let Some(elements) = array.elements() else { return };

                            if let Some(datatype) = self.annotation_map.get_type(left, self.index).cloned() {
                                self.type_hint_for_array_of_structs(&datatype, elements, &ctx);
                            }
                        }

                        // https://github.com/PLC-lang/rusty/issues/1019
                        if inner_data_type.information.is_struct() {
                            let name = inner_data_type.get_name();
                            let hint = StatementAnnotation::value(name);
                            self.annotation_map.annotate_type_hint(statement, hint);
                        }
                    }

                    _ => (),
                }
            }

            // We _should_ only land here when the variable itself isn't defined as an array (e.g. `foo : STRUCT1`).
            // The initializer of that variable might have an array of struct defined however, hence check it's elements.
            DataTypeInformation::Struct { members, .. } => {
                let flattened = ast::flatten_expression_list(statement);
                for (idx, member) in members.iter().enumerate() {
                    let data_type = self.index.get_effective_type_or_void_by_name(member.get_type_name());
                    if data_type.is_array() {
                        let Some(AstStatement::Assignment(data)) = flattened.get(idx).map(|it| it.get_stmt())
                        else {
                            continue;
                        };
                        self.type_hint_for_array_of_structs(data_type, &data.right, ctx);
                    }
                }
            }

            _ => (),
        }
    }

    fn visit_data_type_declaration(&mut self, ctx: &VisitorContext, declaration: &DataTypeDeclaration) {
        if let Some(name) = declaration.get_name() {
            let deps = self.get_datatype_dependencies(name, FxIndexSet::default());
            self.dependencies.extend(deps);
        }
        if let DataTypeDeclaration::DataTypeDefinition { data_type, .. } = declaration {
            self.visit_data_type(ctx, data_type);
        }
    }

    fn get_datatype_dependencies(
        &self,
        datatype_name: &str,
        resolved: FxIndexSet<Dependency>,
    ) -> FxIndexSet<Dependency> {
        let mut resolved_names = resolved;
        let Some(datatype) = self
            .index
            .find_type(datatype_name)
            .or_else(|| self.annotation_map.new_index.find_type(datatype_name))
        else {
            return resolved_names;
        };
        if resolved_names.insert(Dependency::Datatype(datatype.get_name().to_string())) {
            match datatype.get_type_information() {
                DataTypeInformation::Struct { members, .. } => {
                    for member in members {
                        resolved_names =
                            self.get_datatype_dependencies(member.get_type_name(), resolved_names);
                    }
                    resolved_names
                }
                DataTypeInformation::Array { inner_type_name, .. }
                | DataTypeInformation::Pointer { inner_type_name, .. } => {
                    self.get_datatype_dependencies(inner_type_name, resolved_names)
                }
                _ => {
                    let name = self.index.find_intrinsic_type(datatype.get_type_information()).get_name();
                    self.get_datatype_dependencies(name, resolved_names)
                }
            }
        } else {
            resolved_names
        }
    }

    fn visit_data_type(&mut self, ctx: &VisitorContext, data_type: &DataType) {
        if let Some(name) = data_type.get_name() {
            self.dependencies.insert(Dependency::Datatype(name.to_string()));
        }
        match data_type {
            DataType::StructType { name: Some(name), variables, .. } => {
                let ctx = ctx.with_qualifier(name.clone());
                variables.iter().for_each(|v| self.visit_variable(&ctx, v))
            }
            DataType::ArrayType { referenced_type, .. } => {
                self.visit_data_type_declaration(ctx, referenced_type)
            }
            DataType::VarArgs { referenced_type: Some(referenced_type), .. } => {
                self.visit_data_type_declaration(ctx, referenced_type.as_ref())
            }
            DataType::SubRangeType { referenced_type, bounds: Some(bounds), .. } => {
                if let Some(expected_type) = self.index.find_effective_type_by_name(referenced_type) {
                    self.visit_statement(ctx, bounds);
                    self.update_expected_types(expected_type, bounds);
                }
            }
            DataType::EnumType { elements, name, .. } => {
                let ctx = name.as_ref().map(|n| ctx.with_lhs(n)).unwrap_or(ctx.clone());
                self.visit_statement(&ctx, elements);
            }
            DataType::PointerType { referenced_type, .. } => {
                self.visit_data_type_declaration(ctx, referenced_type.as_ref())
            }
            _ => {}
        }
    }

    pub fn visit_statement(&mut self, ctx: &VisitorContext, statement: &AstNode) {
        self.visit_statement_control(ctx, statement);
    }

    /// This function is only really useful for [`AstStatement::ParenExpression`] where we would
    /// like to annotate the parenthese itself with whatever annotation the inner expression got.
    /// For example ((1 + 2)), `1 + 2` => DINT, but also `(...)` => DINT and `((...)))` => DINT
    fn inherit_annotations(&mut self, paren: &AstNode, inner: &AstNode) {
        if let Some(annotation) = self.annotation_map.get_type(inner, self.index) {
            self.annotate(paren, StatementAnnotation::value(&annotation.name))
        }

        if let Some(annotation) = self.annotation_map.get_type_hint(inner, self.index) {
            self.annotation_map.annotate_type_hint(paren, StatementAnnotation::value(&annotation.name))
        }
    }

    /// annotate a control statement
    fn visit_statement_control(&mut self, ctx: &VisitorContext, statement: &AstNode) {
        match statement.get_stmt() {
            AstStatement::ParenExpression(expr) => {
                self.visit_statement(ctx, expr);
                self.inherit_annotations(statement, expr);
            }
            AstStatement::ControlStatement(control) => {
                match control {
                    AstControlStatement::If(stmt) => {
                        stmt.blocks.iter().for_each(|b| {
                            self.visit_statement(&ctx.enter_control(), b.condition.as_ref());
                            b.body.iter().for_each(|s| self.visit_statement(ctx, s));
                        });
                        stmt.else_block.iter().for_each(|e| self.visit_statement(ctx, e));
                    }
                    AstControlStatement::ForLoop(stmt) => {
                        visit_all_statements!(self, ctx, &stmt.counter, &stmt.start, &stmt.end);
                        if let Some(by_step) = &stmt.by_step {
                            self.visit_statement(ctx, by_step);
                        }
                        //Hint annotate start, end and step with the counter's real type
                        if let Some(type_name) = self
                            .annotation_map
                            .get_type(&stmt.counter, self.index)
                            .map(typesystem::DataType::get_name)
                        {
                            let annotation = StatementAnnotation::value(type_name);
                            self.annotation_map.annotate_type_hint(&stmt.start, annotation.clone());
                            self.annotation_map.annotate_type_hint(&stmt.end, annotation.clone());
                            if let Some(by_step) = &stmt.by_step {
                                self.annotation_map.annotate_type_hint(by_step, annotation);
                            }
                        }
                        stmt.body.iter().for_each(|s| self.visit_statement(ctx, s));
                    }
                    AstControlStatement::WhileLoop(stmt) | AstControlStatement::RepeatLoop(stmt) => {
                        self.visit_statement(&ctx.enter_control(), &stmt.condition);
                        stmt.body.iter().for_each(|s| self.visit_statement(ctx, s));
                    }
                    AstControlStatement::Case(stmt) => {
                        self.visit_statement(ctx, &stmt.selector);
                        let selector_type = self.annotation_map.get_type(&stmt.selector, self.index).cloned();
                        stmt.case_blocks.iter().for_each(|b| {
                            self.visit_statement(ctx, b.condition.as_ref());
                            if let Some(selector_type) = &selector_type {
                                self.update_expected_types(selector_type, b.condition.as_ref());
                            }
                            b.body.iter().for_each(|s| self.visit_statement(ctx, s));
                        });
                        stmt.else_block.iter().for_each(|s| self.visit_statement(ctx, s));
                    }
                }
            }

            AstStatement::CaseCondition(condition, ..) => self.visit_statement(ctx, condition),
            _ => self.visit_statement_expression(ctx, statement),
        }
    }

    /// annotate an expression statement
    fn visit_statement_expression(&mut self, ctx: &VisitorContext, statement: &AstNode) {
        match statement.get_stmt() {
            AstStatement::DirectAccess(data, ..) => {
                let ctx = VisitorContext { qualifier: None, ..ctx.clone() };
                visit_all_statements!(self, &ctx, &data.index);
                let access_type = get_direct_access_type(&data.access);
                self.annotate(statement, StatementAnnotation::value(access_type));
            }
            AstStatement::HardwareAccess(data, ..) => {
                let access_type = get_direct_access_type(&data.access);
                self.annotate(statement, StatementAnnotation::value(access_type));
            }
            AstStatement::BinaryExpression(data, ..) => {
                visit_all_statements!(self, ctx, &data.left, &data.right);
                let statement_type = {
                    let left_type = self
                        .annotation_map
                        .get_type_hint(&data.left, self.index)
                        .or_else(|| self.annotation_map.get_type(&data.left, self.index))
                        .and_then(|it| self.index.find_effective_type(it))
                        .unwrap_or_else(|| self.index.get_void_type());
                    // do not use for is_pointer() check
                    let l_intrinsic_type =
                        self.index.get_intrinsic_type_by_name(left_type.get_name()).get_type_information();
                    let right_type = self
                        .annotation_map
                        .get_type_hint(&data.right, self.index)
                        .or_else(|| self.annotation_map.get_type(&data.right, self.index))
                        .and_then(|it| self.index.find_effective_type(it))
                        .unwrap_or_else(|| self.index.get_void_type());
                    // do not use for is_pointer() check
                    let r_intrinsic_type =
                        self.index.get_intrinsic_type_by_name(right_type.get_name()).get_type_information();

                    if l_intrinsic_type.is_numerical() && r_intrinsic_type.is_numerical() {
                        let bigger_type = if l_intrinsic_type.is_bool() && r_intrinsic_type.is_bool() {
                            left_type
                        } else {
                            let ty = if left_type.is_bit() && right_type.is_bit() {
                                right_type
                            } else {
                                self.index.get_type_or_panic(DINT_TYPE)
                            };
                            get_bigger_type(
                                get_bigger_type(left_type, right_type, self.index),
                                ty,
                                self.index,
                            )
                        };

                        let target_name = if data.operator.is_comparison_operator() {
                            BOOL_TYPE.to_string()
                        } else {
                            bigger_type.get_name().to_string()
                        };

                        let bigger_is_left = bigger_type != right_type;
                        let bigger_is_right = bigger_type != left_type;

                        if bigger_is_left || bigger_is_right {
                            // if these types are different we need to update the 'other' type's annotation
                            let bigger_type = bigger_type.clone(); // clone here, so we release the borrow on self
                            if bigger_is_right {
                                self.update_expected_types(&bigger_type, &data.left);
                            }
                            if bigger_is_left {
                                self.update_expected_types(&bigger_type, &data.right);
                            }
                        }

                        Some(target_name)
                    } else if left_type.get_type_information().is_pointer()
                        || right_type.get_type_information().is_pointer()
                    {
                        // get the target type of the binary expression
                        let target_type = if data.operator.is_comparison_operator() {
                            // compare instructions result in BOOL
                            // to generate valid IR code if a pointer is beeing compared to an integer
                            // we need to cast the int to the pointers size
                            if !left_type.get_type_information().is_pointer() {
                                let left_type = left_type.clone(); // clone here, so we release the borrow on self
                                self.annotate_to_pointer_size_if_necessary(&left_type, &data.left);
                            } else if !right_type.get_type_information().is_pointer() {
                                let right_type = right_type.clone(); // clone here, so we release the borrow on self
                                self.annotate_to_pointer_size_if_necessary(&right_type, &data.right);
                            }
                            BOOL_TYPE
                        } else if left_type.get_type_information().is_pointer() {
                            left_type.get_name()
                        } else {
                            right_type.get_name()
                        };
                        Some(target_type.to_string())
                    } else if data.operator.is_comparison_operator() {
                        //Annotate as the function call to XXX_EQUALS/LESS/GREATER..
                        self.visit_compare_statement(ctx, statement);
                        None
                    } else {
                        None
                    }
                };

                if let Some(statement_type) = statement_type {
                    self.annotate(statement, StatementAnnotation::value(statement_type.clone()));

                    // https://github.com/PLC-lang/rusty/issues/939: We rely on type-hints in order
                    // to identify `=` operations that have no effect (e.g. `foo = bar;`) hence
                    // type-hint the conditions of control statements to eliminate false-positives.
                    if ctx.in_control {
                        self.annotation_map
                            .annotate_type_hint(statement, StatementAnnotation::value(statement_type))
                    }
                }
            }
            AstStatement::UnaryExpression(data, ..) => {
                self.visit_statement(ctx, &data.value);

                let statement_type = if data.operator == Operator::Minus {
                    let inner_type =
                        self.annotation_map.get_type_or_void(&data.value, self.index).get_type_information();

                    //keep the same type but switch to signed
                    typesystem::get_signed_type(inner_type, self.index).map(|it| it.get_name().to_string())
                } else {
                    let inner_type = self
                        .annotation_map
                        .get_type_or_void(&data.value, self.index)
                        .get_type_information()
                        .get_name()
                        .to_string();

                    Some(inner_type)
                };

                if let Some(statement_type) = statement_type {
                    self.annotate(statement, StatementAnnotation::value(statement_type));
                }
            }

            AstStatement::ExpressionList(expressions, ..) => {
                expressions.iter().for_each(|e| self.visit_statement(ctx, e))
            }

            AstStatement::RangeStatement(data, ..) => {
                visit_all_statements!(self, ctx, &data.start, &data.end);
            }
            AstStatement::Assignment(data, ..) | AstStatement::RefAssignment(data, ..) => {
                self.visit_statement(&ctx.enter_control(), &data.right);
                if let Some(lhs) = ctx.lhs {
                    //special context for left hand side
                    self.visit_statement(&ctx.with_pou(lhs).with_lhs(lhs), &data.left);
                } else {
                    self.visit_statement(ctx, &data.left);
                }

                // give a type hint that we want the right side to be stored in the left's type
                self.update_right_hand_side_expected_type(ctx, &data.left, &data.right);
            }
            AstStatement::OutputAssignment(data, ..) => {
                visit_all_statements!(self, ctx, &data.left, &data.right);
                if let Some(lhs) = ctx.lhs {
                    //special context for left hand side
                    self.visit_statement(&ctx.with_pou(lhs), &data.left);
                } else {
                    self.visit_statement(ctx, &data.left);
                }
                self.update_right_hand_side_expected_type(ctx, &data.left, &data.right);
            }
            AstStatement::CallStatement(..) => {
                self.visit_call_statement(statement, ctx);
            }
            AstStatement::ReferenceExpr(data, ..) => {
                self.visit_reference_expr(&data.access, data.base.as_deref(), statement, ctx);
            }
            AstStatement::ReturnStatement(ReturnStatement { condition }) => {
                if let Some(condition) = condition {
                    self.visit_statement(ctx, condition)
                }
            }
            AstStatement::LabelStatement(..) => {
                if let Some(pou) = ctx.pou {
                    self.annotation_map.new_index.add_label(pou, statement.into());
                }
            }
            AstStatement::JumpStatement(JumpStatement { condition, target }) => {
                self.visit_statement(ctx, condition);
                if let Some((name, pou)) = target.get_flat_reference_name().zip(ctx.pou) {
                    let pou = self.jumps_to_annotate.entry(pou.to_string()).or_default();
                    let jumps = pou.entry(name.to_string()).or_default();
                    jumps.push(statement.get_id());
                }
            }
            _ => {
                self.visit_statement_literals(ctx, statement);
            }
        }
    }

    fn visit_reference_expr(
        &mut self,
        access: &ast::ReferenceAccess,
        base: Option<&AstNode>,
        stmt: &AstNode,
        ctx: &VisitorContext,
    ) {
        // first resolve base
        if let Some(base) = base {
            self.visit_statement(ctx, base);
        };

        match (
            access,
            base.and_then(|it| {
                self.annotation_map.get_type(it, self.index).map(|it| it.get_name().to_string())
            }),
        ) {
            (ReferenceAccess::Member(reference), qualifier) => {
                // uppdate the context's const field
                let new_ctx = base.map(|base| ctx.with_const(self.is_const_reference(base, ctx)));
                let new_ctx = new_ctx.as_ref().unwrap_or(ctx);

                if let Some(annotation) =
                    self.resolve_reference_expression(reference.as_ref(), qualifier.as_deref(), new_ctx)
                {
                    self.annotate(stmt, annotation.clone());
                    self.annotate(reference, annotation);
                    // if this was a vla, we update a typehint
                    if self.annotation_map.get_type(stmt, self.index).filter(|it| it.is_vla()).is_some() {
                        self.annotate_vla_hint(new_ctx, stmt);
                    }
                }
            }
            (ReferenceAccess::Cast(target), Some(qualifier)) => {
                // STRING#"abc"
                //  base
                if let Some(base_type) = base.and_then(|base| self.annotation_map.get_type(base, self.index))
                {
                    // if base is an enum, we need to look for members of this specific enum
                    let optional_enum_qualifier = Some(qualifier.as_str()).filter(|_| base_type.is_enum());
                    if ctx.is_in_a_body() {
                        accept_cast_string_literal(&mut self.string_literals, base_type, target);
                    }

                    if let Some(annotation) = self.resolve_reference_expression(
                        target,
                        optional_enum_qualifier,
                        &ctx.with_resolving_strategy(vec![ResolvingScope::Variable]),
                    ) {
                        self.annotate(target.as_ref(), annotation);
                        self.annotate(stmt, StatementAnnotation::value(qualifier.as_str()));

                        if let AstStatement::Literal(..) = target.get_stmt() {
                            // treate casted literals as the casted type
                            self.annotate(target.as_ref(), StatementAnnotation::value(qualifier.as_str()));
                        }
                    }
                }
            }
            (ReferenceAccess::Index(index), Some(base)) => {
                self.visit_statement(ctx, index);
                if let Some(inner_type) = self
                    .index
                    .find_effective_type_info(base.as_str())
                    .and_then(|t| t.get_inner_array_type_name())
                    .and_then(|it| self.index.find_effective_type_by_name(it).map(|it| it.get_name()))
                {
                    self.annotate(stmt, StatementAnnotation::value(inner_type))
                }
            }
            (ReferenceAccess::Deref, _) => {
                if let Some(DataTypeInformation::Pointer { inner_type_name, auto_deref: None, .. }) = base
                    .map(|base| self.annotation_map.get_type_or_void(base, self.index))
                    .map(|it| it.get_type_information())
                {
                    if let Some(inner_type) = self
                        .index
                        .find_effective_type_by_name(inner_type_name)
                        .or(self.annotation_map.new_index.find_effective_type_by_name(inner_type_name))
                    {
                        self.annotate(stmt, StatementAnnotation::value(inner_type.get_name()))
                    }
                }
            }
            (ReferenceAccess::Address, _) => {
                if let Some(inner_type) = base
                    .map(|base| self.annotation_map.get_type_or_void(base, self.index).get_name().to_string())
                {
                    let ptr_type = add_pointer_type(&mut self.annotation_map.new_index, inner_type);
                    self.annotate(stmt, StatementAnnotation::value(ptr_type))
                }
            }
            _ => {}
        }
    }

    fn is_const_reference(&self, stmt: &AstNode, ctx: &VisitorContext<'_>) -> bool {
        self.annotation_map
            .get(stmt)
            .map(|it| it.is_const())
            .filter(|it| *it != ctx.constant)
            .unwrap_or(false)
    }

    /// resolves the given reference, under the optional qualifier and returns the resulting
    /// Statement annotation if one can be derived. This method the annotation!
    fn resolve_reference_expression(
        &mut self,
        reference: &AstNode,
        qualifier: Option<&str>,
        ctx: &VisitorContext<'_>,
    ) -> Option<StatementAnnotation> {
        match reference.get_stmt() {
            AstStatement::Identifier(name, ..) => ctx
                .resolve_strategy
                .iter()
                .find_map(|scope| scope.resolve_name(name, qualifier, self.index, ctx)),

            AstStatement::Literal(..) => {
                self.visit_statement_literals(ctx, reference);
                let literal_annotation = self.annotation_map.get(reference).cloned(); // return what we just annotated //TODO not elegant, we need to clone
                if let Some((base_type, literal_type)) =
                    qualifier.and_then(|base| self.index.find_type(base)).zip(
                        literal_annotation
                            .as_ref()
                            .and_then(|a| self.annotation_map.get_type_for_annotation(self.index, a)),
                    )
                {
                    // see if this was casted
                    if base_type != literal_type {
                        return Some(StatementAnnotation::value(base_type.get_name()));
                    }
                }
                literal_annotation
            }

            AstStatement::DirectAccess(data, ..) if qualifier.is_some() => {
                // x.%X1 - bit access
                self.visit_statement(ctx, data.index.as_ref());
                Some(StatementAnnotation::value(get_direct_access_type(&data.access)))
            }
            _ => None,
        }
    }

    /// annotates the vla-statement it with a type hint
    /// referencing the contained array. This is needed to simplify codegen and validation.
    fn annotate_vla_hint(&mut self, ctx: &VisitorContext, statement: &AstNode) {
        let DataTypeInformation::Struct {
            source: StructSource::Internal(InternalType::VariableLengthArray { .. }),
            members,
            ..
        } = self.annotation_map.get_type_or_void(statement, self.index).get_type_information()
        else {
            unreachable!("expected a vla reference, but got {statement:#?}");
        };
        if let DataTypeInformation::Pointer { inner_type_name, auto_deref: kind, .. } = &self
            .index
            .get_effective_type_or_void_by_name(
                members.first().expect("internal VLA struct ALWAYS has this member").get_type_name(),
            )
            .get_type_information()
        {
            let Some(qualified_name) = self.annotation_map.get_qualified_name(statement) else {
                unreachable!("VLAs are defined within POUs, such that the qualified name *must* exist")
            };

            let Some(pou) = ctx.pou else { unreachable!("VLA not allowed outside of POUs") };

            let name = if let AstStatement::Identifier(name, ..) = statement.get_stmt() {
                name.as_str()
            } else {
                statement.get_flat_reference_name().expect("must be a reference to a VLA")
            };

            let Some(argument_type) = self
                .index
                .get_pou_members(pou)
                .iter()
                .filter(|it| it.get_name() == name)
                .map(|it| it.get_declaration_type())
                .next()
            else {
                unreachable!()
            };

            let hint_annotation = StatementAnnotation::Variable {
                resulting_type: inner_type_name.to_owned(),
                qualified_name: qualified_name.to_string(),
                constant: false,
                argument_type,
                auto_deref: *kind,
            };
            self.annotation_map.annotate_type_hint(statement, hint_annotation)
        }
    }

    fn visit_call_statement(&mut self, statement: &AstNode, ctx: &VisitorContext) {
        let (operator, parameters_stmt) = if let AstStatement::CallStatement(data, ..) = statement.get_stmt()
        {
            (data.operator.as_ref(), data.parameters.as_deref())
        } else {
            unreachable!("Always a call statement");
        };
        // #604 needed for recursive function calls
        self.visit_statement(&ctx.with_resolving_strategy(ResolvingScope::call_operator_scopes()), operator);
        let operator_qualifier = self.get_call_name(operator);
        //Use the context without the is_call =true
        //TODO why do we start a lhs context here???
        let ctx = ctx.with_lhs(operator_qualifier.as_str());
        if let Some(parameters) = parameters_stmt {
            self.visit_statement(&ctx, parameters);
        };

        if let Some(annotation) = builtins::get_builtin(&operator_qualifier).and_then(BuiltIn::get_annotation)
        {
            annotation(self, statement, operator, parameters_stmt, ctx.to_owned());
        } else {
            //This is skipped for builtins that provide their own annotation-logic
            self.annotate_call_statement(operator, parameters_stmt, &ctx);
        };

        if let Some(StatementAnnotation::Function { return_type, .. }) = self.annotation_map.get(operator) {
            if let Some(return_type) = self
                .index
                .find_effective_type_by_name(return_type)
                .or_else(|| self.annotation_map.new_index.find_effective_type_by_name(return_type))
            {
                if let Some(StatementAnnotation::ReplacementAst { .. }) = self.annotation_map.get(statement) {
                    // if we have a replacement ast, we do not need to annotate the function return type as it would
                    // overwrite the replacement ast
                    return;
                }
                self.annotate(statement, StatementAnnotation::value(return_type.get_name()));
            } else {
                // Assuming this is a VOID function if no annotation is present
                self.annotate(statement, StatementAnnotation::value(VOID_INTERNAL_NAME));
            }
        }
    }

    fn get_call_name(&mut self, operator: &AstNode) -> String {
        let operator_qualifier = self
            .annotation_map
            .get(operator)
            .and_then(|it| match it {
                StatementAnnotation::Function { qualified_name, call_name, .. } => {
                    call_name.as_ref().cloned().or_else(|| Some(qualified_name.clone()))
                }
                StatementAnnotation::Program { qualified_name } => Some(qualified_name.clone()),
                StatementAnnotation::Variable { resulting_type, .. } => {
                    //lets see if this is a FB
                    self.index
                        .find_pou(resulting_type.as_str())
                        .filter(|it| matches!(it, PouIndexEntry::FunctionBlock { .. }))
                        .map(|it| it.get_name().to_string())
                }
                // call statements on array access "arr[1]()" will return a StatementAnnotation::Value
                StatementAnnotation::Value { resulting_type } => {
                    // make sure we come from an array or function_block access
                    match operator.get_stmt() {
                        AstStatement::ReferenceExpr ( ReferenceExpr{access: ReferenceAccess::Index(_), ..},.. ) => Some(resulting_type.clone()),
                        AstStatement::ReferenceExpr ( ReferenceExpr{access: ReferenceAccess::Deref, ..}, .. ) =>
                        // AstStatement::ArrayAccess { .. } => Some(resulting_type.clone()),
                        // AstStatement::PointerAccess { .. } => {
                            self.index.find_pou(resulting_type.as_str()).map(|it| it.get_name().to_string()),
                        // }
                        _ => None,
                    }
                }
                _ => None,
            })
            .unwrap_or_else(|| VOID_TYPE.to_string());
        operator_qualifier
    }

    pub(crate) fn annotate_parameters(&mut self, p: &AstNode, type_name: &str) {
        if !matches!(
            p.get_stmt(),
            AstStatement::Assignment(..)
                | AstStatement::OutputAssignment(..)
                | AstStatement::RefAssignment(..)
        ) {
            if let Some(effective_member_type) = self.index.find_effective_type_by_name(type_name) {
                //update the type hint
                self.annotation_map
                    .annotate_type_hint(p, StatementAnnotation::value(effective_member_type.get_name()))
            }
        }
    }

    /// annotate a literal statement
    fn visit_statement_literals(&mut self, ctx: &VisitorContext, statement: &AstNode) {
        match statement.get_stmt() {
            AstStatement::Literal(kind, ..) => {
                match kind {
                    AstLiteral::Bool { .. } => {
                        self.annotate(statement, StatementAnnotation::value(BOOL_TYPE));
                    }

                    AstLiteral::String(StringValue { is_wide, value, .. }) => {
                        let string_type_name =
                            register_string_type(&mut self.annotation_map.new_index, *is_wide, value.len());
                        self.annotate(statement, StatementAnnotation::value(string_type_name));

                        //collect literals so we can generate global constants later
                        if ctx.is_in_a_body() {
                            if *is_wide {
                                self.string_literals.utf16.insert(value.to_string());
                            } else {
                                self.string_literals.utf08.insert(value.to_string());
                            }
                        }
                    }
                    AstLiteral::Integer(value) => {
                        self.annotate(statement, StatementAnnotation::value(get_int_type_name_for(*value)));
                    }
                    AstLiteral::Time { .. } => {
                        self.annotate(statement, StatementAnnotation::value(TIME_TYPE))
                    }
                    AstLiteral::TimeOfDay { .. } => {
                        self.annotate(statement, StatementAnnotation::value(TIME_OF_DAY_TYPE));
                    }
                    AstLiteral::Date { .. } => {
                        self.annotate(statement, StatementAnnotation::value(DATE_TYPE));
                    }
                    AstLiteral::DateAndTime { .. } => {
                        self.annotate(statement, StatementAnnotation::value(DATE_AND_TIME_TYPE));
                    }
                    AstLiteral::Real(value) => {
                        self.annotate(statement, StatementAnnotation::value(get_real_type_name_for(value)));
                    }
                    AstLiteral::Array(Array { elements: Some(elements), .. }) => {
                        self.visit_statement(ctx, elements.as_ref());
                        //TODO as of yet we have no way to derive a name that reflects a fixed size array
                    }
                    _ => {} // ignore literalNull, arrays (they are covered earlier)
                }
            }
            AstStatement::MultipliedStatement(data, ..) => {
                self.visit_statement(ctx, &data.element)
                //TODO as of yet we have no way to derive a name that reflects a fixed size array
            }
            _ => {}
        }
    }

    fn annotate_to_pointer_size_if_necessary(
        &mut self,
        value_type: &typesystem::DataType,
        statement: &AstNode,
    ) {
        // pointer size is 64Bits matching LINT
        // therefore get the bigger type of current and LINT to check if cast is necessary
        let bigger_type = get_bigger_type(value_type, self.index.get_type_or_panic(LINT_TYPE), self.index);
        if bigger_type != value_type {
            let bigger_type = bigger_type.clone();
            self.update_expected_types(&bigger_type, statement);
        }
    }
}

fn get_direct_access_type(access: &DirectAccessType) -> &'static str {
    match access {
        DirectAccessType::Bit => BOOL_TYPE,
        DirectAccessType::Byte => BYTE_TYPE,
        DirectAccessType::Word => WORD_TYPE,
        DirectAccessType::DWord => DWORD_TYPE,
        DirectAccessType::LWord => LWORD_TYPE,
        DirectAccessType::Template => VOID_TYPE,
    }
}

/// adds a string-type to the given index and returns it's name
fn register_string_type(index: &mut Index, is_wide: bool, len: usize) -> String {
    let prefix = if is_wide { "WSTRING_" } else { "STRING_" };
    let new_type_name = internal_type_name(prefix, len.to_string().as_str());

    if index.find_effective_type_by_name(new_type_name.as_str()).is_none() {
        index.register_type(crate::typesystem::DataType {
            name: new_type_name.clone(),
            initial_value: None,
            nature: TypeNature::String,
            information: crate::typesystem::DataTypeInformation::String {
                encoding: if is_wide { StringEncoding::Utf16 } else { StringEncoding::Utf8 },
                size: typesystem::TypeSize::LiteralInteger(len as i64 + 1),
            },
            location: SourceLocation::internal(),
        });
    }
    new_type_name
}

/// adds a pointer to the given inner_type to the given index and return's its name
pub(crate) fn add_pointer_type(index: &mut Index, inner_type_name: String) -> String {
    let new_type_name = internal_type_name("POINTER_TO_", inner_type_name.as_str());

    if index.find_effective_type_by_name(new_type_name.as_str()).is_none() {
        index.register_type(crate::typesystem::DataType {
            name: new_type_name.clone(),
            initial_value: None,
            nature: TypeNature::Any,
            information: DataTypeInformation::Pointer {
                name: new_type_name.clone(),
                inner_type_name,
                auto_deref: None,
            },
            location: SourceLocation::internal(),
        });
    }
    new_type_name
}

fn to_pou_annotation(p: &PouIndexEntry, index: &Index) -> Option<StatementAnnotation> {
    match p {
        PouIndexEntry::Program { name, .. } => {
            Some(StatementAnnotation::Program { qualified_name: name.into() })
        }
        PouIndexEntry::Function { name, return_type, .. } => Some(StatementAnnotation::Function {
            return_type: return_type.into(),
            qualified_name: name.into(),
            call_name: None,
        }),
        PouIndexEntry::FunctionBlock { name, .. } => {
            Some(StatementAnnotation::Type { type_name: name.into() })
        }
        PouIndexEntry::Action { name, parent_pou_name, .. } => match index.find_pou(parent_pou_name) {
            Some(PouIndexEntry::Program { .. }) => {
                Some(StatementAnnotation::Program { qualified_name: name.into() })
            }
            _ => None,
        },
        _ => None,
    }
}

fn to_variable_annotation(
    v: &VariableIndexEntry,
    index: &Index,
    constant_override: bool,
) -> StatementAnnotation {
    let v_type = index.get_effective_type_or_void_by_name(v.get_type_name());

    //see if this is an auto-deref variable
    let (effective_type_name, kind) = match (v_type.get_type_information(), v.is_return()) {
        (_, true) if v_type.is_aggregate_type() => {
            // treat a return-aggregate variable like an auto-deref pointer since it got
            // passed by-ref
            let kind = v_type.get_type_information().get_auto_deref_type().unwrap_or(AutoDerefType::Default);
            (v_type.get_name().to_string(), Some(kind))
        }
        (DataTypeInformation::Pointer { inner_type_name, auto_deref: Some(deref), .. }, _) => {
            // real auto-deref pointer
            (inner_type_name.clone(), Some(*deref))
        }
        _ => (v_type.get_name().to_string(), None),
    };

    StatementAnnotation::Variable {
        qualified_name: v.get_qualified_name().into(),
        resulting_type: effective_type_name,
        constant: v.is_constant() || constant_override,
        argument_type: v.get_declaration_type(),
        auto_deref: kind,
    }
}

fn get_int_type_name_for(value: i128) -> &'static str {
    if i32::MIN as i128 <= value && i32::MAX as i128 >= value {
        DINT_TYPE
    } else {
        LINT_TYPE
    }
}

fn get_real_type_name_for(value: &str) -> &'static str {
    let parsed = value.parse::<f32>().unwrap_or(f32::INFINITY);
    if parsed.is_infinite() {
        return LREAL_TYPE;
    }

    REAL_TYPE
}

fn create_member_reference(name: &str, mut id_provider: IdProvider, base: Option<AstNode>) -> AstNode {
    AstFactory::create_member_reference(
        AstFactory::create_identifier(name, &SourceLocation::internal(), id_provider.next_id()),
        base,
        id_provider.next_id(),
    )
}

#[derive(Clone)]
pub enum ResolvingScope {
    Variable,      //try to resolve a variable
    POU,           //try to resolve a POU
    DataType,      //try to resolve a DataType
    EnumTypeOnly,  //only consider EnumTypes
    FunctionsOnly, //only consider functions
}

impl ResolvingScope {
    /// scopes that can be used for general references. Will resolve to local/global
    /// variables, Pous or datatypes
    pub fn default_scopes() -> Vec<Self> {
        vec![ResolvingScope::Variable, ResolvingScope::POU, ResolvingScope::DataType]
    }

    /// scopes intended for call-statement-operators
    fn call_operator_scopes() -> Vec<ResolvingScope> {
        let mut strategy = vec![ResolvingScope::FunctionsOnly];
        strategy.extend(Self::default_scopes());
        strategy
    }

    /// tries to resolve the given name using the reprsented scope
    /// - `name` the name to resolve
    /// - `qualifier` an optional qualifier to prefix to the name,
    ///     if the qualifier is present, this method only resolves to targets with this qualifier
    /// - `index` the index to perform the lookups on
    fn resolve_name(
        &self,
        name: &str,
        qualifier: Option<&str>,
        index: &Index,
        ctx: &VisitorContext,
    ) -> Option<StatementAnnotation> {
        match self {
            // try to resolve the name as a variable
            ResolvingScope::Variable => {
                if let Some(qualifier) = qualifier {
                    // look for variable, enum with name "qualifier.name"
                    index
                        .find_member(qualifier, name)
                        .or_else(|| index.find_enum_variant(qualifier, name))
                        .map(|it| to_variable_annotation(it, index, it.is_constant() || ctx.constant))
                } else {
                    // look for member variable with name "pou.name"
                    // then try fopr a global variable called "name"
                    ctx.pou
                        .and_then(|pou| index.find_member(pou, name))
                        .or_else(|| index.find_global_variable(name))
                        .map(|g| to_variable_annotation(g, index, g.is_constant()))
                }
            }
            // try to resolve the name as POU/Action/Method
            ResolvingScope::POU => {
                if let Some(qualifier) = qualifier {
                    // look for Pou/Action with name "qualifier.name"
                    index
                        .find_pou(format!("{qualifier}.{name}").as_str())
                        .or_else(|| index.find_method(qualifier, name))
                        .map(|action| action.into())
                } else {
                    // look for Pou with name "name"
                    index.find_pou(name).and_then(|pou| to_pou_annotation(pou, index)).or_else(|| {
                        ctx.pou.and_then(|pou|
                                // retry with local pou as qualifier
                                //Use the type name of the pou in case we are resolving a
                                //neighboring action
                                index.find_pou(pou).map(|pou| pou.get_container())
                                .and_then(|pou|ResolvingScope::POU.resolve_name(name, Some(pou), index, ctx)))
                    })
                }
            }
            // try to resolve the name as a datatype
            ResolvingScope::DataType => {
                if qualifier.is_none() {
                    // look for datatype with name "name"
                    index
                        .find_type(name)
                        .map(|data_type| StatementAnnotation::data_type(data_type.get_name()))
                } else {
                    // there are no qualified types
                    None
                }
            }
            // try to resolve the name as an enum-type
            ResolvingScope::EnumTypeOnly => {
                if qualifier.is_none() {
                    // look for enum-tyoe with name "name"
                    index
                        .find_type(name)
                        .filter(|it| it.is_enum())
                        .map(|enum_type| StatementAnnotation::data_type(enum_type.get_name()))
                } else {
                    // there are no qualified types
                    None
                }
            }
            // try to resolve this name as a function
            ResolvingScope::FunctionsOnly => {
                if qualifier.is_none() {
                    // look for function with name "name"
                    index.find_pou(name).filter(|it| it.is_function()).map(|pou| pou.into())
                } else {
                    // there are no qualified functions
                    None
                }
            }
        }
    }
}

/// registers the resulting string-literal if the given literal is a String with a different encoding than what is
/// requested from given cast_type (e.g. STRING#"i am utf16", or WSTRING#'i am utf8')
fn accept_cast_string_literal(
    literals: &mut StringLiterals,
    cast_type: &typesystem::DataType,
    literal: &AstNode,
) {
    // check if we need to register an additional string-literal
    match (cast_type.get_type_information(), literal.get_stmt()) {
        (
            DataTypeInformation::String { encoding: StringEncoding::Utf8, .. },
            AstStatement::Literal(AstLiteral::String(StringValue { value, is_wide: is_wide @ true })),
        )
        | (
            DataTypeInformation::String { encoding: StringEncoding::Utf16, .. },
            AstStatement::Literal(AstLiteral::String(StringValue { value, is_wide: is_wide @ false })),
        ) => {
            // re-register the string-literal in the opposite encoding
            if *is_wide {
                literals.utf08.insert(value.to_string());
            } else {
                literals.utf16.insert(value.to_string());
            }
        }
        _ => {
            //ignore
        }
    }
}

#[cfg(test)]
mod resolver_tests {
    use super::{get_int_type_name_for, get_real_type_name_for};

    #[test]
    fn correct_int_type_names_for_numbers() {
        assert_eq!(get_int_type_name_for(0), "DINT");
        assert_eq!(get_int_type_name_for(i128::pow(2, 8) - 1), "DINT");
        assert_eq!(get_int_type_name_for(i128::pow(2, 8)), "DINT");
        assert_eq!(get_int_type_name_for(i128::pow(2, 16) - 1), "DINT");
        assert_eq!(get_int_type_name_for(i128::pow(2, 16)), "DINT");
        assert_eq!(get_int_type_name_for(i128::pow(2, 31) - 1), "DINT");
        assert_eq!(get_int_type_name_for(i128::pow(2, 31)), "LINT");
        assert_eq!(get_int_type_name_for(i128::pow(2, 32)), "LINT");
        assert_eq!(get_int_type_name_for(i64::MAX as i128), "LINT");
    }

    #[test]
    fn correct_real_type_names_for_numbers() {
        assert_eq!(get_real_type_name_for(&f32::MIN.to_string()), "REAL");
        assert_eq!(get_real_type_name_for(&f32::MAX.to_string()), "REAL");
        assert_eq!(get_real_type_name_for(&f64::MIN.to_string()), "LREAL");
        assert_eq!(get_real_type_name_for(&f64::MAX.to_string()), "LREAL");

        // f32 under- and overflows (MIN == -3.40282347E+38, MAX == 3.40282347E+38)
        assert_eq!(get_real_type_name_for(" 3.50282347E+38"), "LREAL");
        assert_eq!(get_real_type_name_for("-3.50282347E+38"), "LREAL");
        assert_eq!(get_real_type_name_for(" 3.40282347E+39"), "LREAL");
        assert_eq!(get_real_type_name_for("-3.40282347E+39"), "LREAL");

        // f64 under- and overflows (MIN == -1.7976931348623157E+308, MAX == 1.7976931348623157E+308)
        assert_eq!(get_real_type_name_for(" 1.8976931348623157E+308"), "LREAL");
        assert_eq!(get_real_type_name_for("-1.8976931348623157E+308"), "LREAL");
        assert_eq!(get_real_type_name_for(" 1.7976931348623157E+309"), "LREAL");
        assert_eq!(get_real_type_name_for("-1.7976931348623157E+309"), "LREAL");
    }
}<|MERGE_RESOLUTION|>--- conflicted
+++ resolved
@@ -10,16 +10,10 @@
 
 use plc_ast::{
     ast::{
-<<<<<<< HEAD
-        self, flatten_expression_list, pre_process, Assignment, AstFactory, AstId, AstNode, AstStatement,
+        self, flatten_expression_list, pre_process, Assignment, AstFactory, AstId, AstNode, AstStatement, AutoDerefType,
         BinaryExpression, CompilationUnit, DataType, DataTypeDeclaration, DirectAccessType, Implementation,
         JumpStatement, LinkageType, Operator, Pou, PouType, ReferenceAccess, ReferenceExpr, TypeNature,
         UserTypeDeclaration, Variable, VariableBlock,
-=======
-        self, flatten_expression_list, Assignment, AstFactory, AstId, AstNode, AstStatement, AutoDerefType,
-        BinaryExpression, CompilationUnit, DataType, DataTypeDeclaration, DirectAccessType, JumpStatement,
-        Operator, Pou, ReferenceAccess, ReferenceExpr, TypeNature, UserTypeDeclaration, Variable,
->>>>>>> 446f073a
     },
     control_statements::{AstControlStatement, ReturnStatement},
     literals::{Array, AstLiteral, StringValue},
