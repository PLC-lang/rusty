use driver::{parse_and_annotate, pipelines::AnnotatedProject};
use insta::assert_debug_snapshot;
use plc_ast::ast::PouType;
use plc_source::SourceCode;

#[test]
fn function_block_init_fn_created() {
    // GIVEN a function block with a ref initializer
    // WHEN lowered
    let (_, annotated_project) = parse_and_annotate(
        "Test",
        vec![SourceCode::from(
            "
           FUNCTION_BLOCK foo
        VAR
            s : STRING;
            ps: REF_TO STRING := REF(s);
        END_VAR
        END_FUNCTION_BLOCK
            ",
        )],
    )
    .unwrap();
    let AnnotatedProject { units, index, .. } = annotated_project;
    let units = units.iter().map(|unit| unit.get_unit()).collect::<Vec<_>>();
    // THEN we expect the index to now have a corresponding init function
    assert!(index.find_pou("__init_foo").is_some());
    // AND we expect a new function to be created for it
    let init_foo = &units[1];
    let implementation = &init_foo.implementations[1];
    assert_eq!(implementation.name, "__init_foo");
    assert_eq!(implementation.pou_type, PouType::Init);

    // we expect this function to have a single parameter "self", being an instance of the initialized POU
    assert_debug_snapshot!(init_foo.pous[1].variable_blocks[0].variables[0], @r###"
    Variable {
        name: "self",
        data_type: DataTypeReference {
            referenced_type: "foo",
        },
    }
    "###);

    // this init-function is expected to have a single assignment statement in its function body
    let statements = &implementation.statements;
    assert_eq!(statements.len(), 2);
    assert_debug_snapshot!(statements[0..=1], @r###"
    [
        Assignment {
            left: ReferenceExpr {
                kind: Member(
                    Identifier {
                        name: "ps",
                    },
                ),
                base: Some(
                    ReferenceExpr {
                        kind: Member(
                            Identifier {
                                name: "self",
                            },
                        ),
                        base: None,
                    },
                ),
            },
            right: CallStatement {
                operator: ReferenceExpr {
                    kind: Member(
                        Identifier {
                            name: "REF",
                        },
                    ),
                    base: None,
                },
                parameters: Some(
                    ReferenceExpr {
                        kind: Member(
                            Identifier {
                                name: "s",
                            },
                        ),
                        base: Some(
                            ReferenceExpr {
                                kind: Member(
                                    Identifier {
                                        name: "self",
                                    },
                                ),
                                base: None,
                            },
                        ),
                    },
                ),
            },
        },
        Assignment {
            left: ReferenceExpr {
                kind: Member(
                    Identifier {
                        name: "__vtable",
                    },
                ),
                base: Some(
                    ReferenceExpr {
                        kind: Member(
                            Identifier {
                                name: "self",
                            },
                        ),
                        base: None,
                    },
                ),
            },
            right: CallStatement {
                operator: ReferenceExpr {
                    kind: Member(
                        Identifier {
                            name: "REF",
                        },
                    ),
                    base: None,
                },
                parameters: Some(
                    ReferenceExpr {
                        kind: Member(
                            Identifier {
                                name: "__vtable_foo",
                            },
                        ),
                        base: None,
                    },
                ),
            },
        },
    ]
    "###);
}

#[test]
fn program_init_fn_created() {
    // GIVEN a program with a ref initializer
    // WHEN lowered
    let (_, annotated_project) = parse_and_annotate(
        "Test",
        vec![SourceCode::from(
            "
   PROGRAM foo
        VAR
            s : STRING;
            ps: REF_TO STRING := REF(s);
        END_VAR
        END_PROGRAM
            ",
        )],
    )
    .unwrap();
    let AnnotatedProject { units, index, .. } = annotated_project;
    let units = units.iter().map(|unit| unit.get_unit()).collect::<Vec<_>>();
    // THEN we expect the index to now have a corresponding init function
    assert!(index.find_pou("__init_foo").is_some());
    // AND we expect a new function to be created for it
    let init_foo = &units[1];
    let implementation = &init_foo.implementations[0];
    assert_eq!(implementation.name, "__init_foo");
    assert_eq!(implementation.pou_type, PouType::Init);

    // we expect this function to have a single parameter "self", being an instance of the initialized POU
    assert_debug_snapshot!(init_foo.pous[0].variable_blocks[0].variables[0], @r###"
    Variable {
        name: "self",
        data_type: DataTypeReference {
            referenced_type: "foo",
        },
    }
    "###);

    // this init-function is expected to have a single assignment statement in its function body
    let statements = &implementation.statements;
    assert_eq!(statements.len(), 1);
    assert_debug_snapshot!(statements[0], @r#"
    Assignment {
        left: ReferenceExpr {
            kind: Member(
                Identifier {
                    name: "ps",
                },
            ),
            base: Some(
                ReferenceExpr {
                    kind: Member(
                        Identifier {
                            name: "self",
                        },
                    ),
                    base: None,
                },
            ),
        },
        right: CallStatement {
            operator: ReferenceExpr {
                kind: Member(
                    Identifier {
                        name: "REF",
                    },
                ),
                base: None,
            },
            parameters: Some(
                ReferenceExpr {
                    kind: Member(
                        Identifier {
                            name: "s",
                        },
                    ),
                    base: Some(
                        ReferenceExpr {
                            kind: Member(
                                Identifier {
                                    name: "self",
                                },
                            ),
                            base: None,
                        },
                    ),
                },
            ),
        },
    }
    "#);
}

#[test]
fn init_wrapper_function_created() {
    let (_, annotated_project) = parse_and_annotate(
        "Test",
        vec![SourceCode::from(
            "
        VAR_GLOBAL
            s : STRING;
            gs : REFERENCE TO STRING := REF(s);
        END_VAR

        FUNCTION_BLOCK bar
        VAR
            ps AT s : STRING;
        END_VAR
        END_FUNCTION_BLOCK

        PROGRAM foo
        VAR
            fb: bar;
        END_VAR
        END_PROGRAM
            ",
        )],
    )
    .unwrap();
    let AnnotatedProject { units, index, .. } = annotated_project;
    let units = units.iter().map(|unit| unit.get_unit()).collect::<Vec<_>>();

    // we expect there to be 3 `CompilationUnit`s, one for the original source, one with pou initializer functions, and finally
    // one for the `__init` wrapper
    assert_eq!(units.len(), 3);

    // we expect the index to now have an `__init` function for our `TestProject`
    assert!(index.find_pou("__init___Test").is_some());

    // we expect a new function to be created for it
    let init = &units[2];
    let implementation = &init.implementations[0];
    assert_eq!(implementation.name, "__init___Test");
    assert_eq!(implementation.pou_type, PouType::ProjectInit);

    // we expect this function to have no parameters
    assert!(init.pous[0].variable_blocks.is_empty());

    // we expect to the body to have 3 statements
    let statements = &implementation.statements;
    assert_eq!(statements.len(), 4);

    assert_debug_snapshot!(statements, @r###"
    [
        CallStatement {
            operator: ReferenceExpr {
                kind: Member(
                    Identifier {
                        name: "__init_foo",
                    },
                ),
                base: None,
            },
            parameters: Some(
                ReferenceExpr {
                    kind: Member(
                        Identifier {
                            name: "foo",
                        },
                    ),
                    base: None,
                },
            ),
        },
        Assignment {
            left: ReferenceExpr {
                kind: Member(
                    Identifier {
                        name: "gs",
                    },
                ),
                base: None,
            },
<<<<<<< HEAD
        ),
    }
    "###);

    // we expect the third statement to call `__user_init_foo`, which checks for user-defined init functions and calls them
    assert_debug_snapshot!(statements[3], @r#"
    CallStatement {
        operator: ReferenceExpr {
            kind: Member(
                Identifier {
                    name: "__user_init_foo",
=======
            right: CallStatement {
                operator: ReferenceExpr {
                    kind: Member(
                        Identifier {
                            name: "REF",
                        },
                    ),
                    base: None,
>>>>>>> 075f4045
                },
                parameters: Some(
                    ReferenceExpr {
                        kind: Member(
                            Identifier {
                                name: "s",
                            },
                        ),
                        base: None,
                    },
                ),
            },
        },
        CallStatement {
            operator: ReferenceExpr {
                kind: Member(
                    Identifier {
                        name: "__user_init_foo",
                    },
                ),
                base: None,
            },
            parameters: Some(
                ReferenceExpr {
                    kind: Member(
                        Identifier {
                            name: "foo",
                        },
                    ),
                    base: None,
                },
            ),
        },
    ]
    "###);

    // since `foo` has a member-instance of `bar`, we expect its initializer to call/propagate to `__init_bar` with its local member
    let init_foo = &units[1].implementations[2];
    assert_debug_snapshot!(init_foo.statements[0], @r###"
    CallStatement {
        operator: ReferenceExpr {
            kind: Member(
                Identifier {
                    name: "__init_bar",
                },
            ),
            base: None,
        },
        parameters: Some(
            ReferenceExpr {
                kind: Member(
                    Identifier {
                        name: "fb",
                    },
                ),
                base: Some(
                    ReferenceExpr {
                        kind: Member(
                            Identifier {
                                name: "self",
                            },
                        ),
                        base: None,
                    },
                ),
            },
        ),
    }
    "###);
}<|MERGE_RESOLUTION|>--- conflicted
+++ resolved
@@ -310,19 +310,6 @@
                 ),
                 base: None,
             },
-<<<<<<< HEAD
-        ),
-    }
-    "###);
-
-    // we expect the third statement to call `__user_init_foo`, which checks for user-defined init functions and calls them
-    assert_debug_snapshot!(statements[3], @r#"
-    CallStatement {
-        operator: ReferenceExpr {
-            kind: Member(
-                Identifier {
-                    name: "__user_init_foo",
-=======
             right: CallStatement {
                 operator: ReferenceExpr {
                     kind: Member(
@@ -331,7 +318,6 @@
                         },
                     ),
                     base: None,
->>>>>>> 075f4045
                 },
                 parameters: Some(
                     ReferenceExpr {
