use core::panic;

use insta::{assert_debug_snapshot, assert_snapshot};
use plc_ast::{
    ast::{
        flatten_expression_list, Allocation, Assignment, AstNode, AstStatement, BinaryExpression,
        CallStatement, DataType, DirectAccess, MultipliedStatement, Pou, RangeStatement, ReferenceAccess,
        ReferenceExpr, UnaryExpression, UserTypeDeclaration,
    },
    control_statements::{AstControlStatement, CaseStatement, IfStatement},
    literals::{Array, AstLiteral},
    provider::IdProvider,
};
use plc_source::source_location::SourceLocation;
use pretty_assertions::assert_eq;

use crate::{
    index::{ArgumentType, Index, VariableType},
    resolver::{AnnotationMap, AnnotationMapImpl, StatementAnnotation, TypeAnnotator},
    test_utils::tests::{annotate_with_ids, index_with_ids},
    typesystem::{
        DataTypeInformation, Dimension, TypeSize, BOOL_TYPE, BYTE_TYPE, DINT_TYPE, DWORD_TYPE, INT_TYPE,
        LINT_TYPE, LREAL_TYPE, REAL_TYPE, SINT_TYPE, UINT_TYPE, USINT_TYPE, VOID_TYPE, WORD_TYPE,
    },
};

#[macro_export]
macro_rules! assert_type_and_hint {
    ($annotations:expr, $index:expr, $stmt:expr, $expected_type:expr, $expected_type_hint:expr) => {
        assert_eq!(
            (
                $crate::resolver::AnnotationMap::get_type($annotations, $stmt, $index),
                $crate::resolver::AnnotationMap::get_type_hint($annotations, $stmt, $index),
            ),
            ($index.get_type($expected_type).ok(), $expected_type_hint.and_then(|n| $index.get_type(n).ok()))
        );
    };
}
#[test]
fn binary_expressions_resolves_types() {
    let id_provider = IdProvider::default();
    let (unit, index) = index_with_ids(
        "PROGRAM PRG
            1 + 2;
            1 + 2000;
            2147483648 + 1;
        END_PROGRAM",
        id_provider.clone(),
    );
    let (annotations, ..) = TypeAnnotator::visit_unit(&index, &unit, id_provider);
    let statements = &unit.implementations[0].statements;

    let expected_types = vec!["DINT", "DINT", "LINT"];

    let types: Vec<&str> =
        statements.iter().map(|s| annotations.get_type_or_void(s, &index).get_name()).collect();

    assert_eq!(expected_types, types);
}

#[test]
fn cast_expressions_resolves_types() {
    let id_provider = IdProvider::default();
    let (unit, mut index) = index_with_ids(
        "PROGRAM PRG
            VAR a : SINT; END_VAR
            BYTE#7;
            INT#a;
            UINT#7;
            DWORD#7;
        END_PROGRAM",
        id_provider.clone(),
    );
    let annotations = annotate_with_ids(&unit, &mut index, id_provider);
    let statements = &unit.implementations[0].statements;
    assert_type_and_hint!(&annotations, &index, &statements[0], BYTE_TYPE, None);
    assert_type_and_hint!(&annotations, &index, &statements[1], INT_TYPE, None);
    let AstNode {
        stmt: AstStatement::ReferenceExpr(ReferenceExpr { access: ReferenceAccess::Cast(target), .. }),
        ..
    } = &statements[1]
    else {
        unreachable!()
    };
    assert_type_and_hint!(&annotations, &index, target.as_ref(), SINT_TYPE, None);

    assert_type_and_hint!(&annotations, &index, &statements[2], UINT_TYPE, None);
    assert_type_and_hint!(&annotations, &index, &statements[3], DWORD_TYPE, None);
}

#[test]
fn cast_expression_literals_get_casted_types() {
    let id_provider = IdProvider::default();
    let (unit, mut index) = index_with_ids(
        "PROGRAM PRG
            INT#16#FFFF;
            WORD#16#FFFF;
        END_PROGRAM",
        id_provider.clone(),
    );
    let annotations = annotate_with_ids(&unit, &mut index, id_provider);
    let statements = &unit.implementations[0].statements;
    {
        assert_type_and_hint!(&annotations, &index, &statements[0], INT_TYPE, None);
        let AstNode {
            stmt: AstStatement::ReferenceExpr(ReferenceExpr { access: ReferenceAccess::Cast(target), .. }),
            ..
        } = &statements[0]
        else {
            unreachable!()
        };
        let t = target.as_ref();
        assert_eq!(
            format!("{:#?}", AstNode::new_integer(0xFFFF, 0, SourceLocation::internal())),
            format!("{t:#?}")
        );
        assert_type_and_hint!(&annotations, &index, target.as_ref(), INT_TYPE, None);
    }
    {
        assert_type_and_hint!(&annotations, &index, &statements[1], WORD_TYPE, None);
        let AstStatement::ReferenceExpr(ReferenceExpr { access: ReferenceAccess::Cast(target), .. }) =
            &statements[1].get_stmt()
        else {
            unreachable!()
        };
        let t = target.as_ref();
        assert_eq!(
            format!("{:#?}", AstNode::new_integer(0xFFFF, 0, SourceLocation::internal())),
            format!("{t:#?}")
        );
        assert_type_and_hint!(&annotations, &index, target.as_ref(), WORD_TYPE, None);
    }
}

#[test]
fn cast_expressions_of_enum_with_resolves_types() {
    let id_provider = IdProvider::default();
    let (unit, mut index) = index_with_ids(
        "PROGRAM PRs
            MyEnum#a;
            MyEnum#b;
        END_PROGRAM
        TYPE MyEnum : (a,b,c); END_TYPE
        ",
        id_provider.clone(),
    );
    let annotations = annotate_with_ids(&unit, &mut index, id_provider);
    let statements = &unit.implementations[0].statements;
    assert_type_and_hint!(&annotations, &index, &statements[0], "MyEnum", None);
    assert_type_and_hint!(&annotations, &index, &statements[1], "MyEnum", None);

    let AstStatement::ReferenceExpr(ReferenceExpr { access: ReferenceAccess::Cast(access), .. }) =
        &statements[0].get_stmt()
    else {
        unreachable!()
    };
    assert_eq!(
        annotations.get(access),
        Some(&StatementAnnotation::Variable {
            resulting_type: "MyEnum".to_string(),
            qualified_name: "MyEnum.a".to_string(),
            constant: true,
            argument_type: ArgumentType::ByVal(VariableType::Global),
            auto_deref: None,
        })
    );

    let AstStatement::ReferenceExpr(ReferenceExpr { access: ReferenceAccess::Cast(access), .. }) =
        &statements[1].get_stmt()
    else {
        unreachable!()
    };
    assert_eq!(
        annotations.get(access),
        Some(&StatementAnnotation::Variable {
            resulting_type: "MyEnum".to_string(),
            qualified_name: "MyEnum.b".to_string(),
            constant: true,
            argument_type: ArgumentType::ByVal(VariableType::Global),
            auto_deref: None,
        })
    );
}

#[test]
fn cast_expressions_of_enum_with_direct_access_resolves_types() {
    let id_provider = IdProvider::default();
    let (unit, mut index) = index_with_ids(
        "PROGRAM PRs
            MyEnum#a.1;
            MyEnum#a.%W1;
        END_PROGRAM
        TYPE MyEnum : (a,b,c); END_TYPE
        ",
        id_provider.clone(),
    );
    let annotations = annotate_with_ids(&unit, &mut index, id_provider);
    let statements = &unit.implementations[0].statements;
    assert_type_and_hint!(&annotations, &index, &statements[0], BOOL_TYPE, None);
    assert_type_and_hint!(&annotations, &index, &statements[1], WORD_TYPE, None);
}

#[test]
fn direct_access_using_enum_values_resolves_types() {
    let id_provider = IdProvider::default();
    let (unit, mut index) = index_with_ids(
        "PROGRAM PRs
            VAR
                x : INT;
            END_VAR

            x.%XBIT01;
            x.%XBIT02;
            x.BIT01;
            x.BIT02;
        END_PROGRAM
        TYPE MyEnum : (BIT01:=0,BIT02,BIT03); END_TYPE
        ",
        id_provider.clone(),
    );
    let annotations = annotate_with_ids(&unit, &mut index, id_provider);
    let statements = &unit.implementations[0].statements;
    assert_type_and_hint!(&annotations, &index, &statements[0], BOOL_TYPE, None);
    assert_type_and_hint!(&annotations, &index, &statements[1], BOOL_TYPE, None);
    assert_type_and_hint!(&annotations, &index, &statements[2], VOID_TYPE, None);
    assert_type_and_hint!(&annotations, &index, &statements[3], VOID_TYPE, None);
}

#[test]
fn binary_expressions_resolves_types_for_mixed_signed_ints() {
    let id_provider = IdProvider::default();
    let (unit, mut index) = index_with_ids(
        "PROGRAM PRG
            VAR a : INT; END_VAR
            a + UINT#7;
        END_PROGRAM",
        id_provider.clone(),
    );
    let annotations = annotate_with_ids(&unit, &mut index, id_provider);
    let statements = &unit.implementations[0].statements;
    if let AstNode { stmt: AstStatement::BinaryExpression(BinaryExpression { left, right, .. }), .. } =
        &statements[0]
    {
        assert_type_and_hint!(&annotations, &index, left, INT_TYPE, Some(DINT_TYPE));
        assert_type_and_hint!(&annotations, &index, right, UINT_TYPE, Some(DINT_TYPE));
        assert_type_and_hint!(&annotations, &index, &statements[0], DINT_TYPE, None);
    } else {
        unreachable!()
    }
}

#[test]
#[ignore = "Types on builtin types are not correctly annotated"]
fn expt_binary_expression() {
    fn get_params(stmt: &AstNode) -> (&AstNode, &AstNode) {
        if let AstNode { stmt: AstStatement::CallStatement(CallStatement { parameters, .. }), .. } = stmt {
            if let &[left, right] = flatten_expression_list(parameters.as_ref().as_ref().unwrap()).as_slice()
            {
                return (left, right);
            }
        }
        panic!("could not deconstruct call")
    }

    let id_provider = IdProvider::default();
    let (unit, mut index) = index_with_ids(
        "
        PROGRAM PRG
            VAR
                a,b : DINT;
                c,d : REAL;
                e,f : LREAL;
            END_VAR
            //DINTS
            a ** b; //DINT * DINT -> hint : DINT * DINT result DINT
            a ** d; //DINT * REAL -> hint : REAL * REAL result REAL
            a ** f; //DINT * LREAL -> hint : LREAL * LREAL result LREAL

            // REALS
            c ** b; //REAL * DINT -> hint : REAL * DINT result REAL
            c ** d; //REAL * REAL -> hint : REAL * REAL result REAL
            c ** f; //REAL * LREAL -> hint : LREAL * LREAL result LREAL

            // LREALS
            e ** b; //LREAL * DINT -> hint : REAL * DINT result REAL
            e ** d; //LREAL * REAL -> hint : LREAL * LREAL result LREAL
            e ** f; //LREAL * LREAL -> hint : LREAL * LREAL result LREAL
        END_PROGRAM",
        id_provider.clone(),
    );
    let annotations = annotate_with_ids(&unit, &mut index, id_provider);
    let statements = &unit.implementations[0].statements;
    //DINT
    let (left, right) = get_params(&statements[0]);
    assert_type_and_hint!(&annotations, &index, left, DINT_TYPE, None);
    assert_type_and_hint!(&annotations, &index, right, DINT_TYPE, None);
    assert_type_and_hint!(&annotations, &index, &statements[0], DINT_TYPE, None);
    let (left, right) = get_params(&statements[1]);
    assert_type_and_hint!(&annotations, &index, left, DINT_TYPE, Some(REAL_TYPE));
    assert_type_and_hint!(&annotations, &index, right, REAL_TYPE, None);
    assert_type_and_hint!(&annotations, &index, &statements[1], REAL_TYPE, None);
    let (left, right) = get_params(&statements[2]);
    assert_type_and_hint!(&annotations, &index, left, DINT_TYPE, Some(LREAL_TYPE));
    assert_type_and_hint!(&annotations, &index, right, LREAL_TYPE, None);
    assert_type_and_hint!(&annotations, &index, &statements[2], LREAL_TYPE, None);

    //REAL
    let (left, right) = get_params(&statements[3]);
    assert_type_and_hint!(&annotations, &index, left, REAL_TYPE, None);
    assert_type_and_hint!(&annotations, &index, right, DINT_TYPE, None);
    assert_type_and_hint!(&annotations, &index, &statements[3], REAL_TYPE, None);
    let (left, right) = get_params(&statements[4]);
    assert_type_and_hint!(&annotations, &index, left, REAL_TYPE, None);
    assert_type_and_hint!(&annotations, &index, right, REAL_TYPE, None);
    assert_type_and_hint!(&annotations, &index, &statements[4], REAL_TYPE, None);
    let (left, right) = get_params(&statements[5]);
    assert_type_and_hint!(&annotations, &index, left, REAL_TYPE, Some(LREAL_TYPE));
    assert_type_and_hint!(&annotations, &index, right, LREAL_TYPE, None);
    assert_type_and_hint!(&annotations, &index, &statements[5], LREAL_TYPE, None);

    //LREAL
    let (left, right) = get_params(&statements[6]);
    assert_type_and_hint!(&annotations, &index, left, LREAL_TYPE, None);
    assert_type_and_hint!(&annotations, &index, right, DINT_TYPE, None);
    assert_type_and_hint!(&annotations, &index, &statements[6], LREAL_TYPE, None);
    let (left, right) = get_params(&statements[7]);
    assert_type_and_hint!(&annotations, &index, left, LREAL_TYPE, None);
    assert_type_and_hint!(&annotations, &index, right, REAL_TYPE, Some(LREAL_TYPE));
    assert_type_and_hint!(&annotations, &index, &statements[7], LREAL_TYPE, None);
    let (left, right) = get_params(&statements[8]);
    assert_type_and_hint!(&annotations, &index, left, LREAL_TYPE, None);
    assert_type_and_hint!(&annotations, &index, right, LREAL_TYPE, None);
    assert_type_and_hint!(&annotations, &index, &statements[8], LREAL_TYPE, None);
}

#[test]
fn binary_expressions_resolves_types_for_literals_directly() {
    let id_provider = IdProvider::default();
    let (unit, mut index) = index_with_ids(
        "PROGRAM PRG
            VAR a : BYTE; END_VAR
            a := a + 7;
            a := 7;
        END_PROGRAM",
        id_provider.clone(),
    );
    let annotations = annotate_with_ids(&unit, &mut index, id_provider);
    let statements = &unit.implementations[0].statements;

    if let AstNode { stmt: AstStatement::Assignment(Assignment { right: addition, .. }), .. } = &statements[0]
    {
        // a + 7 --> DINT (BYTE hint)
        assert_type_and_hint!(&annotations, &index, addition, DINT_TYPE, Some(BYTE_TYPE));
        if let AstNode {
            stmt: AstStatement::BinaryExpression(BinaryExpression { left: a, right: seven, .. }),
            ..
        } = addition.as_ref()
        {
            // a --> BYTE (DINT hint)
            assert_type_and_hint!(&annotations, &index, a, BYTE_TYPE, Some(DINT_TYPE));
            // 7 --> DINT (no hint)
            assert_type_and_hint!(&annotations, &index, seven, DINT_TYPE, None);
        } else {
            unreachable!()
        }
    } else {
        unreachable!()
    }

    if let AstNode { stmt: AstStatement::Assignment(Assignment { right: seven, .. }), .. } = &statements[1] {
        assert_type_and_hint!(&annotations, &index, seven, DINT_TYPE, Some(BYTE_TYPE));
    } else {
        unreachable!()
    }
}

#[test]
fn addition_subtraction_expression_with_pointers_resolves_to_pointer_type() {
    let id_provider = IdProvider::default();
    let (unit, mut index) = index_with_ids(
        "PROGRAM PRG
            VAR a : REF_TO BYTE; b : BYTE; END_VAR
            a := &b + 7;
            a := a + 7 + 1;
            a := 7 + &b;
        END_PROGRAM",
        id_provider.clone(),
    );
    let annotations = annotate_with_ids(&unit, &mut index, id_provider);
    let statements = &unit.implementations[0].statements;

    if let AstNode { stmt: AstStatement::Assignment(Assignment { right: addition, .. }), .. } = &statements[0]
    {
        assert_type_and_hint!(&annotations, &index, addition, "__POINTER_TO_BYTE", Some("__PRG_a"));
    }
    if let AstNode { stmt: AstStatement::Assignment(Assignment { right: addition, .. }), .. } = &statements[1]
    {
        assert_type_and_hint!(&annotations, &index, addition, "__PRG_a", Some("__PRG_a"));
        if let AstNode { stmt: AstStatement::BinaryExpression(BinaryExpression { left, .. }), .. } =
            &**addition
        {
            assert_type_and_hint!(&annotations, &index, left, "__PRG_a", Some("__PRG_a"));
        }
    }
    if let AstNode { stmt: AstStatement::Assignment(Assignment { right: addition, .. }), .. } = &statements[2]
    {
        assert_type_and_hint!(&annotations, &index, addition, "__POINTER_TO_BYTE", Some("__PRG_a"));
    }
}

#[test]
fn equality_with_pointers_is_bool() {
    let id_provider = IdProvider::default();
    let (unit, mut index) = index_with_ids(
        "PROGRAM PRG
            VAR a : REF_TO BYTE; b : BOOL; END_VAR
            b := a > 7;
            b := 0 = a;
        END_PROGRAM",
        id_provider.clone(),
    );
    let annotations = annotate_with_ids(&unit, &mut index, id_provider);
    let statements = &unit.implementations[0].statements;

    if let AstNode { stmt: AstStatement::Assignment(Assignment { right: addition, .. }), .. } = &statements[0]
    {
        assert_type_and_hint!(&annotations, &index, addition, BOOL_TYPE, Some(BOOL_TYPE));
    }
    if let AstNode { stmt: AstStatement::Assignment(Assignment { right: addition, .. }), .. } = &statements[1]
    {
        assert_type_and_hint!(&annotations, &index, addition, BOOL_TYPE, Some(BOOL_TYPE));
    }
}

#[test]
fn complex_expressions_resolves_types_for_literals_directly() {
    let id_provider = IdProvider::default();
    let (unit, mut index) = index_with_ids(
        "PROGRAM PRG
            VAR
                a : BYTE;
                b : SINT;
                c : INT;
            END_VAR
            a := ((b + USINT#7) - c);
        END_PROGRAM",
        id_provider.clone(),
    );
    let annotations = annotate_with_ids(&unit, &mut index, id_provider);
    let statements = &unit.implementations[0].statements;

    if let AstNode { stmt: AstStatement::Assignment(Assignment { right, .. }), .. } = &statements[0] {
        // ((b + USINT#7) - c)
        assert_type_and_hint!(&annotations, &index, right, DINT_TYPE, Some(BYTE_TYPE));

        let AstStatement::ParenExpression(right) = right.get_stmt() else { panic!() };
        if let AstNode {
            stmt: AstStatement::BinaryExpression(BinaryExpression { left, right: c, .. }), ..
        } = right.as_ref()
        {
            // c
            assert_type_and_hint!(&annotations, &index, c, INT_TYPE, Some(DINT_TYPE));
            // (b + USINT#7)
            assert_type_and_hint!(&annotations, &index, left, DINT_TYPE, Some(DINT_TYPE));

            let AstStatement::ParenExpression(left) = left.get_stmt() else { panic!() };
            if let AstNode {
                stmt: AstStatement::BinaryExpression(BinaryExpression { left: b, right: seven, .. }),
                ..
            } = left.as_ref()
            {
                //b
                assert_type_and_hint!(&annotations, &index, b, SINT_TYPE, Some(DINT_TYPE));
                // USINT#7
                assert_type_and_hint!(&annotations, &index, seven, USINT_TYPE, Some(DINT_TYPE));
            } else {
                unreachable!()
            }
        } else {
            unreachable!()
        }
        // 7 --> DINT (BYTE hint)
    } else {
        unreachable!()
    }
}

#[test]
fn parenthesized_expressions() {
    let id_provider = IdProvider::default();
    let (unit, index) = index_with_ids(
        "PROGRAM PRG
              (1 + 2);
             ((1 + 2));
            (((1 + 2)));
        END_PROGRAM",
        id_provider.clone(),
    );
    let (annotations, ..) = TypeAnnotator::visit_unit(&index, &unit, id_provider);

    fn peel_once(node: &AstNode) -> &AstNode {
        let AstStatement::ParenExpression(expr) = &node.stmt else { panic!("Expected ParenExpr") };
        expr.as_ref()
    }

    // (1 + 2)
    let statement = &unit.implementations[0].statements[0];
    assert!(statement.is_paren());
    assert_eq!("DINT", annotations.get_type_or_void(statement, &index).get_name());

    // ((1 + 2))
    let mut statement = &unit.implementations[0].statements[1];
    assert!(statement.is_paren());
    assert_eq!("DINT", annotations.get_type_or_void(statement, &index).get_name());
    statement = peel_once(statement);
    assert!(statement.is_paren());
    assert_eq!("DINT", annotations.get_type_or_void(statement, &index).get_name());

    // (((1 + 2)))
    let mut statement = &unit.implementations[0].statements[2];
    assert!(statement.is_paren());
    assert_eq!("DINT", annotations.get_type_or_void(statement, &index).get_name());
    statement = peel_once(statement);
    assert!(statement.is_paren());
    assert_eq!("DINT", annotations.get_type_or_void(statement, &index).get_name());
    statement = peel_once(statement);
    assert!(statement.is_paren());
    assert_eq!("DINT", annotations.get_type_or_void(statement, &index).get_name());
}

#[test]
fn parenthesized_expression_assignment() {
    let id_provider = IdProvider::default();
    let (unit, index) = index_with_ids(
        "PROGRAM main
            VAR
                one : DINT;
                two : SINT;
            END_VAR

            one := (1 + 2); // ParenExpr should have a type (DINT) and a hint (DINT)
            two := (3 + 4); // ParenExpr should have a type (DINT) and a hint (SINT)
        END_PROGRAM",
        id_provider.clone(),
    );
    let (annotations, ..) = TypeAnnotator::visit_unit(&index, &unit, id_provider);

    let one = &unit.implementations[0].statements[0];
    let AstStatement::Assignment(Assignment { right, .. }) = &one.stmt else { panic!() };
    assert!(&right.is_paren());
    assert_eq!(annotations.get_type(right, &index).unwrap().name, "DINT");
    assert_eq!(annotations.get_type_hint(right, &index).unwrap().name, "DINT");

    let two = &unit.implementations[0].statements[1];
    let AstStatement::Assignment(Assignment { right, .. }) = &two.stmt else { panic!() };
    assert!(&right.is_paren());
    assert_eq!(annotations.get_type(right, &index).unwrap().name, "DINT");
    assert_eq!(annotations.get_type_hint(right, &index).unwrap().name, "SINT");
}

#[test]
fn unary_expressions_resolves_types() {
    let id_provider = IdProvider::default();
    let (unit, index) = index_with_ids(
        "PROGRAM PRG
            NOT TRUE;
            -(2+3);
            -0.2;
        END_PROGRAM",
        id_provider.clone(),
    );
    let (annotations, ..) = TypeAnnotator::visit_unit(&index, &unit, id_provider);
    let statements = &unit.implementations[0].statements;

    let expected_types = vec!["BOOL", "DINT", "REAL"];

    let types: Vec<&str> =
        statements.iter().map(|s| annotations.get_type_or_void(s, &index).get_name()).collect();

    assert_eq!(expected_types, types);
}

#[test]
fn binary_expressions_resolves_types_with_floats() {
    let id_provider = IdProvider::default();
    let (unit, index) = index_with_ids(
        "PROGRAM PRG
            1 + 2.2;
            1.1 + 2000;
            2000.0 + 1.0;
        END_PROGRAM",
        id_provider.clone(),
    );
    let (annotations, ..) = TypeAnnotator::visit_unit(&index, &unit, id_provider);
    let statements = &unit.implementations[0].statements;

    let expected_types = ["REAL", "REAL", "REAL"];
    for (i, s) in statements.iter().enumerate() {
        assert_eq!(expected_types[i], annotations.get_type_or_void(s, &index).get_name(), "{:#?}", s);
    }
}

#[test]
fn binary_expressions_resolves_types_with_float_comparisons() {
    //GIVEN some comparison expressions with floats
    let id_provider = IdProvider::default();
    let (unit, mut index) = index_with_ids(
        "PROGRAM PRG
            VAR a, b : REAL END_VAR
                a < b;
                a = b;
                a >= b;
        END_PROGRAM",
        id_provider.clone(),
    );

    //WHEN I annotate the code
    let annotations = annotate_with_ids(&unit, &mut index, id_provider);
    let statements = &unit.implementations[0].statements;

    //I want the expressions to be of type BOOL, the left and right of type REAL
    for s in statements.iter() {
        assert_type_and_hint!(&annotations, &index, s, BOOL_TYPE, None);

        if let AstNode {
            stmt: AstStatement::BinaryExpression(BinaryExpression { left, right, .. }), ..
        } = s
        {
            assert_type_and_hint!(&annotations, &index, left, REAL_TYPE, None);
            assert_type_and_hint!(&annotations, &index, right, REAL_TYPE, None);
        } else {
            unreachable!()
        }
    }
}

#[test]
fn binary_expressions_resolves_types_of_literals_with_float_comparisons() {
    //GIVEN some comparison expressions with floats
    let id_provider = IdProvider::default();
    let (unit, mut index) = index_with_ids(
        "PROGRAM PRG
            VAR a : REAL END_VAR
                a < 1;
        END_PROGRAM",
        id_provider.clone(),
    );

    //WHEN I annotate the code
    let annotations = annotate_with_ids(&unit, &mut index, id_provider);
    let statements = &unit.implementations[0].statements;

    //I want the '1' to be treated as a real right away (no casting involved)
    for s in statements.iter() {
        assert_type_and_hint!(&annotations, &index, s, BOOL_TYPE, None);

        if let AstNode {
            stmt: AstStatement::BinaryExpression(BinaryExpression { left, right, .. }), ..
        } = s
        {
            assert_type_and_hint!(&annotations, &index, left, REAL_TYPE, None);
            assert_type_and_hint!(&annotations, &index, right, REAL_TYPE, None);
        } else {
            unreachable!()
        }
    }
}

#[test]
fn local_variables_resolves_types() {
    let id_provider = IdProvider::default();
    let (unit, index) = index_with_ids(
        "PROGRAM PRG
            VAR
                b : BYTE;
                w : WORD;
                dw : DWORD;
                lw : LWORD;
                si : SINT;
                usi : USINT;
                i : INT;
                ui : UINT;
                di : DINT;
                udi : UDINT;
                li : LINT;
                uli : ULINT;
            END_VAR

            b;
            w;
            dw;
            lw;
            si;
            usi;
            i;
            ui;
            di;
            udi;
            li;
            uli;
        END_PROGRAM",
        id_provider.clone(),
    );
    let (annotations, ..) = TypeAnnotator::visit_unit(&index, &unit, id_provider);
    let statements = &unit.implementations[0].statements;

    let expected_types = vec![
        "BYTE", "WORD", "DWORD", "LWORD", "SINT", "USINT", "INT", "UINT", "DINT", "UDINT", "LINT", "ULINT",
    ];
    let type_names: Vec<&str> =
        statements.iter().map(|s| annotations.get_type_or_void(s, &index).get_name()).collect();

    assert_eq!(format!("{expected_types:?}"), format!("{type_names:?}"));
}

#[test]
fn global_resolves_types() {
    let id_provider = IdProvider::default();
    let (unit, index) = index_with_ids(
        "
        VAR_GLOBAL
            b : BYTE;
            w : WORD;
            dw : DWORD;
            lw : LWORD;
            si : SINT;
            usi : USINT;
            i : INT;
            ui : UINT;
            di : DINT;
            udi : UDINT;
            li : LINT;
            uli : ULINT;
        END_VAR

        PROGRAM PRG
            b;
            w;
            dw;
            lw;
            si;
            usi;
            i;
            ui;
            di;
            udi;
            li;
            uli;
        END_PROGRAM",
        id_provider.clone(),
    );
    let (annotations, ..) = TypeAnnotator::visit_unit(&index, &unit, id_provider);
    let statements = &unit.implementations[0].statements;

    let expected_types = vec![
        "BYTE", "WORD", "DWORD", "LWORD", "SINT", "USINT", "INT", "UINT", "DINT", "UDINT", "LINT", "ULINT",
    ];
    let type_names: Vec<&str> =
        statements.iter().map(|s| annotations.get_type_or_void(s, &index).get_name()).collect();

    assert_eq!(format!("{expected_types:?}"), format!("{type_names:?}"));
}

#[test]
fn global_initializers_resolves_types() {
    let id_provider = IdProvider::default();
    let (unit, index) = index_with_ids(
        "
        VAR_GLOBAL
            b : BYTE := 0;
            w : WORD := 0;
            dw : DWORD := 0;
            lw : LWORD := 0;
            si : SINT := 0;
            usi : USINT := 0;
            i : INT := 0;
            ui : UINT := 0;
            di : DINT := 0;
            udi : UDINT := 0;
            li : LINT := 0;
            uli : ULINT := 0;
        END_VAR
        ",
        id_provider.clone(),
    );
    let (annotations, ..) = TypeAnnotator::visit_unit(&index, &unit, id_provider);
    let statements: Vec<&AstNode> =
        unit.global_vars[0].variables.iter().map(|it| it.initializer.as_ref().unwrap()).collect();

    let expected_types =
        vec!["DINT", "DINT", "DINT", "DINT", "DINT", "DINT", "DINT", "DINT", "DINT", "DINT", "DINT", "DINT"];
    let type_names: Vec<&str> =
        statements.iter().map(|s| annotations.get_type_or_void(s, &index).get_name()).collect();

    assert_eq!(format!("{expected_types:?}"), format!("{type_names:?}"));
}

#[test]
fn resolve_binary_expressions() {
    let id_provider = IdProvider::default();
    let (unit, index) = index_with_ids(
        "
        VAR_GLOBAL
            b : BYTE;
            w : WORD;
            dw : DWORD;
            lw : LWORD;
            si : SINT;
            usi : USINT;
            i : INT;
            ui : UINT;
            di : DINT;
            udi : UDINT;
            li : LINT;
            uli : ULINT;
        END_VAR

        PROGRAM PRG
            b + b;
            b + w;
            b + dw;
            b + lw;
            b + si;
            b + usi;
            b + i;
            b + ui;
            b + di;
            b + udi;
            b + li;
            b + uli;
        END_PROGRAM",
        id_provider.clone(),
    );
    let (annotations, ..) = TypeAnnotator::visit_unit(&index, &unit, id_provider);
    let statements = &unit.implementations[0].statements;

    let expected_types = vec![
        "BYTE", "WORD", "DWORD", "LWORD", "DINT", "DINT", "DINT", "DINT", "DINT", "DINT", "LINT", "ULINT",
    ];
    let type_names: Vec<&str> =
        statements.iter().map(|s| annotations.get_type_or_void(s, &index).get_name()).collect();

    assert_eq!(format!("{expected_types:?}"), format!("{type_names:?}"));
}

#[test]
fn necessary_promotions_should_be_type_hinted() {
    // GIVEN  BYTE + DINT, BYTE < DINT
    let id_provider = IdProvider::default();
    let (unit, mut index) = index_with_ids(
        "
        VAR_GLOBAL
            b : BYTE;
            di : DINT;
       END_VAR

        PROGRAM PRG
            b + di;
            b < di;
        END_PROGRAM",
        id_provider.clone(),
    );

    //WHEN it gets annotated
    let annotations = annotate_with_ids(&unit, &mut index, id_provider);
    let statements = &unit.implementations[0].statements;

    // THEN we want a hint to promote b to DINT, BYTE + DINT should be treated as DINT
    if let AstNode { stmt: AstStatement::BinaryExpression(BinaryExpression { left, .. }), .. } =
        &statements[0]
    {
        assert_eq!(annotations.get_type(&statements[0], &index), index.find_effective_type_by_name("DINT"));
        assert_eq!(
            (annotations.get_type(left.as_ref(), &index), annotations.get_type_hint(left.as_ref(), &index)),
            (index.find_effective_type_by_name("BYTE"), index.find_effective_type_by_name("DINT"))
        );
    } else {
        unreachable!();
    }

    // THEN we want a hint to promote b to DINT, BYTE < DINT should be treated as BOOL
    if let AstNode { stmt: AstStatement::BinaryExpression(BinaryExpression { left, .. }), .. } =
        &statements[1]
    {
        assert_eq!(annotations.get_type(&statements[1], &index), index.find_effective_type_by_name("BOOL"));
        assert_eq!(
            (annotations.get_type(left.as_ref(), &index), annotations.get_type_hint(left.as_ref(), &index)),
            (index.find_effective_type_by_name("BYTE"), index.find_effective_type_by_name("DINT"))
        );
    } else {
        unreachable!();
    }
}

#[test]
fn necessary_promotions_between_real_and_literal_should_be_type_hinted() {
    // GIVEN  REAL > DINT
    let id_provider = IdProvider::default();
    let (unit, mut index) = index_with_ids(
        "
        VAR_GLOBAL
            f : REAL;
       END_VAR

        PROGRAM PRG
            f > 0;
        END_PROGRAM",
        id_provider.clone(),
    );

    //WHEN it gets annotated
    let annotations = annotate_with_ids(&unit, &mut index, id_provider);
    let statements = &unit.implementations[0].statements;

    // THEN we want '0' to be treated as a REAL right away, the result of f > 0 should be type bool
    if let AstNode { stmt: AstStatement::BinaryExpression(BinaryExpression { right, .. }), .. } =
        &statements[0]
    {
        assert_eq!(annotations.get_type(&statements[0], &index), index.find_effective_type_by_name("BOOL"));

        assert_type_and_hint!(&annotations, &index, &statements[0], BOOL_TYPE, None);
        assert_type_and_hint!(&annotations, &index, right.as_ref(), REAL_TYPE, None);
    } else {
        unreachable!();
    }
}

#[test]
fn complex_expressions_resolve_types() {
    let id_provider = IdProvider::default();
    let (unit, index) = index_with_ids(
        "PROGRAM PRG
            VAR
                b : BYTE;
                w : WORD;
                dw : DWORD;
                lw : LWORD;
                si : SINT;
                usi : USINT;
                i : INT;
                ui : UINT;
                di : DINT;
                udi : UDINT;
                li : LINT;
                uli : ULINT;
                r : REAL;
            END_VAR

            b + w * di + li;
            b + w + di;
            b + w * di + r;
        END_PROGRAM",
        id_provider.clone(),
    );
    let (annotations, ..) = TypeAnnotator::visit_unit(&index, &unit, id_provider);
    let statements = &unit.implementations[0].statements;

    let expected_types = vec!["LINT", "DINT", "REAL"];
    let type_names: Vec<&str> =
        statements.iter().map(|s| annotations.get_type_or_void(s, &index).get_name()).collect();

    assert_eq!(format!("{expected_types:?}"), format!("{type_names:?}"));
}

#[test]
fn pointer_expressions_resolve_types() {
    let id_provider = IdProvider::default();
    let (unit, index) = index_with_ids(
        "PROGRAM PRG
            VAR
                i : REF_TO INT;
                y : REF_TO MyInt;
                a : MyIntRef;
                b : MyAliasRef;
            END_VAR

            i;
            i^;

            y;
            y^;

            a;
            a^;

            b;
            b^;
        END_PROGRAM

        TYPE MyInt: INT := 7; END_TYPE
        TYPE MyIntRef: REF_TO INT; END_TYPE
        TYPE MyAliasRef: REF_TO MyInt; END_TYPE

        ",
        id_provider.clone(),
    );
    let (annotations, ..) = TypeAnnotator::visit_unit(&index, &unit, id_provider);
    let statements = &unit.implementations[0].statements;

    let expected_types = vec!["__PRG_i", "INT", "__PRG_y", "INT", "MyIntRef", "INT", "MyAliasRef", "INT"];
    let type_names: Vec<&str> =
        statements.iter().map(|s| annotations.get_type_or_void(s, &index).get_name()).collect();

    assert_eq!(format!("{expected_types:?}"), format!("{type_names:?}"));
}

#[test]
fn array_expressions_resolve_types() {
    let id_provider = IdProvider::default();
    let (unit, index) = index_with_ids(
        "PROGRAM PRG
            VAR
                i : ARRAY[0..10] OF INT;
                y : ARRAY[0..10] OF MyInt;
                a : MyIntArray;
                b : MyAliasArray;
                z : ARRAY[0..10] OF ARRAY[0..5] OF BYTE;
            END_VAR

            i;
            i[2];

            y;
            y[2];

            a;
            a[2];

            b;
            b[2];

            z;
            z[2];
        END_PROGRAM

        TYPE MyInt: INT := 7; END_TYPE
        TYPE MyIntArray: ARRAY[0..10] OF INT := 7; END_TYPE
        TYPE MyAliasArray: ARRAY[0..10] OF MyInt := 7; END_TYPE

        ",
        id_provider.clone(),
    );
    let (annotations, ..) = TypeAnnotator::visit_unit(&index, &unit, id_provider);
    let statements = &unit.implementations[0].statements;

    let expected_types = vec![
        "__PRG_i",
        "INT",
        "__PRG_y",
        "INT",
        "MyIntArray",
        "INT",
        "MyAliasArray",
        "INT",
        "__PRG_z",
        "__PRG_z_",
    ];
    let type_names: Vec<&str> =
        statements.iter().map(|s| annotations.get_type_or_void(s, &index).get_name()).collect();

    assert_eq!(format!("{expected_types:?}"), format!("{type_names:?}"));
}

#[test]
fn qualified_expressions_resolve_types() {
    let id_provider = IdProvider::default();
    let (unit, index) = index_with_ids(
        "
         PROGRAM Other
            VAR_INPUT
                b : BYTE;
                w : WORD;
                dw : DWORD;
                lw : LWORD;
            END_VAR
        END_PROGRAM

        PROGRAM PRG
            Other.b;
            Other.w;
            Other.dw;
            Other.lw;
            Other.b + Other.w;
            Other.b + Other.w + Other.dw;
            Other.b + Other.w + Other.dw + Other.lw;
        END_PROGRAM",
        id_provider.clone(),
    );
    let (annotations, ..) = TypeAnnotator::visit_unit(&index, &unit, id_provider);
    let statements = &unit.implementations[1].statements;

    let expected_types = vec!["BYTE", "WORD", "DWORD", "LWORD", "WORD", "DWORD", "LWORD"];
    let type_names: Vec<&str> =
        statements.iter().map(|s| annotations.get_type_or_void(s, &index).get_name()).collect();

    assert_eq!(format!("{expected_types:?}"), format!("{type_names:?}"));
}

#[test]
fn pou_expressions_resolve_types() {
    let id_provider = IdProvider::default();
    let (unit, index) = index_with_ids(
        "
        PROGRAM OtherPrg
        END_PROGRAM

        FUNCTION OtherFunc : INT
        END_FUNCTION

        FUNCTION_BLOCK OtherFuncBlock
        END_FUNCTION_BLOCK

        PROGRAM PRG
            OtherPrg;
            OtherFunc;
            OtherFuncBlock;
        END_PROGRAM",
        id_provider.clone(),
    );
    let (annotations, ..) = TypeAnnotator::visit_unit(&index, &unit, id_provider);
    let statements = &unit.implementations[3].statements;

    //Functions and Functionblocks should not resolve to a type
    let expected_types = vec!["OtherPrg", VOID_TYPE, "OtherFuncBlock"];
    let type_names: Vec<&str> =
        statements.iter().map(|s| annotations.get_type_or_void(s, &index).get_name()).collect();
    assert_eq!(format!("{expected_types:?}"), format!("{type_names:?}"));

    assert_eq!(
        Some(&StatementAnnotation::Program { qualified_name: "OtherPrg".into() }),
        annotations.get(&statements[0])
    );
    assert_eq!(
        Some(&StatementAnnotation::Function {
            qualified_name: "OtherFunc".into(),
            return_type: "INT".into(),
            generic_name: None,
            call_name: None,
        }),
        annotations.get(&statements[1])
    );
    assert_eq!(
        Some(&StatementAnnotation::Type { type_name: "OtherFuncBlock".into() }),
        annotations.get(&statements[2])
    );
}

#[test]
fn assignment_expressions_resolve_types() {
    let id_provider = IdProvider::default();
    let (unit, index) = index_with_ids(
        "
        PROGRAM PRG
            VAR
                x : INT;
                y : BYTE;
                z : LWORD;
            END_VAR

            x := y;
            z := x;
        END_PROGRAM",
        id_provider.clone(),
    );
    let (annotations, ..) = TypeAnnotator::visit_unit(&index, &unit, id_provider);
    let statements = &unit.implementations[0].statements;

    let expected_types = vec![VOID_TYPE, VOID_TYPE];
    let type_names: Vec<&str> =
        statements.iter().map(|s| annotations.get_type_or_void(s, &index).get_name()).collect();

    assert_eq!(format!("{expected_types:?}"), format!("{type_names:?}"));

    if let AstNode { stmt: AstStatement::Assignment(Assignment { left, right, .. }), .. } = &statements[0] {
        assert_eq!(annotations.get_type_or_void(left, &index).get_name(), "INT");
        assert_eq!(annotations.get_type_or_void(right, &index).get_name(), "BYTE");
    } else {
        panic!("expected assignment")
    }
    if let AstNode { stmt: AstStatement::Assignment(Assignment { left, right, .. }), .. } = &statements[1] {
        assert_eq!(annotations.get_type_or_void(left, &index).get_name(), "LWORD");
        assert_eq!(annotations.get_type_or_void(right, &index).get_name(), "INT");
    } else {
        panic!("expected assignment")
    }
}

#[test]
fn qualified_expressions_to_structs_resolve_types() {
    let id_provider = IdProvider::default();
    let (unit, index) = index_with_ids(
        "
        TYPE NextStruct: STRUCT
            b : BYTE;
            w : WORD;
            dw : DWORD;
            lw : LWORD;
        END_STRUCT
        END_TYPE

        TYPE MyStruct: STRUCT
            b : BYTE;
            w : WORD;
            dw : DWORD;
            lw : LWORD;
            next : NextStruct;
        END_STRUCT
        END_TYPE

        PROGRAM PRG
            VAR
                mys : MyStruct;
            END_VAR
            mys;
            mys.b;
            mys.w;
            mys.dw;
            mys.lw;
            mys.next;
            mys.next.b;
            mys.next.w;
            mys.next.dw;
            mys.next.lw;
        END_PROGRAM",
        id_provider.clone(),
    );

    let (annotations, ..) = TypeAnnotator::visit_unit(&index, &unit, id_provider);
    let statements = &unit.implementations[0].statements;

    let expected_types =
        vec!["MyStruct", "BYTE", "WORD", "DWORD", "LWORD", "NextStruct", "BYTE", "WORD", "DWORD", "LWORD"];
    let type_names: Vec<&str> =
        statements.iter().map(|s| annotations.get_type_or_void(s, &index).get_name()).collect();

    assert_eq!(format!("{expected_types:?}"), format!("{type_names:?}"));
}

#[test]
fn qualified_expressions_to_inlined_structs_resolve_types() {
    let id_provider = IdProvider::default();
    let (unit, index) = index_with_ids(
        "
        PROGRAM PRG
            VAR
                mys : STRUCT
                    b : BYTE;
                    w : WORD;
                    dw : DWORD;
                    lw : LWORD;
                END_STRUCT;
            END_VAR
            mys;
            mys.b;
            mys.w;
            mys.dw;
            mys.lw;
        END_PROGRAM",
        id_provider.clone(),
    );

    let (annotations, ..) = TypeAnnotator::visit_unit(&index, &unit, id_provider);
    let statements = &unit.implementations[0].statements;

    let expected_types = vec!["__PRG_mys", "BYTE", "WORD", "DWORD", "LWORD"];
    let type_names: Vec<&str> =
        statements.iter().map(|s| annotations.get_type_or_void(s, &index).get_name()).collect();

    assert_eq!(format!("{expected_types:?}"), format!("{type_names:?}"));
}

#[test]
fn function_expression_resolves_to_the_function_itself_not_its_return_type() {
    //GIVEN a reference to a function
    let id_provider = IdProvider::default();
    let (unit, index) = index_with_ids(
        "
        FUNCTION foo : INT
        foo;
        END_FUNCTION

        PROGRAM PRG
            foo;
        END_PROGRAM
        ",
        id_provider.clone(),
    );

    //WHEN the AST is annotated
    let (annotations, ..) = TypeAnnotator::visit_unit(&index, &unit, id_provider);
    let statements = &unit.implementations[1].statements;

    // THEN we expect it to be annotated with the function itself
    let foo_annotation = annotations.get(&statements[0]);
    assert_eq!(
        Some(&StatementAnnotation::Function {
            qualified_name: "foo".into(),
            return_type: "INT".into(),
            generic_name: None,
            call_name: None,
        }),
        foo_annotation
    );
    // AND we expect no type to be associated with the expression
    let associated_type = annotations.get_type(&statements[0], &index);
    assert_eq!(None, associated_type);

    let statements = &unit.implementations[0].statements;
    let foo_annotation = annotations.get(&statements[0]);
    assert_eq!(
        Some(&StatementAnnotation::Variable {
            qualified_name: "foo.foo".into(),
            resulting_type: "INT".into(),
            constant: false,
            argument_type: ArgumentType::ByVal(VariableType::Return),
            auto_deref: None,
        }),
        foo_annotation
    );
}

#[test]
fn function_call_expression_resolves_to_the_function_itself_not_its_return_type() {
    //GIVEN a reference to a function
    let id_provider = IdProvider::default();
    let (unit, index) = index_with_ids(
        "
        FUNCTION foo : INT
        END_FUNCTION

        PROGRAM PRG
            foo();
        END_PROGRAM
        ",
        id_provider.clone(),
    );

    //WHEN the AST is annotated
    let (annotations, ..) = TypeAnnotator::visit_unit(&index, &unit, id_provider);
    let statements = &unit.implementations[1].statements;

    // THEN we expect it to be annotated with the function itself
    let foo_annotation = annotations.get(&statements[0]);
    assert_eq!(Some(&StatementAnnotation::Value { resulting_type: "INT".into() }), foo_annotation);

    // AND we expect no type to be associated with the expression
    let associated_type = annotations.get_type(&statements[0], &index);
    assert_eq!(index.find_effective_type_by_name("INT"), associated_type);

    // AND the reference itself should be ...
    let AstNode { stmt: AstStatement::CallStatement(CallStatement { operator, .. }), .. } = &statements[0]
    else {
        unreachable!()
    };
    assert_eq!(
        Some(&StatementAnnotation::Function {
            return_type: "INT".into(),
            qualified_name: "foo".into(),
            generic_name: None,
            call_name: None
        }),
        annotations.get(operator)
    );
}

#[test]
fn comparison_resolves_to_function_call() {
    //GIVEN a reference to a function
    let id_provider = IdProvider::default();
    let (unit, index) = index_with_ids(
        "
        PROGRAM PRG
        VAR_TEMP
            a,b : STRING;
        END_VAR
        a = b;
        a < b;
        a <= b;
        a > b;
        a >= b;
        a <> b;
        END_PROGRAM
        ",
        id_provider.clone(),
    );

    //WHEN the AST is annotated
    let (annotations, ..) = TypeAnnotator::visit_unit(&index, &unit, id_provider);
    let statements = &unit.implementations[0].statements;

    // THEN we expect it to be annotated with the new function call ast for comparison
    let annotation = annotations.get(&statements[0]);
    assert_snapshot!(format!("{annotation:#?}"));
    let annotation = annotations.get(&statements[1]);
    assert_snapshot!(format!("{annotation:#?}"));
    let annotation = annotations.get(&statements[2]);
    assert_snapshot!(format!("{annotation:#?}"));
    let annotation = annotations.get(&statements[3]);
    assert_snapshot!(format!("{annotation:#?}"));
    let annotation = annotations.get(&statements[4]);
    assert_snapshot!(format!("{annotation:#?}"));
}

#[test]
fn shadowed_function_is_annotated_correctly() {
    let id_provider = IdProvider::default();
    let (unit, mut index) = index_with_ids(
        "
        FUNCTION foo : DINT
        END_FUNCTION

        PROGRAM prg
        foo();
        END_PROGRAM
        ",
        id_provider.clone(),
    );
    //WHEN the AST is annotated
    let annotations = annotate_with_ids(&unit, &mut index, id_provider);
    let statements = &unit.implementations[1].statements;

    // THEN we expect it to be annotated with the function itself
    assert_type_and_hint!(&annotations, &index, &statements[0], "DINT", None);
}

#[test]
fn alias_and_subrange_expressions_resolve_types() {
    let id_provider = IdProvider::default();
    let (unit, index) = index_with_ids(
        "
        TYPE MyAlias : INT; END_TYPE;
        TYPE MySubrange : INT(0..100); END_TYPE;

        PROGRAM PRG
            VAR
                i : INT;
                a : MyAlias;
                s : MySubrange;
            END_VAR
            i;
            a;
            s;
        END_PROGRAM",
        id_provider.clone(),
    );

    let (annotations, ..) = TypeAnnotator::visit_unit(&index, &unit, id_provider);
    let statements = &unit.implementations[0].statements;

    let expected_types = vec!["INT", "INT", "MySubrange"];
    let type_names: Vec<&str> =
        statements.iter().map(|s| annotations.get_type_or_void(s, &index).get_name()).collect();

    assert_eq!(format!("{expected_types:?}"), format!("{type_names:?}"));
}

#[test]
fn qualified_expressions_to_aliased_structs_resolve_types() {
    let id_provider = IdProvider::default();
    let (unit, index) = index_with_ids(
        "
        TYPE NextStruct: STRUCT
            b : BYTE;
            w : WORD;
            dw : DWORD;
            lw : LWORD;
        END_STRUCT
        END_TYPE

        TYPE MyStruct: STRUCT
            b : BYTE;
            w : WORD;
            dw : DWORD;
            lw : LWORD;
            next : AliasedNextStruct;
        END_STRUCT
        END_TYPE

        TYPE AliasedMyStruct : MyStruct; END_TYPE
        TYPE AliasedNextStruct : NextStruct; END_TYPE

        PROGRAM PRG
            VAR
                mys : AliasedMyStruct;
            END_VAR
            mys;
            mys.b;
            mys.w;
            mys.dw;
            mys.lw;
            mys.next;
            mys.next.b;
            mys.next.w;
            mys.next.dw;
            mys.next.lw;
        END_PROGRAM",
        id_provider.clone(),
    );

    let (annotations, ..) = TypeAnnotator::visit_unit(&index, &unit, id_provider);
    let statements = &unit.implementations[0].statements;

    let expected_types =
        vec!["MyStruct", "BYTE", "WORD", "DWORD", "LWORD", "NextStruct", "BYTE", "WORD", "DWORD", "LWORD"];
    let type_names: Vec<&str> =
        statements.iter().map(|s| annotations.get_type_or_void(s, &index).get_name()).collect();

    assert_eq!(format!("{expected_types:?}"), format!("{type_names:?}"));
}

#[test]
fn qualified_expressions_to_fbs_resolve_types() {
    let id_provider = IdProvider::default();
    let (unit, index) = index_with_ids(
        "
        FUNCTION_BLOCK MyFb
            VAR_INPUT
                fb_b : SINT;
                fb_i : INT;
                fb_d : DINT;
            END_VAR
        END_FUNCTION_BLOCK

        PROGRAM PRG
            VAR
                fb : MyFb;
            END_VAR
            fb;
            fb.fb_b;
            fb.fb_i;
            fb.fb_d;
       END_PROGRAM",
        id_provider.clone(),
    );

    let (annotations, ..) = TypeAnnotator::visit_unit(&index, &unit, id_provider);
    let statements = &unit.implementations[1].statements;

    let expected_types = vec!["MyFb", "SINT", "INT", "DINT"];
    let type_names: Vec<&str> =
        statements.iter().map(|s| annotations.get_type_or_void(s, &index).get_name()).collect();

    assert_eq!(format!("{expected_types:?}"), format!("{type_names:?}"));
}

#[test]
fn qualified_expressions_dont_fallback_to_globals() {
    let id_provider = IdProvider::default();
    let (unit, index) = index_with_ids(
        "
        VAR_GLOBAL
            x : DINT;
        END_VAR

        TYPE MyStruct: STRUCT
            y : INT;
        END_STRUCT
        END_TYPE

        PROGRAM PRG
            VAR P : MyStruct; END_VAR
            P.x;
            P.y;
        END_PROGRAM",
        id_provider.clone(),
    );

    let (annotations, ..) = TypeAnnotator::visit_unit(&index, &unit, id_provider);
    let statements = &unit.implementations[0].statements;

    assert_eq!(None, annotations.get(&statements[0]));
    assert_eq!(
        Some(&StatementAnnotation::Variable {
            qualified_name: "MyStruct.y".into(),
            resulting_type: "INT".into(),
            constant: false,
            argument_type: ArgumentType::ByVal(VariableType::Input),
            auto_deref: None,
        }),
        annotations.get(&statements[1])
    );
}

#[test]
fn function_parameter_assignments_resolve_types() {
    let id_provider = IdProvider::default();
    let (unit, index) = index_with_ids(
        "
        FUNCTION foo : MyType
            VAR_INPUT
                x : INT;
            END_VAR
            VAR_OUTPUT
                y : SINT;
            END_VAR
        END_FUNCTION

        PROGRAM PRG
            foo(x := 3, y => 6);
        END_PROGRAM

        TYPE MyType: INT; END_TYPE
        ",
        id_provider.clone(),
    );

    let (annotations, ..) = TypeAnnotator::visit_unit(&index, &unit, id_provider);
    let statements = &unit.implementations[1].statements;

    assert_eq!(annotations.get_type_or_void(&statements[0], &index).get_name(), "INT");
    assert_eq!(annotations.get(&statements[0]), Some(&StatementAnnotation::value("INT")));
    if let AstNode { stmt: AstStatement::CallStatement(CallStatement { operator, parameters, .. }), .. } =
        &statements[0]
    {
        //make sure the call's operator resolved correctly
        assert_eq!(annotations.get_type_or_void(operator, &index).get_name(), VOID_TYPE);
        assert_eq!(
            annotations.get(operator),
            Some(&StatementAnnotation::Function {
                qualified_name: "foo".into(),
                return_type: "MyType".into(),
                generic_name: None,
                call_name: None,
            })
        );

        let param = &parameters.as_ref().unwrap();
        if let AstStatement::ExpressionList(expressions, ..) = param.get_stmt() {
            if let AstNode { stmt: AstStatement::Assignment(Assignment { left, right, .. }), .. } =
                &expressions[0]
            {
                assert_eq!(annotations.get_type_or_void(left, &index).get_name(), "INT");
                assert_eq!(annotations.get_type_or_void(right, &index).get_name(), "DINT");
            } else {
                panic!("assignment expected")
            }
            if let AstNode { stmt: AstStatement::OutputAssignment(Assignment { left, right, .. }), .. } =
                &expressions[1]
            {
                assert_eq!(annotations.get_type_or_void(left, &index).get_name(), "SINT");
                assert_eq!(annotations.get_type_or_void(right, &index).get_name(), "DINT");
            } else {
                panic!("assignment expected")
            }
        } else {
            panic!("expression list expected")
        }
    } else {
        panic!("call statement");
    }
}

#[test]
fn nested_function_parameter_assignments_resolve_types() {
    let id_provider = IdProvider::default();
    let (unit, index) = index_with_ids(
        "
        FUNCTION foo : INT
            VAR_INPUT
                x : INT;
                y : BOOL;
            END_VAR
        END_FUNCTION

        FUNCTION baz : DINT
            VAR_INPUT
                x : DINT;
                y : DINT;
            END_VAR
        END_FUNCTION


        PROGRAM PRG
            VAR r: REAL; END_VAR
            foo(x := baz(x := 200, y := FALSE), y := baz(x := 200, y := TRUE) + r);
        END_PROGRAM",
        id_provider.clone(),
    );

    let (annotations, ..) = TypeAnnotator::visit_unit(&index, &unit, id_provider);
    let statements = &unit.implementations[2].statements;
    if let AstNode { stmt: AstStatement::CallStatement(CallStatement { parameters, .. }), .. } =
        &statements[0]
    {
        let parameters = parameters.as_deref();
        //check the two parameters
        assert_parameter_assignment(parameters, 0, "INT", "DINT", &annotations, &index);
        assert_parameter_assignment(parameters, 1, "BOOL", "REAL", &annotations, &index);

        //check the inner call in the first parameter assignment of the outer call `x := baz(...)`
        if let AstNode { stmt: AstStatement::Assignment(Assignment { right, .. }), .. } =
            get_expression_from_list(parameters, 0)
        {
            if let AstNode { stmt: AstStatement::CallStatement(CallStatement { parameters, .. }), .. } =
                right.as_ref()
            {
                // the left side here should be `x` - so lets see if it got mixed up with the outer call's `x`
                assert_parameter_assignment(parameters.as_deref(), 0, "DINT", "DINT", &annotations, &index);
            } else {
                panic!("inner call")
            }
        } else {
            panic!("assignment");
        }
    } else {
        panic!("call statement")
    }
}

#[test]
fn type_initial_values_are_resolved() {
    let id_provider = IdProvider::default();
    let (unit, mut index) = index_with_ids(
        "
        TYPE MyStruct : STRUCT
            x : INT := 20;
            y : BOOL := TRUE;
            z : STRING := 'abc';
        END_STRUCT
        END_TYPE
        ",
        id_provider.clone(),
    );

    let (mut annotations, ..) = TypeAnnotator::visit_unit(&index, &unit, id_provider);
    index.import(std::mem::take(&mut annotations.new_index));

    let UserTypeDeclaration { data_type, .. } = &unit.user_types[0];

    if let DataType::StructType { variables, .. } = data_type {
        assert_eq!(
            Some(&StatementAnnotation::value("DINT")),
            annotations.get(variables[0].initializer.as_ref().unwrap())
        );
        assert_eq!(
            Some(&StatementAnnotation::value("BOOL")),
            annotations.get(variables[1].initializer.as_ref().unwrap())
        );

        let _type_of_z = index.find_member("MyStruct", "z").unwrap().get_type_name();
        assert_eq!(
            Some(&StatementAnnotation::value(
                index.find_effective_type_by_name("__STRING_3").unwrap().get_name()
            )),
            annotations.get(variables[2].initializer.as_ref().unwrap())
        );
    } else {
        panic!("no datatype: {:#?}", data_type)
    }
}

#[test]
fn actions_are_resolved() {
    let id_provider = IdProvider::default();
    let (unit, index) = index_with_ids(
        "
        PROGRAM prg
            foo;
            prg.foo;
        END_PROGRAM
        ACTIONS prg
            ACTION foo
            END_ACTION
        END_ACTIONS

        FUNCTION buz : INT
            prg.foo();
            prg.foo;
        END_FUNCTION
        ",
        id_provider.clone(),
    );

    let (annotations, ..) = TypeAnnotator::visit_unit(&index, &unit, id_provider);
    let foo_reference = &unit.implementations[0].statements[0];
    let annotation = annotations.get(foo_reference);
    assert_eq!(Some(&StatementAnnotation::Program { qualified_name: "prg.foo".into() }), annotation);
    let foo_reference = &unit.implementations[0].statements[1];
    let annotation = annotations.get(foo_reference);
    assert_eq!(Some(&StatementAnnotation::Program { qualified_name: "prg.foo".into() }), annotation);
    let method_call = &unit.implementations[2].statements[0];
    if let AstNode { stmt: AstStatement::CallStatement(CallStatement { operator, .. }), .. } = method_call {
        assert_eq!(
            Some(&StatementAnnotation::Program { qualified_name: "prg.foo".into() }),
            annotations.get(operator)
        );
        assert_eq!(None, annotations.get(method_call));
    } else {
        panic!("Unexpcted statemet : {:?}", method_call);
    }
}
#[test]
fn method_references_are_resolved() {
    let id_provider = IdProvider::default();
    let (unit, index) = index_with_ids(
        "
        FUNCTION_BLOCK cls
        METHOD foo : INT
            foo;
        END_METHOD
        END_FUNCTION_BLOCK

        FUNCTION buz : INT
        VAR cl : cls; END_VAR
        cl.foo();
        END_FUNCTION
        ",
        id_provider.clone(),
    );

    let (annotations, ..) = TypeAnnotator::visit_unit(&index, &unit, id_provider);
    let foo_reference = &unit.implementations[0].statements[0];
    let annotation = annotations.get(foo_reference);
    assert_eq!(
        Some(&StatementAnnotation::Variable {
            qualified_name: "cls.foo.foo".into(),
            resulting_type: "INT".into(),
            constant: false,
            argument_type: ArgumentType::ByVal(VariableType::Return),
            auto_deref: None,
        }),
        annotation
    );
    let method_call = &unit.implementations[2].statements[0];
    if let AstNode { stmt: AstStatement::CallStatement(CallStatement { operator, .. }), .. } = method_call {
        assert_eq!(
            Some(&StatementAnnotation::Function {
                return_type: "INT".into(),
                qualified_name: "cls.foo".into(),
                generic_name: None,
                call_name: None,
            }),
            annotations.get(operator)
        );
        assert_eq!(Some(&StatementAnnotation::value("INT")), annotations.get(method_call));
    } else {
        panic!("Unexpcted statemet : {:?}", method_call);
    }
}

#[test]
fn bitaccess_is_resolved() {
    let id_provider = IdProvider::default();
    let (unit, index) = index_with_ids(
        r"
    PROGRAM prg
        VAR
            a,b,c,d,e : INT;
        END_VAR
        a.0;
        b.%X1;
        c.%B2;
        d.%W3;
        e.%D4;
    END_PROGRAM
    ",
        id_provider.clone(),
    );
    let (annotations, ..) = TypeAnnotator::visit_unit(&index, &unit, id_provider);
    let statements = &unit.implementations[0].statements;

    let expected_types = vec!["BOOL", "BOOL", "BYTE", "WORD", "DWORD"];
    let type_names: Vec<&str> =
        statements.iter().map(|s| annotations.get_type_or_void(s, &index).get_name()).collect();

    assert_eq!(format!("{expected_types:?}"), format!("{type_names:?}"));
}

#[test]
fn variable_direct_access_type_resolved() {
    let id_provider = IdProvider::default();
    let (unit, index) = index_with_ids(
        r"
    PROGRAM prg
        VAR
            a : INT;
        END_VAR
        a.%X1;
        a.%W2;
    END_PROGRAM
    ",
        id_provider.clone(),
    );
    let (annotations, ..) = TypeAnnotator::visit_unit(&index, &unit, id_provider);
    let statements = &unit.implementations[0].statements;

    {
        let a_x1 = &statements[0];
        assert_type_and_hint!(&annotations, &index, a_x1, BOOL_TYPE, None);
        let AstNode {
            stmt:
                AstStatement::ReferenceExpr(ReferenceExpr {
                    access: ReferenceAccess::Member(x1),
                    base: Some(a),
                    ..
                }),
            ..
        } = a_x1
        else {
            unreachable!()
        };
        assert_type_and_hint!(&annotations, &index, a, INT_TYPE, None);
        assert_type_and_hint!(&annotations, &index, x1, BOOL_TYPE, None);
    }
    {
        let a_w2 = &statements[1];
        assert_type_and_hint!(&annotations, &index, a_w2, WORD_TYPE, None);
        let AstNode {
            stmt:
                AstStatement::ReferenceExpr(ReferenceExpr {
                    access: ReferenceAccess::Member(w2),
                    base: Some(a),
                    ..
                }),
            ..
        } = a_w2
        else {
            unreachable!()
        };
        assert_type_and_hint!(&annotations, &index, a, INT_TYPE, None);
        assert_type_and_hint!(&annotations, &index, w2, WORD_TYPE, None);
    }
}

#[test]
fn variable_direct_access_type_resolved2() {
    let id_provider = IdProvider::default();
    let (unit, index) = index_with_ids(
        r"
    PROGRAM prg
        VAR
            a : INT;
            b : REAL;
            c : LREAL;
        END_VAR
        a.%Xa;
        a.%Xb;
        a.%Xc;
    END_PROGRAM
    ",
        id_provider.clone(),
    );
    let (annotations, ..) = TypeAnnotator::visit_unit(&index, &unit, id_provider);
    let statements = &unit.implementations[0].statements;

    let expected_types = vec!["INT", "REAL", "LREAL"];
    let type_names: Vec<&str> = statements
        .iter()
        .map(|s| {
            let AstNode {
                stmt:
                    AstStatement::ReferenceExpr(ReferenceExpr {
                        access: ReferenceAccess::Member(reference), ..
                    }),
                ..
            } = s
            else {
                unreachable!("expected ReferenceExpr")
            };
            let AstNode { stmt: AstStatement::DirectAccess(DirectAccess { index, .. }), .. } =
                reference.as_ref()
            else {
                unreachable!("expected DirectAccess")
            };
            index
        })
        .map(|s| annotations.get_type_or_void(s, &index).get_name())
        .collect();

    assert_eq!(format!("{expected_types:?}"), format!("{type_names:?}"));
}

fn get_expression_from_list(stmt: Option<&AstNode>, index: usize) -> &AstNode {
    if let Some(AstStatement::ExpressionList(expressions, ..)) = stmt.map(|it| it.get_stmt()) {
        &expressions[index]
    } else {
        panic!("no expression_list, found {:#?}", stmt)
    }
}

fn assert_parameter_assignment(
    parameters: Option<&AstNode>,
    param_index: usize,
    left_type: &str,
    right_type: &str,
    annotations: &AnnotationMapImpl,
    index: &Index,
) {
    if let Some(AstStatement::ExpressionList(expressions)) = parameters.map(|it| it.get_stmt()) {
        if let AstNode { stmt: AstStatement::Assignment(Assignment { left, right, .. }), .. } =
            &expressions[param_index]
        {
            assert_eq!(annotations.get_type_or_void(left, index).get_name(), left_type);
            assert_eq!(annotations.get_type_or_void(right, index).get_name(), right_type);
        } else {
            panic!("assignment expected")
        }
    } else {
        panic!("expression list expected")
    }
}

#[test]
fn const_flag_is_calculated_when_resolving_simple_references() {
    let id_provider = IdProvider::default();
    let (unit, index) = index_with_ids(
        "
        VAR_GLOBAL CONSTANT
            cg : INT := 1;
        END_VAR

        VAR_GLOBAL
            g : INT := 1;
        END_VAR

        PROGRAM PRG
            VAR CONSTANT
                cl : INT;
            END_VAR

            VAR
                l : INT;
            END_VAR

            cg;
            g;
            cl;
            l;
       END_PROGRAM",
        id_provider.clone(),
    );

    let (annotations, ..) = TypeAnnotator::visit_unit(&index, &unit, id_provider);
    let statements = &unit.implementations[0].statements;

    let expected_consts = vec![true, false, true, false];
    let actual_consts: Vec<bool> = statements
        .iter()
        .map(|s| {
            if let Some(StatementAnnotation::Variable { constant, .. }) = annotations.get(s) {
                *constant
            } else {
                unreachable!()
            }
        })
        .collect();

    assert_eq!(format!("{expected_consts:?}"), format!("{actual_consts:?}"));
}

#[test]
fn const_flag_is_calculated_when_resolving_qualified_variables() {
    let id_provider = IdProvider::default();
    let (unit, index) = index_with_ids(
        "
        TYPE NextStruct: STRUCT
            b : BYTE;
        END_STRUCT
        END_TYPE

        TYPE MyStruct: STRUCT
            b : BYTE;
            next : NextStruct;
        END_STRUCT
        END_TYPE

        PROGRAM PRG
            VAR
                mys : MyStruct;
            END_VAR
            VAR CONSTANT
                cmys : MyStruct;
            END_VAR

            cmys.b;
            mys.b;
            cmys.next.b;
            mys.next.b;
        END_PROGRAM",
        id_provider.clone(),
    );

    let (annotations, ..) = TypeAnnotator::visit_unit(&index, &unit, id_provider);
    let statements = &unit.implementations[0].statements;

    let expected_consts = vec![true, false, true, false];
    let actual_consts: Vec<bool> = statements
        .iter()
        .map(|s| {
            if let Some(StatementAnnotation::Variable { constant, .. }) = annotations.get(s) {
                *constant
            } else {
                unreachable!()
            }
        })
        .collect();

    assert_eq!(format!("{expected_consts:?}"), format!("{actual_consts:?}"));
}

#[test]
fn const_flag_is_calculated_when_resolving_qualified_variables_over_prgs() {
    let id_provider = IdProvider::default();
    let (unit, index) = index_with_ids(
        "
        TYPE NextStruct: STRUCT
            b : BYTE;
        END_STRUCT
        END_TYPE

        TYPE MyStruct: STRUCT
            b : BYTE;
            next : NextStruct;
        END_STRUCT
        END_TYPE

        PROGRAM PRG
            other.mys.next.b;
            other.cmys.next.b;
        END_PROGRAM

        PROGRAM other
            VAR
                mys : MyStruct;
            END_VAR
            VAR CONSTANT
                cmys : MyStruct;
            END_VAR

        END_PROGRAM
        ",
        id_provider.clone(),
    );

    let (annotations, ..) = TypeAnnotator::visit_unit(&index, &unit, id_provider);
    let statements = &unit.implementations[0].statements;

    let expected_consts = vec![false, true];
    let actual_consts: Vec<bool> = statements
        .iter()
        .map(|s| {
            if let Some(StatementAnnotation::Variable { constant, .. }) = annotations.get(s) {
                *constant
            } else {
                unreachable!()
            }
        })
        .collect();

    assert_eq!(format!("{expected_consts:?}"), format!("{actual_consts:?}"));
}

#[test]
fn const_flag_is_calculated_when_resolving_enum_literals() {
    let id_provider = IdProvider::default();
    let (unit, index) = index_with_ids(
        "
    TYPE Color: (red, green, yellow);
    END_TYPE

    PROGRAM other
        VAR
            state: (OPEN, CLOSE);
        END_VAR
        red;
        green;
        OPEN;
        state;
    END_PROGRAM
    ",
        id_provider.clone(),
    );

    let (annotations, ..) = TypeAnnotator::visit_unit(&index, &unit, id_provider);
    let statements = &unit.implementations[0].statements;

    let expected_consts = vec![true, true, true, false];
    let actual_consts: Vec<bool> = statements
        .iter()
        .map(|s| {
            if let Some(StatementAnnotation::Variable { constant, .. }) = annotations.get(s) {
                *constant
            } else {
                unreachable!()
            }
        })
        .collect();

    assert_eq!(format!("{expected_consts:?}"), format!("{actual_consts:?}"));
}

#[test]
fn global_enums_type_resolving() {
    let id_provider = IdProvider::default();
    let (unit, mut index) = index_with_ids(
        "VAR_GLOBAL
            x : (a,b,c);
        END_VAR",
        id_provider.clone(),
    );
    let annotations = annotate_with_ids(&unit, &mut index, id_provider);
    //check the type-annotation of a,b,c's implicit initializers

    let initializer_types = index
        .get_all_enum_variants()
        .iter()
        .map(|it| {
            let const_exp = index
                .get_const_expressions()
                .get_constant_statement(it.initial_value.as_ref().unwrap())
                .unwrap();
            annotations.get_type(const_exp, &index).map(|it| it.get_name())
        })
        .collect::<Vec<Option<&str>>>();

    assert_eq!(vec![Some("DINT"), Some("__global_x"), Some("__global_x")], initializer_types);
}

#[test]
fn global_enums_type_resolving2() {
    let id_provider = IdProvider::default();
    let (unit, mut index) =
        index_with_ids(" TYPE MyEnum : BYTE (zero, aa, bb := 7, cc); END_TYPE", id_provider.clone());
    let annotations = annotate_with_ids(&unit, &mut index, id_provider);

    //check the type-annotation of a,b,c's implicit initializers

    let initalizer_types = index
        .get_all_enum_variants()
        .iter()
        .map(|it| {
            let const_exp = index
                .get_const_expressions()
                .get_constant_statement(it.initial_value.as_ref().unwrap())
                .unwrap();
            (
                annotations.get_type(const_exp, &index).map(|it| it.get_name()),
                annotations.get_type_hint(const_exp, &index).map(|it| it.get_name()),
            )
        })
        .collect::<Vec<(Option<&str>, Option<&str>)>>();

    assert_eq!(
        vec![
            (Some("DINT"), Some("MyEnum")),
            (Some("DINT"), Some("MyEnum")),
            (Some("DINT"), Some("MyEnum")),
            (Some("DINT"), Some("MyEnum")),
        ],
        initalizer_types
    );
}

#[test]
fn global_lint_enums_type_resolving() {
    let id_provider = IdProvider::default();
    let (unit, mut index) =
        index_with_ids(" TYPE MyEnum : LINT (zero, aa, bb := 7, cc); END_TYPE", id_provider.clone());
    let annotations = annotate_with_ids(&unit, &mut index, id_provider);

    //check the type-annotation of a,b,c's implicit initializers

    let initalizer_types = index
        .get_all_enum_variants()
        .iter()
        .map(|it| {
            let const_exp = index
                .get_const_expressions()
                .get_constant_statement(it.initial_value.as_ref().unwrap())
                .unwrap();
            (
                annotations.get_type(const_exp, &index).map(|it| it.get_name()),
                annotations.get_type_hint(const_exp, &index).map(|it| it.get_name()),
            )
        })
        .collect::<Vec<(Option<&str>, Option<&str>)>>();

    assert_eq!(
        vec![
            (Some("DINT"), Some("MyEnum")),
            (Some("MyEnum"), Some("MyEnum")),
            (Some("DINT"), Some("MyEnum")),
            (Some("MyEnum"), Some("MyEnum")),
        ],
        initalizer_types
    );
}

#[test]
fn enum_element_initialization_is_annotated_correctly() {
    let id_provider = IdProvider::default();
    let (unit, mut index) =
        index_with_ids(" TYPE MyEnum : BYTE (zero, aa, bb := 7, cc); END_TYPE ", id_provider.clone());

    let annotations = annotate_with_ids(&unit, &mut index, id_provider);
    let data_type = &unit.user_types[0].data_type;
    if let DataType::EnumType { elements, .. } = data_type {
        if let AstNode { stmt: AstStatement::Assignment(Assignment { right, .. }), .. } =
            flatten_expression_list(elements)[2]
        {
            assert_type_and_hint!(&annotations, &index, right, "DINT", Some("MyEnum"));
        } else {
            unreachable!()
        }
    } else {
        unreachable!()
    }
}
#[test]
fn enum_initialization_is_annotated_correctly() {
    let id_provider = IdProvider::default();
    let (unit, mut index) = index_with_ids(
        " TYPE MyEnum : BYTE (zero, aa, bb := 7, cc); END_TYPE

        PROGRAM PRG
            VAR_TEMP
                x : MyEnum := 1;
                y : MyEnum := bb;
                z : MyEnum := cc;
            END_VAR


            x := aa;
            x := bb;
            x := cc;
        END_PROGRAM
        ",
        id_provider.clone(),
    );
    let annotations = annotate_with_ids(&unit, &mut index, id_provider);

    let variables = &unit.pous[0].variable_blocks[0].variables;

    assert_type_and_hint!(
        &annotations,
        &index,
        variables[0].initializer.as_ref().unwrap(),
        "DINT",
        Some("MyEnum")
    );
    assert_type_and_hint!(
        &annotations,
        &index,
        variables[1].initializer.as_ref().unwrap(),
        "MyEnum",
        Some("MyEnum")
    );
    assert_type_and_hint!(
        &annotations,
        &index,
        variables[2].initializer.as_ref().unwrap(),
        "MyEnum",
        Some("MyEnum")
    );

    let statements = &unit.implementations[0].statements;
    if let AstNode { stmt: AstStatement::Assignment(Assignment { right, .. }), .. } = &statements[0] {
        assert_type_and_hint!(&annotations, &index, right.as_ref(), "MyEnum", Some("MyEnum"));
    } else {
        unreachable!()
    }
    if let AstNode { stmt: AstStatement::Assignment(Assignment { right, .. }), .. } = &statements[1] {
        assert_type_and_hint!(&annotations, &index, right.as_ref(), "MyEnum", Some("MyEnum"));
    } else {
        unreachable!()
    }
    if let AstNode { stmt: AstStatement::Assignment(Assignment { right, .. }), .. } = &statements[2] {
        assert_type_and_hint!(&annotations, &index, right.as_ref(), "MyEnum", Some("MyEnum"));
    } else {
        unreachable!()
    }
}

#[test]
fn struct_members_initializers_type_hint_test() {
    //GIVEN a struct with some initialization
    let id_provider = IdProvider::default();
    let (unit, mut index) = index_with_ids(
        "
        TYPE MyStruct:
        STRUCT
          i : INT := 7;
          si : SINT := 7;
          b : BOOL := 1;
          r : REAL := 3.1415;
          lr : LREAL := 3.1415;
        END_STRUCT
        END_TYPE
       ",
        id_provider.clone(),
    );

    // WHEN this type is annotated
    let annotations = annotate_with_ids(&unit, &mut index, id_provider);

    // THEN the members's initializers have correct type-hints
    if let DataType::StructType { variables, .. } = &unit.user_types[0].data_type {
        let hints: Vec<&str> = variables
            .iter()
            .map(|v| {
                annotations
                    .get_type_hint(v.initializer.as_ref().unwrap(), &index)
                    .map(crate::typesystem::DataType::get_name)
                    .unwrap()
            })
            .collect();

        assert_eq!(hints, vec!["INT", "SINT", "BOOL", "REAL", "LREAL"]);
    } else {
        unreachable!()
    }
}

#[test]
fn struct_member_explicit_initialization_test() {
    // GIVEN a struct-initialization with explicit assignments
    let id_provider = IdProvider::default();
    let (unit, mut index) = index_with_ids(
        "FUNCTION main : DINT
        VAR
            x : myStruct;
        END_VAR
            x := (var1 := 1, var2 := 7);
        END_FUNCTION

        TYPE myStruct : STRUCT
                var1 : DINT;
                var2 : BYTE;
            END_STRUCT
        END_TYPE",
        id_provider.clone(),
    );

    // WHEN this type is annotated
    let annotations = annotate_with_ids(&unit, &mut index, id_provider);

    // THEN the initializers assignments have correct annotations
    let AstNode { stmt: AstStatement::Assignment(Assignment { right, .. }), .. } =
        &unit.implementations[0].statements[0]
    else {
        unreachable!()
    };
    let AstStatement::ParenExpression(right) = right.get_stmt() else { panic!() };
    let AstStatement::ExpressionList(expressions) = right.get_stmt() else { unreachable!() };

    let AstStatement::Assignment(Assignment { left, .. }) = &expressions[0].get_stmt() else {
        unreachable!()
    };
    assert_eq!(
        Some(&StatementAnnotation::Variable {
            resulting_type: "DINT".to_string(),
            qualified_name: "myStruct.var1".to_string(),
            constant: false,
            argument_type: ArgumentType::ByVal(VariableType::Input),
            auto_deref: None,
        }),
        annotations.get(left)
    );

    let AstStatement::Assignment(Assignment { left, .. }) = &expressions[1].get_stmt() else {
        unreachable!()
    };
    assert_eq!(
        Some(&StatementAnnotation::Variable {
            resulting_type: "BYTE".to_string(),
            qualified_name: "myStruct.var2".to_string(),
            constant: false,
            argument_type: ArgumentType::ByVal(VariableType::Input),
            auto_deref: None,
        }),
        annotations.get(left)
    );
}

#[test]
fn program_members_initializers_type_hint_test() {
    //GIVEN a pou with some initialization
    let id_provider = IdProvider::default();
    let (unit, mut index) = index_with_ids(
        "
        PROGRAM prg
          VAR_INPUT
            i : INT := 7;
            si : SINT := 7;
            b : BOOL := 1;
            r : REAL := 3.1415;
            lr : LREAL := 3.1415;
          END_VAR
        END_PROGRAM
      ",
        id_provider.clone(),
    );

    // WHEN it is annotated
    let annotations = annotate_with_ids(&unit, &mut index, id_provider);

    // THEN the members's initializers have correct type-hints
    let Pou { variable_blocks: blocks, .. } = &unit.pous[0];
    let hints: Vec<&str> = blocks[0]
        .variables
        .iter()
        .map(|v| {
            annotations
                .get_type_hint(v.initializer.as_ref().unwrap(), &index)
                .map(crate::typesystem::DataType::get_name)
                .unwrap()
        })
        .collect();

    assert_eq!(hints, vec!["INT", "SINT", "BOOL", "REAL", "LREAL"]);
}

#[test]
fn data_type_initializers_type_hint_test() {
    //GIVEN a struct with some initialization
    let id_provider = IdProvider::default();
    let (unit, mut index) = index_with_ids(
        "
        TYPE MyArray : ARRAY[0..2] OF INT := [1, 2, 3]; END_TYPE
       ",
        id_provider.clone(),
    );

    // WHEN this type is annotated
    let annotations = annotate_with_ids(&unit, &mut index, id_provider);

    // THEN the members's initializers have correct type-hints
    if let Some(initializer) = &unit.user_types[0].initializer {
        assert_eq!(Some(index.get_type("MyArray").unwrap()), annotations.get_type_hint(initializer, &index));

        let initializer = index.get_type("MyArray").unwrap().initial_value.unwrap();
        if let AstNode {
            stmt: AstStatement::Literal(AstLiteral::Array(Array { elements: Some(exp_list) })),
            ..
        } = index.get_const_expressions().get_constant_statement(&initializer).unwrap()
        {
            if let AstStatement::ExpressionList(elements, ..) = exp_list.get_stmt() {
                for ele in elements {
                    assert_eq!(
                        index.get_type("INT").unwrap(),
                        annotations.get_type_hint(ele, &index).unwrap()
                    );
                }
            } else {
                unreachable!("{:#?}", unit)
            }
        } else {
            unreachable!("{:#?}", unit)
        }
    } else {
        unreachable!()
    }
}

#[test]
fn data_type_initializers_multiplied_statement_type_hint_test() {
    //GIVEN a struct with some initialization
    let id_provider = IdProvider::default();
    let (unit, mut index) = index_with_ids(
        "
        TYPE MyArray : ARRAY[0..2] OF BYTE := [3(7)]; END_TYPE
        VAR_GLOBAL a : ARRAY[0..2] OF BYTE := [3(7)]; END_VAR
       ",
        id_provider.clone(),
    );

    // WHEN this type is annotated
    let annotations = annotate_with_ids(&unit, &mut index, id_provider);

    // THEN the members's initializers have correct type-hints
    if let Some(my_array_initializer) = &unit.user_types[0].initializer {
        let my_array_type = index.get_type("MyArray").unwrap();
        assert_eq!(Some(my_array_type), annotations.get_type_hint(my_array_initializer, &index));

        let my_array_type_const_initializer = my_array_type.initial_value.unwrap();
        if let AstStatement::Literal(AstLiteral::Array(Array { elements: Some(multiplied_statement) })) =
            index
                .get_const_expressions()
                .get_constant_statement(&my_array_type_const_initializer)
                .unwrap()
                .get_stmt()
        {
            if let AstStatement::MultipliedStatement(MultipliedStatement { element: literal_seven, .. }) =
                multiplied_statement.get_stmt()
            {
                assert_eq!(
                    index.find_effective_type_by_name(BYTE_TYPE),
                    annotations.get_type_hint(literal_seven, &index)
                );
            }
        } else {
            unreachable!()
        }
    } else {
        unreachable!()
    }

    //same checks for the global a
    if let Some(a_initializer) = &unit.global_vars[0].variables[0].initializer {
        let global = index.find_global_variable("a").unwrap();
        assert_eq!(
            index.find_effective_type_by_name(global.get_type_name()),
            annotations.get_type_hint(a_initializer, &index)
        );

        let global_var_const_initializer = global.initial_value.unwrap();
        if let AstStatement::Literal(AstLiteral::Array(Array { elements: Some(multiplied_statement) })) =
            index
                .get_const_expressions()
                .get_constant_statement(&global_var_const_initializer)
                .unwrap()
                .get_stmt()
        {
            if let AstStatement::MultipliedStatement(MultipliedStatement { element: literal_seven, .. }) =
                multiplied_statement.get_stmt()
            {
                assert_eq!(
                    index.find_effective_type_by_name(BYTE_TYPE),
                    annotations.get_type_hint(literal_seven, &index)
                );
            }
        } else {
            unreachable!()
        }
    } else {
        unreachable!()
    }
}

#[test]
fn case_conditions_type_hint_test() {
    //GIVEN a Switch-Case statement
    let id_provider = IdProvider::default();
    let (unit, mut index) = index_with_ids(
        "
        PROGRAM prg
        VAR
            x : BYTE;
            y : BYTE;
        END_VAR
        CASE x OF
            1: y := 1;
            2: y := 2;
            3: y := 3;
        ELSE
            y := 0;
        END_CASE
        END_PROGRAM
       ",
        id_provider.clone(),
    );

    // WHEN this code is annotated
    let annotations = annotate_with_ids(&unit, &mut index, id_provider);

    // THEN we want the case-bocks (1:, 2: , 3:) to have the type hint of the case-selector (x) - in this case BYTE

    //check if 'CASE x' got the type BYTE
    if let AstStatement::ControlStatement(AstControlStatement::Case(CaseStatement {
        selector,
        case_blocks,
        ..
    })) = &unit.implementations[0].statements[0].get_stmt()
    {
        let type_of_x = annotations.get_type(selector, &index).unwrap();

        assert_eq!(type_of_x, index.get_type(BYTE_TYPE).unwrap());

        for b in case_blocks {
            let type_hint = annotations.get_type_hint(b.condition.as_ref(), &index).unwrap();
            assert_eq!(type_hint, type_of_x);
        }
    } else {
        unreachable!()
    }
}

#[test]
fn range_type_min_max_type_hint_test() {
    //GIVEN a Switch-Case statement
    let id_provider = IdProvider::default();
    let (unit, mut index) = index_with_ids(
        "
            TYPE MyInt: SINT(0..100); END_TYPE
        ",
        id_provider.clone(),
    );

    // WHEN this code is annotated
    let annotations = annotate_with_ids(&unit, &mut index, id_provider);

    // THEN we want the range-limits (0 and 100) to have proper type-associations
    if let DataType::SubRangeType {
        bounds: Some(AstNode { stmt: AstStatement::RangeStatement(RangeStatement { start, end, .. }), .. }),
        ..
    } = &unit.user_types[0].data_type
    {
        //lets see if start and end got their type-annotations
        assert_eq!(
            annotations.get_type(start.as_ref(), &index),
            index.find_effective_type_by_name(DINT_TYPE)
        );
        assert_eq!(annotations.get_type(end.as_ref(), &index), index.find_effective_type_by_name(DINT_TYPE));

        //lets see if start and end got their type-HINT-annotations
        assert_eq!(
            annotations.get_type_hint(start.as_ref(), &index),
            index.find_effective_type_by_name(SINT_TYPE)
        );
        assert_eq!(
            annotations.get_type_hint(end.as_ref(), &index),
            index.find_effective_type_by_name(SINT_TYPE)
        );
    }
}

#[test]
fn struct_variable_initialization_annotates_initializer() {
    //GIVEN a STRUCT type and global variables of this type
    let id_provider = IdProvider::default();
    let (unit, mut index) = index_with_ids(
        "
        TYPE MyStruct: STRUCT
          a: DINT; b: DINT;
        END_STRUCT END_TYPE

         VAR_GLOBAL
           a : MyStruct  := (a:=3, b:=5);
           b : MyStruct  := (a:=3);
         END_VAR
         ",
        id_provider.clone(),
    );

    // WHEN this code is annotated
    let annotations = annotate_with_ids(&unit, &mut index, id_provider);

    // THEN we want the whole initializer to have a type-hint of 'MyStruct'
    {
        let initializer = index
            .find_global_variable("a")
            .unwrap()
            .initial_value
            .and_then(|i| index.get_const_expressions().get_constant_statement(&i))
            .unwrap();

        let AstStatement::ParenExpression(initializer) = &initializer.stmt else { panic!() };
        assert_eq!(
            annotations.get_type_hint(initializer, &index),
            index.find_effective_type_by_name("MyStruct")
        );
    }
    {
        let initializer = index
            .find_global_variable("b")
            .unwrap()
            .initial_value
            .and_then(|i| index.get_const_expressions().get_constant_statement(&i))
            .unwrap();

        let AstStatement::ParenExpression(initializer) = &initializer.stmt else { panic!() };
        assert_eq!(
            annotations.get_type_hint(initializer, &index),
            index.find_effective_type_by_name("MyStruct")
        );
    }
}

#[test]
fn deep_struct_variable_initialization_annotates_initializer() {
    //GIVEN a 2 lvl-STRUCT type and global variables of this type
    let id_provider = IdProvider::default();
    let (unit, mut index) = index_with_ids(
        "
        TYPE Point: STRUCT
          a: BYTE; b: SINT;
        END_STRUCT END_TYPE

        Type MyStruct: STRUCT
            v: Point; q: Point;
        END_STRUCT END_TYPE

         VAR_GLOBAL
           a : MyStruct  := (
               v := (a := 1, b := 2),
               q := (b := 3));
         END_VAR
         ",
        id_provider.clone(),
    );

    // WHEN this code is annotated
    let annotations = annotate_with_ids(&unit, &mut index, id_provider);

    // THEN we want the whole initializer to have a type-hint of 'MyStruct'
    let initializer = index
        .find_global_variable("a")
        .unwrap()
        .initial_value
        .and_then(|i| index.get_const_expressions().get_constant_statement(&i))
        .unwrap();

    let AstStatement::ParenExpression(initializer) = &initializer.stmt else { panic!() };
    assert_eq!(annotations.get_type_hint(initializer, &index), index.find_effective_type_by_name("MyStruct"));

    //check the initializer-part
    if let AstStatement::ExpressionList(expressions, ..) = initializer.get_stmt() {
        // v := (a := 1, b := 2)
        if let AstNode { stmt: AstStatement::Assignment(Assignment { left, right, .. }), .. } =
            &expressions[0]
        {
            assert_eq!(annotations.get_type(left, &index), index.find_effective_type_by_name("Point"));
            assert_eq!(annotations.get_type_hint(right, &index), index.find_effective_type_by_name("Point"));

            // (a := 1, b := 2)
            let AstStatement::ParenExpression(right) = right.get_stmt() else { panic!() };
            if let AstStatement::ExpressionList(expressions, ..) = right.get_stmt() {
                // a := 1
                if let AstNode { stmt: AstStatement::Assignment(Assignment { left, right, .. }), .. } =
                    &expressions[0]
                {
                    assert_eq!(
                        annotations.get_type(left.as_ref(), &index),
                        index.find_effective_type_by_name("BYTE")
                    );
                    assert_eq!(
                        annotations.get_type_hint(right.as_ref(), &index),
                        index.find_effective_type_by_name("BYTE")
                    );
                } else {
                    unreachable!()
                }

                // b := 2
                if let AstNode { stmt: AstStatement::Assignment(Assignment { left, right, .. }), .. } =
                    &expressions[1]
                {
                    assert_eq!(
                        annotations.get_type(left.as_ref(), &index),
                        index.find_effective_type_by_name("SINT")
                    );
                    assert_eq!(
                        annotations.get_type_hint(right.as_ref(), &index),
                        index.find_effective_type_by_name("SINT")
                    );
                } else {
                    unreachable!()
                }
            } else {
                unreachable!()
            }
        } else {
            unreachable!()
        }
    } else {
        unreachable!()
    }
}

#[test]
fn inouts_should_be_annotated_according_to_auto_deref() {
    //a program with in-out variables that get auto-deref'd
    let id_provider = IdProvider::default();
    let (unit, mut index) = index_with_ids(
        "
        PROGRAM foo
            VAR_IN_OUT
                inout : DINT;
            END_VAR

            inout;
        END_PROGRAM
        ",
        id_provider.clone(),
    );

    // WHEN this code is annotated
    let annotations = annotate_with_ids(&unit, &mut index, id_provider);
    let inout_ref = &unit.implementations[0].statements[0];

    // then accessing inout should be annotated with DINT, because it is auto-dereferenced
    assert_type_and_hint!(&annotations, &index, inout_ref, DINT_TYPE, None);
}

#[test]
fn action_call_should_be_annotated() {
    //a program with in-out variables that get auto-deref'd
    let id_provider = IdProvider::default();
    let (unit, mut index) = index_with_ids(
        "
        PROGRAM prg
        VAR
            x : DINT;
        END_VAR
        prg.foo();
        END_PROGRAM
        ACTIONS prg
        ACTION foo
            x := 2;
        END_ACTION
        ",
        id_provider.clone(),
    );

    // WHEN this code is annotated
    let annotations = annotate_with_ids(&unit, &mut index, id_provider);
    let action_call = &unit.implementations[0].statements[0];

    // then accessing inout should be annotated with DINT, because it is auto-dereferenced
    if let AstNode { stmt: AstStatement::CallStatement(CallStatement { operator, .. }), .. } = action_call {
        let a = annotations.get(operator);
        assert_eq!(Some(&StatementAnnotation::Program { qualified_name: "prg.foo".to_string() }), a);
    }
}

#[test]
fn action_body_gets_resolved() {
    //a program with an action in it
    let id_provider = IdProvider::default();
    let (unit, mut index) = index_with_ids(
        "
        PROGRAM prg
            VAR
                x : DINT;
            END_VAR
            prg.foo();
            END_PROGRAM
            ACTIONS prg
            ACTION foo
                x := 2;
            END_ACTION
        END_PROGRAM
        ",
        id_provider.clone(),
    );

    // WHEN this code is annotated
    let annotations = annotate_with_ids(&unit, &mut index, id_provider);
    let x_assignment = &unit.implementations[1].statements[0];

    // then accessing inout should be annotated with DINT, because it is auto-dereferenced
    if let AstNode { stmt: AstStatement::Assignment(Assignment { left, right, .. }), .. } = x_assignment {
        let a = annotations.get(left);
        assert_eq!(
            Some(&StatementAnnotation::Variable {
                qualified_name: "prg.x".to_string(),
                resulting_type: "DINT".to_string(),
                constant: false,
                argument_type: ArgumentType::ByVal(VariableType::Local),
                auto_deref: None,
            }),
            a
        );

        let two = annotations.get(right);
        assert_eq!(Some(&StatementAnnotation::value(DINT_TYPE)), two);
    }
}

#[test]
fn class_method_gets_annotated() {
    //a class with a method with class-variables and method-variables
    let id_provider = IdProvider::default();
    let (unit, mut index) = index_with_ids(
        "
    CLASS MyClass
        VAR
            x, y : BYTE;
        END_VAR

        METHOD testMethod
            VAR_INPUT myMethodArg : DINT; END_VAR
            VAR myMethodLocalVar : SINT; END_VAR

            x;
            myMethodArg;
            y;
            myMethodLocalVar;
        END_METHOD
    END_CLASS
        ",
        id_provider.clone(),
    );

    // WHEN this code is annotated
    let annotations = annotate_with_ids(&unit, &mut index, id_provider);
    let body = &unit.implementations[0].statements;

    // then accessing inout should be annotated with DINT, because it is auto-dereferenced
    assert_type_and_hint!(&annotations, &index, &body[0], "BYTE", None);
    assert_type_and_hint!(&annotations, &index, &body[1], "DINT", None);
    assert_type_and_hint!(&annotations, &index, &body[2], "BYTE", None);
    assert_type_and_hint!(&annotations, &index, &body[3], "SINT", None);
}

#[test]
fn nested_bitwise_access_resolves_correctly() {
    let id_provider = IdProvider::default();
    let (unit, mut index) = index_with_ids(
        r#"PROGRAM prg
        VAR
        a : BOOL;
        x : LWORD;
        END_VAR
        (* Second bit of the second byte of the second word of the second dword of an lword*)
        a := x.%D1.%W1.%B1.%X1;
        END_PROGRAM
        "#,
        id_provider.clone(),
    );

    // WHEN this code is annotated
    let annotations = annotate_with_ids(&unit, &mut index, id_provider);
    let assignment = &unit.implementations[0].statements[0];

    let AstNode { stmt: AstStatement::Assignment(Assignment { right, .. }), .. } = assignment else {
        unreachable!()
    };
    assert_type_and_hint!(&annotations, &index, right, "BOOL", Some("BOOL")); //strange

    let AstNode { stmt: AstStatement::ReferenceExpr(ReferenceExpr { base: Some(base), .. }), .. } =
        right.as_ref()
    else {
        unreachable!()
    };
    assert_type_and_hint!(&annotations, &index, base, "BYTE", None);

    let AstNode { stmt: AstStatement::ReferenceExpr(ReferenceExpr { base: Some(base), .. }), .. } =
        base.as_ref()
    else {
        unreachable!()
    };
    assert_type_and_hint!(&annotations, &index, base, "WORD", None);

    let AstNode { stmt: AstStatement::ReferenceExpr(ReferenceExpr { base: Some(base), .. }), .. } =
        base.as_ref()
    else {
        unreachable!()
    };
    assert_type_and_hint!(&annotations, &index, base, "DWORD", None);

    let AstNode { stmt: AstStatement::ReferenceExpr(ReferenceExpr { base: Some(base), .. }), .. } =
        base.as_ref()
    else {
        unreachable!()
    };
    assert_type_and_hint!(&annotations, &index, base, "LWORD", None);
}

#[test]
fn literals_passed_to_function_get_annotated() {
    let id_provider = IdProvider::default();
    let (unit, mut index) = index_with_ids(
        r#"
        FUNCTION foo : STRING
            VAR_INPUT b : BYTE; in : STRING END_VAR

            foo := in;
        END_FUNCTION

        PROGRAM prg
            foo(77, 'abc');
        END_PROGRAM
        "#,
        id_provider.clone(),
    );

    // WHEN this code is annotated
    let annotations = annotate_with_ids(&unit, &mut index, id_provider);
    let call_stmt = &unit.implementations[1].statements[0];

    if let AstNode { stmt: AstStatement::CallStatement(CallStatement { parameters, .. }), .. } = call_stmt {
        let parameters = flatten_expression_list(parameters.as_ref().as_ref().unwrap());
        assert_type_and_hint!(&annotations, &index, parameters[0], DINT_TYPE, Some(BYTE_TYPE));
        assert_type_and_hint!(&annotations, &index, parameters[1], "__STRING_3", Some("STRING"));
    } else {
        unreachable!();
    }
}

#[test]
fn array_accessor_in_struct_array_is_annotated() {
    let id_provider = IdProvider::default();
    let (unit, mut index) = index_with_ids(
        r#"
        TYPE MyStruct:
        STRUCT
            arr1 : ARRAY[0..3] OF INT;
        END_STRUCT
        END_TYPE

        PROGRAM main
        VAR
            data : MyStruct;
            i : INT;
        END_VAR

        data.arr1[i];

        END_PROGRAM
        "#,
        id_provider.clone(),
    );

    // WHEN this code is annotated
    let annotations = annotate_with_ids(&unit, &mut index, id_provider);
    let qr = &unit.implementations[0].statements[0];

    assert_type_and_hint!(&annotations, &index, qr, "INT", None);
    let AstNode { stmt: AstStatement::ReferenceExpr(ReferenceExpr { base: Some(base), .. }), .. } = qr else {
        panic!("expected ReferenceExpr for {:?}", qr);
    };
    assert_type_and_hint!(&annotations, &index, base, "__MyStruct_arr1", None);

    let AstNode { stmt: AstStatement::ReferenceExpr(ReferenceExpr { base: Some(base), .. }), .. } =
        base.as_ref()
    else {
        panic!("expected ReferenceExpr for {:?}", base);
    };
    assert_type_and_hint!(&annotations, &index, base, "MyStruct", None);
}

#[test]
fn type_hint_should_not_hint_to_the_effective_type_but_to_the_original() {
    //GIVEN a aliased type to INT and a variable declared as myInt
    let id_provider = IdProvider::default();
    let (unit, mut index) = index_with_ids(
        r#"
        TYPE MyInt: INT(0..100); END_TYPE

        PROGRAM Main
        VAR
            x : MyInt;
        END_VAR
        x := 7;
        END_PROGRAM
        "#,
        id_provider.clone(),
    );

    //WHEN we assign to this variable (x := 7)

    // THEN we want the hint for '7' to be MyInt, not INT
    let annotations = annotate_with_ids(&unit, &mut index, id_provider);
    let stmt = &unit.implementations[0].statements[0];

    if let AstNode { stmt: AstStatement::Assignment(Assignment { left, right, .. }), .. } = stmt {
        assert_type_and_hint!(&annotations, &index, left, "MyInt", None);
        assert_type_and_hint!(&annotations, &index, right, "DINT", Some("MyInt"));
    } else {
        unreachable!();
    }
}

#[test]
fn null_statement_should_get_a_valid_type_hint() {
    //GIVEN a NULL assignment to a pointer
    let id_provider = IdProvider::default();
    let (unit, mut index) = index_with_ids(
        r#"
        PROGRAM Main
        VAR
            x : POINTER TO BYTE;
        END_VAR
        x := NULL;
        END_PROGRAM
        "#,
        id_provider.clone(),
    );

    // THEN we want the hint for 'NULL' to be POINTER TO BYTE
    let annotations = annotate_with_ids(&unit, &mut index, id_provider);
    let stmt = &unit.implementations[0].statements[0];

    let var_x_type = &unit.pous[0].variable_blocks[0].variables[0].data_type_declaration.get_name().unwrap();

    if let AstNode { stmt: AstStatement::Assignment(Assignment { right, .. }), .. } = stmt {
        assert_type_and_hint!(&annotations, &index, right, "VOID", Some(var_x_type));
    } else {
        unreachable!();
    }
}

#[test]
fn resolve_function_with_same_name_as_return_type() {
    //GIVEN a reference to a function with the same name as the return type
    let id_provider = IdProvider::default();
    let (unit, index) = index_with_ids(
        "
        FUNCTION TIME : TIME
        END_FUNCTION

        PROGRAM PRG
            TIME();
        END_PROGRAM
        ",
        id_provider.clone(),
    );

    //WHEN the AST is annotated
    let (annotations, ..) = TypeAnnotator::visit_unit(&index, &unit, id_provider);
    let statements = &unit.implementations[1].statements;

    // THEN we expect it to be annotated with the function itself
    let function_annotation = annotations.get(&statements[0]);
    assert_eq!(Some(&StatementAnnotation::Value { resulting_type: "TIME".into() }), function_annotation);

    // AND we expect no type to be associated with the expression
    let associated_type = annotations.get_type(&statements[0], &index).unwrap();
    let effective_type = index.find_effective_type_by_name("TIME").unwrap();
    assert_eq!(effective_type, associated_type);
    // AND should be Integer
    assert!(matches!(effective_type.get_type_information(), DataTypeInformation::Integer { .. }))
}

#[test]
fn int_compare_should_resolve_to_bool() {
    //GIVEN a NULL assignment to a pointer
    let id_provider = IdProvider::default();
    let (unit, mut index) = index_with_ids(
        r#"
        PROGRAM Main
        3 = 5;
        END_PROGRAM
        "#,
        id_provider.clone(),
    );

    // THEN we want the hint for 'NULL' to be POINTER TO BYTE
    let annotations = annotate_with_ids(&unit, &mut index, id_provider);
    let a_eq_b = &unit.implementations[0].statements[0];
    assert_eq!(
        Some(&StatementAnnotation::Value { resulting_type: "BOOL".to_string() }),
        annotations.get(a_eq_b),
    );
}

#[test]
fn string_compare_should_resolve_to_bool() {
    //GIVEN a NULL assignment to a pointer
    let id_provider = IdProvider::default();
    let (unit, mut index) = index_with_ids(
        r#"
        FUNCTION STRING_EQUAL: BOOL
        VAR a,b : STRING; END_VAR

        END_FUNCTION;

        PROGRAM Main
        VAR
            a,b: STRING;
        END_VAR
        a = b;
        END_PROGRAM
        "#,
        id_provider.clone(),
    );

    // THEN we want the hint for 'NULL' to be POINTER TO BYTE
    let annotations = annotate_with_ids(&unit, &mut index, id_provider);
    let a_eq_b = &unit.implementations[1].statements[0];
    assert_debug_snapshot!(annotations.get(a_eq_b).unwrap());
}

#[test]
fn assigning_lword_to_ptr_will_annotate_correctly() {
    //GIVEN a NULL assignment to a pointer
    let id_provider = IdProvider::default();
    let (unit, mut index) = index_with_ids(
        r#"
        PROGRAM Main
        VAR
            a : POINTER TO INT;
            b : DWORD;
        END_VAR
        b := a;
        END_PROGRAM
        "#,
        id_provider.clone(),
    );

    // THEN we want the hint for 'NULL' to be POINTER TO BYTE
    let annotations = annotate_with_ids(&unit, &mut index, id_provider);
    let a_eq_b = &unit.implementations[0].statements[0];

    let ptr_type = unit.pous[0].variable_blocks[0].variables[0].data_type_declaration.get_name().unwrap();

    if let AstNode { stmt: AstStatement::Assignment(Assignment { left, right, .. }), .. } = a_eq_b {
        assert_type_and_hint!(&annotations, &index, left, DWORD_TYPE, None);
        assert_type_and_hint!(&annotations, &index, right, ptr_type, Some(DWORD_TYPE));
    }
}

#[test]
fn assigning_ptr_to_lword_will_annotate_correctly() {
    //GIVEN a NULL assignment to a pointer
    let id_provider = IdProvider::default();
    let (unit, mut index) = index_with_ids(
        r#"
        PROGRAM Main
        VAR
            a : POINTER TO INT;
            b : DWORD;
        END_VAR
        a := b;
        END_PROGRAM
        "#,
        id_provider.clone(),
    );

    // THEN we want the hint for 'NULL' to be POINTER TO BYTE
    let annotations = annotate_with_ids(&unit, &mut index, id_provider);
    let a_eq_b = &unit.implementations[0].statements[0];

    let ptr_type = unit.pous[0].variable_blocks[0].variables[0].data_type_declaration.get_name().unwrap();

    if let AstNode { stmt: AstStatement::Assignment(Assignment { left, right, .. }), .. } = a_eq_b {
        assert_type_and_hint!(&annotations, &index, left, ptr_type, None);
        assert_type_and_hint!(&annotations, &index, right, DWORD_TYPE, Some(ptr_type));
    }
}

#[test]
fn assigning_ptr_to_lword_will_annotate_correctly2() {
    //GIVEN a NULL assignment to a pointer
    let id_provider = IdProvider::default();
    let (unit, mut index) = index_with_ids(
        r#"
        PROGRAM Main
        VAR
            a : POINTER TO INT;
            b : DWORD;
        END_VAR
        b := a^;
        END_PROGRAM
        "#,
        id_provider.clone(),
    );

    // THEN we want the hint for 'NULL' to be POINTER TO BYTE
    let annotations = annotate_with_ids(&unit, &mut index, id_provider);
    let a_eq_b = &unit.implementations[0].statements[0];

    let ptr_type = unit.pous[0].variable_blocks[0].variables[0].data_type_declaration.get_name().unwrap();

    if let AstNode { stmt: AstStatement::Assignment(Assignment { left, right, .. }), .. } = a_eq_b {
        assert_type_and_hint!(&annotations, &index, left, DWORD_TYPE, None);
        assert_type_and_hint!(&annotations, &index, right, INT_TYPE, Some(DWORD_TYPE));

        if let AstNode {
            stmt:
                AstStatement::ReferenceExpr(ReferenceExpr {
                    access: ReferenceAccess::Deref,
                    base: Some(reference),
                    ..
                }),
            ..
        } = right.as_ref()
        {
            assert_type_and_hint!(&annotations, &index, reference, ptr_type, None);
        } else {
            unreachable!()
        }
    } else {
        unreachable!()
    }
}

#[test]
fn address_of_is_annotated_correctly() {
    //GIVEN a NULL assignment to a pointer
    let id_provider = IdProvider::default();
    let (unit, mut index) = index_with_ids(
        r#"
        PROGRAM Main
        VAR
            b : INT;
        END_VAR
        REF(b);
        END_PROGRAM
        "#,
        id_provider.clone(),
    );

    // THEN we want the hint for 'NULL' to be POINTER TO BYTE
    let annotations = annotate_with_ids(&unit, &mut index, id_provider);

    let s = &unit.implementations[0].statements[0];
    if let Some(&StatementAnnotation::Value { resulting_type }) = annotations.get(s).as_ref() {
        assert_eq!(
            Some(&DataTypeInformation::Pointer {
                inner_type_name: "INT".to_string(),
                name: "__POINTER_TO_INT".to_string(),
                auto_deref: None,
            }),
            index.find_effective_type_info(resulting_type),
        );
    } else {
        unreachable!()
    }
}

#[test]
fn pointer_assignment_with_incompatible_types_hints_correctly() {
    let id_provider = IdProvider::default();
    let (unit, mut index) = index_with_ids(
        "PROGRAM PRG
                VAR
                    x : INT;
                    pt : POINTER TO BYTE;
                END_VAR
                pt := &x;
            END_PROGRAM",
        id_provider.clone(),
    );

    let annotations = annotate_with_ids(&unit, &mut index, id_provider);
    let assignment = &unit.implementations[0].statements[0];

    if let AstNode { stmt: AstStatement::Assignment(Assignment { left, right, .. }), .. } = assignment {
        assert_type_and_hint!(&annotations, &index, left, "__PRG_pt", None);
        assert_type_and_hint!(&annotations, &index, right, "__POINTER_TO_INT", Some("__PRG_pt"));
    }
}

#[test]
fn call_explicit_parameter_name_is_resolved() {
    //GIVEN
    let id_provider = IdProvider::default();
    let (unit, index) = index_with_ids(
        "
        FUNCTION_BLOCK fb
            VAR_INPUT
                a: INT;
                b: DINT;
            END_VAR
        END_FUNCTION_BLOCK

        PROGRAM PRG
        VAR
            f : fb;
        END_VAR
            f(b:= 1, a:= 3);
        END_PROGRAM
        ",
        id_provider.clone(),
    );

    //WHEN the AST is annotated
    let (annotations, ..) = TypeAnnotator::visit_unit(&index, &unit, id_provider);
    // should be the call statement
    // should contain array access as operator
    let AstNode { stmt: AstStatement::CallStatement(CallStatement { parameters, .. }), .. } =
        &unit.implementations[1].statements[0]
    else {
        unreachable!("expected callstatement")
    };
    let AstNode { stmt: AstStatement::Assignment(Assignment { left: b, .. }), .. } =
        flatten_expression_list(parameters.as_ref().as_ref().unwrap())[0]
    else {
        unreachable!()
    };
    let AstNode { stmt: AstStatement::Assignment(Assignment { left: a, .. }), .. } =
        flatten_expression_list(parameters.as_ref().as_ref().unwrap())[1]
    else {
        unreachable!()
    };

    assert_eq!(
        Some(&StatementAnnotation::Variable {
            resulting_type: DINT_TYPE.to_string(),
            qualified_name: "fb.b".to_string(),
            constant: false,
            argument_type: ArgumentType::ByVal(VariableType::Input),
            auto_deref: None,
        }),
        annotations.get(b.as_ref())
    );

    assert_eq!(
        Some(&StatementAnnotation::Variable {
            resulting_type: INT_TYPE.to_string(),
            qualified_name: "fb.a".to_string(),
            constant: false,
            argument_type: ArgumentType::ByVal(VariableType::Input),
            auto_deref: None,
        }),
        annotations.get(a)
    );
}

#[test]
fn call_on_function_block_array() {
    //GIVEN
    let id_provider = IdProvider::default();
    let (unit, index) = index_with_ids(
        "
        FUNCTION_BLOCK fb
        END_FUNCTION_BLOCK

        PROGRAM PRG
        VAR
            fbs : ARRAY[1..2] OF fb;
        END_VAR
            fbs[1]();
        END_PROGRAM
        ",
        id_provider.clone(),
    );

    //WHEN the AST is annotated
    let (annotations, ..) = TypeAnnotator::visit_unit(&index, &unit, id_provider);
    // should be the call statement
    let statements = &unit.implementations[1].statements[0];
    // should contain array access as operator
    let AstNode { stmt: AstStatement::CallStatement(CallStatement { operator, .. }), .. } = statements else {
        unreachable!("expected callstatement")
    };
    assert!(matches!(
        operator.as_ref(),
        &AstNode {
            stmt: AstStatement::ReferenceExpr(ReferenceExpr { access: ReferenceAccess::Index(_), .. }),
            ..
        }
    ),);

    let annotation = annotations.get(operator.as_ref());
    assert_eq!(Some(&StatementAnnotation::Value { resulting_type: "fb".into() }), annotation);
}

#[test]
fn and_statement_of_bools_results_in_bool() {
    //GIVEN
    let id_provider = IdProvider::default();
    let (unit, index) = index_with_ids(
        "
        PROGRAM PRG
        VAR
            a,b : BOOL;
        END_VAR

            a AND b;
        END_PROGRAM
        ",
        id_provider.clone(),
    );

    //WHEN the AST is annotated
    let (annotations, ..) = TypeAnnotator::visit_unit(&index, &unit, id_provider);
    let a_and_b = &unit.implementations[0].statements[0];
    // a AND b should be treated as i1
    assert_type_and_hint!(&annotations, &index, a_and_b, BOOL_TYPE, None);
}

#[test]
fn and_statement_of_dints_results_in_dint() {
    //GIVEN
    let id_provider = IdProvider::default();
    let (unit, index) = index_with_ids(
        "
        PROGRAM PRG
        VAR
            a,b : DINT;
            c,d : INT;
        END_VAR

            a AND b;
            c AND d;
        END_PROGRAM
        ",
        id_provider.clone(),
    );

    //WHEN the AST is annotated
    let (annotations, ..) = TypeAnnotator::visit_unit(&index, &unit, id_provider);
    // a AND b should be treated as DINT
    assert_type_and_hint!(&annotations, &index, &unit.implementations[0].statements[0], DINT_TYPE, None);
    // c AND d should be treated as DINT
    assert_type_and_hint!(&annotations, &index, &unit.implementations[0].statements[0], DINT_TYPE, None);
}

#[test]
fn resolve_recursive_function_call() {
    //GIVEN
    let id_provider = IdProvider::default();
    let (unit, index) = index_with_ids(
        "
        FUNCTION foo : DINT
        VAR_INPUT
            input1 : DINT;
        END_VAR
        VAR_IN_OUT
            inout1 : DINT;
        END_VAR
        VAR_OUTPUT
            output1 : DINT;
        END_VAR
        VAR
            var1, var2, var3 : DINT;
        END_VAR
            foo(input1 := var1, inout1 := var2, output1 => var3, );
            foo := var1;
        END_FUNCTION
        ",
        id_provider.clone(),
    );

    //WHEN the AST is annotated
    let (annotations, ..) = TypeAnnotator::visit_unit(&index, &unit, id_provider);
    let type_map = annotations.type_map;

    let call = &unit.implementations[0].statements[0];

    let AstStatement::CallStatement(data) = call.get_stmt() else {
        unreachable!();
    };

    assert_eq!(
        Some(&StatementAnnotation::Function {
            return_type: "DINT".into(),
            qualified_name: "foo".into(),
            generic_name: None,
            call_name: None
        }),
        type_map.get(&data.operator.get_id())
    );

    // insta::assert_snapshot!(annotated_types);
}

#[test]
fn resolve_recursive_program_call() {
    //GIVEN
    let id_provider = IdProvider::default();
    let (unit, index) = index_with_ids(
        "
        PROGRAM mainProg
        VAR_INPUT
            input1 : DINT;
        END_VAR
        VAR_IN_OUT
            inout1 : DINT;
        END_VAR
        VAR_OUTPUT
            output1 : DINT;
        END_VAR
        VAR
            var1, var2, var3 : DINT;
        END_VAR
            mainProg(input1 := var1, inout1 := var2, output1 => var3, );
        END_PROGRAM
        ",
        id_provider.clone(),
    );

    //WHEN the AST is annotated
    let (annotations, ..) = TypeAnnotator::visit_unit(&index, &unit, id_provider);
    let type_map = annotations.type_map;

    let call = &unit.implementations[0].statements[0];
    let AstStatement::CallStatement(data) = call.get_stmt() else {
        unreachable!();
    };

    assert_eq!(
        Some(&StatementAnnotation::Program { qualified_name: "mainProg".into() }),
        type_map.get(&data.operator.get_id())
    );

    // insta::assert_snapshot!(annotated_types);
}

#[test]
fn function_block_initialization_test() {
    let id_provider = IdProvider::default();
    let (unit, mut index) = index_with_ids(
        "
            FUNCTION_BLOCK TON
            VAR_INPUT
              PT: TIME;
            END_VAR
            END_FUNCTION_BLOCK


            PROGRAM main
            VAR
                timer : TON := (PT := T#0s);
            END_VAR
            END_PROGRAM
            ",
        id_provider.clone(),
    );

    let annotations = annotate_with_ids(&unit, &mut index, id_provider);

    //PT will be a TIME variable, qualified name will be TON.PT
    let statement = unit.pous[1].variable_blocks[0].variables[0].initializer.as_ref().unwrap();
    let AstStatement::ParenExpression(expr) = statement.get_stmt() else { panic!() };
    if let AstNode { stmt: AstStatement::Assignment(Assignment { left, .. }), .. } = expr.as_ref() {
        let left = left.as_ref();
        let annotation = annotations.get(left).unwrap();
        assert_eq!(
            annotation,
            &StatementAnnotation::Variable {
                resulting_type: "TIME".into(),
                qualified_name: "TON.PT".into(),
                constant: false,
                argument_type: ArgumentType::ByVal(VariableType::Input),
                auto_deref: None,
            }
        )
    } else {
        unreachable!("Should be an assignment")
    }
}

#[test]
fn undeclared_varargs_type_hint_promoted_correctly() {
    // GIVEN a variadic function without type declarations
    let id_provider = IdProvider::default();
    let (unit, mut index) = index_with_ids(
        "
            FUNCTION variadic : BOOL
            VAR_INPUT
                args: ...;
            END_VAR
            END_FUNCTION

            PROGRAM main
            VAR
                float: REAL := 3.0;
                double: LREAL := 4.0;
                u1: BOOL;
                u8: USINT := 255;
                short: INT := -3;
                long: DINT := 2_000_000_000;
                longlong: LINT := 16_000_000_000;
            END_VAR
                variadic(float, double, u1, u8, short, long, longlong, 'hello');
            END_PROGRAM
            ",
        id_provider.clone(),
    );

    // WHEN called with numerical types
    let annotations = annotate_with_ids(&unit, &mut index, id_provider);
    let call_stmt = &unit.implementations[1].statements[0];
    // THEN types smaller than LREAL/DINT get promoted while booleans and other types stay untouched.
    if let AstNode { stmt: AstStatement::CallStatement(CallStatement { parameters, .. }), .. } = call_stmt {
        let parameters = flatten_expression_list(parameters.as_ref().as_ref().unwrap());
        assert_type_and_hint!(&annotations, &index, parameters[0], REAL_TYPE, Some(LREAL_TYPE));
        assert_type_and_hint!(&annotations, &index, parameters[1], LREAL_TYPE, Some(LREAL_TYPE));
        assert_type_and_hint!(&annotations, &index, parameters[2], BOOL_TYPE, None);
        assert_type_and_hint!(&annotations, &index, parameters[3], USINT_TYPE, Some(DINT_TYPE));
        assert_type_and_hint!(&annotations, &index, parameters[4], INT_TYPE, Some(DINT_TYPE));
        assert_type_and_hint!(&annotations, &index, parameters[5], DINT_TYPE, Some(DINT_TYPE));
        assert_type_and_hint!(&annotations, &index, parameters[6], LINT_TYPE, Some(LINT_TYPE));
        assert_type_and_hint!(&annotations, &index, parameters[7], "__STRING_5", None);
    } else {
        unreachable!();
    }
}

#[test]
fn passing_a_function_as_param_correctly_resolves_as_variable() {
    let id_provider = IdProvider::default();
    // GIVEN a function
    let (unit, mut index) = index_with_ids(
        r#"
        {external}
        FUNCTION printf : DINT
        VAR_IN_OUT
            format : STRING;
        END_VAR
        VAR_INPUT
            args: ...;
        END_VAR
        END_FUNCTION

        FUNCTION main : DINT
            printf('Value %d, %d, %d', main, main * 10, main * 100);
        END_FUNCTION
    "#,
        id_provider.clone(),
    );

    // WHEN calling another function with itself as parameter
    let annotations = annotate_with_ids(&unit, &mut index, id_provider);
    let call_stmt = &unit.implementations[1].statements[0];
    // THEN the type of the parameter resolves to the original function type
    if let AstNode { stmt: AstStatement::CallStatement(CallStatement { parameters, .. }), .. } = call_stmt {
        let parameters = flatten_expression_list(parameters.as_ref().as_ref().unwrap());
        assert_type_and_hint!(&annotations, &index, parameters[1], DINT_TYPE, Some(DINT_TYPE));
        assert_type_and_hint!(&annotations, &index, parameters[2], DINT_TYPE, Some(DINT_TYPE));
        assert_type_and_hint!(&annotations, &index, parameters[3], DINT_TYPE, Some(DINT_TYPE));
    } else {
        unreachable!()
    }
}

#[test]
fn resolve_return_variable_in_nested_call() {
    let id_provider = IdProvider::default();
    // GIVEN a call statement where we take the adr of the return-variable
    let src = "
        FUNCTION main : DINT
        VAR
            x1, x2 : DINT;
        END_VAR
        x1 := SMC_Read(
                    ValAddr := ADR(main));
        END_FUNCTION
        FUNCTION SMC_Read : DINT
        VAR_INPUT
            ValAddr : LWORD;
        END_VAR
        END_FUNCTION
          ";
    let (unit, mut index) = index_with_ids(src, id_provider.clone());

    // THEN we check if the adr(main) really resolved to the return-variable
    let annotations = annotate_with_ids(&unit, &mut index, id_provider);
    let ass = &unit.implementations[0].statements[0];

    if let AstNode { stmt: AstStatement::Assignment(Assignment { right, .. }), .. } = ass {
        if let AstNode { stmt: AstStatement::CallStatement(CallStatement { parameters, .. }), .. } =
            right.as_ref()
        {
            let inner_ass = flatten_expression_list(parameters.as_ref().as_ref().unwrap())[0];
            if let AstNode { stmt: AstStatement::Assignment(Assignment { right, .. }), .. } = inner_ass {
                if let AstNode {
                    stmt: AstStatement::CallStatement(CallStatement { parameters, .. }), ..
                } = right.as_ref()
                {
                    let main = flatten_expression_list(parameters.as_ref().as_ref().unwrap())[0];
                    let a = annotations.get(main).unwrap();
                    assert_eq!(
                        a,
                        &StatementAnnotation::Variable {
                            resulting_type: "DINT".to_string(),
                            qualified_name: "main.main".to_string(),
                            constant: false,
                            argument_type: ArgumentType::ByVal(VariableType::Return),
                            auto_deref: None,
                        }
                    )
                }
            }
        }
    }

    // AND we want a call passing the return-variable as apointer (actually the adress as a LWORD)
    // assert_snapshot!(codegen(src));   // TODO moved to codegen tests
}

#[test]
fn hardware_access_types_annotated() {
    let id_provider = IdProvider::default();
    let (unit, mut index) = index_with_ids(
        "
        VAR_GLOBAL
            a AT %IB1.1 : BYTE;
            b AT %QW1.2 : INT;
            c AT %MD1.3 : DINT;
            d AT %GX1.4 : BOOL;
            e AT %IL2.1 : LINT;
        END_VAR
        PROGRAM prg
        VAR
          x1,x2 : BYTE;
          y1,y2 : INT;
          z1 : LINT;
        END_VAR
          x1 := %IB1.1;
          x2 := %QW1.2;
          y1 := %MD1.3;
          y2 := %GX1.4;
          z1 := %Il2.1;
        ",
        id_provider.clone(),
    );

    let annotations = annotate_with_ids(&unit, &mut index, id_provider);
    if let AstNode { stmt: AstStatement::Assignment(Assignment { right, .. }), .. } =
        &unit.implementations[0].statements[0]
    {
        insta::assert_debug_snapshot!(annotations.get(right).unwrap(), @r###"
        Variable {
            resulting_type: "BYTE",
            qualified_name: "__PI_1_1",
            constant: false,
            argument_type: ByVal(
                Global,
            ),
            auto_deref: None,
        }
        "###);
    } else {
        unreachable!("Must be assignment")
    }
    if let AstNode { stmt: AstStatement::Assignment(Assignment { right, .. }), .. } =
        &unit.implementations[0].statements[1]
    {
        insta::assert_debug_snapshot!(annotations.get(right).unwrap(), @r###"
        Variable {
            resulting_type: "INT",
            qualified_name: "__PI_1_2",
            constant: false,
            argument_type: ByVal(
                Global,
            ),
            auto_deref: None,
        }
        "###);
    } else {
        unreachable!("Must be assignment")
    }
    if let AstNode { stmt: AstStatement::Assignment(Assignment { right, .. }), .. } =
        &unit.implementations[0].statements[2]
    {
        insta::assert_debug_snapshot!(annotations.get(right).unwrap(), @r###"
        Variable {
            resulting_type: "DINT",
            qualified_name: "__M_1_3",
            constant: false,
            argument_type: ByVal(
                Global,
            ),
            auto_deref: None,
        }
        "###);
    } else {
        unreachable!("Must be assignment")
    }
    if let AstNode { stmt: AstStatement::Assignment(Assignment { right, .. }), .. } =
        &unit.implementations[0].statements[3]
    {
        insta::assert_debug_snapshot!(annotations.get(right).unwrap(), @r###"
        Variable {
            resulting_type: "BOOL",
            qualified_name: "__G_1_4",
            constant: false,
            argument_type: ByVal(
                Global,
            ),
            auto_deref: None,
        }
        "###);
    } else {
        unreachable!("Must be assignment")
    }
    if let AstNode { stmt: AstStatement::Assignment(Assignment { right, .. }), .. } =
        &unit.implementations[0].statements[4]
    {
        insta::assert_debug_snapshot!(annotations.get(right).unwrap(), @r###"
        Variable {
            resulting_type: "LINT",
            qualified_name: "__PI_2_1",
            constant: false,
            argument_type: ByVal(
                Global,
            ),
            auto_deref: None,
        }
        "###);
    } else {
        unreachable!("Must be assignment")
    }
}

#[test]
fn multiple_pointer_referencing_annotates_correctly() {
    let id_provider = IdProvider::default();
    // GIVEN a variable which is referenced multiple times with consecutive address operators
    let (unit, mut index) = index_with_ids(
        "
        PROGRAM PRG
        VAR
            a : BYTE;
        END_VAR
            REF(REF(a));
        END_PROGRAM",
        id_provider.clone(),
    );
    let mut annotations = annotate_with_ids(&unit, &mut index, id_provider);
    let statements = &unit.implementations[0].statements;
    index.import(std::mem::take(&mut annotations.new_index));

    // THEN it is correctly annotated with nested pointers
    let AstStatement::CallStatement(CallStatement { parameters, .. }) = &statements[0].get_stmt() else {
        unreachable!();
    };

    let AstStatement::CallStatement(CallStatement { parameters, .. }) =
        &parameters.as_ref().unwrap().get_stmt()
    else {
        unreachable!();
    };

    let parameters = parameters.as_ref().unwrap();

    assert_type_and_hint!(&annotations, &index, &parameters, "BYTE", None);
}

#[test]
fn multiple_pointer_with_dereference_annotates_and_nests_correctly() {
    let id_provider = IdProvider::default();
    // GIVEN a parenthesized, double-pointer
    let (unit, mut index) = index_with_ids(
        "
        PROGRAM PRG
        VAR
            a : BYTE;
        END_VAR
            (REF(REF(a)))^;
        END_PROGRAM",
        id_provider.clone(),
    );
    // WHEN it is dereferenced once
    let mut annotations = annotate_with_ids(&unit, &mut index, id_provider);
    let statement = &unit.implementations[0].statements[0];
    index.import(std::mem::take(&mut annotations.new_index));

    // (REF(REF(a)))^
    //  ^^^^^^^^^^^
    let AstStatement::ReferenceExpr(ReferenceExpr { access: ReferenceAccess::Deref, base: Some(value) }) =
        statement.get_stmt()
    else {
        unreachable!()
    };
    assert_type_and_hint!(&annotations, &index, value, "__POINTER_TO___POINTER_TO_BYTE", None);

    // (REF(REF(a)))^
    //      ^^^^^^
    let AstStatement::CallStatement(CallStatement { parameters, .. }) = value.get_stmt_peeled() else {
        unreachable!()
    };
    assert_type_and_hint!(&annotations, &index, parameters.as_ref().unwrap(), "__POINTER_TO_BYTE", None);

    // (REF(REF(a)))^
    //          ^
    let AstStatement::CallStatement(CallStatement { parameters, .. }) =
        parameters.as_ref().unwrap().get_stmt_peeled()
    else {
        unreachable!()
    };
    assert_type_and_hint!(&annotations, &index, parameters.as_ref().unwrap(), "BYTE", None);
}

#[test]
fn multiple_negative_annotates_correctly() {
    let id_provider = IdProvider::default();
    // GIVEN a variable which is prefixed with two minus signs
    let (unit, mut index) = index_with_ids(
        "
        PROGRAM PRG
        VAR
            a : DINT;
        END_VAR
            --a;
            -(-a);
        END_PROGRAM",
        id_provider.clone(),
    );

    let mut annotations = annotate_with_ids(&unit, &mut index, id_provider);
    let statements = &unit.implementations[0].statements;
    index.import(std::mem::take(&mut annotations.new_index));

    // THEN it is correctly annotated
    if let AstNode { stmt: AstStatement::UnaryExpression(UnaryExpression { value, .. }), .. } = &statements[0]
    {
        assert_type_and_hint!(&annotations, &index, value, DINT_TYPE, None);

        if let AstNode { stmt: AstStatement::UnaryExpression(UnaryExpression { value, .. }), .. } =
            &value.as_ref()
        {
            assert_type_and_hint!(&annotations, &index, value, DINT_TYPE, None);
        }
    }

    if let AstNode { stmt: AstStatement::UnaryExpression(UnaryExpression { value, .. }), .. } = &statements[1]
    {
        assert_type_and_hint!(&annotations, &index, value, DINT_TYPE, None);

        if let AstNode { stmt: AstStatement::UnaryExpression(UnaryExpression { value, .. }), .. } =
            &value.as_ref()
        {
            assert_type_and_hint!(&annotations, &index, value, DINT_TYPE, None);
        }
    }
}

#[test]
fn array_with_parenthesized_expression() {
    let id_provider = IdProvider::default();

    let (unit, mut index) = index_with_ids(
        "
        TYPE foo : STRUCT
            idx : DINT;
            val : DINT;
        END_STRUCT END_TYPE

        PROGRAM main
            VAR
                arr : ARRAY[1..2] OF foo := [(idx := 0, val := 0), (idx := 1, val := 1)];
            END_VAR
        END_PROGRAM
        ",
        id_provider.clone(),
    );

    let mut annotations = annotate_with_ids(&unit, &mut index, id_provider);
    index.import(std::mem::take(&mut annotations.new_index));

    let container_name = &unit.implementations[0].name;
    let members = index.get_container_members(container_name);
    assert_eq!(1, members.len());

    let AstStatement::Literal(AstLiteral::Array(Array { elements })) = index
        .get_const_expressions()
        .maybe_get_constant_statement(&members[0].initial_value)
        .map(AstNode::get_stmt)
        .unwrap()
    else {
        panic!()
    };

    let AstStatement::ExpressionList(expressions) = elements.as_ref().unwrap().get_stmt() else { panic!() };

    // We want to verify if every expression within parentheses got a type-hint, e.g.
    // ARRAY[1..2] OF foo := [(idx := 0, val := 0), ...]
    //                        ^^^^^^^^^^^^^^^^^^^^ -> should have a type hint @ `foo`
    let target = index.find_effective_type_by_name("foo").unwrap();
    for expression in expressions.iter().map(AstNode::get_stmt) {
        let AstStatement::ParenExpression(expression) = expression else { panic!() };
        let hint = annotations.get_type_hint(expression, &index).unwrap();

        assert!(expression.is_expression_list());
        assert_eq!(target, hint);
    }
}

#[test]
fn array_of_struct_with_initial_values_annotated_correctly() {
    let id_provider = IdProvider::default();
    // GIVEN
    let (unit, mut index) = index_with_ids(
        "
        TYPE myStruct : STRUCT
                a, b : DINT;
                c : ARRAY[0..1] OF DINT;
            END_STRUCT
        END_TYPE

        PROGRAM main
        VAR
            arr : ARRAY[0..1] OF myStruct := [(a := 10, b := 20, c := [30, 40]), (a := 50, b := 60, c := [70, 80])];
        END_VAR
        END_PROGRAM",
        id_provider.clone(),
    );

    let mut annotations = annotate_with_ids(&unit, &mut index, id_provider);
    index.import(std::mem::take(&mut annotations.new_index));

    let container_name = &unit.implementations[0].name; // main
    let members = index.get_container_members(container_name);
    // there is only one member => main.arr
    assert_eq!(1, members.len());

    let AstStatement::Literal(AstLiteral::Array(array)) = index
        .get_const_expressions()
        .maybe_get_constant_statement(&members[0].initial_value)
        .map(|it| it.get_stmt())
        .unwrap()
    else {
        panic!()
    };
    let AstStatement::ExpressionList(expressions) = array.elements().unwrap().get_stmt() else { panic!() };

    // we initialized the array with 2 structs
    assert_eq!(2, expressions.len());
    let target_type =
        index.find_effective_type_by_name("myStruct").expect("at this point we should have the type");
    // each expression is an expression list and contains assignments for the struct fields (a, b, c)
    for e in expressions {
        // the expression list should be annotated with the structs type
        let type_hint = annotations.get_type_hint(e, &index).expect("we should have a type hint");
        assert_eq!(target_type, type_hint);

        // we have three assignments (a, b, c)
        let assignments = flatten_expression_list(e);
        assert_eq!(3, assignments.len());
        // the last expression of the list is the assignment to myStruct.c (array initialization)
        if let AstNode { stmt: AstStatement::Assignment(Assignment { left, right, .. }), .. } =
            assignments.last().expect("this should be the array initialization for myStruct.c")
        {
            // the array initialization should be annotated with the correct type hint (myStruct.c type)
            let target_type = annotations.get_type(left, &index).expect("we should have the type");
            let array_init_type =
                annotations.get_type_hint(right, &index).expect("we should have a type hint");
            assert_eq!(target_type, array_init_type);
        } else {
            panic!("should be an assignment")
        }
    }
}

#[test]
fn parameter_down_cast_test() {
    //GIVEN some implicit downcasts in call-parameters
    let id_provider = IdProvider::default();
    let (unit, index) = index_with_ids(
        "
        FUNCTION foo : INT
            VAR_INPUT
                i : SINT;
                ii : INT;
                di : DINT;
                li : LINT;
            END_VAR
        END_FUNCTION

        PROGRAM PRG
            VAR
                i : SINT;
                ii : INT;
                di : DINT;
                li : LINT;
            END_VAR
            foo(
                ii,     // downcast
                di,     // downcast
                li,     // downcast
                li);    // ok

            foo(
                i  := ii,     // downcast
                ii := di,     // downcast
                di := li,     // downcast
                li := li);    // ok
        END_PROGRAM
        ",
        id_provider.clone(),
    );

    //WHEN the AST is annotated
    let (annotations, ..) = TypeAnnotator::visit_unit(&index, &unit, id_provider);
    let statements = &unit.implementations[1].statements;

    // THEN check if downcasts are detected for implicit parameters
    if let AstNode { stmt: AstStatement::CallStatement(CallStatement { parameters, .. }), .. } =
        &statements[0]
    {
        let parameters = flatten_expression_list(parameters.as_ref().as_ref().unwrap());
        assert_type_and_hint!(&annotations, &index, parameters[0], INT_TYPE, Some(SINT_TYPE)); // downcast from type to type-hint!
        assert_type_and_hint!(&annotations, &index, parameters[1], DINT_TYPE, Some(INT_TYPE)); // downcast!
        assert_type_and_hint!(&annotations, &index, parameters[2], LINT_TYPE, Some(DINT_TYPE)); // downcast!
        assert_type_and_hint!(&annotations, &index, parameters[3], LINT_TYPE, Some(LINT_TYPE));
        // ok!
    }

    // THEN check if downcasts are detected for explicit parameters
    if let AstNode { stmt: AstStatement::CallStatement(CallStatement { parameters, .. }), .. } =
        &statements[1]
    {
        let parameters = flatten_expression_list(parameters.as_ref().as_ref().unwrap())
            .iter()
            .map(|it| {
                if let AstNode { stmt: AstStatement::Assignment(Assignment { right, .. }), .. } = it {
                    return right.as_ref();
                }
                unreachable!()
            })
            .collect::<Vec<_>>();
        assert_type_and_hint!(&annotations, &index, parameters[0], INT_TYPE, Some(SINT_TYPE)); // downcast from type to type-hint!
        assert_type_and_hint!(&annotations, &index, parameters[1], DINT_TYPE, Some(INT_TYPE)); // downcast!
        assert_type_and_hint!(&annotations, &index, parameters[2], LINT_TYPE, Some(DINT_TYPE)); // downcast!
        assert_type_and_hint!(&annotations, &index, parameters[3], LINT_TYPE, Some(LINT_TYPE));
        // ok!
    }
}

#[test]
fn mux_generic_with_strings_is_annotated_correctly() {
    let id_provider = IdProvider::default();
    // GIVEN
    let (unit, mut index) = index_with_ids(
        "
    PROGRAM main
    VAR
        str1 : STRING;
    END_VAR
    VAR_TEMP
        str2 : STRING := 'str2 ';
        str3 : STRING := 'str3 ';
        str4 : STRING := 'str4 ';
    END_VAR
        MUX(2, str2, str3, str4);
        str2;
    END_PROGRAM
        ",
        id_provider.clone(),
    );

    let mut annotations = annotate_with_ids(&unit, &mut index, id_provider);
    index.import(std::mem::take(&mut annotations.new_index));

    if let AstNode { stmt: AstStatement::CallStatement(CallStatement { parameters, .. }), .. } =
        &unit.implementations[0].statements[0]
    {
        let list = flatten_expression_list(parameters.as_ref().as_ref().unwrap());

        // MUX(2, str2, str3, str4)
        //     ~
        assert_type_and_hint!(&annotations, &index, list[0], "DINT", Some("DINT"));

        // MUX(2, str2, str3, str4)
        //        ~~~~
        assert_type_and_hint!(&annotations, &index, list[1], "STRING", Some("STRING"));

        // the reference "str2" on its own has no type-hint to string
        assert_type_and_hint!(&annotations, &index, &unit.implementations[0].statements[1], "STRING", None);
    } else {
        panic!("no call to be found")
    }
}

#[test]
fn array_passed_to_function_with_vla_param_is_annotated_correctly() {
    let id_provider = IdProvider::default();
    let (unit, mut index) = index_with_ids(
        "FUNCTION foo : DINT
        VAR_INPUT
            arr: ARRAY[*] OF INT;
        END_VAR
            arr[0];
        END_FUNCTION

        FUNCTION main : DINT
        VAR
            a : ARRAY[0..2] OF INT;
        END_VAR
            foo(a);
        END_FUNCTION",
        id_provider.clone(),
    );
    let annotations = annotate_with_ids(&unit, &mut index, id_provider);
    let stmt = &unit.implementations[0].statements[0];

    assert_type_and_hint!(&annotations, &index, stmt, "INT", None);
    if let AstStatement::ReferenceExpr(ReferenceExpr {
        access: ReferenceAccess::Index(_),
        base: Some(reference),
        ..
    }) = stmt.get_stmt()
    {
        assert_type_and_hint!(&annotations, &index, reference.as_ref(), "__foo_arr", Some("__arr_vla_1_int"));
    } else {
        unreachable!()
    }

    let stmt = &unit.implementations[1].statements[0];
    if let AstNode { stmt: AstStatement::CallStatement(CallStatement { parameters, .. }), .. } = stmt {
        let Some(param) = parameters.as_ref() else { unreachable!() };

        assert_type_and_hint!(&annotations, &index, param, "__main_a", Some("__foo_arr"));
    } else {
        unreachable!()
    }
}

#[test]
fn vla_with_two_arrays() {
    let id_provider = IdProvider::default();

    let (unit, mut index) = index_with_ids(
        r"
    FUNCTION foo : DINT
        VAR_INPUT
            arr: ARRAY[*] OF INT;
        END_VAR
            arr[0];
        END_FUNCTION

        FUNCTION main : DINT
        VAR
            a : ARRAY[0..2] OF INT;
            b : ARRAY[0..6] OF INT;
        END_VAR
            foo(a);
            foo(b);
        END_FUNCTION
    ",
        id_provider.clone(),
    );

    let annotations = annotate_with_ids(&unit, &mut index, id_provider);
    let stmt = &unit.implementations[1].statements[0];
    if let AstNode { stmt: AstStatement::CallStatement(CallStatement { parameters, .. }), .. } = stmt {
        let Some(param) = parameters.as_ref() else { unreachable!() };

        assert_type_and_hint!(&annotations, &index, param, "__main_a", Some("__foo_arr"));
    } else {
        unreachable!()
    }

    let stmt = &unit.implementations[1].statements[1];
    if let AstNode { stmt: AstStatement::CallStatement(CallStatement { parameters, .. }), .. } = stmt {
        let Some(param) = parameters.as_ref() else { unreachable!() };

        assert_type_and_hint!(&annotations, &index, param, "__main_b", Some("__foo_arr"));
    } else {
        unreachable!()
    }
}

#[test]
fn action_call_statement_parameters_are_annotated_with_a_type_hint() {
    let id_provider = IdProvider::default();
    // GIVEN
    let (unit, mut index) = index_with_ids(
        r#"
    FUNCTION_BLOCK fb_t
    VAR
        var1 : ARRAY[0..10] OF WSTRING;
        var2 : ARRAY[0..10] OF WSTRING;
    END_VAR
    VAR_INPUT
        in1 : DINT;
        in2 : LWORD;
    END_VAR
    END_FUNCTION_BLOCK

    ACTIONS fb_t
    ACTION foo
    END_ACTION
    END_ACTIONS

    FUNCTION main : DINT
    VAR
        fb: fb_t;
        str: STRING;
    END_VAR
        fb.foo(str, str);
    END_FUNCTION
    "#,
        id_provider.clone(),
    );

    let mut annotations = annotate_with_ids(&unit, &mut index, id_provider);
    index.import(std::mem::take(&mut annotations.new_index));

    if let AstNode { stmt: AstStatement::CallStatement(CallStatement { parameters, .. }), .. } =
        &unit.implementations[2].statements[0]
    {
        let list = flatten_expression_list(parameters.as_ref().as_ref().unwrap());

        assert_type_and_hint!(&annotations, &index, list[0], "STRING", Some("DINT"));
        assert_type_and_hint!(&annotations, &index, list[1], "STRING", Some("LWORD"));
    } else {
        panic!("no call to be found")
    }
}

#[test]
fn action_called_from_other_action_resolved() {
    let id_provider = IdProvider::default();
    let (unit, mut index) = index_with_ids(
        r#"
        PROGRAM mainProg
        VAR
        END_VAR
            act1();
        END_PROGRAM

        ACTIONS
        ACTION act1
            act2();
        END_ACTION
        ACTION act2
            act1();
        END_ACTION
        END_ACTIONS
        "#,
        id_provider.clone(),
    );

    let annotations = annotate_with_ids(&unit, &mut index, id_provider);

    //Actions are annotated corretly
    let AstStatement::CallStatement(CallStatement { operator, .. }) =
        unit.implementations[0].statements[0].get_stmt()
    else {
        unreachable!()
    };
    assert_eq!(annotations.get_call_name(operator).unwrap(), "mainProg.act1");

    let AstStatement::CallStatement(CallStatement { operator, .. }) =
        unit.implementations[1].statements[0].get_stmt()
    else {
        unreachable!()
    };
    assert_eq!(annotations.get_call_name(operator).unwrap(), "mainProg.act2");

    let AstStatement::CallStatement(CallStatement { operator, .. }) =
        unit.implementations[2].statements[0].get_stmt()
    else {
        unreachable!()
    };
    assert_eq!(annotations.get_call_name(operator).unwrap(), "mainProg.act1");
}

#[test]
fn vla_struct_reference_is_annotated_as_array() {
    let id_provider = IdProvider::default();

    let (unit, mut index) = index_with_ids(
        r"
        FUNCTION foo : DINT
        VAR_INPUT
            arr: ARRAY[*] OF INT;
        END_VAR
            arr;
        END_FUNCTION
        ",
        id_provider.clone(),
    );

    let annotations = annotate_with_ids(&unit, &mut index, id_provider);
    let stmt = &unit.implementations[0].statements[0];

    let type_ = annotations.get_type(stmt, &index).expect("Couldn't find type");
    let type_hint = annotations.get_type_hint(stmt, &index).expect("Couldn't find type hint");

    assert_eq!(type_, index.get_type("__foo_arr").unwrap());

    assert_eq!(
        type_hint.clone().information,
        DataTypeInformation::Array {
            name: "__arr_vla_1_int".to_string(),
            inner_type_name: "INT".to_string(),
            dimensions: vec![Dimension {
                start_offset: TypeSize::Undetermined,
                end_offset: TypeSize::Undetermined,
            }],
        },
    );
}

#[test]
fn vla_access_is_annotated_correctly() {
    let id_provider = IdProvider::default();

    let (unit, mut index) = index_with_ids(
        r"
        FUNCTION foo : DINT
        VAR_INPUT
            arr: ARRAY[*] OF INT;
        END_VAR
            arr[0];
        END_FUNCTION
        ",
        id_provider.clone(),
    );

    let annotations = annotate_with_ids(&unit, &mut index, id_provider);
    let stmt = &unit.implementations[0].statements[0];

    if let AstStatement::ReferenceExpr(ReferenceExpr {
        access: ReferenceAccess::Index(_),
        base: Some(base),
        ..
    }) = stmt.get_stmt()
    {
        // entire statement resolves to INT
        assert_type_and_hint!(&annotations, &index, stmt, "INT", None);

        // reference is annotated with type and hint
        assert_type_and_hint!(&annotations, &index, base.as_ref(), "__foo_arr", Some("__arr_vla_1_int"));
    } else {
        panic!("expected an array access, got none")
    }
}

#[test]
fn vla_write_access_is_annotated_correctly() {
    let id_provider = IdProvider::default();

    let (unit, mut index) = index_with_ids(
        r"
        FUNCTION foo : DINT
        VAR_INPUT
            arr: ARRAY[*] OF INT;
        END_VAR
            arr[0] := 0;
        END_FUNCTION
        ",
        id_provider.clone(),
    );

    let annotations = annotate_with_ids(&unit, &mut index, id_provider);
    let stmt = &unit.implementations[0].statements[0];

    if let AstNode { stmt: AstStatement::Assignment(Assignment { left, .. }), .. } = stmt {
        if let AstStatement::ReferenceExpr(ReferenceExpr {
            access: ReferenceAccess::Index(_),
            base: Some(reference),
            ..
        }) = left.get_stmt()
        {
            // entire statement resolves to INT
            assert_type_and_hint!(&annotations, &index, left.as_ref(), "INT", None);

            // reference is annotated with type and hint
            assert_type_and_hint!(
                &annotations,
                &index,
                reference.as_ref(),
                "__foo_arr",
                Some("__arr_vla_1_int")
            );
        } else {
            panic!("expected an array access, got none")
        }
    }
}

#[test]
fn writing_value_read_from_vla_to_vla() {
    let id_provider = IdProvider::default();

    let (unit, mut index) = index_with_ids(
        r"
        FUNCTION foo : DINT
        VAR_INPUT
            arr1: ARRAY[*] OF INT;
            arr2: ARRAY[*] OF INT;
        END_VAR
            arr1[0] := arr2[1];
        END_FUNCTION
        ",
        id_provider.clone(),
    );

    let annotations = annotate_with_ids(&unit, &mut index, id_provider);
    let stmt = &unit.implementations[0].statements[0];

    // both VLA references should receive the same type hint
    if let AstNode { stmt: AstStatement::Assignment(Assignment { left, right, .. }), .. } = stmt {
        if let AstStatement::ReferenceExpr(ReferenceExpr {
            access: ReferenceAccess::Index(_),
            base: Some(reference),
            ..
        }) = left.get_stmt()
        {
            // if let AstStatement { stmt: AstStatement::ArrayAccess(ArrayAccess { reference, ..}), ..} = left.as_ref() {
            // entire statement resolves to INT
            assert_type_and_hint!(&annotations, &index, left.as_ref(), "INT", None);

            // reference is annotated with type and hint
            assert_type_and_hint!(
                &annotations,
                &index,
                reference.as_ref(),
                "__foo_arr1",
                Some("__arr_vla_1_int")
            );
        } else {
            panic!("expected an array access, got none")
        }

        if let AstStatement::ReferenceExpr(ReferenceExpr {
            access: ReferenceAccess::Index(_),
            base: Some(reference),
            ..
        }) = right.as_ref().get_stmt()
        {
            // entire statement resolves to INT
            assert_type_and_hint!(&annotations, &index, right.as_ref(), "INT", Some("INT"));

            // reference is annotated with type and hint
            assert_type_and_hint!(
                &annotations,
                &index,
                reference.as_ref(),
                "__foo_arr2",
                Some("__arr_vla_1_int")
            );
        } else {
            panic!("expected an array access, got none")
        }
    }
}

#[test]
fn address_of_works_on_vla() {
    let id_provider = IdProvider::default();

    let (unit, mut index) = index_with_ids(
        r"
        FUNCTION foo : DINT
        VAR_INPUT
            arr: ARRAY[*] OF INT;
            address: LWORD;
        END_VAR
            address := REF(arr);
        END_FUNCTION
        ",
        id_provider.clone(),
    );

    let annotations = annotate_with_ids(&unit, &mut index, id_provider);
    let stmt = &unit.implementations[0].statements[0];

    if let AstNode { stmt: AstStatement::CallStatement(CallStatement { parameters, .. }), .. } = stmt {
        let argument = parameters.as_ref().unwrap();
        if let AstStatement::ReferenceExpr(ReferenceExpr {
            access: ReferenceAccess::Address,
            base: Some(reference),
            ..
        }) = argument.get_stmt()
        {
            // rhs of assignment resolves to LWORD
            assert_type_and_hint!(
                &annotations,
                &index,
                argument.as_ref(),
                "__POINTER_TO___foo_arr",
                Some("LWORD")
            );

            // unary expression resolves to pointer access to array of INT
            assert_type_and_hint!(
                &annotations,
                &index,
                reference.as_ref(),
                "__foo_arr",
                Some("__arr_vla_1_int")
            );
        } else {
            panic!("expected an array access, got none")
        }
    }
}

#[test]
fn by_ref_vla_access_is_annotated_correctly() {
    let id_provider = IdProvider::default();

    let (unit, mut index) = index_with_ids(
        r"
        FUNCTION foo : DINT
        VAR_IN_OUT
            arr: ARRAY[*] OF INT;
        END_VAR
        VAR_INPUT {ref}
            arr2: ARRAY[*] OF INT;
        END_VAR
            arr[0];
            arr2[0];
        END_FUNCTION
        ",
        id_provider.clone(),
    );

    let annotations = annotate_with_ids(&unit, &mut index, id_provider);
    let stmt = &unit.implementations[0].statements[0];

    if let AstStatement::ReferenceExpr(ReferenceExpr {
        access: ReferenceAccess::Index(_),
        base: Some(reference),
        ..
    }) = stmt.get_stmt()
    {
        // entire statement resolves to INT
        assert_type_and_hint!(&annotations, &index, stmt, "INT", None);

        // reference is annotated with type and hint
        assert_type_and_hint!(&annotations, &index, reference.as_ref(), "__foo_arr", Some("__arr_vla_1_int"));
    } else {
        panic!("expected an array access, got none")
    }

    let stmt = &unit.implementations[0].statements[1];

    if let AstStatement::ReferenceExpr(ReferenceExpr {
        access: ReferenceAccess::Index(_),
        base: Some(reference),
        ..
    }) = stmt.get_stmt()
    {
        // entire statement resolves to INT
        assert_type_and_hint!(&annotations, &index, stmt, "INT", None);

        // reference is annotated with type and hint
        assert_type_and_hint!(
            &annotations,
            &index,
            reference.as_ref(),
            "__foo_arr2",
            Some("__arr_vla_1_int")
        );
    } else {
        panic!("expected an array access, got none")
    }
}

#[test]
fn vla_call_statement() {
    let id_provider = IdProvider::default();

    let (unit, mut index) = index_with_ids(
        r"
        FUNCTION main : DINT
        VAR
            arr : ARRAY[0..1] OF DINT;
        END_VAR
            foo(arr);
        END_FUNCTION

        FUNCTION foo : DINT
        VAR_INPUT
            vla: ARRAY[*] OF DINT;
        END_VAR
        END_FUNCTION
        ",
        id_provider.clone(),
    );

    let annotations = annotate_with_ids(&unit, &mut index, id_provider);
    let stmt = &unit.implementations[0].statements[0];

    let AstNode { stmt: AstStatement::CallStatement(CallStatement { parameters, .. }), .. } = stmt else {
        unreachable!();
    };

    let param = parameters.as_ref().unwrap();
    let statement = flatten_expression_list(param)[0];

    assert_type_and_hint!(&annotations, &index, statement, "__main_arr", Some("__foo_vla"));
}

#[test]
fn vla_call_statement_with_nested_arrays() {
    let id_provider = IdProvider::default();

    let (unit, mut index) = index_with_ids(
        r"
        FUNCTION main : DINT
        VAR
            arr : ARRAY[0..1] OF ARRAY[0..1] OF DINT;
        END_VAR
            foo(arr[1]);
        END_FUNCTION

        FUNCTION foo : DINT
        VAR_INPUT
            vla: ARRAY[*] OF DINT;
        END_VAR
        END_FUNCTION
        ",
        id_provider.clone(),
    );

    let annotations = annotate_with_ids(&unit, &mut index, id_provider);
    let stmt = &unit.implementations[0].statements[0];

    let AstNode { stmt: AstStatement::CallStatement(CallStatement { parameters, .. }), .. } = stmt else {
        unreachable!();
    };

    let param = parameters.as_ref().unwrap();
    let statement = flatten_expression_list(param)[0];

    assert_type_and_hint!(&annotations, &index, statement, "__main_arr_", Some("__foo_vla"));
}

#[test]
fn multi_dimensional_vla_access_is_annotated_correctly() {
    let id_provider = IdProvider::default();

    let (unit, mut index) = index_with_ids(
        r"
        FUNCTION foo : DINT
        VAR_INPUT
            arr: ARRAY[*, *] OF INT;
        END_VAR
            arr[0, 1];
        END_FUNCTION
        ",
        id_provider.clone(),
    );

    let annotations = annotate_with_ids(&unit, &mut index, id_provider);
    let stmt = &unit.implementations[0].statements[0];

    if let AstStatement::ReferenceExpr(ReferenceExpr {
        access: ReferenceAccess::Index(_),
        base: Some(reference),
        ..
    }) = stmt.get_stmt()
    {
        // entire statement resolves to INT
        assert_type_and_hint!(&annotations, &index, stmt, "INT", None);

        // reference is annotated with type and hint
        assert_type_and_hint!(&annotations, &index, reference.as_ref(), "__foo_arr", Some("__arr_vla_2_int"));
    } else {
        panic!("expected an array access, got none")
    }
}

#[test]
fn vla_access_assignment_receives_the_correct_type_hint() {
    let id_provider = IdProvider::default();

    let (unit, mut index) = index_with_ids(
        r"
        FUNCTION foo : DINT
        VAR_INPUT
            arr: ARRAY[*] OF INT;
        END_VAR
            foo := arr[0];
        END_FUNCTION
        ",
        id_provider.clone(),
    );

    let annotations = annotate_with_ids(&unit, &mut index, id_provider);
    let stmt = &unit.implementations[0].statements[0];

    let AstNode { stmt: AstStatement::Assignment(Assignment { right, .. }), .. } = stmt else {
        panic!("expected an assignment, got none")
    };
    // RHS resolves to INT and receives type-hint to DINT
    assert_type_and_hint!(&annotations, &index, right.as_ref(), "INT", Some("DINT"));
}

#[test]
fn multi_dim_vla_access_assignment_receives_the_correct_type_hint() {
    let id_provider = IdProvider::default();

    let (unit, mut index) = index_with_ids(
        r"
        FUNCTION foo : DINT
        VAR_INPUT
            arr: ARRAY[*, *] OF INT;
        END_VAR
            foo := arr[0, 1];
        END_FUNCTION
        ",
        id_provider.clone(),
    );

    let annotations = annotate_with_ids(&unit, &mut index, id_provider);
    let stmt = &unit.implementations[0].statements[0];

    let AstNode { stmt: AstStatement::Assignment(Assignment { right, .. }), .. } = stmt else {
        panic!("expected an assignment, got none")
    };
    // RHS resolves to INT and receives type-hint to DINT
    assert_type_and_hint!(&annotations, &index, right.as_ref(), "INT", Some("DINT"));
}

#[test]
fn function_call_resolves_correctly_to_pou_rather_than_local_variable() {
    let id_provider = IdProvider::default();

    // Verify that `a()` has an annotation on `C` rather than `A` or `B.a`
    let (unit, mut index) = index_with_ids(
        r"
        FUNCTION_BLOCK A
        END_FUNCTION_BLOCK

        FUNCTION_BLOCK B
        VAR
            a : C;
        END_VAR

        a();
        END_FUNCTION_BLOCK

        FUNCTION_BLOCK C
        END_FUNCTION_BLOCK
        ",
        id_provider.clone(),
    );

    let annotations = annotate_with_ids(&unit, &mut index, id_provider);
    let stmt = &unit.implementations[1].statements[0];

    let AstStatement::CallStatement(data) = stmt.get_stmt() else { unreachable!() };
    assert_type_and_hint!(&annotations, &index, &data.operator, "C", None);
}

#[test]
fn override_is_resolved() {
    let id_provider = IdProvider::default();
    let (unit, index) = index_with_ids(
        "
        CLASS cls
            METHOD foo : INT
            END_METHOD

            METHOD bar : INT
            END_METHOD
        END_CLASS

        CLASS cls2 EXTENDS cls
            METHOD OVERRIDE foo : INT
            END_METHOD
        END_CLASS

        FUNCTION_BLOCK fb
        VAR
            myClass : cls2;
        END_VAR

        myClass.foo();
        myClass.bar();
        END_FUNCTION_BLOCK
        ",
        id_provider.clone(),
    );

    let (annotations, ..) = TypeAnnotator::visit_unit(&index, &unit, id_provider);
    let method_call = &unit.implementations[5].statements[0];
    if let AstNode { stmt: AstStatement::CallStatement(CallStatement { operator, .. }), .. } = method_call {
        assert_eq!(
            Some(&StatementAnnotation::Function {
                return_type: "INT".to_string(),
                qualified_name: "cls2.foo".to_string(),
                generic_name: None,
                call_name: None,
            }),
            annotations.get(operator)
        );
    }
    let method_call = &unit.implementations[5].statements[1];
    if let AstNode { stmt: AstStatement::CallStatement(CallStatement { operator, .. }), .. } = method_call {
        assert_eq!(
            Some(&StatementAnnotation::Function {
                return_type: "INT".to_string(),
                qualified_name: "cls.bar".to_string(),
                generic_name: None,
                call_name: None,
            }),
            annotations.get(operator)
        );
    }
}

#[test]
fn override_in_grandparent_is_resolved() {
    let id_provider = IdProvider::default();
    let (unit, index) = index_with_ids(
        "
        CLASS cls
        METHOD foo : INT
        END_METHOD
        METHOD bar : INT
        END_METHOD
        END_CLASS

        CLASS cls1 EXTENDS cls
        METHOD OVERRIDE foo : INT
        END_METHOD
        END_CLASS

        CLASS cls2 EXTENDS cls1
        METHOD OVERRIDE foo : INT
        END_METHOD
        END_CLASS

        FUNCTION_BLOCK fb
        VAR
            myClass : cls2;
        END_VAR

        myClass.foo();
        myClass.bar();
        END_FUNCTION_BLOCK
        ",
        id_provider.clone(),
    );

    let (annotations, ..) = TypeAnnotator::visit_unit(&index, &unit, id_provider);
    let method_call = &unit.implementations[7].statements[0];
    if let AstNode { stmt: AstStatement::CallStatement(CallStatement { operator, .. }), .. } = method_call {
        assert_eq!(
            Some(&StatementAnnotation::Function {
                return_type: "INT".to_string(),
                qualified_name: "cls2.foo".to_string(),
                generic_name: None,
                call_name: None,
            }),
            annotations.get(operator)
        );
    }
    let method_call = &unit.implementations[7].statements[1];
    if let AstNode { stmt: AstStatement::CallStatement(CallStatement { operator, .. }), .. } = method_call {
        assert_eq!(
            Some(&StatementAnnotation::Function {
                return_type: "INT".to_string(),
                qualified_name: "cls.bar".to_string(),
                generic_name: None,
                call_name: None,
            }),
            annotations.get(operator)
        );
    }
}

#[test]
fn annotate_variable_in_parent_class() {
    let id_provider = IdProvider::default();
    let (unit, index) = index_with_ids(
        "
        CLASS cls1
        VAR
            LIGHT: BOOL;
        END_VAR
        END_CLASS

        FUNCTION_BLOCK cls2 EXTENDS cls1
        VAR
            Light2 : BOOL;
        END_VAR
            LIGHT := TRUE;
            Light2 := LIGHT;
        END_FUNCTION_BLOCK
        ",
        id_provider.clone(),
    );
    let (annotations, ..) = TypeAnnotator::visit_unit(&index, &unit, id_provider);

    if let AstNode { stmt: AstStatement::Assignment(Assignment { right, .. }), .. } =
        &unit.implementations[1].statements[1]
    {
        let annotation = annotations.get(right);
        assert_eq!(
            &StatementAnnotation::Variable {
                resulting_type: "BOOL".to_string(),
                qualified_name: "cls1.LIGHT".to_string(),
                constant: false,
                argument_type: ArgumentType::ByVal(VariableType::Local,),
                auto_deref: None,
            },
            annotation.unwrap()
        );
    }
    if let AstNode { stmt: AstStatement::Assignment(Assignment { left, .. }), .. } =
        &unit.implementations[1].statements[1]
    {
        let annotation = annotations.get(left);
        assert_eq!(
            &StatementAnnotation::Variable {
                resulting_type: "BOOL".to_string(),
                qualified_name: "cls2.Light2".to_string(),
                constant: false,
                argument_type: ArgumentType::ByVal(VariableType::Local,),
                auto_deref: None,
            },
            annotation.unwrap()
        );
    }
}

#[test]
fn annotate_variable_in_grandparent_class() {
    let id_provider = IdProvider::default();
    let (unit, index) = index_with_ids(
        "
        CLASS cls0
        VAR
            LIGHT: BOOL;
        END_VAR
        END_CLASS

        CLASS cls1 EXTENDS cls0
        END_CLASS

        FUNCTION_BLOCK cls2 EXTENDS cls1
            LIGHT := TRUE;
        END_FUNCTION_BLOCK
        ",
        id_provider.clone(),
    );
    let (annotations, ..) = TypeAnnotator::visit_unit(&index, &unit, id_provider);
    if let AstNode { stmt: AstStatement::Assignment(Assignment { left, .. }), .. } =
        &unit.implementations[2].statements[0]
    {
        let annotation = annotations.get(left);
        assert_eq!(
            &StatementAnnotation::Variable {
                resulting_type: "BOOL".to_string(),
                qualified_name: "cls0.LIGHT".to_string(),
                constant: false,
                argument_type: ArgumentType::ByVal(VariableType::Local,),
                auto_deref: None,
            },
            annotation.unwrap()
        );
    }
}

#[test]
fn annotate_variable_in_field() {
    let id_provider = IdProvider::default();
    let (unit, index) = index_with_ids(
        "
        CLASS cls0
        VAR
            LIGHT: BOOL;
        END_VAR
        END_CLASS

        CLASS cls1 EXTENDS cls0
        END_CLASS

        FUNCTION_BLOCK cls2 EXTENDS cls1
        END_FUNCTION_BLOCK

        PROGRAM prog
        VAR
            myClass : cls2;
        END_VAR

        myClass.LIGHT := TRUE;
        END_PROGRAM
        ",
        id_provider.clone(),
    );
    let (annotations, ..) = TypeAnnotator::visit_unit(&index, &unit, id_provider);
    if let AstNode { stmt: AstStatement::Assignment(Assignment { left, .. }), .. } =
        &unit.implementations[3].statements[0]
    {
        let annotation = annotations.get(left);
        assert_eq!(
            &StatementAnnotation::Variable {
                resulting_type: "BOOL".to_string(),
                qualified_name: "cls0.LIGHT".to_string(),
                constant: false,
                argument_type: ArgumentType::ByVal(VariableType::Local,),
                auto_deref: None,
            },
            annotation.unwrap()
        );
    }
}

#[test]
fn annotate_method_in_super() {
    let id_provider = IdProvider::default();
    let (unit, index) = index_with_ids(
        "
        CLASS cls0
        VAR
            LIGHT: BOOL;
        END_VAR

        METHOD meth : DINT
            LIGHT := TRUE;
        END_METHOD
        END_CLASS

        CLASS cls1 EXTENDS cls0
        VAR
            LIGHT1: BOOL;
        END_VAR

        METHOD meth1 : DINT
            LIGHT := TRUE;
            LIGHT1 := TRUE;
        END_METHOD
        END_CLASS

        CLASS cls2 EXTENDS cls1
        VAR
            LIGHT2: BOOL;
        END_VAR
        METHOD meth2 : DINT
            LIGHT := TRUE;
            LIGHT1 := TRUE;
            LIGHT2 := TRUE;
        END_METHOD
        END_CLASS
        ",
        id_provider.clone(),
    );
    let (annotations, ..) = TypeAnnotator::visit_unit(&index, &unit, id_provider);
    if let AstNode { stmt: AstStatement::Assignment(Assignment { left, .. }), .. } =
        &unit.implementations[2].statements[0]
    {
        let annotation = annotations.get(left);
        assert_eq!(
            &StatementAnnotation::Variable {
                resulting_type: "BOOL".to_string(),
                qualified_name: "cls0.LIGHT".to_string(),
                constant: false,
                argument_type: ArgumentType::ByVal(VariableType::Local,),
                auto_deref: None,
            },
            annotation.unwrap()
        );
    }
    if let AstNode { stmt: AstStatement::Assignment(Assignment { left, .. }), .. } =
        &unit.implementations[2].statements[1]
    {
        let annotation = annotations.get(left);
        assert_eq!(
            &StatementAnnotation::Variable {
                resulting_type: "BOOL".to_string(),
                qualified_name: "cls1.LIGHT1".to_string(),
                constant: false,
                argument_type: ArgumentType::ByVal(VariableType::Local,),
                auto_deref: None,
            },
            annotation.unwrap()
        );
    }
    if let AstNode { stmt: AstStatement::Assignment(Assignment { left, .. }), .. } =
        &unit.implementations[4].statements[0]
    {
        let annotation = annotations.get(left);
        assert_eq!(
            &StatementAnnotation::Variable {
                resulting_type: "BOOL".to_string(),
                qualified_name: "cls0.LIGHT".to_string(),
                constant: false,
                argument_type: ArgumentType::ByVal(VariableType::Local,),
                auto_deref: None,
            },
            annotation.unwrap()
        );
    }
    if let AstNode { stmt: AstStatement::Assignment(Assignment { left, .. }), .. } =
        &unit.implementations[4].statements[1]
    {
        let annotation = annotations.get(left);
        assert_eq!(
            &StatementAnnotation::Variable {
                resulting_type: "BOOL".to_string(),
                qualified_name: "cls1.LIGHT1".to_string(),
                constant: false,
                argument_type: ArgumentType::ByVal(VariableType::Local,),
                auto_deref: None,
            },
            annotation.unwrap()
        );
    }
    if let AstNode { stmt: AstStatement::Assignment(Assignment { left, .. }), .. } =
        &unit.implementations[4].statements[2]
    {
        let annotation = annotations.get(left);
        assert_eq!(
            &StatementAnnotation::Variable {
                resulting_type: "BOOL".to_string(),
                qualified_name: "cls2.LIGHT2".to_string(),
                constant: false,
                argument_type: ArgumentType::ByVal(VariableType::Local,),
                auto_deref: None,
            },
            annotation.unwrap()
        );
    }
}

// these test checks if builtin calls to GT, LT, GE, LE, EQ, NE are annotated correctly
#[test]
fn comparison_function_replacement_ast_is_identical_to_using_symbols() {
    let id_provider = IdProvider::default();
    let (unit, index) = index_with_ids(
        "
        FUNCTION foo: DINT
        VAR
            a: DINT;
            b: DINT;
            c: REAL;
            d: DATE;
        END_VAR
            a > b AND b > c AND c > d;
            GT(a, b, c, d);
            a <= b AND b <= c AND c <= d;
            LE(a, b, c, d);
        END_FUNCTION
    ",
        id_provider.clone(),
    );

    let (annotations, ..) = TypeAnnotator::visit_unit(&index, &unit, id_provider);

    // check if a > b AND b > c AND c < d produces the same AST to GT(a, b, c, d)
    let stmt = &unit.implementations[0].statements[0];
    let AstNode { stmt: expected, .. } = stmt;

    let stmt = &unit.implementations[0].statements[1];
    let Some(StatementAnnotation::ReplacementAst { statement }) = annotations.get(stmt) else {
        unreachable!()
    };
    let AstNode { stmt: actual, .. } = statement;

    assert_eq!(format!("{:#?}", expected), format!("{:#?}", actual));

    // check if a <= b AND b <= c AND c <= d produces the same AST to LE(a, b, c, d)
    let stmt = &unit.implementations[0].statements[2];
    let AstNode { stmt: expected, .. } = stmt;

    let stmt = &unit.implementations[0].statements[3];
    let Some(StatementAnnotation::ReplacementAst { statement }) = annotations.get(stmt) else {
        unreachable!()
    };
    let AstNode { stmt: actual, .. } = statement;

    assert_eq!(format!("{:#?}", expected), format!("{:#?}", actual))
}

#[test]
fn builtin_gt_replacement_ast() {
    insta::assert_debug_snapshot!(generate_comparison_test("GT"));
}
#[test]
fn builtin_ge_replacement_ast() {
    insta::assert_debug_snapshot!(generate_comparison_test("GE"));
}

#[test]
fn builtin_eq_replacement_ast() {
    insta::assert_debug_snapshot!(generate_comparison_test("EQ"));
}

#[test]
fn builtin_lt_replacement_ast() {
    insta::assert_debug_snapshot!(generate_comparison_test("LT"));
}

#[test]
fn builtin_le_replacement_ast() {
    insta::assert_debug_snapshot!(generate_comparison_test("LE"));
}

#[test]
fn builtin_ne_replacement_ast() {
    insta::assert_debug_snapshot!(generate_comparison_test("NE"));
}

// Helper function to generate the comparison test
fn generate_comparison_test(operator: &str) -> StatementAnnotation {
    let id_provider = IdProvider::default();
    let (unit, index) = index_with_ids(
        format!(
            "
            FUNCTION main : DINT
            VAR
                a : DINT;
                b : INT;
                c : LINT;
                d : LWORD;
            END_VAR
                {}(a, b, c, d);
            END_FUNCTION
            ",
            operator
        ),
        id_provider.clone(),
    );
    let (annotations, ..) = TypeAnnotator::visit_unit(&index, &unit, id_provider);

    let stmt = &unit.implementations[0].statements[0];
    annotations.get(stmt).unwrap().clone()
}

#[test]
fn builtin_add_replacement_ast() {
    let id_provider = IdProvider::default();
    let (unit, index) = index_with_ids(
        "
            FUNCTION main : DINT
            VAR
                a : DINT;
                b : INT;
                c : LINT;
                d : REAL;
            END_VAR
                ADD(a, b, c, d);
            END_FUNCTION
            ",
        id_provider.clone(),
    );
    let (annotations, ..) = TypeAnnotator::visit_unit(&index, &unit, id_provider);

    let stmt = &unit.implementations[0].statements[0];
    insta::assert_debug_snapshot!(annotations.get(stmt));
}

#[test]
fn builtin_add_doesnt_annotate_replacement_ast_when_called_with_incorrect_type_nature() {
    let id_provider = IdProvider::default();
    let (unit, index) = index_with_ids(
        "
            FUNCTION main : DINT
            VAR
                a : DINT;
                b : INT;
                c : LWORD;
                d : TIME;
            END_VAR
                ADD(a, b, c, d);
            END_FUNCTION
            ",
        id_provider.clone(),
    );
    let (annotations, ..) = TypeAnnotator::visit_unit(&index, &unit, id_provider);

    let stmt = &unit.implementations[0].statements[0];
    if let Some(StatementAnnotation::ReplacementAst { statement }) = annotations.get(stmt) {
        panic!("Expected no replacement ast, got {:?}", statement)
    }
}

#[test]
fn hardware_address_in_body_resolves_to_global_var() {
    let id_provider = IdProvider::default();
    let (unit, index) = index_with_ids(
        "
            VAR_GLOBAL
                myVarOut AT %QX1.2.3 : BOOL;
                myVarIN AT %IX1.2.3 : BOOL;
            END_VAR
            FUNCTION main : DINT
            VAR
            END_VAR
                %QX1.2.3 := TRUE;
                myVarIn := %QX1.2.3;
            END_FUNCTION
            ",
        id_provider.clone(),
    );
    let (annotations, ..) = TypeAnnotator::visit_unit(&index, &unit, id_provider);

    let stmt = &unit.implementations[0].statements[0].get_stmt();
    if let AstStatement::Assignment(Assignment { left, .. }) = stmt {
        insta::assert_debug_snapshot!(annotations.get(left).unwrap(), @r###"
        Variable {
            resulting_type: "BOOL",
            qualified_name: "__PI_1_2_3",
            constant: false,
            argument_type: ByVal(
                Global,
            ),
            auto_deref: None,
        }
        "###);
    } else {
        unreachable!("Should be an assignment")
    }
    let stmt = &unit.implementations[0].statements[1].get_stmt();
    if let AstStatement::Assignment(Assignment { right, .. }) = stmt {
        insta::assert_debug_snapshot!(annotations.get(right).unwrap(), @r###"
        Variable {
            resulting_type: "BOOL",
            qualified_name: "__PI_1_2_3",
            constant: false,
            argument_type: ByVal(
                Global,
            ),
            auto_deref: None,
        }
        "###);
    } else {
        unreachable!("Should be an assignment")
    }
}

#[test]
fn internal_var_config_global_resolves() {
    let id_provider = IdProvider::default();
    let (unit, mut index) = index_with_ids(
        "
        VAR_CONFIG
            prog.instance1.foo AT %IX1.2.1 : DINT;
        END_VAR

        FUNCTION_BLOCK FB
        VAR
            foo AT %I* : DINT;
        END_VAR
        END_FUNCTION_BLOCK

        PROGRAM prog
        VAR
            instance1: FB;
        END_VAR
            instance1();
        END_PROGRAM

        FUNCTION main : DINT
            %IX1.2.1 := 23;
        END_FUNCTION
        ",
        id_provider.clone(),
    );

    let annotations = annotate_with_ids(&unit, &mut index, id_provider);
    if let AstNode { stmt: AstStatement::Assignment(Assignment { left, .. }), .. } =
        &unit.implementations[2].statements[0]
    {
        insta::assert_debug_snapshot!(annotations.get(left).unwrap(), @r###"
        Variable {
            resulting_type: "DINT",
            qualified_name: "__PI_1_2_1",
            constant: false,
            argument_type: ByVal(
                Global,
            ),
            auto_deref: None,
        }
        "###);
    } else {
        unreachable!("Must be assignment")
    }
}

#[test]
fn reference_to_alloca_resolved() {
    let mut id_provider = IdProvider::default();
    let (mut unit, mut index) = index_with_ids(
        "
        FUNCTION main : DINT
        VAR
            x : DINT;
        END_VAR
        x := foo;
        END_FUNCTION
        ",
        id_provider.clone(),
    );

    unit.implementations[0].statements.insert(
        0,
        AstNode {
            stmt: AstStatement::AllocationStatement(Allocation {
                name: "foo".to_string(),
                reference_type: "DINT".to_string(),
            }),
            id: id_provider.next_id(),
            location: SourceLocation::internal(),
            metadata: None,
        },
    );

    let annotations = annotate_with_ids(&unit, &mut index, id_provider);
    //Make sure the assignment is correctly resolved

    if let AstNode { stmt: AstStatement::Assignment(Assignment { right, .. }), .. } =
        &unit.implementations[0].statements[1]
    {
        insta::assert_debug_snapshot!(annotations.get(right).unwrap(), @r###"
        Variable {
            resulting_type: "DINT",
            qualified_name: "main.foo",
            constant: false,
            argument_type: ByVal(
                Temp,
            ),
            auto_deref: None,
        }
        "###);
    } else {
        unreachable!("Must be an assignment");
    }
}

#[test]
fn reference_to_alloca_nested_resolved() {
    let mut id_provider = IdProvider::default();
    let (mut unit, mut index) = index_with_ids(
        "
        FUNCTION main : DINT
        VAR
            x : DINT;
        END_VAR
        x := foo; //0 - Non resolvable
        // 1 - alloca foo added programatically
        x := foo; // 2 - Resolves to foo
        x := baz; // 3 - Non resolvable
        IF foo > 10 THEN // 4
            // 4-0 alloca baz added programatically
            x := baz; //4-1 Resolves to baz
        END_IF
        END_FUNCTION
        ",
        id_provider.clone(),
    );

    unit.implementations[0].statements.insert(
        1,
        AstNode {
            stmt: AstStatement::AllocationStatement(Allocation {
                name: "foo".to_string(),
                reference_type: "DINT".to_string(),
            }),
            id: id_provider.next_id(),
            location: SourceLocation::internal(),
            metadata: None,
        },
    );

    if let AstNode {
        stmt: AstStatement::ControlStatement(AstControlStatement::If(IfStatement { blocks, .. })),
        ..
    } = &mut unit.implementations[0].statements[4]
    {
        blocks[0].body.insert(
            0,
            AstNode {
                stmt: AstStatement::AllocationStatement(Allocation {
                    name: "baz".to_string(),
                    reference_type: "DINT".to_string(),
                }),
                id: id_provider.next_id(),
                location: SourceLocation::internal(),
                metadata: None,
            },
        );
    };

    let annotations = annotate_with_ids(&unit, &mut index, id_provider);
    //Make sure the assignment is correctly resolved

    if let AstNode { stmt: AstStatement::Assignment(Assignment { right, .. }), .. } =
        &unit.implementations[0].statements[0]
    {
        assert_eq!(annotations.get(right), None);
    } else {
        unreachable!("Must be an assignment");
    }

    if let AstNode { stmt: AstStatement::Assignment(Assignment { right, .. }), .. } =
        &unit.implementations[0].statements[3]
    {
        assert_eq!(annotations.get(right), None);
    } else {
        unreachable!("Must be an assignment");
    }

    if let AstNode { stmt: AstStatement::Assignment(Assignment { right, .. }), .. } =
        &unit.implementations[0].statements[2]
    {
        insta::assert_debug_snapshot!(annotations.get(right).unwrap(), @r###"
        Variable {
            resulting_type: "DINT",
            qualified_name: "main.foo",
            constant: false,
            argument_type: ByVal(
                Temp,
            ),
            auto_deref: None,
        }
        "###);
    } else {
        unreachable!("Must be an assignment");
    }

    let AstNode {
        stmt: AstStatement::ControlStatement(AstControlStatement::If(IfStatement { blocks, .. })),
        ..
    } = &unit.implementations[0].statements[4]
    else {
        unreachable!("Must be an if statetment");
    };

    if let AstNode { stmt: AstStatement::Assignment(Assignment { right, .. }), .. } = &blocks[0].body[1] {
        insta::assert_debug_snapshot!(annotations.get(right).unwrap(), @r###"
        Variable {
            resulting_type: "DINT",
            qualified_name: "main.baz",
            constant: false,
            argument_type: ByVal(
                Temp,
            ),
            auto_deref: None,
        }
        "###);
    } else {
        unreachable!("Must be an assignment");
    }
}

#[test]
fn reference_inside_array_access_index_is_resolved() {
    let id_provider = IdProvider::default();
    let (unit, mut index) = index_with_ids(
        "
        FUNCTION main : DINT
            VAR
                arr : ARRAY[1..5] OF DINT;
                idx : DINT;
            END_VAR

            arr[idx];
        END_FUNCTION
        ",
        id_provider.clone(),
    );

    let annotations = annotate_with_ids(&unit, &mut index, id_provider);
    let stmt = &unit.implementations[0].statements[0];
    if let AstNode {
        stmt: AstStatement::ReferenceExpr(ReferenceExpr { access: ReferenceAccess::Index(idx), .. }),
        ..
    } = stmt
    {
        insta::assert_debug_snapshot!(annotations.get(idx).unwrap(), @r###"
        Variable {
            resulting_type: "DINT",
            qualified_name: "main.idx",
            constant: false,
            argument_type: ByVal(
                Local,
            ),
            auto_deref: None,
        }
        "###);
    } else {
        unreachable!("Expected a reference expression")
    }
}

#[test]
fn global_namespace_operator_is_resolved() {
    let id_provider = IdProvider::default();
    let (unit, mut index) = index_with_ids(
        "
        VAR_GLOBAL
            foo : DINT;
        END_VAR

        FUNCTION idk
            VAR_INPUT
                in : DINT;
            END_VAR
        END_FUNCTION

        FUNCTION main
            VAR
                foo : DINT;
            END_VAR

            .foo;
            idk(.foo);
            foo := .foo;
        END_FUNCTION
        ",
        id_provider.clone(),
    );

    // .foo
    let annotations = annotate_with_ids(&unit, &mut index, id_provider);
    let stmt = &unit.implementations[1].statements[0];
    let AstNode {
        stmt: AstStatement::ReferenceExpr(ReferenceExpr { access: ReferenceAccess::Global(node), .. }),
        ..
    } = stmt
    else {
        unreachable!()
    };

    insta::assert_debug_snapshot!(annotations.get(node).unwrap(), @r#"
    Variable {
        resulting_type: "DINT",
        qualified_name: "foo",
        constant: false,
        argument_type: ByVal(
            Global,
        ),
        auto_deref: None,
    }
    "#);

    // idk(.foo)
    let stmt = &unit.implementations[1].statements[1];
    let AstNode { stmt: AstStatement::CallStatement(CallStatement { parameters, .. }), .. } = stmt else {
        unreachable!()
    };

    let param = parameters.as_ref().unwrap();
    let statement = flatten_expression_list(param)[0];

    insta::assert_debug_snapshot!(annotations.get(statement).unwrap(), @r#"
    Variable {
        resulting_type: "DINT",
        qualified_name: "foo",
        constant: false,
        argument_type: ByVal(
            Global,
        ),
        auto_deref: None,
    }
    "#);

    // foo := .foo
    let stmt = &unit.implementations[1].statements[2];
    let AstNode { stmt: AstStatement::Assignment(Assignment { left, right, .. }), .. } = stmt else {
        unreachable!()
    };

    insta::assert_debug_snapshot!(annotations.get(left).unwrap(), @r#"
    Variable {
        resulting_type: "DINT",
        qualified_name: "main.foo",
        constant: false,
        argument_type: ByVal(
            Local,
        ),
        auto_deref: None,
    }
    "#);

    insta::assert_debug_snapshot!(annotations.get(right).unwrap(), @r#"
    Variable {
        resulting_type: "DINT",
        qualified_name: "foo",
        constant: false,
        argument_type: ByVal(
            Global,
        ),
        auto_deref: None,
    }
    "#);
}

#[test]
fn global_namespace_operator_is_not_resolved() {
    let id_provider = IdProvider::default();
    let (unit, mut index) = index_with_ids(
        "
        FUNCTION main
            .foo
        END_FUNCTION
        ",
        id_provider.clone(),
    );

    let annotations = annotate_with_ids(&unit, &mut index, id_provider);
    let stmt = &unit.implementations[0].statements[0];
    let AstNode {
        stmt: AstStatement::ReferenceExpr(ReferenceExpr { access: ReferenceAccess::Global(node), .. }),
        ..
    } = stmt
    else {
        unreachable!()
    };

    assert_eq!(annotations.get(node), None);
}

#[test]
<<<<<<< HEAD
fn this_in_assignments_in_methods() {
=======
fn implicit_output_assignment_arguments_are_annotated() {
>>>>>>> f2f442e1
    let id_provider = IdProvider::default();
    let (unit, mut index) = index_with_ids(
        "
        FUNCTION_BLOCK fb
            VAR
<<<<<<< HEAD
                myvar : INT;
            END_VAR
            METHOD foo : INT
                this^.myvar := 8;
                myvar := this^.myvar;
            END_FUNCTION_BLOCK
        END_FUNCTION_BLOCK
        ",
        id_provider.clone(),
    );

    let annotations = annotate_with_ids(&unit, &mut index, id_provider);
    let AstStatement::Assignment(statement_1) = unit.implementations[0].statements[0].get_stmt() else {
        unreachable!()
    };
    let AstStatement::Assignment(statement_2) = unit.implementations[0].statements[1].get_stmt() else {
        unreachable!()
    };
    assert!(index.find_type("fb.__THIS").is_some());
    assert_type_and_hint!(&annotations, &index, &statement_1.left, "INT", None);
    assert_type_and_hint!(&annotations, &index, &statement_2.right, "INT", Some("INT"));
    let AstStatement::ReferenceExpr(ReferenceExpr { base: Some(deref), .. }) = statement_1.left.get_stmt()
    else {
        unreachable!();
    };
    let AstStatement::ReferenceExpr(ReferenceExpr { base: Some(this), .. }) = deref.get_stmt() else {
        unreachable!();
    };
    assert_type_and_hint!(&annotations, &index, this, "fb.__THIS", None);
}

#[test]
fn this_in_assignments() {
    let id_provider = IdProvider::default();
    let (unit, mut index) = index_with_ids(
        "
        FUNCTION_BLOCK fb
            VAR
                myvar : INT;
            END_VAR
                this^.myvar := 8;
                myvar := this^.myvar;
        END_FUNCTION_BLOCK
=======
                placeholder_one : DINT;
            END_VAR
            VAR_OUTPUT
                x : DINT;
                y : BOOL;
            END_VAR
        END_FUNCTION_BLOCK

        FUNCTION main
            VAR
                fb : fb;
                x_local : DINT := 1;
                y_local : BOOL := TRUE;
            END_VAR

            fb(x_local, y_local);
        END_FUNCTION
>>>>>>> f2f442e1
        ",
        id_provider.clone(),
    );

    let annotations = annotate_with_ids(&unit, &mut index, id_provider);
<<<<<<< HEAD
    let AstStatement::Assignment(statement_1) = unit.implementations[0].statements[0].get_stmt() else {
        unreachable!()
    };
    let AstStatement::Assignment(statement_2) = unit.implementations[0].statements[1].get_stmt() else {
        unreachable!()
    };
    assert!(index.find_type("fb.__THIS").is_some());
    assert_type_and_hint!(&annotations, &index, &statement_1.left, "INT", None);
    assert_type_and_hint!(&annotations, &index, &statement_2.right, "INT", Some("INT"));
    let AstStatement::ReferenceExpr(ReferenceExpr { base: Some(deref), .. }) = statement_1.left.get_stmt()
    else {
        unreachable!();
    };
    let AstStatement::ReferenceExpr(ReferenceExpr { base: Some(this), .. }) = deref.get_stmt() else {
        unreachable!();
    };
    assert_type_and_hint!(&annotations, &index, this, "fb.__THIS", None);
}

#[test]
fn this_should_not_be_in_programs() {
    let id_provider = IdProvider::default();
    let (unit, mut index) = index_with_ids(
        "
        PROGRAM myProg
            VAR
                myvar : INT;
            END_VAR
                this^.myvar := 8;
        END_PROGRAM
        ",
        id_provider.clone(),
    );
    let annotations = annotate_with_ids(&unit, &mut index, id_provider);
    let AstStatement::Assignment(statement_1) = unit.implementations[0].statements[0].get_stmt() else {
        unreachable!()
    };
    assert!(index.find_type("myProg.__THIS").is_none());

    // TODO: #THIS: should we still have the annotations?
    // Yes, this is the correct since it's the AST which is the result of the parser.
    let AstStatement::ReferenceExpr(ReferenceExpr { base: Some(deref), .. }) = statement_1.left.get_stmt()
    else {
        unreachable!();
    };
    let AstStatement::ReferenceExpr(ReferenceExpr { base: Some(this), .. }) = deref.get_stmt() else {
        unreachable!();
    };
    assert!(annotations.get(this).is_none());
}

#[test]
fn is_this_in_methods_of_function_blocks() {
    let id_provider = IdProvider::default();
    let (unit, mut index) = index_with_ids(
        "
        FUNCTION_BLOCK fb
            VAR
                myvar : INT;
            END_VAR
            METHOD foo : INT
            VAR
                myvar : INT;
            END_VAR
                this^.myvar := 8;
                myvar := this^.myvar;
            END_METHOD
            myvar := this^.myvar;
            foo();
        END_FUNCTION_BLOCK
=======
    let stmt = &unit.implementations[1].statements[0];
    let AstStatement::CallStatement(CallStatement { parameters, .. }) = stmt.get_stmt() else {
        unreachable!()
    };

    let AstStatement::ExpressionList(expressions) = &parameters.as_ref().unwrap().as_ref().stmt else {
        unreachable!()
    };

    insta::assert_debug_snapshot!(annotations.get_hint(&expressions[0]).unwrap(), @r###"
    Argument {
        resulting_type: "DINT",
        position: 1,
    }
    "###);

    insta::assert_debug_snapshot!(annotations.get_hint(&expressions[1]).unwrap(), @r###"
    Argument {
        resulting_type: "BOOL",
        position: 2,
    }
    "###);
}

#[test]
fn explicit_output_assignment_arguments_are_annotated() {
    let id_provider = IdProvider::default();
    let (unit, mut index) = index_with_ids(
        "
        TYPE foo_struct : STRUCT
            bar : bar_struct;
        END_STRUCT END_TYPE

        TYPE bar_struct : STRUCT
            baz : DINT; 
        END_STRUCT END_TYPE

        FUNCTION_BLOCK QUUX
            VAR
                placeholder_one : DINT;
            END_VAR
            VAR_INPUT
                x : DINT;
            END_VAR
            VAR
                placeholder_two : DINT;
            END_VAR
            VAR_OUTPUT
                Q : BOOL;
            END_VAR
        END_FUNCTION_BLOCK

        FUNCTION main : DINT
            VAR
                foo : foo_struct;
                f : QUUX;
            END_VAR

            f(x := 0, Q => foo.bar.baz.%W1.%B1.%X3);
        END_FUNCTION
>>>>>>> f2f442e1
        ",
        id_provider.clone(),
    );

    let annotations = annotate_with_ids(&unit, &mut index, id_provider);
<<<<<<< HEAD
    dbg!(&unit);
    let AstStatement::Assignment(statement_1) = unit.implementations[0].statements[0].get_stmt() else {
        unreachable!()
    };
    let AstStatement::Assignment(statement_2) = unit.implementations[0].statements[1].get_stmt() else {
        unreachable!()
    };
    dbg!(statement_2);
    assert!(index.find_type("fb.__THIS").is_some());
    assert_type_and_hint!(&annotations, &index, &statement_1.left, "INT", None);
    assert_type_and_hint!(&annotations, &index, &statement_2.right, "INT", Some("INT"));
    let AstStatement::ReferenceExpr(ReferenceExpr { base: Some(deref), .. }) = statement_1.left.get_stmt()
    else {
        unreachable!();
    };
    let AstStatement::ReferenceExpr(ReferenceExpr { base: Some(this), .. }) = deref.get_stmt() else {
        unreachable!();
    };
    assert_type_and_hint!(&annotations, &index, this, "fb.__THIS", None);
    // assert_eq!(1, 2);
}

#[test]
fn just_this() {
    let id_provider = IdProvider::default();
    let (unit, mut index) = index_with_ids(
        "
        FUNCTION_BLOCK fb
            this;
        END_FUNCTION_BLOCK
        ",
        id_provider.clone(),
    );

    let annotations = annotate_with_ids(&unit, &mut index, id_provider);
    let statement = &unit.implementations[0].statements[0];
    assert!(index.find_type("fb.__THIS").is_some());
    assert_type_and_hint!(&annotations, &index, statement, "fb.__THIS", None);
}

#[test]
fn this_assignment() {
    let id_provider = IdProvider::default();
    let (unit, mut index) = index_with_ids(
        "
        FUNCTION_BLOCK fb
            VAR
                x : REF_TO fb;
            END_VAR
            x := this;
        END_FUNCTION_BLOCK
        ",
        id_provider.clone(),
    );

    let annotations = annotate_with_ids(&unit, &mut index, id_provider);
    let statement = &unit.implementations[0].statements[0];
    dbg!(&statement);
    assert!(index.find_type("fb.__THIS").is_some());
    assert_type_and_hint!(&annotations, &index, statement, "fb.__THIS", None);
}

#[test]
fn this_call() {
    let id_provider = IdProvider::default();
    let (unit, mut index) = index_with_ids(
        "
        FUNCTION_BLOCK fb
            VAR
            END_VAR
            this^();
        END_FUNCTION_BLOCK
        ",
        id_provider.clone(),
    );

    let annotations = annotate_with_ids(&unit, &mut index, id_provider);
    let statement = &unit.implementations[0].statements[0];
    dbg!(&statement);
    assert!(index.find_type("fb.__THIS").is_some());
}

#[test]
fn this_as_function_parameter() {
    let id_provider = IdProvider::default();
    let (unit, mut index) = index_with_ids(
        "
        FUNCTION_BLOCK FB_Test
            foo2(this);
        END_FUNCTION_BLOCK
=======
    let stmt = &unit.implementations[1].statements[0];
    let AstStatement::CallStatement(CallStatement { parameters, .. }) = stmt.get_stmt() else {
        unreachable!()
    };

    let AstStatement::ExpressionList(expressions) = &parameters.as_ref().unwrap().as_ref().stmt else {
        unreachable!()
    };

    insta::assert_debug_snapshot!(annotations.get_hint(&expressions[0]), @r###"
    Some(
        Argument {
            resulting_type: "DINT",
            position: 1,
        },
    )
    "###);

    insta::assert_debug_snapshot!(annotations.get_hint(&expressions[1]), @r###"
    Some(
        Argument {
            resulting_type: "BOOL",
            position: 3,
        },
    )
    "###);
}

#[test]
fn program_call_declared_as_variable_is_annotated() {
    let id_provider = IdProvider::default();
    let (unit, mut index) = index_with_ids(
        "
        PROGRAM ridiculous_chaining
            VAR
                z : DINT;
            END_VAR

            VAR_INPUT
                x, y : DINT;
            END_VAR
        END_PROGRAM

        FUNCTION main
            VAR
                x : DINT := 2;
                y : DINT := 2;
                chainer : ridiculous_chaining;
            END_VAR

            chainer(x, y);
        END_FUNCTION
>>>>>>> f2f442e1
        ",
        id_provider.clone(),
    );

    let annotations = annotate_with_ids(&unit, &mut index, id_provider);
<<<<<<< HEAD
    let statement = &unit.implementations[0].statements[0];
    let AstStatement::CallStatement(CallStatement { parameters: Some(param), .. }) = statement.get_stmt()
    else {
        unreachable!();
    };
    let Some(StatementAnnotation::Value { resulting_type, .. }) = annotations.get(param) else {
        unreachable!()
    };
    assert_eq!(resulting_type, "FB_Test.__THIS");
    assert!(index.find_type("fb_test.__THIS").is_some());
}

#[test]
fn this_in_conditionals() {
    let id_provider = IdProvider::default();
    let (unit, mut index) = index_with_ids(
        "
        FUNCTION_BLOCK FB_Test
            VAR
                x : INT;
                bo: BOOL;
            END_VAR
            IF this^.bo THEN
                x := 1;
            END_IF
        END_FUNCTION_BLOCK
        ",
        id_provider.clone(),
    );

    let annotations = annotate_with_ids(&unit, &mut index, id_provider);
    let statement = &unit.implementations[0].statements[0];
    let AstStatement::ControlStatement(AstControlStatement::If(IfStatement { blocks, .. })) =
        unit.implementations[0].statements[0].get_stmt()
    else {
        unreachable!();
    };
    let AstStatement::ReferenceExpr(ReferenceExpr { base: Some(deref), .. }) = blocks[0].condition.get_stmt()
    else {
        unreachable!();
    };
    let AstStatement::ReferenceExpr(ReferenceExpr { base: Some(base), .. }) = deref.get_stmt() else {
        unreachable!()
    };
    let StatementAnnotation::Value { resulting_type, .. } = annotations.get(base).expect("damn") else {
        unreachable!()
    };
    assert_eq!(resulting_type, "FB_Test.__THIS");
    assert!(index.find_type("fb_test.__THIS").is_some());
=======
    let stmt = &unit.implementations[1].statements[0];
    let AstStatement::CallStatement(CallStatement { operator, parameters, .. }) = stmt.get_stmt() else {
        unreachable!()
    };

    let AstStatement::ExpressionList(expressions) = &parameters.as_ref().unwrap().as_ref().stmt else {
        unreachable!()
    };

    insta::assert_debug_snapshot!(annotations.get(&operator), @r###"
    Some(
        Variable {
            resulting_type: "ridiculous_chaining",
            qualified_name: "main.chainer",
            constant: false,
            argument_type: ByVal(
                Local,
            ),
            auto_deref: None,
        },
    )
    "###);

    insta::assert_debug_snapshot!(annotations.get_hint(&expressions[0]), @r###"
    Some(
        Argument {
            resulting_type: "DINT",
            position: 1,
        },
    )
    "###);

    insta::assert_debug_snapshot!(annotations.get_hint(&expressions[1]), @r###"
    Some(
        Argument {
            resulting_type: "DINT",
            position: 2,
        },
    )
    "###);
>>>>>>> f2f442e1
}<|MERGE_RESOLUTION|>--- conflicted
+++ resolved
@@ -5959,17 +5959,205 @@
 }
 
 #[test]
-<<<<<<< HEAD
-fn this_in_assignments_in_methods() {
-=======
 fn implicit_output_assignment_arguments_are_annotated() {
->>>>>>> f2f442e1
     let id_provider = IdProvider::default();
     let (unit, mut index) = index_with_ids(
         "
         FUNCTION_BLOCK fb
             VAR
-<<<<<<< HEAD
+                placeholder_one : DINT;
+            END_VAR
+            VAR_OUTPUT
+                x : DINT;
+                y : BOOL;
+            END_VAR
+        END_FUNCTION_BLOCK
+
+        FUNCTION main
+            VAR
+                fb : fb;
+                x_local : DINT := 1;
+                y_local : BOOL := TRUE;
+            END_VAR
+
+            fb(x_local, y_local);
+        END_FUNCTION
+        ",
+        id_provider.clone(),
+    );
+
+    let annotations = annotate_with_ids(&unit, &mut index, id_provider);
+    let stmt = &unit.implementations[1].statements[0];
+    let AstStatement::CallStatement(CallStatement { parameters, .. }) = stmt.get_stmt() else {
+        unreachable!()
+    };
+
+    let AstStatement::ExpressionList(expressions) = &parameters.as_ref().unwrap().as_ref().stmt else {
+        unreachable!()
+    };
+
+    insta::assert_debug_snapshot!(annotations.get_hint(&expressions[0]).unwrap(), @r###"
+    Argument {
+        resulting_type: "DINT",
+        position: 1,
+    }
+    "###);
+
+    insta::assert_debug_snapshot!(annotations.get_hint(&expressions[1]).unwrap(), @r###"
+    Argument {
+        resulting_type: "BOOL",
+        position: 2,
+    }
+    "###);
+}
+
+#[test]
+fn explicit_output_assignment_arguments_are_annotated() {
+    let id_provider = IdProvider::default();
+    let (unit, mut index) = index_with_ids(
+        "
+        TYPE foo_struct : STRUCT
+            bar : bar_struct;
+        END_STRUCT END_TYPE
+
+        TYPE bar_struct : STRUCT
+            baz : DINT;
+        END_STRUCT END_TYPE
+
+        FUNCTION_BLOCK QUUX
+            VAR
+                placeholder_one : DINT;
+            END_VAR
+            VAR_INPUT
+                x : DINT;
+            END_VAR
+            VAR
+                placeholder_two : DINT;
+            END_VAR
+            VAR_OUTPUT
+                Q : BOOL;
+            END_VAR
+        END_FUNCTION_BLOCK
+
+        FUNCTION main : DINT
+            VAR
+                foo : foo_struct;
+                f : QUUX;
+            END_VAR
+
+            f(x := 0, Q => foo.bar.baz.%W1.%B1.%X3);
+        END_FUNCTION
+        ",
+        id_provider.clone(),
+    );
+
+    let annotations = annotate_with_ids(&unit, &mut index, id_provider);
+    let stmt = &unit.implementations[1].statements[0];
+    let AstStatement::CallStatement(CallStatement { parameters, .. }) = stmt.get_stmt() else {
+        unreachable!()
+    };
+
+    let AstStatement::ExpressionList(expressions) = &parameters.as_ref().unwrap().as_ref().stmt else {
+        unreachable!()
+    };
+
+    insta::assert_debug_snapshot!(annotations.get_hint(&expressions[0]), @r###"
+    Some(
+        Argument {
+            resulting_type: "DINT",
+            position: 1,
+        },
+    )
+    "###);
+
+    insta::assert_debug_snapshot!(annotations.get_hint(&expressions[1]), @r###"
+    Some(
+        Argument {
+            resulting_type: "BOOL",
+            position: 3,
+        },
+    )
+    "###);
+}
+
+#[test]
+fn program_call_declared_as_variable_is_annotated() {
+    let id_provider = IdProvider::default();
+    let (unit, mut index) = index_with_ids(
+        "
+        PROGRAM ridiculous_chaining
+            VAR
+                z : DINT;
+            END_VAR
+
+            VAR_INPUT
+                x, y : DINT;
+            END_VAR
+        END_PROGRAM
+
+        FUNCTION main
+            VAR
+                x : DINT := 2;
+                y : DINT := 2;
+                chainer : ridiculous_chaining;
+            END_VAR
+
+            chainer(x, y);
+        END_FUNCTION
+        ",
+        id_provider.clone(),
+    );
+
+    let annotations = annotate_with_ids(&unit, &mut index, id_provider);
+    let stmt = &unit.implementations[1].statements[0];
+    let AstStatement::CallStatement(CallStatement { operator, parameters, .. }) = stmt.get_stmt() else {
+        unreachable!()
+    };
+
+    let AstStatement::ExpressionList(expressions) = &parameters.as_ref().unwrap().as_ref().stmt else {
+        unreachable!()
+    };
+
+    insta::assert_debug_snapshot!(annotations.get(&operator), @r###"
+    Some(
+        Variable {
+            resulting_type: "ridiculous_chaining",
+            qualified_name: "main.chainer",
+            constant: false,
+            argument_type: ByVal(
+                Local,
+            ),
+            auto_deref: None,
+        },
+    )
+    "###);
+
+    insta::assert_debug_snapshot!(annotations.get_hint(&expressions[0]), @r###"
+    Some(
+        Argument {
+            resulting_type: "DINT",
+            position: 1,
+        },
+    )
+    "###);
+
+    insta::assert_debug_snapshot!(annotations.get_hint(&expressions[1]), @r###"
+    Some(
+        Argument {
+            resulting_type: "DINT",
+            position: 2,
+        },
+    )
+    "###);
+}
+
+#[test]
+fn this_in_assignments_in_methods() {
+    let id_provider = IdProvider::default();
+    let (unit, mut index) = index_with_ids(
+        "
+        FUNCTION_BLOCK fb
+            VAR
                 myvar : INT;
             END_VAR
             METHOD foo : INT
@@ -6013,31 +6201,11 @@
                 this^.myvar := 8;
                 myvar := this^.myvar;
         END_FUNCTION_BLOCK
-=======
-                placeholder_one : DINT;
-            END_VAR
-            VAR_OUTPUT
-                x : DINT;
-                y : BOOL;
-            END_VAR
-        END_FUNCTION_BLOCK
-
-        FUNCTION main
-            VAR
-                fb : fb;
-                x_local : DINT := 1;
-                y_local : BOOL := TRUE;
-            END_VAR
-
-            fb(x_local, y_local);
-        END_FUNCTION
->>>>>>> f2f442e1
-        ",
-        id_provider.clone(),
-    );
-
-    let annotations = annotate_with_ids(&unit, &mut index, id_provider);
-<<<<<<< HEAD
+        ",
+        id_provider.clone(),
+    );
+
+    let annotations = annotate_with_ids(&unit, &mut index, id_provider);
     let AstStatement::Assignment(statement_1) = unit.implementations[0].statements[0].get_stmt() else {
         unreachable!()
     };
@@ -6108,74 +6276,11 @@
             myvar := this^.myvar;
             foo();
         END_FUNCTION_BLOCK
-=======
-    let stmt = &unit.implementations[1].statements[0];
-    let AstStatement::CallStatement(CallStatement { parameters, .. }) = stmt.get_stmt() else {
-        unreachable!()
-    };
-
-    let AstStatement::ExpressionList(expressions) = &parameters.as_ref().unwrap().as_ref().stmt else {
-        unreachable!()
-    };
-
-    insta::assert_debug_snapshot!(annotations.get_hint(&expressions[0]).unwrap(), @r###"
-    Argument {
-        resulting_type: "DINT",
-        position: 1,
-    }
-    "###);
-
-    insta::assert_debug_snapshot!(annotations.get_hint(&expressions[1]).unwrap(), @r###"
-    Argument {
-        resulting_type: "BOOL",
-        position: 2,
-    }
-    "###);
-}
-
-#[test]
-fn explicit_output_assignment_arguments_are_annotated() {
-    let id_provider = IdProvider::default();
-    let (unit, mut index) = index_with_ids(
-        "
-        TYPE foo_struct : STRUCT
-            bar : bar_struct;
-        END_STRUCT END_TYPE
-
-        TYPE bar_struct : STRUCT
-            baz : DINT; 
-        END_STRUCT END_TYPE
-
-        FUNCTION_BLOCK QUUX
-            VAR
-                placeholder_one : DINT;
-            END_VAR
-            VAR_INPUT
-                x : DINT;
-            END_VAR
-            VAR
-                placeholder_two : DINT;
-            END_VAR
-            VAR_OUTPUT
-                Q : BOOL;
-            END_VAR
-        END_FUNCTION_BLOCK
-
-        FUNCTION main : DINT
-            VAR
-                foo : foo_struct;
-                f : QUUX;
-            END_VAR
-
-            f(x := 0, Q => foo.bar.baz.%W1.%B1.%X3);
-        END_FUNCTION
->>>>>>> f2f442e1
-        ",
-        id_provider.clone(),
-    );
-
-    let annotations = annotate_with_ids(&unit, &mut index, id_provider);
-<<<<<<< HEAD
+        ",
+        id_provider.clone(),
+    );
+
+    let annotations = annotate_with_ids(&unit, &mut index, id_provider);
     dbg!(&unit);
     let AstStatement::Assignment(statement_1) = unit.implementations[0].statements[0].get_stmt() else {
         unreachable!()
@@ -6217,6 +6322,7 @@
 }
 
 #[test]
+#[ignore = "Types on builtin types are not correctly annotated"]
 fn this_assignment() {
     let id_provider = IdProvider::default();
     let (unit, mut index) = index_with_ids(
@@ -6266,66 +6372,11 @@
         FUNCTION_BLOCK FB_Test
             foo2(this);
         END_FUNCTION_BLOCK
-=======
-    let stmt = &unit.implementations[1].statements[0];
-    let AstStatement::CallStatement(CallStatement { parameters, .. }) = stmt.get_stmt() else {
-        unreachable!()
-    };
-
-    let AstStatement::ExpressionList(expressions) = &parameters.as_ref().unwrap().as_ref().stmt else {
-        unreachable!()
-    };
-
-    insta::assert_debug_snapshot!(annotations.get_hint(&expressions[0]), @r###"
-    Some(
-        Argument {
-            resulting_type: "DINT",
-            position: 1,
-        },
-    )
-    "###);
-
-    insta::assert_debug_snapshot!(annotations.get_hint(&expressions[1]), @r###"
-    Some(
-        Argument {
-            resulting_type: "BOOL",
-            position: 3,
-        },
-    )
-    "###);
-}
-
-#[test]
-fn program_call_declared_as_variable_is_annotated() {
-    let id_provider = IdProvider::default();
-    let (unit, mut index) = index_with_ids(
-        "
-        PROGRAM ridiculous_chaining
-            VAR
-                z : DINT;
-            END_VAR
-
-            VAR_INPUT
-                x, y : DINT;
-            END_VAR
-        END_PROGRAM
-
-        FUNCTION main
-            VAR
-                x : DINT := 2;
-                y : DINT := 2;
-                chainer : ridiculous_chaining;
-            END_VAR
-
-            chainer(x, y);
-        END_FUNCTION
->>>>>>> f2f442e1
-        ",
-        id_provider.clone(),
-    );
-
-    let annotations = annotate_with_ids(&unit, &mut index, id_provider);
-<<<<<<< HEAD
+        ",
+        id_provider.clone(),
+    );
+
+    let annotations = annotate_with_ids(&unit, &mut index, id_provider);
     let statement = &unit.implementations[0].statements[0];
     let AstStatement::CallStatement(CallStatement { parameters: Some(param), .. }) = statement.get_stmt()
     else {
@@ -6375,46 +6426,4 @@
     };
     assert_eq!(resulting_type, "FB_Test.__THIS");
     assert!(index.find_type("fb_test.__THIS").is_some());
-=======
-    let stmt = &unit.implementations[1].statements[0];
-    let AstStatement::CallStatement(CallStatement { operator, parameters, .. }) = stmt.get_stmt() else {
-        unreachable!()
-    };
-
-    let AstStatement::ExpressionList(expressions) = &parameters.as_ref().unwrap().as_ref().stmt else {
-        unreachable!()
-    };
-
-    insta::assert_debug_snapshot!(annotations.get(&operator), @r###"
-    Some(
-        Variable {
-            resulting_type: "ridiculous_chaining",
-            qualified_name: "main.chainer",
-            constant: false,
-            argument_type: ByVal(
-                Local,
-            ),
-            auto_deref: None,
-        },
-    )
-    "###);
-
-    insta::assert_debug_snapshot!(annotations.get_hint(&expressions[0]), @r###"
-    Some(
-        Argument {
-            resulting_type: "DINT",
-            position: 1,
-        },
-    )
-    "###);
-
-    insta::assert_debug_snapshot!(annotations.get_hint(&expressions[1]), @r###"
-    Some(
-        Argument {
-            resulting_type: "DINT",
-            position: 2,
-        },
-    )
-    "###);
->>>>>>> f2f442e1
 }