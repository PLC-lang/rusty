use core::panic;

use insta::{assert_debug_snapshot, assert_snapshot};
use plc_ast::{
    ast::{flatten_expression_list, AstStatement, DataType, Pou, UserTypeDeclaration},
    control_statements::{AstControlStatement, CaseStatement},
    literals::{Array, AstLiteral},
    provider::IdProvider,
};

use crate::{
    index::{ArgumentType, Index, VariableType},
    resolver::{AnnotationMap, AnnotationMapImpl, StatementAnnotation},
    test_utils::tests::{annotate_with_ids, codegen, index_with_ids},
    typesystem::{
        DataTypeInformation, Dimension, TypeSize, BOOL_TYPE, BYTE_TYPE, DINT_TYPE, DWORD_TYPE, INT_TYPE,
        LINT_TYPE, LREAL_TYPE, LWORD_TYPE, REAL_TYPE, SINT_TYPE, UINT_TYPE, USINT_TYPE, VOID_TYPE, WORD_TYPE,
    },
};

use crate::TypeAnnotator;

#[macro_export]
macro_rules! assert_type_and_hint {
    ($annotations:expr, $index:expr, $stmt:expr, $expected_type:expr, $expected_type_hint:expr) => {
        assert_eq!(
            (
                $crate::resolver::AnnotationMap::get_type($annotations, $stmt, $index),
                $crate::resolver::AnnotationMap::get_type_hint($annotations, $stmt, $index),
            ),
            ($index.get_type($expected_type).ok(), $expected_type_hint.and_then(|n| $index.get_type(n).ok()))
        );
    };
}
#[test]
fn binary_expressions_resolves_types() {
    let id_provider = IdProvider::default();
    let (unit, index) = index_with_ids(
        "PROGRAM PRG
            1 + 2;
            1 + 2000;
            2147483648 + 1;
        END_PROGRAM",
        id_provider.clone(),
    );
    let (annotations, ..) = TypeAnnotator::visit_unit(&index, &unit, id_provider);
    let statements = &unit.implementations[0].statements;

    let expected_types = vec!["DINT", "DINT", "LINT"];

    let types: Vec<&str> =
        statements.iter().map(|s| annotations.get_type_or_void(s, &index).get_name()).collect();

    assert_eq!(expected_types, types);
}

#[test]
fn binary_expressions_resolves_types_for_mixed_signed_ints() {
    let id_provider = IdProvider::default();
    let (unit, mut index) = index_with_ids(
        "PROGRAM PRG
            VAR a : INT; END_VAR
            a + UINT#7;
        END_PROGRAM",
        id_provider.clone(),
    );
    let annotations = annotate_with_ids(&unit, &mut index, id_provider);
    let statements = &unit.implementations[0].statements;
    if let AstStatement::BinaryExpression { left, right, .. } = &statements[0] {
        assert_type_and_hint!(&annotations, &index, left, INT_TYPE, Some(DINT_TYPE));
        assert_type_and_hint!(&annotations, &index, right, UINT_TYPE, Some(DINT_TYPE));
        assert_type_and_hint!(&annotations, &index, &statements[0], DINT_TYPE, None);
    } else {
        unreachable!()
    }
}

#[test]
#[ignore = "Types on builtin types are not correctly annotated"]
fn expt_binary_expression() {
    fn get_params(stmt: &AstStatement) -> (&AstStatement, &AstStatement) {
        if let AstStatement::CallStatement { parameters, .. } = stmt {
            if let &[left, right] = flatten_expression_list(parameters.as_ref().as_ref().unwrap()).as_slice()
            {
                return (left, right);
            }
        }
        panic!("could not deconstruct call")
    }

    let id_provider = IdProvider::default();
    let (unit, mut index) = index_with_ids(
        "
        PROGRAM PRG
            VAR
                a,b : DINT;
                c,d : REAL;
                e,f : LREAL;
            END_VAR
            //DINTS
            a ** b; //DINT * DINT -> hint : DINT * DINT result DINT
            a ** d; //DINT * REAL -> hint : REAL * REAL result REAL
            a ** f; //DINT * LREAL -> hint : LREAL * LREAL result LREAL

            // REALS
            c ** b; //REAL * DINT -> hint : REAL * DINT result REAL
            c ** d; //REAL * REAL -> hint : REAL * REAL result REAL
            c ** f; //REAL * LREAL -> hint : LREAL * LREAL result LREAL

            // LREALS
            e ** b; //LREAL * DINT -> hint : REAL * DINT result REAL
            e ** d; //LREAL * REAL -> hint : LREAL * LREAL result LREAL
            e ** f; //LREAL * LREAL -> hint : LREAL * LREAL result LREAL
        END_PROGRAM",
        id_provider.clone(),
    );
    let annotations = annotate_with_ids(&unit, &mut index, id_provider);
    let statements = &unit.implementations[0].statements;
    //DINT
    let (left, right) = get_params(&statements[0]);
    assert_type_and_hint!(&annotations, &index, left, DINT_TYPE, None);
    assert_type_and_hint!(&annotations, &index, right, DINT_TYPE, None);
    assert_type_and_hint!(&annotations, &index, &statements[0], DINT_TYPE, None);
    let (left, right) = get_params(&statements[1]);
    assert_type_and_hint!(&annotations, &index, left, DINT_TYPE, Some(REAL_TYPE));
    assert_type_and_hint!(&annotations, &index, right, REAL_TYPE, None);
    assert_type_and_hint!(&annotations, &index, &statements[1], REAL_TYPE, None);
    let (left, right) = get_params(&statements[2]);
    assert_type_and_hint!(&annotations, &index, left, DINT_TYPE, Some(LREAL_TYPE));
    assert_type_and_hint!(&annotations, &index, right, LREAL_TYPE, None);
    assert_type_and_hint!(&annotations, &index, &statements[2], LREAL_TYPE, None);

    //REAL
    let (left, right) = get_params(&statements[3]);
    assert_type_and_hint!(&annotations, &index, left, REAL_TYPE, None);
    assert_type_and_hint!(&annotations, &index, right, DINT_TYPE, None);
    assert_type_and_hint!(&annotations, &index, &statements[3], REAL_TYPE, None);
    let (left, right) = get_params(&statements[4]);
    assert_type_and_hint!(&annotations, &index, left, REAL_TYPE, None);
    assert_type_and_hint!(&annotations, &index, right, REAL_TYPE, None);
    assert_type_and_hint!(&annotations, &index, &statements[4], REAL_TYPE, None);
    let (left, right) = get_params(&statements[5]);
    assert_type_and_hint!(&annotations, &index, left, REAL_TYPE, Some(LREAL_TYPE));
    assert_type_and_hint!(&annotations, &index, right, LREAL_TYPE, None);
    assert_type_and_hint!(&annotations, &index, &statements[5], LREAL_TYPE, None);

    //LREAL
    let (left, right) = get_params(&statements[6]);
    assert_type_and_hint!(&annotations, &index, left, LREAL_TYPE, None);
    assert_type_and_hint!(&annotations, &index, right, DINT_TYPE, None);
    assert_type_and_hint!(&annotations, &index, &statements[6], LREAL_TYPE, None);
    let (left, right) = get_params(&statements[7]);
    assert_type_and_hint!(&annotations, &index, left, LREAL_TYPE, None);
    assert_type_and_hint!(&annotations, &index, right, REAL_TYPE, Some(LREAL_TYPE));
    assert_type_and_hint!(&annotations, &index, &statements[7], LREAL_TYPE, None);
    let (left, right) = get_params(&statements[8]);
    assert_type_and_hint!(&annotations, &index, left, LREAL_TYPE, None);
    assert_type_and_hint!(&annotations, &index, right, LREAL_TYPE, None);
    assert_type_and_hint!(&annotations, &index, &statements[8], LREAL_TYPE, None);
}

#[test]
fn binary_expressions_resolves_types_for_literals_directly() {
    let id_provider = IdProvider::default();
    let (unit, mut index) = index_with_ids(
        "PROGRAM PRG
            VAR a : BYTE; END_VAR
            a := a + 7;
            a := 7;
        END_PROGRAM",
        id_provider.clone(),
    );
    let annotations = annotate_with_ids(&unit, &mut index, id_provider);
    let statements = &unit.implementations[0].statements;

    if let AstStatement::Assignment { right: addition, .. } = &statements[0] {
        // a + 7 --> DINT (BYTE hint)
        assert_type_and_hint!(&annotations, &index, addition, DINT_TYPE, Some(BYTE_TYPE));
        if let AstStatement::BinaryExpression { left: a, right: seven, .. } = addition.as_ref() {
            // a --> BYTE (DINT hint)
            assert_type_and_hint!(&annotations, &index, a, BYTE_TYPE, Some(DINT_TYPE));
            // 7 --> DINT (no hint)
            assert_type_and_hint!(&annotations, &index, seven, DINT_TYPE, None);
        } else {
            unreachable!()
        }
    } else {
        unreachable!()
    }

    if let AstStatement::Assignment { right: seven, .. } = &statements[1] {
        assert_type_and_hint!(&annotations, &index, seven, DINT_TYPE, Some(BYTE_TYPE));
    } else {
        unreachable!()
    }
}

#[test]
fn addition_substraction_expression_with_pointers_resolves_to_pointer_type() {
    let id_provider = IdProvider::default();
    let (unit, mut index) = index_with_ids(
        "PROGRAM PRG
            VAR a : REF_TO BYTE; b : BYTE; END_VAR
            a := &b + 7;
            a := a + 7 + 1;
            a := 7 + &b;
        END_PROGRAM",
        id_provider.clone(),
    );
    let annotations = annotate_with_ids(&unit, &mut index, id_provider);
    let statements = &unit.implementations[0].statements;

    if let AstStatement::Assignment { right: addition, .. } = &statements[0] {
        assert_type_and_hint!(&annotations, &index, addition, "__POINTER_TO_BYTE", Some("__PRG_a"));
    }
    if let AstStatement::Assignment { right: addition, .. } = &statements[1] {
        assert_type_and_hint!(&annotations, &index, addition, "__PRG_a", Some("__PRG_a"));
        if let AstStatement::BinaryExpression { left, .. } = &**addition {
            assert_type_and_hint!(&annotations, &index, left, "__PRG_a", None);
        }
    }
    if let AstStatement::Assignment { right: addition, .. } = &statements[2] {
        assert_type_and_hint!(&annotations, &index, addition, "__POINTER_TO_BYTE", Some("__PRG_a"));
    }
}

#[test]
fn equality_with_pointers_is_bool() {
    let id_provider = IdProvider::default();
    let (unit, mut index) = index_with_ids(
        "PROGRAM PRG
            VAR a : REF_TO BYTE; b : BOOL; END_VAR
            b := a > 7;
            b := 0 = a;
        END_PROGRAM",
        id_provider.clone(),
    );
    let annotations = annotate_with_ids(&unit, &mut index, id_provider);
    let statements = &unit.implementations[0].statements;

    if let AstStatement::Assignment { right: addition, .. } = &statements[0] {
        assert_type_and_hint!(&annotations, &index, addition, BOOL_TYPE, Some(BOOL_TYPE));
    }
    if let AstStatement::Assignment { right: addition, .. } = &statements[1] {
        assert_type_and_hint!(&annotations, &index, addition, BOOL_TYPE, Some(BOOL_TYPE));
    }
}

#[test]
fn complex_expressions_resolves_types_for_literals_directly() {
    let id_provider = IdProvider::default();
    let (unit, mut index) = index_with_ids(
        "PROGRAM PRG
            VAR
                a : BYTE;
                b : SINT;
                c : INT;
            END_VAR
            a := ((b + USINT#7) - c);
        END_PROGRAM",
        id_provider.clone(),
    );
    let annotations = annotate_with_ids(&unit, &mut index, id_provider);
    let statements = &unit.implementations[0].statements;

    if let AstStatement::Assignment { right, .. } = &statements[0] {
        // ((b + USINT#7) - c)
        assert_type_and_hint!(&annotations, &index, right, DINT_TYPE, Some(BYTE_TYPE));
        if let AstStatement::BinaryExpression { left, right: c, .. } = right.as_ref() {
            // c
            assert_type_and_hint!(&annotations, &index, c, INT_TYPE, Some(DINT_TYPE));
            // (b + USINT#7)
            assert_type_and_hint!(&annotations, &index, left, DINT_TYPE, None);

            if let AstStatement::BinaryExpression { left: b, right: seven, .. } = left.as_ref() {
                //b
                assert_type_and_hint!(&annotations, &index, b, SINT_TYPE, Some(DINT_TYPE));
                // USINT#7
                assert_type_and_hint!(&annotations, &index, seven, USINT_TYPE, Some(DINT_TYPE));
            } else {
                unreachable!()
            }
        } else {
            unreachable!()
        }
        // 7 --> DINT (BYTE hint)
    } else {
        unreachable!()
    }
}

#[test]
fn unary_expressions_resolves_types() {
    let id_provider = IdProvider::default();
    let (unit, index) = index_with_ids(
        "PROGRAM PRG
            NOT TRUE;
            -(2+3);
            -0.2;
        END_PROGRAM",
        id_provider.clone(),
    );
    let (annotations, ..) = TypeAnnotator::visit_unit(&index, &unit, id_provider);
    let statements = &unit.implementations[0].statements;

    let expected_types = vec!["BOOL", "DINT", "REAL"];

    let types: Vec<&str> =
        statements.iter().map(|s| annotations.get_type_or_void(s, &index).get_name()).collect();

    assert_eq!(expected_types, types);
}

#[test]
fn binary_expressions_resolves_types_with_floats() {
    let id_provider = IdProvider::default();
    let (unit, index) = index_with_ids(
        "PROGRAM PRG
            1 + 2.2;
            1.1 + 2000;
            2000.0 + 1.0;
        END_PROGRAM",
        id_provider.clone(),
    );
    let (annotations, ..) = TypeAnnotator::visit_unit(&index, &unit, id_provider);
    let statements = &unit.implementations[0].statements;

    let expected_types = vec!["REAL", "REAL", "REAL"];
    for (i, s) in statements.iter().enumerate() {
        assert_eq!(expected_types[i], annotations.get_type_or_void(s, &index).get_name(), "{:#?}", s);
    }
}

#[test]
fn binary_expressions_resolves_types_with_float_comparisons() {
    //GIVEN some comparison expressions with floats
    let id_provider = IdProvider::default();
    let (unit, mut index) = index_with_ids(
        "PROGRAM PRG
            VAR a, b : REAL END_VAR
                a < b;
                a = b;
                a >= b;
        END_PROGRAM",
        id_provider.clone(),
    );

    //WHEN I annotate the code
    let annotations = annotate_with_ids(&unit, &mut index, id_provider);
    let statements = &unit.implementations[0].statements;

    //I want the expressions to be of type BOOL, the left and right of type REAL
    for s in statements.iter() {
        assert_type_and_hint!(&annotations, &index, s, BOOL_TYPE, None);

        if let AstStatement::BinaryExpression { left, right, .. } = s {
            assert_type_and_hint!(&annotations, &index, left, REAL_TYPE, None);
            assert_type_and_hint!(&annotations, &index, right, REAL_TYPE, None);
        } else {
            unreachable!()
        }
    }
}

#[test]
fn binary_expressions_resolves_types_of_literals_with_float_comparisons() {
    //GIVEN some comparison expressions with floats
    let id_provider = IdProvider::default();
    let (unit, mut index) = index_with_ids(
        "PROGRAM PRG
            VAR a : REAL END_VAR
                a < 1;
        END_PROGRAM",
        id_provider.clone(),
    );

    //WHEN I annotate the code
    let annotations = annotate_with_ids(&unit, &mut index, id_provider);
    let statements = &unit.implementations[0].statements;

    //I want the '1' to be treated as a real right away (no casting involved)
    for s in statements.iter() {
        assert_type_and_hint!(&annotations, &index, s, BOOL_TYPE, None);

        if let AstStatement::BinaryExpression { left, right, .. } = s {
            assert_type_and_hint!(&annotations, &index, left, REAL_TYPE, None);
            assert_type_and_hint!(&annotations, &index, right, REAL_TYPE, None);
        } else {
            unreachable!()
        }
    }
}

#[test]
fn local_variables_resolves_types() {
    let id_provider = IdProvider::default();
    let (unit, index) = index_with_ids(
        "PROGRAM PRG
            VAR
                b : BYTE;
                w : WORD;
                dw : DWORD;
                lw : LWORD;
                si : SINT;
                usi : USINT;
                i : INT;
                ui : UINT;
                di : DINT;
                udi : UDINT;
                li : LINT;
                uli : ULINT;
            END_VAR

            b;
            w;
            dw;
            lw;
            si;
            usi;
            i;
            ui;
            di;
            udi;
            li;
            uli;
        END_PROGRAM",
        id_provider.clone(),
    );
    let (annotations, ..) = TypeAnnotator::visit_unit(&index, &unit, id_provider);
    let statements = &unit.implementations[0].statements;

    let expected_types = vec![
        "BYTE", "WORD", "DWORD", "LWORD", "SINT", "USINT", "INT", "UINT", "DINT", "UDINT", "LINT", "ULINT",
    ];
    let type_names: Vec<&str> =
        statements.iter().map(|s| annotations.get_type_or_void(s, &index).get_name()).collect();

    assert_eq!(format!("{expected_types:?}"), format!("{type_names:?}"));
}

#[test]
fn global_resolves_types() {
    let id_provider = IdProvider::default();
    let (unit, index) = index_with_ids(
        "
        VAR_GLOBAL
            b : BYTE;
            w : WORD;
            dw : DWORD;
            lw : LWORD;
            si : SINT;
            usi : USINT;
            i : INT;
            ui : UINT;
            di : DINT;
            udi : UDINT;
            li : LINT;
            uli : ULINT;
        END_VAR

        PROGRAM PRG
            b;
            w;
            dw;
            lw;
            si;
            usi;
            i;
            ui;
            di;
            udi;
            li;
            uli;
        END_PROGRAM",
        id_provider.clone(),
    );
    let (annotations, ..) = TypeAnnotator::visit_unit(&index, &unit, id_provider);
    let statements = &unit.implementations[0].statements;

    let expected_types = vec![
        "BYTE", "WORD", "DWORD", "LWORD", "SINT", "USINT", "INT", "UINT", "DINT", "UDINT", "LINT", "ULINT",
    ];
    let type_names: Vec<&str> =
        statements.iter().map(|s| annotations.get_type_or_void(s, &index).get_name()).collect();

    assert_eq!(format!("{expected_types:?}"), format!("{type_names:?}"));
}

#[test]
fn global_initializers_resolves_types() {
    let id_provider = IdProvider::default();
    let (unit, index) = index_with_ids(
        "
        VAR_GLOBAL
            b : BYTE := 0;
            w : WORD := 0;
            dw : DWORD := 0;
            lw : LWORD := 0;
            si : SINT := 0;
            usi : USINT := 0;
            i : INT := 0;
            ui : UINT := 0;
            di : DINT := 0;
            udi : UDINT := 0;
            li : LINT := 0;
            uli : ULINT := 0;
        END_VAR
        ",
        id_provider.clone(),
    );
    let (annotations, ..) = TypeAnnotator::visit_unit(&index, &unit, id_provider);
    let statements: Vec<&AstStatement> =
        unit.global_vars[0].variables.iter().map(|it| it.initializer.as_ref().unwrap()).collect();

    let expected_types =
        vec!["DINT", "DINT", "DINT", "DINT", "DINT", "DINT", "DINT", "DINT", "DINT", "DINT", "DINT", "DINT"];
    let type_names: Vec<&str> =
        statements.iter().map(|s| annotations.get_type_or_void(s, &index).get_name()).collect();

    assert_eq!(format!("{expected_types:?}"), format!("{type_names:?}"));
}

#[test]
fn resolve_binary_expressions() {
    let id_provider = IdProvider::default();
    let (unit, index) = index_with_ids(
        "
        VAR_GLOBAL
            b : BYTE;
            w : WORD;
            dw : DWORD;
            lw : LWORD;
            si : SINT;
            usi : USINT;
            i : INT;
            ui : UINT;
            di : DINT;
            udi : UDINT;
            li : LINT;
            uli : ULINT;
        END_VAR

        PROGRAM PRG
            b + b;
            b + w;
            b + dw;
            b + lw;
            b + si;
            b + usi;
            b + i;
            b + ui;
            b + di;
            b + udi;
            b + li;
            b + uli;
        END_PROGRAM",
        id_provider.clone(),
    );
    let (annotations, ..) = TypeAnnotator::visit_unit(&index, &unit, id_provider);
    let statements = &unit.implementations[0].statements;

    let expected_types = vec![
        "BYTE", "WORD", "DWORD", "LWORD", "DINT", "DINT", "DINT", "DINT", "DINT", "DINT", "LINT", "ULINT",
    ];
    let type_names: Vec<&str> =
        statements.iter().map(|s| annotations.get_type_or_void(s, &index).get_name()).collect();

    assert_eq!(format!("{expected_types:?}"), format!("{type_names:?}"));
}

#[test]
fn necessary_promotions_should_be_type_hinted() {
    // GIVEN  BYTE + DINT, BYTE < DINT
    let id_provider = IdProvider::default();
    let (unit, mut index) = index_with_ids(
        "
        VAR_GLOBAL
            b : BYTE;
            di : DINT;
       END_VAR

        PROGRAM PRG
            b + di;
            b < di;
        END_PROGRAM",
        id_provider.clone(),
    );

    //WHEN it gets annotated
    let annotations = annotate_with_ids(&unit, &mut index, id_provider);
    let statements = &unit.implementations[0].statements;

    // THEN we want a hint to promote b to DINT, BYTE + DINT should be treated as DINT
    if let AstStatement::BinaryExpression { left, .. } = &statements[0] {
        assert_eq!(annotations.get_type(&statements[0], &index), index.find_effective_type_by_name("DINT"));
        assert_eq!(
            (annotations.get_type(left.as_ref(), &index), annotations.get_type_hint(left.as_ref(), &index)),
            (index.find_effective_type_by_name("BYTE"), index.find_effective_type_by_name("DINT"))
        );
    } else {
        unreachable!();
    }

    // THEN we want a hint to promote b to DINT, BYTE < DINT should be treated as BOOL
    if let AstStatement::BinaryExpression { left, .. } = &statements[1] {
        assert_eq!(annotations.get_type(&statements[1], &index), index.find_effective_type_by_name("BOOL"));
        assert_eq!(
            (annotations.get_type(left.as_ref(), &index), annotations.get_type_hint(left.as_ref(), &index)),
            (index.find_effective_type_by_name("BYTE"), index.find_effective_type_by_name("DINT"))
        );
    } else {
        unreachable!();
    }
}

#[test]
fn necessary_promotions_between_real_and_literal_should_be_type_hinted() {
    // GIVEN  REAL > DINT
    let id_provider = IdProvider::default();
    let (unit, mut index) = index_with_ids(
        "
        VAR_GLOBAL
            f : REAL;
       END_VAR

        PROGRAM PRG
            f > 0;
        END_PROGRAM",
        id_provider.clone(),
    );

    //WHEN it gets annotated
    let annotations = annotate_with_ids(&unit, &mut index, id_provider);
    let statements = &unit.implementations[0].statements;

    // THEN we want '0' to be treated as a REAL right away, the result of f > 0 should be type bool
    if let AstStatement::BinaryExpression { right, .. } = &statements[0] {
        assert_eq!(annotations.get_type(&statements[0], &index), index.find_effective_type_by_name("BOOL"));

        assert_type_and_hint!(&annotations, &index, &statements[0], BOOL_TYPE, None);
        assert_type_and_hint!(&annotations, &index, right.as_ref(), REAL_TYPE, None);
    } else {
        unreachable!();
    }
}

#[test]
fn complex_expressions_resolve_types() {
    let id_provider = IdProvider::default();
    let (unit, index) = index_with_ids(
        "PROGRAM PRG
            VAR
                b : BYTE;
                w : WORD;
                dw : DWORD;
                lw : LWORD;
                si : SINT;
                usi : USINT;
                i : INT;
                ui : UINT;
                di : DINT;
                udi : UDINT;
                li : LINT;
                uli : ULINT;
                r : REAL;
            END_VAR

            b + w * di + li;
            b + w + di;
            b + w * di + r;
        END_PROGRAM",
        id_provider.clone(),
    );
    let (annotations, ..) = TypeAnnotator::visit_unit(&index, &unit, id_provider);
    let statements = &unit.implementations[0].statements;

    let expected_types = vec!["LINT", "DINT", "REAL"];
    let type_names: Vec<&str> =
        statements.iter().map(|s| annotations.get_type_or_void(s, &index).get_name()).collect();

    assert_eq!(format!("{expected_types:?}"), format!("{type_names:?}"));
}

#[test]
fn pointer_expressions_resolve_types() {
    let id_provider = IdProvider::default();
    let (unit, index) = index_with_ids(
        "PROGRAM PRG
            VAR
                i : REF_TO INT;
                y : REF_TO MyInt;
                a : MyIntRef;
                b : MyAliasRef;
            END_VAR

            i;
            i^;

            y;
            y^;

            a;
            a^;

            b;
            b^;
        END_PROGRAM

        TYPE MyInt: INT := 7; END_TYPE
        TYPE MyIntRef: REF_TO INT; END_TYPE
        TYPE MyAliasRef: REF_TO MyInt; END_TYPE

        ",
        id_provider.clone(),
    );
    let (annotations, ..) = TypeAnnotator::visit_unit(&index, &unit, id_provider);
    let statements = &unit.implementations[0].statements;

    let expected_types = vec!["__PRG_i", "INT", "__PRG_y", "INT", "MyIntRef", "INT", "MyAliasRef", "INT"];
    let type_names: Vec<&str> =
        statements.iter().map(|s| annotations.get_type_or_void(s, &index).get_name()).collect();

    assert_eq!(format!("{expected_types:?}"), format!("{type_names:?}"));
}

#[test]
fn array_expressions_resolve_types() {
    let id_provider = IdProvider::default();
    let (unit, index) = index_with_ids(
        "PROGRAM PRG
            VAR
                i : ARRAY[0..10] OF INT;
                y : ARRAY[0..10] OF MyInt;
                a : MyIntArray;
                b : MyAliasArray;
                z : ARRAY[0..10] OF ARRAY[0..5] OF BYTE;
            END_VAR

            i;
            i[2];

            y;
            y[2];

            a;
            a[2];

            b;
            b[2];

            z;
            z[2];
        END_PROGRAM

        TYPE MyInt: INT := 7; END_TYPE
        TYPE MyIntArray: ARRAY[0..10] OF INT := 7; END_TYPE
        TYPE MyAliasArray: ARRAY[0..10] OF MyInt := 7; END_TYPE

        ",
        id_provider.clone(),
    );
    let (annotations, ..) = TypeAnnotator::visit_unit(&index, &unit, id_provider);
    let statements = &unit.implementations[0].statements;

    let expected_types = vec![
        "__PRG_i",
        "INT",
        "__PRG_y",
        "INT",
        "MyIntArray",
        "INT",
        "MyAliasArray",
        "INT",
        "__PRG_z",
        "__PRG_z_",
    ];
    let type_names: Vec<&str> =
        statements.iter().map(|s| annotations.get_type_or_void(s, &index).get_name()).collect();

    assert_eq!(format!("{expected_types:?}"), format!("{type_names:?}"));
}

#[test]
fn qualified_expressions_resolve_types() {
    let id_provider = IdProvider::default();
    let (unit, index) = index_with_ids(
        "
         PROGRAM Other
            VAR_INPUT
                b : BYTE;
                w : WORD;
                dw : DWORD;
                lw : LWORD;
            END_VAR
        END_PROGRAM

        PROGRAM PRG
            Other.b;
            Other.w;
            Other.dw;
            Other.lw;
            Other.b + Other.w;
            Other.b + Other.w + Other.dw;
            Other.b + Other.w + Other.dw + Other.lw;
        END_PROGRAM",
        id_provider.clone(),
    );
    let (annotations, ..) = TypeAnnotator::visit_unit(&index, &unit, id_provider);
    let statements = &unit.implementations[1].statements;

    let expected_types = vec!["BYTE", "WORD", "DWORD", "LWORD", "WORD", "DWORD", "LWORD"];
    let type_names: Vec<&str> =
        statements.iter().map(|s| annotations.get_type_or_void(s, &index).get_name()).collect();

    assert_eq!(format!("{expected_types:?}"), format!("{type_names:?}"));
}

#[test]
fn pou_expressions_resolve_types() {
    let id_provider = IdProvider::default();
    let (unit, index) = index_with_ids(
        "
        PROGRAM OtherPrg
        END_PROGRAM

        FUNCTION OtherFunc : INT
        END_FUNCTION

        FUNCTION_BLOCK OtherFuncBlock
        END_FUNCTION_BLOCK

        PROGRAM PRG
            OtherPrg;
            OtherFunc;
            OtherFuncBlock;
        END_PROGRAM",
        id_provider.clone(),
    );
    let (annotations, ..) = TypeAnnotator::visit_unit(&index, &unit, id_provider);
    let statements = &unit.implementations[3].statements;

    //none of these pou's should really resolve to a type
    let expected_types = vec![VOID_TYPE, VOID_TYPE, VOID_TYPE];
    let type_names: Vec<&str> =
        statements.iter().map(|s| annotations.get_type_or_void(s, &index).get_name()).collect();
    assert_eq!(format!("{expected_types:?}"), format!("{type_names:?}"));

    assert_eq!(
        Some(&StatementAnnotation::Program { qualified_name: "OtherPrg".into() }),
        annotations.get(&statements[0])
    );
    assert_eq!(
        Some(&StatementAnnotation::Function {
            qualified_name: "OtherFunc".into(),
            return_type: "INT".into(),
            call_name: None,
        }),
        annotations.get(&statements[1])
    );
    assert_eq!(
        Some(&StatementAnnotation::Type { type_name: "OtherFuncBlock".into() }),
        annotations.get(&statements[2])
    );
}

#[test]
fn assignment_expressions_resolve_types() {
    let id_provider = IdProvider::default();
    let (unit, index) = index_with_ids(
        "
        PROGRAM PRG
            VAR
                x : INT;
                y : BYTE;
                z : LWORD;
            END_VAR

            x := y;
            z := x;
        END_PROGRAM",
        id_provider.clone(),
    );
    let (annotations, ..) = TypeAnnotator::visit_unit(&index, &unit, id_provider);
    let statements = &unit.implementations[0].statements;

    let expected_types = vec![VOID_TYPE, VOID_TYPE];
    let type_names: Vec<&str> =
        statements.iter().map(|s| annotations.get_type_or_void(s, &index).get_name()).collect();

    assert_eq!(format!("{expected_types:?}"), format!("{type_names:?}"));

    if let AstStatement::Assignment { left, right, .. } = &statements[0] {
        assert_eq!(annotations.get_type_or_void(left, &index).get_name(), "INT");
        assert_eq!(annotations.get_type_or_void(right, &index).get_name(), "BYTE");
    } else {
        panic!("expected assignment")
    }
    if let AstStatement::Assignment { left, right, .. } = &statements[1] {
        assert_eq!(annotations.get_type_or_void(left, &index).get_name(), "LWORD");
        assert_eq!(annotations.get_type_or_void(right, &index).get_name(), "INT");
    } else {
        panic!("expected assignment")
    }
}

#[test]
fn qualified_expressions_to_structs_resolve_types() {
    let id_provider = IdProvider::default();
    let (unit, index) = index_with_ids(
        "
        TYPE NextStruct: STRUCT
            b : BYTE;
            w : WORD;
            dw : DWORD;
            lw : LWORD;
        END_STRUCT
        END_TYPE

        TYPE MyStruct: STRUCT
            b : BYTE;
            w : WORD;
            dw : DWORD;
            lw : LWORD;
            next : NextStruct;
        END_STRUCT
        END_TYPE

        PROGRAM PRG
            VAR
                mys : MyStruct;
            END_VAR
            mys;
            mys.b;
            mys.w;
            mys.dw;
            mys.lw;
            mys.next;
            mys.next.b;
            mys.next.w;
            mys.next.dw;
            mys.next.lw;
        END_PROGRAM",
        id_provider.clone(),
    );

    let (annotations, ..) = TypeAnnotator::visit_unit(&index, &unit, id_provider);
    let statements = &unit.implementations[0].statements;

    let expected_types =
        vec!["MyStruct", "BYTE", "WORD", "DWORD", "LWORD", "NextStruct", "BYTE", "WORD", "DWORD", "LWORD"];
    let type_names: Vec<&str> =
        statements.iter().map(|s| annotations.get_type_or_void(s, &index).get_name()).collect();

    assert_eq!(format!("{expected_types:?}"), format!("{type_names:?}"));
}

#[test]
fn qualified_expressions_to_inlined_structs_resolve_types() {
    let id_provider = IdProvider::default();
    let (unit, index) = index_with_ids(
        "
        PROGRAM PRG
            VAR
                mys : STRUCT
                    b : BYTE;
                    w : WORD;
                    dw : DWORD;
                    lw : LWORD;
                END_STRUCT;
            END_VAR
            mys;
            mys.b;
            mys.w;
            mys.dw;
            mys.lw;
        END_PROGRAM",
        id_provider.clone(),
    );

    let (annotations, ..) = TypeAnnotator::visit_unit(&index, &unit, id_provider);
    let statements = &unit.implementations[0].statements;

    let expected_types = vec!["__PRG_mys", "BYTE", "WORD", "DWORD", "LWORD"];
    let type_names: Vec<&str> =
        statements.iter().map(|s| annotations.get_type_or_void(s, &index).get_name()).collect();

    assert_eq!(format!("{expected_types:?}"), format!("{type_names:?}"));
}

#[test]
fn function_expression_resolves_to_the_function_itself_not_its_return_type() {
    //GIVEN a reference to a function
    let id_provider = IdProvider::default();
    let (unit, index) = index_with_ids(
        "
        FUNCTION foo : INT
        foo;
        END_FUNCTION

        PROGRAM PRG
            foo;
        END_PROGRAM
        ",
        id_provider.clone(),
    );

    //WHEN the AST is annotated
    let (annotations, ..) = TypeAnnotator::visit_unit(&index, &unit, id_provider);
    let statements = &unit.implementations[1].statements;

    // THEN we expect it to be annotated with the function itself
    let foo_annotation = annotations.get(&statements[0]);
    assert_eq!(
        Some(&StatementAnnotation::Function {
            qualified_name: "foo".into(),
            return_type: "INT".into(),
            call_name: None,
        }),
        foo_annotation
    );
    // AND we expect no type to be associated with the expression
    let associated_type = annotations.get_type(&statements[0], &index);
    assert_eq!(None, associated_type);

    let statements = &unit.implementations[0].statements;
    let foo_annotation = annotations.get(&statements[0]);
    assert_eq!(
        Some(&StatementAnnotation::Variable {
            qualified_name: "foo.foo".into(),
            resulting_type: "INT".into(),
            constant: false,
            is_auto_deref: false,
            argument_type: ArgumentType::ByVal(VariableType::Return),
        }),
        foo_annotation
    );
}

#[test]
fn function_call_expression_resolves_to_the_function_itself_not_its_return_type() {
    //GIVEN a reference to a function
    let id_provider = IdProvider::default();
    let (unit, index) = index_with_ids(
        "
        FUNCTION foo : INT
        END_FUNCTION

        PROGRAM PRG
            foo();
        END_PROGRAM
        ",
        id_provider.clone(),
    );

    //WHEN the AST is annotated
    let (annotations, ..) = TypeAnnotator::visit_unit(&index, &unit, id_provider);
    let statements = &unit.implementations[1].statements;

    // THEN we expect it to be annotated with the function itself
    let foo_annotation = annotations.get(&statements[0]);
    assert_eq!(Some(&StatementAnnotation::Value { resulting_type: "INT".into() }), foo_annotation);

    // AND we expect no type to be associated with the expression
    let associated_type = annotations.get_type(&statements[0], &index);
    assert_eq!(index.find_effective_type_by_name("INT"), associated_type);
}

#[test]
fn comparison_resolves_to_function_call() {
    //GIVEN a reference to a function
    let id_provider = IdProvider::default();
    let (unit, index) = index_with_ids(
        "
        PROGRAM PRG
        VAR_TEMP
            a,b : STRING;
        END_VAR
        a = b;
        a < b;
        a <= b;
        a > b;
        a >= b;
        a <> b;
        END_PROGRAM
        ",
        id_provider.clone(),
    );

    //WHEN the AST is annotated
    let (annotations, ..) = TypeAnnotator::visit_unit(&index, &unit, id_provider);
    let statements = &unit.implementations[0].statements;

    // THEN we expect it to be annotated with the new function call ast for comparison
    let annotation = annotations.get(&statements[0]);
    assert_snapshot!(format!("{annotation:?}"));
    let annotation = annotations.get(&statements[1]);
    assert_snapshot!(format!("{annotation:?}"));
    let annotation = annotations.get(&statements[2]);
    assert_snapshot!(format!("{annotation:?}"));
    let annotation = annotations.get(&statements[3]);
    assert_snapshot!(format!("{annotation:?}"));
    let annotation = annotations.get(&statements[4]);
    assert_snapshot!(format!("{annotation:?}"));
}

#[test]
fn shadowed_function_is_annotated_correctly() {
    let id_provider = IdProvider::default();
    let (unit, mut index) = index_with_ids(
        "
        FUNCTION foo : DINT
        END_FUNCTION

        PROGRAM prg
        foo();
        END_PROGRAM
        ",
        id_provider.clone(),
    );
    //WHEN the AST is annotated
    let annotations = annotate_with_ids(&unit, &mut index, id_provider);
    let statements = &unit.implementations[1].statements;

    // THEN we expect it to be annotated with the function itself
    assert_type_and_hint!(&annotations, &index, &statements[0], "DINT", None);
}

#[test]
fn qualified_expressions_to_aliased_structs_resolve_types() {
    let id_provider = IdProvider::default();
    let (unit, index) = index_with_ids(
        "
        TYPE NextStruct: STRUCT
            b : BYTE;
            w : WORD;
            dw : DWORD;
            lw : LWORD;
        END_STRUCT
        END_TYPE

        TYPE MyStruct: STRUCT
            b : BYTE;
            w : WORD;
            dw : DWORD;
            lw : LWORD;
            next : AliasedNextStruct;
        END_STRUCT
        END_TYPE

        TYPE AliasedMyStruct : MyStruct; END_TYPE
        TYPE AliasedNextStruct : NextStruct; END_TYPE

        PROGRAM PRG
            VAR
                mys : AliasedMyStruct;
            END_VAR
            mys;
            mys.b;
            mys.w;
            mys.dw;
            mys.lw;
            mys.next;
            mys.next.b;
            mys.next.w;
            mys.next.dw;
            mys.next.lw;
        END_PROGRAM",
        id_provider.clone(),
    );

    let (annotations, ..) = TypeAnnotator::visit_unit(&index, &unit, id_provider);
    let statements = &unit.implementations[0].statements;

    let expected_types =
        vec!["MyStruct", "BYTE", "WORD", "DWORD", "LWORD", "NextStruct", "BYTE", "WORD", "DWORD", "LWORD"];
    let type_names: Vec<&str> =
        statements.iter().map(|s| annotations.get_type_or_void(s, &index).get_name()).collect();

    assert_eq!(format!("{expected_types:?}"), format!("{type_names:?}"));
}

#[test]
fn qualified_expressions_to_fbs_resolve_types() {
    let id_provider = IdProvider::default();
    let (unit, index) = index_with_ids(
        "
        FUNCTION_BLOCK MyFb
            VAR_INPUT
                fb_b : SINT;
                fb_i : INT;
                fb_d : DINT;
            END_VAR
        END_FUNCTION_BLOCK

        PROGRAM PRG
            VAR
                fb : MyFb;
            END_VAR
            fb;
            fb.fb_b;
            fb.fb_i;
            fb.fb_d;
       END_PROGRAM",
        id_provider.clone(),
    );

    let (annotations, ..) = TypeAnnotator::visit_unit(&index, &unit, id_provider);
    let statements = &unit.implementations[1].statements;

    let expected_types = vec!["MyFb", "SINT", "INT", "DINT"];
    let type_names: Vec<&str> =
        statements.iter().map(|s| annotations.get_type_or_void(s, &index).get_name()).collect();

    assert_eq!(format!("{expected_types:?}"), format!("{type_names:?}"));
}

#[test]
fn qualified_expressions_dont_fallback_to_globals() {
    let id_provider = IdProvider::default();
    let (unit, index) = index_with_ids(
        "
        VAR_GLOBAL
            x : DINT;
        END_VAR

        TYPE MyStruct: STRUCT
            y : INT;
        END_STRUCT
        END_TYPE

        PROGRAM PRG
            VAR P : MyStruct; END_VAR
            P.x;
            P.y;
        END_PROGRAM",
        id_provider.clone(),
    );

    let (annotations, ..) = TypeAnnotator::visit_unit(&index, &unit, id_provider);
    let statements = &unit.implementations[0].statements;

    assert_eq!(None, annotations.get(&statements[0]));
    assert_eq!(
        Some(&StatementAnnotation::Variable {
            qualified_name: "MyStruct.y".into(),
            resulting_type: "INT".into(),
            constant: false,
            is_auto_deref: false,
            argument_type: ArgumentType::ByVal(VariableType::Input),
        }),
        annotations.get(&statements[1])
    );
}

#[test]
fn function_parameter_assignments_resolve_types() {
    let id_provider = IdProvider::default();
    let (unit, index) = index_with_ids(
        "
        FUNCTION foo : MyType
            VAR_INPUT
                x : INT;
            END_VAR
            VAR_OUTPUT
                y : SINT;
            END_VAR
        END_FUNCTION

        PROGRAM PRG
            foo(x := 3, y => 6);
        END_PROGRAM

        TYPE MyType: INT; END_TYPE
        ",
        id_provider.clone(),
    );

    let (annotations, ..) = TypeAnnotator::visit_unit(&index, &unit, id_provider);
    let statements = &unit.implementations[1].statements;

    assert_eq!(annotations.get_type_or_void(&statements[0], &index).get_name(), "INT");
    assert_eq!(annotations.get(&statements[0]), Some(&StatementAnnotation::value("INT")));
    if let AstStatement::CallStatement { operator, parameters, .. } = &statements[0] {
        //make sure the call's operator resolved correctly
        assert_eq!(annotations.get_type_or_void(operator, &index).get_name(), VOID_TYPE);
        assert_eq!(
            annotations.get(operator),
            Some(&StatementAnnotation::Function {
                qualified_name: "foo".into(),
                return_type: "MyType".into(),
                call_name: None,
            })
        );

        if let Some(AstStatement::ExpressionList { expressions, .. }) = &**parameters {
            if let AstStatement::Assignment { left, right, .. } = &expressions[0] {
                assert_eq!(annotations.get_type_or_void(left, &index).get_name(), "INT");
                assert_eq!(annotations.get_type_or_void(right, &index).get_name(), "DINT");
            } else {
                panic!("assignment expected")
            }
            if let AstStatement::OutputAssignment { left, right, .. } = &expressions[1] {
                assert_eq!(annotations.get_type_or_void(left, &index).get_name(), "SINT");
                assert_eq!(annotations.get_type_or_void(right, &index).get_name(), "DINT");
            } else {
                panic!("assignment expected")
            }
        } else {
            panic!("expression list expected")
        }
    } else {
        panic!("call statement");
    }
}

#[test]
fn nested_function_parameter_assignments_resolve_types() {
    let id_provider = IdProvider::default();
    let (unit, index) = index_with_ids(
        "
        FUNCTION foo : INT
            VAR_INPUT
                x : INT;
                y : BOOL;
            END_VAR
        END_FUNCTION

        FUNCTION baz : DINT
            VAR_INPUT
                x : DINT;
                y : DINT;
            END_VAR
        END_FUNCTION


        PROGRAM PRG
            VAR r: REAL; END_VAR
            foo(x := baz(x := 200, y := FALSE), y := baz(x := 200, y := TRUE) + r);
        END_PROGRAM",
        id_provider.clone(),
    );

    let (annotations, ..) = TypeAnnotator::visit_unit(&index, &unit, id_provider);
    let statements = &unit.implementations[2].statements;
    if let AstStatement::CallStatement { parameters, .. } = &statements[0] {
        //check the two parameters
        assert_parameter_assignment(parameters, 0, "INT", "DINT", &annotations, &index);
        assert_parameter_assignment(parameters, 1, "BOOL", "REAL", &annotations, &index);

        //check the inner call in the first parameter assignment of the outer call `x := baz(...)`
        if let AstStatement::Assignment { right, .. } = get_expression_from_list(parameters, 0) {
            if let AstStatement::CallStatement { parameters, .. } = right.as_ref() {
                // the left side here should be `x` - so lets see if it got mixed up with the outer call's `x`
                assert_parameter_assignment(parameters, 0, "DINT", "DINT", &annotations, &index);
            } else {
                panic!("inner call")
            }
        } else {
            panic!("assignment");
        }
    } else {
        panic!("call statement")
    }
}

#[test]
fn type_initial_values_are_resolved() {
    let id_provider = IdProvider::default();
    let (unit, mut index) = index_with_ids(
        "
        TYPE MyStruct : STRUCT
            x : INT := 20;
            y : BOOL := TRUE;
            z : STRING := 'abc';
        END_STRUCT
        END_TYPE
        ",
        id_provider.clone(),
    );

    let (mut annotations, ..) = TypeAnnotator::visit_unit(&index, &unit, id_provider);
    index.import(std::mem::take(&mut annotations.new_index));

    let UserTypeDeclaration { data_type, .. } = &unit.user_types[0];

    if let DataType::StructType { variables, .. } = data_type {
        assert_eq!(
            Some(&StatementAnnotation::value("DINT")),
            annotations.get(variables[0].initializer.as_ref().unwrap())
        );
        assert_eq!(
            Some(&StatementAnnotation::value("BOOL")),
            annotations.get(variables[1].initializer.as_ref().unwrap())
        );

        let _type_of_z = index.find_member("MyStruct", "z").unwrap().get_type_name();
        assert_eq!(
            Some(&StatementAnnotation::value(
                index.find_effective_type_by_name("__STRING_3").unwrap().get_name()
            )),
            annotations.get(variables[2].initializer.as_ref().unwrap())
        );
    } else {
        panic!("no datatype: {:#?}", data_type)
    }
}

#[test]
fn actions_are_resolved() {
    let id_provider = IdProvider::default();
    let (unit, index) = index_with_ids(
        "
        PROGRAM prg
            foo;
            prg.foo;
        END_PROGRAM
        ACTIONS prg
        ACTION foo
        END_ACTION
        END_ACTIONS

        FUNCTION buz : INT
        prg.foo();
        prg.foo;
        END_FUNCTION
        ",
        id_provider.clone(),
    );

    let (annotations, ..) = TypeAnnotator::visit_unit(&index, &unit, id_provider);
    let foo_reference = &unit.implementations[0].statements[0];
    let annotation = annotations.get(foo_reference);
    assert_eq!(Some(&StatementAnnotation::Program { qualified_name: "prg.foo".into() }), annotation);
    let foo_reference = &unit.implementations[0].statements[1];
    let annotation = annotations.get(foo_reference);
    assert_eq!(Some(&StatementAnnotation::Program { qualified_name: "prg.foo".into() }), annotation);
    let method_call = &unit.implementations[2].statements[0];
    if let AstStatement::CallStatement { operator, .. } = method_call {
        assert_eq!(
            Some(&StatementAnnotation::Program { qualified_name: "prg.foo".into() }),
            annotations.get(operator)
        );
        assert_eq!(None, annotations.get(method_call));
    } else {
        panic!("Unexpcted statemet : {:?}", method_call);
    }
}
#[test]
fn method_references_are_resolved() {
    let id_provider = IdProvider::default();
    let (unit, index) = index_with_ids(
        "
        CLASS cls
        METHOD foo : INT
            foo;
        END_METHOD
        END_CLASS

        FUNCTION buz : INT
        VAR cl : cls; END_VAR
        cl.foo();
        END_FUNCTION
        ",
        id_provider.clone(),
    );

    let (annotations, ..) = TypeAnnotator::visit_unit(&index, &unit, id_provider);
    let foo_reference = &unit.implementations[0].statements[0];
    let annotation = annotations.get(foo_reference);
    assert_eq!(
        Some(&StatementAnnotation::Variable {
            qualified_name: "cls.foo.foo".into(),
            resulting_type: "INT".into(),
            constant: false,
            is_auto_deref: false,
            argument_type: ArgumentType::ByVal(VariableType::Return),
        }),
        annotation
    );
    let method_call = &unit.implementations[2].statements[0];
    if let AstStatement::CallStatement { operator, .. } = method_call {
        assert_eq!(
            Some(&StatementAnnotation::Function {
                return_type: "INT".into(),
                qualified_name: "cls.foo".into(),
                call_name: None,
            }),
            annotations.get(operator)
        );
        assert_eq!(Some(&StatementAnnotation::value("INT")), annotations.get(method_call));
    } else {
        panic!("Unexpcted statemet : {:?}", method_call);
    }
}

#[test]
fn bitaccess_is_resolved() {
    let id_provider = IdProvider::default();
    let (unit, index) = index_with_ids(
        r"
    PROGRAM prg
        VAR
            a,b,c,d,e : INT;
        END_VAR
        a.0;
        b.%X1;
        c.%B2;
        d.%W3;
        e.%D4;
    END_PROGRAM
    ",
        id_provider.clone(),
    );
    let (annotations, ..) = TypeAnnotator::visit_unit(&index, &unit, id_provider);
    let statements = &unit.implementations[0].statements;

    let expected_types = vec!["BOOL", "BOOL", "BYTE", "WORD", "DWORD"];
    let type_names: Vec<&str> =
        statements.iter().map(|s| annotations.get_type_or_void(s, &index).get_name()).collect();

    assert_eq!(format!("{expected_types:?}"), format!("{type_names:?}"));
}

#[test]
fn variable_direct_access_type_resolved() {
    let id_provider = IdProvider::default();
    let (unit, index) = index_with_ids(
        r"
    PROGRAM prg
        VAR
            a : INT;
            b : REAL;
            c : LREAL;
        END_VAR
        a.%Xa;
        a.%Xb;
        a.%Xc;
    END_PROGRAM
    ",
        id_provider.clone(),
    );
    let (annotations, ..) = TypeAnnotator::visit_unit(&index, &unit, id_provider);
    let statements = &unit.implementations[0].statements;

    let expected_types = vec!["INT", "REAL", "LREAL"];
    let type_names: Vec<&str> = statements
        .iter()
        .map(|s| {
            if let AstStatement::QualifiedReference { elements, .. } = s {
                if let AstStatement::DirectAccess { index, .. } = elements.last().unwrap() {
                    return index;
                }
            }
            panic!("Wrong type {:?}", s);
        })
        .map(|s| annotations.get_type_or_void(s, &index).get_name())
        .collect();

    assert_eq!(format!("{expected_types:?}"), format!("{type_names:?}"));
}

fn get_expression_from_list(stmt: &Option<AstStatement>, index: usize) -> &AstStatement {
    if let Some(AstStatement::ExpressionList { expressions, .. }) = stmt {
        &expressions[index]
    } else {
        panic!("no expression_list, found {:#?}", stmt)
    }
}

fn assert_parameter_assignment(
    parameters: &Option<AstStatement>,
    param_index: usize,
    left_type: &str,
    right_type: &str,
    annotations: &AnnotationMapImpl,
    index: &Index,
) {
    if let Some(AstStatement::ExpressionList { expressions, .. }) = parameters {
        if let AstStatement::Assignment { left, right, .. } = &expressions[param_index] {
            assert_eq!(annotations.get_type_or_void(left, index).get_name(), left_type);
            assert_eq!(annotations.get_type_or_void(right, index).get_name(), right_type);
        } else {
            panic!("assignment expected")
        }
    } else {
        panic!("expression list expected")
    }
}

#[test]
fn const_flag_is_calculated_when_resolving_simple_references() {
    let id_provider = IdProvider::default();
    let (unit, index) = index_with_ids(
        "
        VAR_GLOBAL CONSTANT
            cg : INT := 1;
        END_VAR

        VAR_GLOBAL
            g : INT := 1;
        END_VAR

        PROGRAM PRG
            VAR CONSTANT
                cl : INT;
            END_VAR

            VAR
                l : INT;
            END_VAR

            cg;
            g;
            cl;
            l;
       END_PROGRAM",
        id_provider.clone(),
    );

    let (annotations, ..) = TypeAnnotator::visit_unit(&index, &unit, id_provider);
    let statements = &unit.implementations[0].statements;

    let expected_consts = vec![true, false, true, false];
    let actual_consts: Vec<bool> = statements
        .iter()
        .map(|s| {
            if let Some(StatementAnnotation::Variable { constant, .. }) = annotations.get(s) {
                *constant
            } else {
                unreachable!()
            }
        })
        .collect();

    assert_eq!(format!("{expected_consts:?}"), format!("{actual_consts:?}"));
}

#[test]
fn const_flag_is_calculated_when_resolving_qualified_variables() {
    let id_provider = IdProvider::default();
    let (unit, index) = index_with_ids(
        "
        TYPE NextStruct: STRUCT
            b : BYTE;
        END_STRUCT
        END_TYPE

        TYPE MyStruct: STRUCT
            b : BYTE;
            next : NextStruct;
        END_STRUCT
        END_TYPE

        PROGRAM PRG
            VAR
                mys : MyStruct;
            END_VAR
            VAR CONSTANT
                cmys : MyStruct;
            END_VAR

            cmys.b;
            mys.b;
            cmys.next.b;
            mys.next.b;
        END_PROGRAM",
        id_provider.clone(),
    );

    let (annotations, ..) = TypeAnnotator::visit_unit(&index, &unit, id_provider);
    let statements = &unit.implementations[0].statements;

    let expected_consts = vec![true, false, true, false];
    let actual_consts: Vec<bool> = statements
        .iter()
        .map(|s| {
            if let Some(StatementAnnotation::Variable { constant, .. }) = annotations.get(s) {
                *constant
            } else {
                unreachable!()
            }
        })
        .collect();

    assert_eq!(format!("{expected_consts:?}"), format!("{actual_consts:?}"));
}

#[test]
fn const_flag_is_calculated_when_resolving_qualified_variables_over_prgs() {
    let id_provider = IdProvider::default();
    let (unit, index) = index_with_ids(
        "
        TYPE NextStruct: STRUCT
            b : BYTE;
        END_STRUCT
        END_TYPE

        TYPE MyStruct: STRUCT
            b : BYTE;
            next : NextStruct;
        END_STRUCT
        END_TYPE

        PROGRAM PRG
            other.mys.next.b;
            other.cmys.next.b;
        END_PROGRAM

        PROGRAM other
            VAR
                mys : MyStruct;
            END_VAR
            VAR CONSTANT
                cmys : MyStruct;
            END_VAR

        END_PROGRAM
        ",
        id_provider.clone(),
    );

    let (annotations, ..) = TypeAnnotator::visit_unit(&index, &unit, id_provider);
    let statements = &unit.implementations[0].statements;

    let expected_consts = vec![false, true];
    let actual_consts: Vec<bool> = statements
        .iter()
        .map(|s| {
            if let Some(StatementAnnotation::Variable { constant, .. }) = annotations.get(s) {
                *constant
            } else {
                unreachable!()
            }
        })
        .collect();

    assert_eq!(format!("{expected_consts:?}"), format!("{actual_consts:?}"));
}

#[test]
fn const_flag_is_calculated_when_resolving_enum_literals() {
    let id_provider = IdProvider::default();
    let (unit, index) = index_with_ids(
        "
    TYPE Color: (red, green, yellow);
    END_TYPE

    PROGRAM other
        VAR
            state: (OPEN, CLOSE);
        END_VAR
        red;
        green;
        OPEN;
        state;
    END_PROGRAM
    ",
        id_provider.clone(),
    );

    let (annotations, ..) = TypeAnnotator::visit_unit(&index, &unit, id_provider);
    let statements = &unit.implementations[0].statements;

    let expected_consts = vec![true, true, true, false];
    let actual_consts: Vec<bool> = statements
        .iter()
        .map(|s| {
            if let Some(StatementAnnotation::Variable { constant, .. }) = annotations.get(s) {
                *constant
            } else {
                unreachable!()
            }
        })
        .collect();

    assert_eq!(format!("{expected_consts:?}"), format!("{actual_consts:?}"));
}

#[test]
fn global_enums_type_resolving() {
    let id_provider = IdProvider::default();
    let (unit, mut index) = index_with_ids(
        "VAR_GLOBAL
            x : (a,b,c);
        END_VAR",
        id_provider.clone(),
    );
    let annotations = annotate_with_ids(&unit, &mut index, id_provider);

    //check the type-annotation of a,b,c's implicit initializers

    let initalizer_types = index
        .get_global_qualified_enums()
        .values()
        .map(|it| {
            let const_exp = index
                .get_const_expressions()
                .get_constant_statement(it.initial_value.as_ref().unwrap())
                .unwrap();
            annotations.get_type(const_exp, &index).map(|it| it.get_name())
        })
        .collect::<Vec<Option<&str>>>();

    assert_eq!(vec![Some("DINT"), Some("__global_x"), Some("__global_x")], initalizer_types);
}

#[test]
fn global_enums_type_resolving2() {
    let id_provider = IdProvider::default();
    let (unit, mut index) =
        index_with_ids(" TYPE MyEnum : BYTE (zero, aa, bb := 7, cc); END_TYPE", id_provider.clone());
    let annotations = annotate_with_ids(&unit, &mut index, id_provider);

    //check the type-annotation of a,b,c's implicit initializers

    let initalizer_types = index
        .get_global_qualified_enums()
        .values()
        .map(|it| {
            let const_exp = index
                .get_const_expressions()
                .get_constant_statement(it.initial_value.as_ref().unwrap())
                .unwrap();
            (
                annotations.get_type(const_exp, &index).map(|it| it.get_name()),
                annotations.get_type_hint(const_exp, &index).map(|it| it.get_name()),
            )
        })
        .collect::<Vec<(Option<&str>, Option<&str>)>>();

    assert_eq!(
        vec![
            (Some("DINT"), Some("MyEnum")),
            (Some("DINT"), Some("MyEnum")),
            (Some("DINT"), Some("MyEnum")),
            (Some("DINT"), Some("MyEnum")),
        ],
        initalizer_types
    );
}

#[test]
fn global_lint_enums_type_resolving() {
    let id_provider = IdProvider::default();
    let (unit, mut index) =
        index_with_ids(" TYPE MyEnum : LINT (zero, aa, bb := 7, cc); END_TYPE", id_provider.clone());
    let annotations = annotate_with_ids(&unit, &mut index, id_provider);

    //check the type-annotation of a,b,c's implicit initializers

    let initalizer_types = index
        .get_global_qualified_enums()
        .values()
        .map(|it| {
            let const_exp = index
                .get_const_expressions()
                .get_constant_statement(it.initial_value.as_ref().unwrap())
                .unwrap();
            (
                annotations.get_type(const_exp, &index).map(|it| it.get_name()),
                annotations.get_type_hint(const_exp, &index).map(|it| it.get_name()),
            )
        })
        .collect::<Vec<(Option<&str>, Option<&str>)>>();

    assert_eq!(
        vec![
            (Some("DINT"), Some("MyEnum")),
            (Some("MyEnum"), Some("MyEnum")),
            (Some("DINT"), Some("MyEnum")),
            (Some("MyEnum"), Some("MyEnum")),
        ],
        initalizer_types
    );
}

#[test]
fn enum_element_initialization_is_annotated_correctly() {
    let id_provider = IdProvider::default();
    let (unit, mut index) =
        index_with_ids(" TYPE MyEnum : BYTE (zero, aa, bb := 7, cc); END_TYPE ", id_provider.clone());

    let annotations = annotate_with_ids(&unit, &mut index, id_provider);
    let data_type = &unit.user_types[0].data_type;
    if let DataType::EnumType { elements, .. } = data_type {
        if let AstStatement::Assignment { right, .. } = flatten_expression_list(elements)[2] {
            assert_type_and_hint!(&annotations, &index, right, "DINT", Some("MyEnum"));
        } else {
            unreachable!()
        }
    } else {
        unreachable!()
    }
}
#[test]
fn enum_initialization_is_annotated_correctly() {
    let id_provider = IdProvider::default();
    let (unit, mut index) = index_with_ids(
        " TYPE MyEnum : BYTE (zero, aa, bb := 7, cc); END_TYPE

        PROGRAM PRG
            VAR_TEMP
                x : MyEnum := 1;
                y : MyEnum := bb;
                z : MyEnum := cc;
            END_VAR


            x := aa;
            x := bb;
            x := cc;
        END_PROGRAM
        ",
        id_provider.clone(),
    );
    let annotations = annotate_with_ids(&unit, &mut index, id_provider);

    let variables = &unit.units[0].variable_blocks[0].variables;

    assert_type_and_hint!(
        &annotations,
        &index,
        variables[0].initializer.as_ref().unwrap(),
        "DINT",
        Some("MyEnum")
    );
    assert_type_and_hint!(
        &annotations,
        &index,
        variables[1].initializer.as_ref().unwrap(),
        "MyEnum",
        Some("MyEnum")
    );
    assert_type_and_hint!(
        &annotations,
        &index,
        variables[2].initializer.as_ref().unwrap(),
        "MyEnum",
        Some("MyEnum")
    );

    let statements = &unit.implementations[0].statements;
    if let AstStatement::Assignment { right, .. } = &statements[0] {
        assert_type_and_hint!(&annotations, &index, right.as_ref(), "MyEnum", Some("MyEnum"));
    } else {
        unreachable!()
    }
    if let AstStatement::Assignment { right, .. } = &statements[1] {
        assert_type_and_hint!(&annotations, &index, right.as_ref(), "MyEnum", Some("MyEnum"));
    } else {
        unreachable!()
    }
    if let AstStatement::Assignment { right, .. } = &statements[2] {
        assert_type_and_hint!(&annotations, &index, right.as_ref(), "MyEnum", Some("MyEnum"));
    } else {
        unreachable!()
    }
}

#[test]
fn struct_members_initializers_type_hint_test() {
    //GIVEN a struct with some initialization
    let id_provider = IdProvider::default();
    let (unit, mut index) = index_with_ids(
        "
        TYPE MyStruct:
        STRUCT
          i : INT := 7;
          si : SINT := 7;
          b : BOOL := 1;
          r : REAL := 3.1415;
          lr : LREAL := 3.1415;
        END_STRUCT
        END_TYPE
       ",
        id_provider.clone(),
    );

    // WHEN this type is annotated
    let annotations = annotate_with_ids(&unit, &mut index, id_provider);

    // THEN the members's initializers have correct type-hints
    if let DataType::StructType { variables, .. } = &unit.user_types[0].data_type {
        let hints: Vec<&str> = variables
            .iter()
            .map(|v| {
                annotations
                    .get_type_hint(v.initializer.as_ref().unwrap(), &index)
                    .map(crate::typesystem::DataType::get_name)
                    .unwrap()
            })
            .collect();

        assert_eq!(hints, vec!["INT", "SINT", "BOOL", "REAL", "LREAL"]);
    } else {
        unreachable!()
    }
}

#[test]
fn program_members_initializers_type_hint_test() {
    //GIVEN a pou with some initialization
    let id_provider = IdProvider::default();
    let (unit, mut index) = index_with_ids(
        "
        PROGRAM prg
      	  VAR_INPUT
            i : INT := 7;
            si : SINT := 7;
            b : BOOL := 1;
            r : REAL := 3.1415;
            lr : LREAL := 3.1415;
          END_VAR
        END_PROGRAM
      ",
        id_provider.clone(),
    );

    // WHEN it is annotated
    let annotations = annotate_with_ids(&unit, &mut index, id_provider);

    // THEN the members's initializers have correct type-hints
    let Pou { variable_blocks: blocks, .. } = &unit.units[0];
    let hints: Vec<&str> = blocks[0]
        .variables
        .iter()
        .map(|v| {
            annotations
                .get_type_hint(v.initializer.as_ref().unwrap(), &index)
                .map(crate::typesystem::DataType::get_name)
                .unwrap()
        })
        .collect();

    assert_eq!(hints, vec!["INT", "SINT", "BOOL", "REAL", "LREAL"]);
}

#[test]
fn data_type_initializers_type_hint_test() {
    //GIVEN a struct with some initialization
    let id_provider = IdProvider::default();
    let (unit, mut index) = index_with_ids(
        "
        TYPE MyArray : ARRAY[0..2] OF INT := [1, 2, 3]; END_TYPE
       ",
        id_provider.clone(),
    );

    // WHEN this type is annotated
    let annotations = annotate_with_ids(&unit, &mut index, id_provider);

    // THEN the members's initializers have correct type-hints
    if let Some(initializer) = &unit.user_types[0].initializer {
        assert_eq!(Some(index.get_type("MyArray").unwrap()), annotations.get_type_hint(initializer, &index));

        let initializer = index.get_type("MyArray").unwrap().initial_value.unwrap();
        if let AstStatement::Literal { kind: AstLiteral::Array(Array { elements: Some(exp_list) }), .. } =
            index.get_const_expressions().get_constant_statement(&initializer).unwrap()
        {
            if let AstStatement::ExpressionList { expressions: elements, .. } = exp_list.as_ref() {
                for ele in elements {
                    assert_eq!(
                        index.get_type("INT").unwrap(),
                        annotations.get_type_hint(ele, &index).unwrap()
                    );
                }
            } else {
                unreachable!()
            }
        } else {
            unreachable!()
        }
    } else {
        unreachable!()
    }
}

#[test]
fn data_type_initializers_multiplied_statement_type_hint_test() {
    //GIVEN a struct with some initialization
    let id_provider = IdProvider::default();
    let (unit, mut index) = index_with_ids(
        "
        TYPE MyArray : ARRAY[0..2] OF BYTE := [3(7)]; END_TYPE
        VAR_GLOBAL a : ARRAY[0..2] OF BYTE := [3(7)]; END_VAR
       ",
        id_provider.clone(),
    );

    // WHEN this type is annotated
    let annotations = annotate_with_ids(&unit, &mut index, id_provider);

    // THEN the members's initializers have correct type-hints
    if let Some(my_array_initializer) = &unit.user_types[0].initializer {
        let my_array_type = index.get_type("MyArray").unwrap();
        assert_eq!(Some(my_array_type), annotations.get_type_hint(my_array_initializer, &index));

        let my_array_type_const_initializer = my_array_type.initial_value.unwrap();
        if let AstStatement::Literal {
            kind: AstLiteral::Array(Array { elements: Some(multiplied_statement) }),
            ..
        } = index.get_const_expressions().get_constant_statement(&my_array_type_const_initializer).unwrap()
        {
            if let AstStatement::MultipliedStatement { element: literal_seven, .. } =
                multiplied_statement.as_ref()
            {
                assert_eq!(
                    index.find_effective_type_by_name(BYTE_TYPE),
                    annotations.get_type_hint(literal_seven, &index)
                );
            }
        } else {
            unreachable!()
        }
    } else {
        unreachable!()
    }

    //same checks for the global a
    if let Some(a_initializer) = &unit.global_vars[0].variables[0].initializer {
        let global = index.find_global_variable("a").unwrap();
        assert_eq!(
            index.find_effective_type_by_name(global.get_type_name()),
            annotations.get_type_hint(a_initializer, &index)
        );

        let global_var_const_initializer = global.initial_value.unwrap();
        if let AstStatement::Literal {
            kind: AstLiteral::Array(Array { elements: Some(multiplied_statement) }),
            ..
        } = index.get_const_expressions().get_constant_statement(&global_var_const_initializer).unwrap()
        {
            if let AstStatement::MultipliedStatement { element: literal_seven, .. } =
                multiplied_statement.as_ref()
            {
                assert_eq!(
                    index.find_effective_type_by_name(BYTE_TYPE),
                    annotations.get_type_hint(literal_seven, &index)
                );
            }
        } else {
            unreachable!()
        }
    } else {
        unreachable!()
    }
}

#[test]
fn case_conditions_type_hint_test() {
    //GIVEN a Switch-Case statement
    let id_provider = IdProvider::default();
    let (unit, mut index) = index_with_ids(
        "
        PROGRAM prg
        VAR
            x : BYTE;
            y : BYTE;
        END_VAR
        CASE x OF
            1: y := 1;
            2: y := 2;
            3: y := 3;
        ELSE
            y := 0;
        END_CASE
        END_PROGRAM
       ",
        id_provider.clone(),
    );

    // WHEN this code is annotated
    let annotations = annotate_with_ids(&unit, &mut index, id_provider);

    // THEN we want the case-bocks (1:, 2: , 3:) to have the type hint of the case-selector (x) - in this case BYTE

    //check if 'CASE x' got the type BYTE
    if let AstStatement::ControlStatement {
        kind: AstControlStatement::Case(CaseStatement { selector, case_blocks, .. }),
        ..
    } = &unit.implementations[0].statements[0]
    {
        let type_of_x = annotations.get_type(selector, &index).unwrap();

        assert_eq!(type_of_x, index.get_type(BYTE_TYPE).unwrap());

        for b in case_blocks {
            let type_hint = annotations.get_type_hint(b.condition.as_ref(), &index).unwrap();
            assert_eq!(type_hint, type_of_x);
        }
    } else {
        unreachable!()
    }
}

#[test]
fn range_type_min_max_type_hint_test() {
    //GIVEN a Switch-Case statement
    let id_provider = IdProvider::default();
    let (unit, mut index) = index_with_ids(
        "
            TYPE MyInt: SINT(0..100); END_TYPE
        ",
        id_provider.clone(),
    );

    // WHEN this code is annotated
    let annotations = annotate_with_ids(&unit, &mut index, id_provider);

    // THEN we want the range-limits (0 and 100) to have proper type-associations
    if let DataType::SubRangeType { bounds: Some(AstStatement::RangeStatement { start, end, .. }), .. } =
        &unit.user_types[0].data_type
    {
        //lets see if start and end got their type-annotations
        assert_eq!(
            annotations.get_type(start.as_ref(), &index),
            index.find_effective_type_by_name(DINT_TYPE)
        );
        assert_eq!(annotations.get_type(end.as_ref(), &index), index.find_effective_type_by_name(DINT_TYPE));

        //lets see if start and end got their type-HINT-annotations
        assert_eq!(
            annotations.get_type_hint(start.as_ref(), &index),
            index.find_effective_type_by_name(SINT_TYPE)
        );
        assert_eq!(
            annotations.get_type_hint(end.as_ref(), &index),
            index.find_effective_type_by_name(SINT_TYPE)
        );
    }
}

#[test]
fn struct_variable_initialization_annotates_initializer() {
    //GIVEN a STRUCT type and global variables of this type
    let id_provider = IdProvider::default();
    let (unit, mut index) = index_with_ids(
        "
        TYPE MyStruct: STRUCT
          a: DINT; b: DINT;
        END_STRUCT END_TYPE

         VAR_GLOBAL
           a : MyStruct  := (a:=3, b:=5);
           b : MyStruct  := (a:=3);
         END_VAR
         ",
        id_provider.clone(),
    );

    // WHEN this code is annotated
    let annotations = annotate_with_ids(&unit, &mut index, id_provider);

    // THEN we want the whole initializer to have a type-hint of 'MyStruct'
    {
        let initializer = index
            .find_global_variable("a")
            .unwrap()
            .initial_value
            .and_then(|i| index.get_const_expressions().get_constant_statement(&i))
            .unwrap();

        assert_eq!(
            annotations.get_type_hint(initializer, &index),
            index.find_effective_type_by_name("MyStruct")
        );
    }
    {
        let initializer = index
            .find_global_variable("b")
            .unwrap()
            .initial_value
            .and_then(|i| index.get_const_expressions().get_constant_statement(&i))
            .unwrap();

        assert_eq!(
            annotations.get_type_hint(initializer, &index),
            index.find_effective_type_by_name("MyStruct")
        );
    }
}

#[test]
fn deep_struct_variable_initialization_annotates_initializer() {
    //GIVEN a 2 lvl-STRUCT type and global variables of this type
    let id_provider = IdProvider::default();
    let (unit, mut index) = index_with_ids(
        "
        TYPE Point: STRUCT
          a: BYTE; b: SINT;
        END_STRUCT END_TYPE

        Type MyStruct: STRUCT
            v: Point; q: Point;
        END_STRUCT END_TYPE

         VAR_GLOBAL
           a : MyStruct  := (
               v := (a := 1, b := 2),
               q := (b := 3));
         END_VAR
         ",
        id_provider.clone(),
    );

    // WHEN this code is annotated
    let annotations = annotate_with_ids(&unit, &mut index, id_provider);

    // THEN we want the whole initializer to have a type-hint of 'MyStruct'
    let initializer = index
        .find_global_variable("a")
        .unwrap()
        .initial_value
        .and_then(|i| index.get_const_expressions().get_constant_statement(&i))
        .unwrap();

    assert_eq!(annotations.get_type_hint(initializer, &index), index.find_effective_type_by_name("MyStruct"));

    //check the initializer-part
    if let AstStatement::ExpressionList { expressions, .. } = initializer {
        // v := (a := 1, b := 2)
        if let AstStatement::Assignment { left, right, .. } = &expressions[0] {
            assert_eq!(annotations.get_type(left, &index), index.find_effective_type_by_name("Point"));
            assert_eq!(annotations.get_type_hint(right, &index), index.find_effective_type_by_name("Point"));

            // (a := 1, b := 2)
            if let AstStatement::ExpressionList { expressions, .. } = right.as_ref() {
                // a := 1
                if let AstStatement::Assignment { left, right, .. } = &expressions[0] {
                    assert_eq!(
                        annotations.get_type(left.as_ref(), &index),
                        index.find_effective_type_by_name("BYTE")
                    );
                    assert_eq!(
                        annotations.get_type_hint(right.as_ref(), &index),
                        index.find_effective_type_by_name("BYTE")
                    );
                } else {
                    unreachable!()
                }

                // b := 2
                if let AstStatement::Assignment { left, right, .. } = &expressions[1] {
                    assert_eq!(
                        annotations.get_type(left.as_ref(), &index),
                        index.find_effective_type_by_name("SINT")
                    );
                    assert_eq!(
                        annotations.get_type_hint(right.as_ref(), &index),
                        index.find_effective_type_by_name("SINT")
                    );
                } else {
                    unreachable!()
                }
            } else {
                unreachable!()
            }
        } else {
            unreachable!()
        }
    } else {
        unreachable!()
    }
}

#[test]
fn inouts_should_be_annotated_according_to_auto_deref() {
    //a program with in-out variables that get auto-deref'd
    let id_provider = IdProvider::default();
    let (unit, mut index) = index_with_ids(
        "
        PROGRAM foo
            VAR_IN_OUT
                inout : DINT;
            END_VAR

            inout;
        END_PROGRAM
        ",
        id_provider.clone(),
    );

    // WHEN this code is annotated
    let annotations = annotate_with_ids(&unit, &mut index, id_provider);
    let inout_ref = &unit.implementations[0].statements[0];

    // then accessing inout should be annotated with DINT, because it is auto-dereferenced
    assert_type_and_hint!(&annotations, &index, inout_ref, DINT_TYPE, None);
}

#[test]
fn action_call_should_be_annotated() {
    //a program with in-out variables that get auto-deref'd
    let id_provider = IdProvider::default();
    let (unit, mut index) = index_with_ids(
        "
        PROGRAM prg
        VAR
            x : DINT;
        END_VAR
        prg.foo();
        END_PROGRAM
        ACTIONS prg
        ACTION foo
            x := 2;
        END_ACTION
        ",
        id_provider.clone(),
    );

    // WHEN this code is annotated
    let annotations = annotate_with_ids(&unit, &mut index, id_provider);
    let action_call = &unit.implementations[0].statements[0];

    // then accessing inout should be annotated with DINT, because it is auto-dereferenced
    if let AstStatement::CallStatement { operator, .. } = action_call {
        let a = annotations.get(operator);
        assert_eq!(Some(&StatementAnnotation::Program { qualified_name: "prg.foo".to_string() }), a);
    }
}

#[test]
fn action_body_gets_resolved() {
    //a program with an action in it
    let id_provider = IdProvider::default();
    let (unit, mut index) = index_with_ids(
        "
        PROGRAM prg
            VAR
                x : DINT;
            END_VAR
            prg.foo();
            END_PROGRAM
            ACTIONS prg
            ACTION foo
                x := 2;
            END_ACTION
        END_PROGRAM
        ",
        id_provider.clone(),
    );

    // WHEN this code is annotated
    let annotations = annotate_with_ids(&unit, &mut index, id_provider);
    let x_assignment = &unit.implementations[1].statements[0];

    // then accessing inout should be annotated with DINT, because it is auto-dereferenced
    if let AstStatement::Assignment { left, right, .. } = x_assignment {
        let a = annotations.get(left);
        assert_eq!(
            Some(&StatementAnnotation::Variable {
                qualified_name: "prg.x".to_string(),
                resulting_type: "DINT".to_string(),
                constant: false,
                is_auto_deref: false,
                argument_type: ArgumentType::ByVal(VariableType::Local),
            }),
            a
        );

        let two = annotations.get(right);
        assert_eq!(Some(&StatementAnnotation::value(DINT_TYPE)), two);
    }
}

#[test]
fn class_method_gets_annotated() {
    //a class with a method with class-variables and method-variables
    let id_provider = IdProvider::default();
    let (unit, mut index) = index_with_ids(
        "
    CLASS MyClass
        VAR
            x, y : BYTE;
        END_VAR

        METHOD testMethod
            VAR_INPUT myMethodArg : DINT; END_VAR
            VAR myMethodLocalVar : SINT; END_VAR

            x;
            myMethodArg;
            y;
            myMethodLocalVar;
        END_METHOD
    END_CLASS
        ",
        id_provider.clone(),
    );

    // WHEN this code is annotated
    let annotations = annotate_with_ids(&unit, &mut index, id_provider);
    let body = &unit.implementations[0].statements;

    // then accessing inout should be annotated with DINT, because it is auto-dereferenced
    assert_type_and_hint!(&annotations, &index, &body[0], "BYTE", None);
    assert_type_and_hint!(&annotations, &index, &body[1], "DINT", None);
    assert_type_and_hint!(&annotations, &index, &body[2], "BYTE", None);
    assert_type_and_hint!(&annotations, &index, &body[3], "SINT", None);
}

#[test]
fn nested_bitwise_access_resolves_correctly() {
    let id_provider = IdProvider::default();
    let (unit, mut index) = index_with_ids(
        r#"PROGRAM prg
        VAR
        a : BOOL;
        x : LWORD;
        END_VAR
        (* Second bit of the second byte of the second word of the second dword of an lword*)
        a := x.%D1.%W1.%B1.%X1;
        END_PROGRAM
        "#,
        id_provider.clone(),
    );

    // WHEN this code is annotated
    let annotations = annotate_with_ids(&unit, &mut index, id_provider);
    let assignment = &unit.implementations[0].statements[0];

    if let AstStatement::Assignment { right, .. } = assignment {
        assert_type_and_hint!(&annotations, &index, right, "BOOL", Some("BOOL")); //strange
        if let AstStatement::QualifiedReference { elements, .. } = right.as_ref() {
            assert_type_and_hint!(&annotations, &index, &elements[0], "LWORD", None);
            assert_type_and_hint!(&annotations, &index, &elements[1], "DWORD", None);
            assert_type_and_hint!(&annotations, &index, &elements[2], "WORD", None);
            assert_type_and_hint!(&annotations, &index, &elements[3], "BYTE", None);
            assert_type_and_hint!(&annotations, &index, &elements[4], "BOOL", None);

            if let AstStatement::DirectAccess { index: idx_stmt, .. } = &elements[4] {
                assert_type_and_hint!(&annotations, &index, idx_stmt, "DINT", None);
            } else {
                unreachable!()
            }
        } else {
            unreachable!()
        }
    } else {
        unreachable!();
    }
}

#[test]
fn literals_passed_to_function_get_annotated() {
    let id_provider = IdProvider::default();
    let (unit, mut index) = index_with_ids(
        r#"
        FUNCTION foo : STRING
            VAR_INPUT b : BYTE; in : STRING END_VAR

            foo := in;
        END_FUNCTION

        PROGRAM prg
            foo(77, 'abc');
        END_PROGRAM
        "#,
        id_provider.clone(),
    );

    // WHEN this code is annotated
    let annotations = annotate_with_ids(&unit, &mut index, id_provider);
    let call_stmt = &unit.implementations[1].statements[0];

    if let AstStatement::CallStatement { parameters, .. } = call_stmt {
        let parameters = flatten_expression_list(parameters.as_ref().as_ref().unwrap());
        assert_type_and_hint!(&annotations, &index, parameters[0], DINT_TYPE, Some(BYTE_TYPE));
        assert_type_and_hint!(&annotations, &index, parameters[1], "__STRING_3", Some("STRING"));
    } else {
        unreachable!();
    }
}

#[test]
fn array_accessor_in_struct_array_is_annotated() {
    let id_provider = IdProvider::default();
    let (unit, mut index) = index_with_ids(
        r#"
        TYPE MyStruct:
        STRUCT
            arr1 : ARRAY[0..3] OF INT;
        END_STRUCT
        END_TYPE

        PROGRAM main
        VAR
            data : MyStruct;
            i : INT;
        END_VAR

        data.arr1[i];

        END_PROGRAM
        "#,
        id_provider.clone(),
    );

    // WHEN this code is annotated
    let annotations = annotate_with_ids(&unit, &mut index, id_provider);
    let qr = &unit.implementations[0].statements[0];

    if let AstStatement::QualifiedReference { elements, .. } = qr {
        if let AstStatement::ArrayAccess { access, .. } = &elements[1] {
            assert_type_and_hint!(&annotations, &index, access.as_ref(), "INT", None);
        } else {
            unreachable!()
        }
    } else {
        unreachable!();
    }
}

#[test]
fn type_hint_should_not_hint_to_the_effective_type_but_to_the_original() {
    //GIVEN a aliased type to INT and a variable declared as myInt
    let id_provider = IdProvider::default();
    let (unit, mut index) = index_with_ids(
        r#"
        TYPE MyInt: INT(0..100); END_TYPE

        PROGRAM Main
        VAR
            x : MyInt;
        END_VAR
        x := 7;
        END_PROGRAM
        "#,
        id_provider.clone(),
    );

    //WHEN we assign to this variable (x := 7)

    // THEN we want the hint for '7' to be MyInt, not INT
    let annotations = annotate_with_ids(&unit, &mut index, id_provider);
    let stmt = &unit.implementations[0].statements[0];

    if let AstStatement::Assignment { left, right, .. } = stmt {
        assert_type_and_hint!(&annotations, &index, left, "MyInt", None);
        assert_type_and_hint!(&annotations, &index, right, "DINT", Some("MyInt"));
    } else {
        unreachable!();
    }
}

#[test]
fn null_statement_should_get_a_valid_type_hint() {
    //GIVEN a NULL assignment to a pointer
    let id_provider = IdProvider::default();
    let (unit, mut index) = index_with_ids(
        r#"
        PROGRAM Main
        VAR
            x : POINTER TO BYTE;
        END_VAR
        x := NULL;
        END_PROGRAM
        "#,
        id_provider.clone(),
    );

    // THEN we want the hint for 'NULL' to be POINTER TO BYTE
    let annotations = annotate_with_ids(&unit, &mut index, id_provider);
    let stmt = &unit.implementations[0].statements[0];

    let var_x_type = &unit.units[0].variable_blocks[0].variables[0].data_type_declaration.get_name().unwrap();

    if let AstStatement::Assignment { right, .. } = stmt {
        assert_type_and_hint!(&annotations, &index, right, "VOID", Some(var_x_type));
    } else {
        unreachable!();
    }
}

#[test]
fn resolve_function_with_same_name_as_return_type() {
    //GIVEN a reference to a function with the same name as the return type
    let id_provider = IdProvider::default();
    let (unit, index) = index_with_ids(
        "
        FUNCTION TIME : TIME
        END_FUNCTION

        PROGRAM PRG
            TIME();
        END_PROGRAM
        ",
        id_provider.clone(),
    );

    //WHEN the AST is annotated
    let (annotations, ..) = TypeAnnotator::visit_unit(&index, &unit, id_provider);
    let statements = &unit.implementations[1].statements;

    // THEN we expect it to be annotated with the function itself
    let function_annotation = annotations.get(&statements[0]);
    assert_eq!(Some(&StatementAnnotation::Value { resulting_type: "TIME".into() }), function_annotation);

    // AND we expect no type to be associated with the expression
    let associated_type = annotations.get_type(&statements[0], &index).unwrap();
    let effective_type = index.find_effective_type_by_name("TIME").unwrap();
    assert_eq!(effective_type, associated_type);
    // AND should be Integer
    assert!(matches!(effective_type.get_type_information(), DataTypeInformation::Integer { .. }))
}

#[test]
fn int_compare_should_resolve_to_bool() {
    //GIVEN a NULL assignment to a pointer
    let id_provider = IdProvider::default();
    let (unit, mut index) = index_with_ids(
        r#"
        PROGRAM Main
        3 = 5;
        END_PROGRAM
        "#,
        id_provider.clone(),
    );

    // THEN we want the hint for 'NULL' to be POINTER TO BYTE
    let annotations = annotate_with_ids(&unit, &mut index, id_provider);
    let a_eq_b = &unit.implementations[0].statements[0];
    assert_eq!(
        Some(&StatementAnnotation::Value { resulting_type: "BOOL".to_string() }),
        annotations.get(a_eq_b),
    );
}

#[test]
fn string_compare_should_resolve_to_bool() {
    //GIVEN a NULL assignment to a pointer
    let id_provider = IdProvider::default();
    let (unit, mut index) = index_with_ids(
        r#"
        FUNCTION STRING_EQUAL: BOOL
        VAR a,b : STRING; END_VAR

        END_FUNCTION;

        PROGRAM Main
        VAR
            a,b: STRING;
        END_VAR
        a = b;
        END_PROGRAM
        "#,
        id_provider.clone(),
    );

    // THEN we want the hint for 'NULL' to be POINTER TO BYTE
    let annotations = annotate_with_ids(&unit, &mut index, id_provider);
    let a_eq_b = &unit.implementations[1].statements[0];
    assert_debug_snapshot!(annotations.get(a_eq_b).unwrap());
}

#[test]
fn assigning_lword_to_ptr_will_annotate_correctly() {
    //GIVEN a NULL assignment to a pointer
    let id_provider = IdProvider::default();
    let (unit, mut index) = index_with_ids(
        r#"
        PROGRAM Main
        VAR
            a : POINTER TO INT;
            b : DWORD;
        END_VAR
        b := a;
        END_PROGRAM
        "#,
        id_provider.clone(),
    );

    // THEN we want the hint for 'NULL' to be POINTER TO BYTE
    let annotations = annotate_with_ids(&unit, &mut index, id_provider);
    let a_eq_b = &unit.implementations[0].statements[0];

    let ptr_type = unit.units[0].variable_blocks[0].variables[0].data_type_declaration.get_name().unwrap();

    if let AstStatement::Assignment { left, right, .. } = a_eq_b {
        assert_type_and_hint!(&annotations, &index, left, DWORD_TYPE, None);
        assert_type_and_hint!(&annotations, &index, right, ptr_type, Some(DWORD_TYPE));
    }
}

#[test]
fn assigning_ptr_to_lword_will_annotate_correctly() {
    //GIVEN a NULL assignment to a pointer
    let id_provider = IdProvider::default();
    let (unit, mut index) = index_with_ids(
        r#"
        PROGRAM Main
        VAR
            a : POINTER TO INT;
            b : DWORD;
        END_VAR
        a := b;
        END_PROGRAM
        "#,
        id_provider.clone(),
    );

    // THEN we want the hint for 'NULL' to be POINTER TO BYTE
    let annotations = annotate_with_ids(&unit, &mut index, id_provider);
    let a_eq_b = &unit.implementations[0].statements[0];

    let ptr_type = unit.units[0].variable_blocks[0].variables[0].data_type_declaration.get_name().unwrap();

    if let AstStatement::Assignment { left, right, .. } = a_eq_b {
        assert_type_and_hint!(&annotations, &index, left, ptr_type, None);
        assert_type_and_hint!(&annotations, &index, right, DWORD_TYPE, Some(ptr_type));
    }
}

#[test]
fn assigning_ptr_to_lword_will_annotate_correctly2() {
    //GIVEN a NULL assignment to a pointer
    let id_provider = IdProvider::default();
    let (unit, mut index) = index_with_ids(
        r#"
        PROGRAM Main
        VAR
            a : POINTER TO INT;
            b : DWORD;
        END_VAR
        b := a^;
        END_PROGRAM
        "#,
        id_provider.clone(),
    );

    // THEN we want the hint for 'NULL' to be POINTER TO BYTE
    let annotations = annotate_with_ids(&unit, &mut index, id_provider);
    let a_eq_b = &unit.implementations[0].statements[0];

    let ptr_type = unit.units[0].variable_blocks[0].variables[0].data_type_declaration.get_name().unwrap();

    if let AstStatement::Assignment { left, right, .. } = a_eq_b {
        assert_type_and_hint!(&annotations, &index, left, DWORD_TYPE, None);
        assert_type_and_hint!(&annotations, &index, right, INT_TYPE, Some(DWORD_TYPE));

        if let AstStatement::PointerAccess { reference, .. } = right.as_ref() {
            assert_type_and_hint!(&annotations, &index, reference, ptr_type, None);
        }
    } else {
        unreachable!()
    }
}

#[test]
fn address_of_is_annotated_correctly() {
    //GIVEN a NULL assignment to a pointer
    let id_provider = IdProvider::default();
    let (unit, mut index) = index_with_ids(
        r#"
        PROGRAM Main
        VAR
            b : INT;
        END_VAR
        &b;
        END_PROGRAM
        "#,
        id_provider.clone(),
    );

    // THEN we want the hint for 'NULL' to be POINTER TO BYTE
    let annotations = annotate_with_ids(&unit, &mut index, id_provider);

    let s = &unit.implementations[0].statements[0];
    if let Some(&StatementAnnotation::Value { resulting_type }) = annotations.get(s).as_ref() {
        assert_eq!(
            Some(&DataTypeInformation::Pointer {
                auto_deref: false,
                inner_type_name: "INT".to_string(),
                name: "__POINTER_TO_INT".to_string(),
            }),
            index.find_effective_type_info(resulting_type),
        );
    } else {
        unreachable!()
    }
}

#[test]
fn pointer_assignment_with_incompatible_types_hints_correctly() {
    let id_provider = IdProvider::default();
    let (unit, mut index) = index_with_ids(
        "PROGRAM PRG
                VAR
                    x : INT;
                    pt : POINTER TO BYTE;
                END_VAR
                pt := &x;
            END_PROGRAM",
        id_provider.clone(),
    );

    let annotations = annotate_with_ids(&unit, &mut index, id_provider);
    let assignment = &unit.implementations[0].statements[0];

    if let AstStatement::Assignment { left, right, .. } = assignment {
        assert_type_and_hint!(&annotations, &index, left, "__PRG_pt", None);
        assert_type_and_hint!(&annotations, &index, right, "__POINTER_TO_INT", Some("__PRG_pt"));
    }
}

#[test]
fn call_on_function_block_array() {
    //GIVEN
    let id_provider = IdProvider::default();
    let (unit, index) = index_with_ids(
        "
        FUNCTION_BLOCK fb
        END_FUNCTION_BLOCK

        PROGRAM PRG
		VAR
			fbs : ARRAY[1..2] OF fb;
		END_VAR
            fbs[1]();
        END_PROGRAM
        ",
        id_provider.clone(),
    );

    //WHEN the AST is annotated
    let (annotations, ..) = TypeAnnotator::visit_unit(&index, &unit, id_provider);
    // should be the call statement
    let statements = &unit.implementations[1].statements[0];
    // should contain array access as operator
    let operator = match statements {
        AstStatement::CallStatement { operator, .. } => Some(operator.as_ref()),
        _ => None,
    };
    assert!(matches!(operator, Some(&AstStatement::ArrayAccess { .. })),);

    let annotation = annotations.get(operator.unwrap());
    assert_eq!(Some(&StatementAnnotation::Value { resulting_type: "fb".into() }), annotation);
}

#[test]
fn and_statement_of_bools_results_in_bool() {
    //GIVEN
    let id_provider = IdProvider::default();
    let (unit, index) = index_with_ids(
        "
        PROGRAM PRG
		VAR
            a,b : BOOL;
		END_VAR

            a AND b;
        END_PROGRAM
        ",
        id_provider.clone(),
    );

    //WHEN the AST is annotated
    let (annotations, ..) = TypeAnnotator::visit_unit(&index, &unit, id_provider);
    let a_and_b = &unit.implementations[0].statements[0];
    // a AND b should be treated as i1
    assert_type_and_hint!(&annotations, &index, a_and_b, BOOL_TYPE, None);
}

#[test]
fn and_statement_of_dints_results_in_dint() {
    //GIVEN
    let id_provider = IdProvider::default();
    let (unit, index) = index_with_ids(
        "
        PROGRAM PRG
		VAR
            a,b : DINT;
            c,d : INT;
		END_VAR

            a AND b;
            c AND d;
        END_PROGRAM
        ",
        id_provider.clone(),
    );

    //WHEN the AST is annotated
    let (annotations, ..) = TypeAnnotator::visit_unit(&index, &unit, id_provider);
    // a AND b should be treated as DINT
    assert_type_and_hint!(&annotations, &index, &unit.implementations[0].statements[0], DINT_TYPE, None);
    // c AND d should be treated as DINT
    assert_type_and_hint!(&annotations, &index, &unit.implementations[0].statements[0], DINT_TYPE, None);
}

#[test]
fn resolve_recursive_function_call() {
    //GIVEN
    let id_provider = IdProvider::default();
    let (unit, index) = index_with_ids(
        "
        FUNCTION foo : DINT
		VAR_INPUT
			input1 : DINT;
		END_VAR
		VAR_IN_OUT
			inout1 : DINT;
		END_VAR
		VAR_OUTPUT
			output1 : DINT;
		END_VAR
		VAR
			var1, var2, var3 : DINT;
		END_VAR
			foo(input1 := var1, inout1 := var2, output1 => var3, );
			foo := var1;
		END_FUNCTION
        ",
        id_provider.clone(),
    );

    //WHEN the AST is annotated
    let (annotations, ..) = TypeAnnotator::visit_unit(&index, &unit, id_provider);
    let type_map = annotations.type_map;
    let annotated_types = format!("{type_map:#?}");

    insta::assert_snapshot!(annotated_types);
}

#[test]
fn resolve_recursive_program_call() {
    //GIVEN
    let id_provider = IdProvider::default();
    let (unit, index) = index_with_ids(
        "
        PROGRAM mainProg
		VAR_INPUT
			input1 : DINT;
		END_VAR
		VAR_IN_OUT
			inout1 : DINT;
		END_VAR
		VAR_OUTPUT
			output1 : DINT;
		END_VAR
		VAR
			var1, var2, var3 : DINT;
		END_VAR
			mainProg(input1 := var1, inout1 := var2, output1 => var3, );
		END_PROGRAM
        ",
        id_provider.clone(),
    );

    //WHEN the AST is annotated
    let (annotations, ..) = TypeAnnotator::visit_unit(&index, &unit, id_provider);
    let type_map = annotations.type_map;
    let annotated_types = format!("{type_map:#?}");

    insta::assert_snapshot!(annotated_types);
}

#[test]
fn function_block_initialization_test() {
    let id_provider = IdProvider::default();
    let (unit, mut index) = index_with_ids(
        "
            FUNCTION_BLOCK TON
            VAR_INPUT
              PT: TIME;
            END_VAR
            END_FUNCTION_BLOCK


            PROGRAM main
            VAR
                timer : TON := (PT := T#0s);
            END_VAR
            END_PROGRAM
            ",
        id_provider.clone(),
    );

    let annotations = annotate_with_ids(&unit, &mut index, id_provider);

    //PT will be a TIME variable, qualified name will be TON.PT
    let statement = unit.units[1].variable_blocks[0].variables[0].initializer.as_ref().unwrap();
    if let AstStatement::Assignment { left, .. } = statement {
        let left = left.as_ref();
        let annotation = annotations.get(left).unwrap();
        assert_eq!(
            annotation,
            &StatementAnnotation::Variable {
                resulting_type: "TIME".into(),
                qualified_name: "TON.PT".into(),
                constant: false,
                argument_type: ArgumentType::ByVal(VariableType::Input),
                is_auto_deref: false
            }
        )
    } else {
        unreachable!("Should be an assignment")
    }
}

#[test]
fn undeclared_varargs_type_hint_promoted_correctly() {
    // GIVEN a variadic function without type declarations
    let id_provider = IdProvider::default();
    let (unit, mut index) = index_with_ids(
        "
            FUNCTION variadic : BOOL
            VAR_INPUT
                args: ...;
            END_VAR
            END_FUNCTION

            PROGRAM main
            VAR
                float: REAL := 3.0;
                double: LREAL := 4.0;
                u1: BOOL;
                u8: USINT := 255;
                short: INT := -3;
                long: DINT := 2_000_000_000;
                longlong: LINT := 16_000_000_000;
            END_VAR
                variadic(float, double, u1, u8, short, long, longlong, 'hello');
            END_PROGRAM
            ",
        id_provider.clone(),
    );

    // WHEN called with numerical types
    let annotations = annotate_with_ids(&unit, &mut index, id_provider);
    let call_stmt = &unit.implementations[1].statements[0];
    // THEN types smaller than LREAL/DINT get promoted while booleans and other types stay untouched.
    if let AstStatement::CallStatement { parameters, .. } = call_stmt {
        let parameters = flatten_expression_list(parameters.as_ref().as_ref().unwrap());
        assert_type_and_hint!(&annotations, &index, parameters[0], REAL_TYPE, Some(LREAL_TYPE));
        assert_type_and_hint!(&annotations, &index, parameters[1], LREAL_TYPE, Some(LREAL_TYPE));
        assert_type_and_hint!(&annotations, &index, parameters[2], BOOL_TYPE, None);
        assert_type_and_hint!(&annotations, &index, parameters[3], USINT_TYPE, Some(DINT_TYPE));
        assert_type_and_hint!(&annotations, &index, parameters[4], INT_TYPE, Some(DINT_TYPE));
        assert_type_and_hint!(&annotations, &index, parameters[5], DINT_TYPE, Some(DINT_TYPE));
        assert_type_and_hint!(&annotations, &index, parameters[6], LINT_TYPE, Some(LINT_TYPE));
        assert_type_and_hint!(&annotations, &index, parameters[7], "__STRING_5", None);
    } else {
        unreachable!();
    }
}

#[test]
fn passing_a_function_as_param_correctly_resolves_as_variable() {
    let id_provider = IdProvider::default();
    // GIVEN a function
    let (unit, mut index) = index_with_ids(
        r#"
        {external}
        FUNCTION printf : DINT
        VAR_IN_OUT
            format : STRING;
        END_VAR
        VAR_INPUT
            args: ...;
        END_VAR
        END_FUNCTION

        FUNCTION main : DINT
            printf('Value %d, %d, %d', main, main * 10, main * 100);
        END_FUNCTION
    "#,
        id_provider.clone(),
    );

    // WHEN calling another function with itself as parameter
    let annotations = annotate_with_ids(&unit, &mut index, id_provider);
    let call_stmt = &unit.implementations[1].statements[0];
    // THEN the type of the parameter resolves to the original function type
    if let AstStatement::CallStatement { parameters, .. } = call_stmt {
        let parameters = flatten_expression_list(parameters.as_ref().as_ref().unwrap());
        assert_type_and_hint!(&annotations, &index, parameters[1], DINT_TYPE, Some(DINT_TYPE));
        assert_type_and_hint!(&annotations, &index, parameters[2], DINT_TYPE, Some(DINT_TYPE));
        assert_type_and_hint!(&annotations, &index, parameters[3], DINT_TYPE, Some(DINT_TYPE));
    } else {
        unreachable!()
    }
}

#[test]
fn resolve_return_variable_in_nested_call() {
    let id_provider = IdProvider::default();
    // GIVEN a call statement where we take the adr of the return-variable
    let src = "
        FUNCTION main : DINT
        VAR
            x1, x2 : DINT;
        END_VAR
        x1 := SMC_Read(
                    ValAddr := ADR(main));
        END_FUNCTION
        FUNCTION SMC_Read : DINT
        VAR_INPUT
            ValAddr : LWORD;
        END_VAR
        END_FUNCTION
          ";
    let (unit, mut index) = index_with_ids(src, id_provider.clone());

    // THEN we check if the adr(main) really resolved to the return-variable
    let annotations = annotate_with_ids(&unit, &mut index, id_provider);
    let ass = &unit.implementations[0].statements[0];

    if let AstStatement::Assignment { right, .. } = ass {
        if let AstStatement::CallStatement { parameters, .. } = right.as_ref() {
            let inner_ass = flatten_expression_list(parameters.as_ref().as_ref().unwrap())[0];
            if let AstStatement::Assignment { right, .. } = inner_ass {
                if let AstStatement::CallStatement { parameters, .. } = right.as_ref() {
                    let main = flatten_expression_list(parameters.as_ref().as_ref().unwrap())[0];
                    let a = annotations.get(main).unwrap();
                    assert_eq!(
                        a,
                        &StatementAnnotation::Variable {
                            resulting_type: "DINT".to_string(),
                            qualified_name: "main.main".to_string(),
                            constant: false,
                            argument_type: ArgumentType::ByVal(VariableType::Return),
                            is_auto_deref: false
                        }
                    )
                }
            }
        }
    }

    // AND we want a call passing the return-variable as apointer (actually the adress as a LWORD)
    assert_snapshot!(codegen(src));
}

#[test]
fn hardware_access_types_annotated() {
    let id_provider = IdProvider::default();
    let (unit, mut index) = index_with_ids(
        "PROGRAM prg
        VAR
          x1,x2 : BYTE;
          y1,y2 : INT;
          z1    : LINT;
        END_VAR
          x1 := %IB1.2;
          x2 := %QW1.2;
          y1 := %MD1.2;
          y2 := %GX1.2;
          z1 := %Il2.3;
        ",
        id_provider.clone(),
    );

    let annotations = annotate_with_ids(&unit, &mut index, id_provider);
    if let AstStatement::Assignment { right, .. } = &unit.implementations[0].statements[0] {
        assert_type_and_hint!(&annotations, &index, right, BYTE_TYPE, Some(BYTE_TYPE));
    } else {
        unreachable!("Must be assignment")
    }
    if let AstStatement::Assignment { right, .. } = &unit.implementations[0].statements[1] {
        assert_type_and_hint!(&annotations, &index, right, WORD_TYPE, Some(BYTE_TYPE));
    } else {
        unreachable!("Must be assignment")
    }
    if let AstStatement::Assignment { right, .. } = &unit.implementations[0].statements[2] {
        assert_type_and_hint!(&annotations, &index, right, DWORD_TYPE, Some(INT_TYPE));
    } else {
        unreachable!("Must be assignment")
    }
    if let AstStatement::Assignment { right, .. } = &unit.implementations[0].statements[3] {
        assert_type_and_hint!(&annotations, &index, right, BOOL_TYPE, Some(INT_TYPE));
    } else {
        unreachable!("Must be assignment")
    }
    if let AstStatement::Assignment { right, .. } = &unit.implementations[0].statements[4] {
        assert_type_and_hint!(&annotations, &index, right, LWORD_TYPE, Some(LINT_TYPE));
    } else {
        unreachable!("Must be assignment")
    }
}

#[test]
fn multiple_pointer_referencing_annotates_correctly() {
    let id_provider = IdProvider::default();
    // GIVEN a variable which is referenced multiple times with consecutive address operators
    let (unit, mut index) = index_with_ids(
        "
        PROGRAM PRG
        VAR
            a : BYTE;
        END_VAR
            &&a;
            &&&a;
        END_PROGRAM",
        id_provider.clone(),
    );
    let mut annotations = annotate_with_ids(&unit, &mut index, id_provider);
    let statements = &unit.implementations[0].statements;
    index.import(std::mem::take(&mut annotations.new_index));

    // THEN it is correctly annotated with nested pointers
    assert_type_and_hint!(&annotations, &index, &statements[0], "__POINTER_TO___POINTER_TO_BYTE", None);

    assert_type_and_hint!(
        &annotations,
        &index,
        &statements[1],
        "__POINTER_TO___POINTER_TO___POINTER_TO_BYTE",
        None
    );
}

#[test]
fn multiple_pointer_with_dereference_annotates_and_nests_correctly() {
    let id_provider = IdProvider::default();
    // GIVEN a parenthesized, double-pointer
    let (unit, mut index) = index_with_ids(
        "
        PROGRAM PRG
        VAR
            a : BYTE;
        END_VAR
            (&&a)^;
        END_PROGRAM",
        id_provider.clone(),
    );
    // WHEN it is dereferenced once
    let mut annotations = annotate_with_ids(&unit, &mut index, id_provider);
    let statement = &unit.implementations[0].statements[0];
    index.import(std::mem::take(&mut annotations.new_index));
    // THEN the expressions are nested and annotated correctly
    if let AstStatement::PointerAccess { reference, .. } = &statement {
        assert_type_and_hint!(&annotations, &index, reference, "__POINTER_TO___POINTER_TO_BYTE", None);

        if let AstStatement::UnaryExpression { value, .. } = &reference.as_ref() {
            assert_type_and_hint!(&annotations, &index, value, "__POINTER_TO_BYTE", None);

            if let AstStatement::UnaryExpression { value, .. } = &value.as_ref() {
                assert_type_and_hint!(&annotations, &index, value, "BYTE", None);
            }
        }
    } else {
        panic!("Not a pointer")
    }
    // AND the overall type of the statement is annotated correctly
    assert_type_and_hint!(&annotations, &index, statement, "__POINTER_TO_BYTE", None);
}

#[test]
fn multiple_negative_annotates_correctly() {
    let id_provider = IdProvider::default();
    // GIVEN a variable which is prefixed with two minus signs
    let (unit, mut index) = index_with_ids(
        "
        PROGRAM PRG
        VAR
            a : DINT;
        END_VAR
            --a;
            -(-a);
        END_PROGRAM",
        id_provider.clone(),
    );

    let mut annotations = annotate_with_ids(&unit, &mut index, id_provider);
    let statements = &unit.implementations[0].statements;
    index.import(std::mem::take(&mut annotations.new_index));

    // THEN it is correctly annotated
    if let AstStatement::UnaryExpression { value, .. } = &statements[0] {
        assert_type_and_hint!(&annotations, &index, value, DINT_TYPE, None);

        if let AstStatement::UnaryExpression { value, .. } = &value.as_ref() {
            assert_type_and_hint!(&annotations, &index, value, DINT_TYPE, None);
        }
    }

    if let AstStatement::UnaryExpression { value, .. } = &statements[1] {
        assert_type_and_hint!(&annotations, &index, value, DINT_TYPE, None);

        if let AstStatement::UnaryExpression { value, .. } = &value.as_ref() {
            assert_type_and_hint!(&annotations, &index, value, DINT_TYPE, None);
        }
    }
}

#[test]
fn array_of_struct_with_inital_values_annotated_correctly() {
    let id_provider = IdProvider::default();
    // GIVEN
    let (unit, mut index) = index_with_ids(
        "
		TYPE myStruct : STRUCT
				a, b : DINT;
				c : ARRAY[0..1] OF DINT;
			END_STRUCT
		END_TYPE

		PROGRAM main
		VAR
			arr : ARRAY[0..1] OF myStruct := ((a := 10, b := 20, c := (30, 40)), (a := 50, b := 60, c := (70, 80)));
		END_VAR
		END_PROGRAM",
        id_provider.clone(),
    );

    let mut annotations = annotate_with_ids(&unit, &mut index, id_provider);
    index.import(std::mem::take(&mut annotations.new_index));

    let container_name = &unit.implementations[0].name; // main
    let members = index.get_container_members(container_name);
    // there is only one member => main.arr
    assert_eq!(1, members.len());

    if let Some(AstStatement::ExpressionList { expressions, .. }) =
        index.get_const_expressions().maybe_get_constant_statement(&members[0].initial_value)
    {
        // we initialized the array with 2 structs
        assert_eq!(2, expressions.len());
        let target_type =
            index.find_effective_type_by_name("myStruct").expect("at this point we should have the type");
        // each expression is an expression list and contains assignments for the struct fields (a, b, c)
        for e in expressions {
            // the expression list should be annotated with the structs type
            let type_hint = annotations.get_type_hint(e, &index).expect("we should have a type hint");
            assert_eq!(target_type, type_hint);

            // we have three assignments (a, b, c)
            let assignments = flatten_expression_list(e);
            assert_eq!(3, assignments.len());
            // the last expression of the list is the assignment to myStruct.c (array initialization)
            if let AstStatement::Assignment { left, right, .. } =
                assignments.last().expect("this should be the array initialization for myStruct.c")
            {
                // the array initialization should be annotated with the correct type hint (myStruct.c type)
                let target_type = annotations.get_type(left, &index).expect("we should have the type");
                let array_init_type =
                    annotations.get_type_hint(right, &index).expect("we should have a type hint");
                assert_eq!(target_type, array_init_type);
            } else {
                panic!("should be an assignment")
            }
        }
    } else {
        panic!("No initial value, initial value should be an expression list")
    }
}

#[test]
fn parameter_down_cast_test() {
    //GIVEN some implicit downcasts in call-parameters
    let id_provider = IdProvider::default();
    let (unit, index) = index_with_ids(
        "
        FUNCTION foo : INT
            VAR_INPUT
                i : SINT;
                ii : INT;
                di : DINT;
                li : LINT;
            END_VAR
        END_FUNCTION

        PROGRAM PRG
            VAR
                i : SINT;
                ii : INT;
                di : DINT;
                li : LINT;
            END_VAR
            foo(
                ii,     // downcast
                di,     // downcast
                li,     // downcast
                li);    // ok

            foo(
                i  := ii,     // downcast
                ii := di,     // downcast
                di := li,     // downcast
                li := li);    // ok
        END_PROGRAM
        ",
        id_provider.clone(),
    );

    //WHEN the AST is annotated
    let (annotations, ..) = TypeAnnotator::visit_unit(&index, &unit, id_provider);
    let statements = &unit.implementations[1].statements;

    // THEN check if downcasts are detected for implicit parameters
    if let AstStatement::CallStatement { parameters, .. } = &statements[0] {
        let parameters = flatten_expression_list(parameters.as_ref().as_ref().unwrap());
        assert_type_and_hint!(&annotations, &index, parameters[0], INT_TYPE, Some(SINT_TYPE)); // downcast from type to type-hint!
        assert_type_and_hint!(&annotations, &index, parameters[1], DINT_TYPE, Some(INT_TYPE)); // downcast!
        assert_type_and_hint!(&annotations, &index, parameters[2], LINT_TYPE, Some(DINT_TYPE)); // downcast!
        assert_type_and_hint!(&annotations, &index, parameters[3], LINT_TYPE, Some(LINT_TYPE));
        // ok!
    }

    // THEN check if downcasts are detected for explicit parameters
    if let AstStatement::CallStatement { parameters, .. } = &statements[1] {
        let parameters = flatten_expression_list(parameters.as_ref().as_ref().unwrap())
            .iter()
            .map(|it| {
                if let AstStatement::Assignment { right, .. } = it {
                    return right.as_ref();
                }
                unreachable!()
            })
            .collect::<Vec<_>>();
        assert_type_and_hint!(&annotations, &index, parameters[0], INT_TYPE, Some(SINT_TYPE)); // downcast from type to type-hint!
        assert_type_and_hint!(&annotations, &index, parameters[1], DINT_TYPE, Some(INT_TYPE)); // downcast!
        assert_type_and_hint!(&annotations, &index, parameters[2], LINT_TYPE, Some(DINT_TYPE)); // downcast!
        assert_type_and_hint!(&annotations, &index, parameters[3], LINT_TYPE, Some(LINT_TYPE));
        // ok!
    }
}

#[test]
fn mux_generic_with_strings_is_annotated_correctly() {
    let id_provider = IdProvider::default();
    // GIVEN
    let (unit, mut index) = index_with_ids(
        "
	PROGRAM main
	VAR
		str1 : STRING;
	END_VAR
	VAR_TEMP
		str2 : STRING := 'str2 ';
		str3 : STRING := 'str3 ';
		str4 : STRING := 'str4 ';
	END_VAR
		MUX(2, str2, str3, str4);
        str2;
	END_PROGRAM
        ",
        id_provider.clone(),
    );

    let mut annotations = annotate_with_ids(&unit, &mut index, id_provider);
    index.import(std::mem::take(&mut annotations.new_index));

    if let AstStatement::CallStatement { parameters, .. } = &unit.implementations[0].statements[0] {
        let list = flatten_expression_list(parameters.as_ref().as_ref().unwrap());

        // MUX(2, str2, str3, str4)
        //     ~
        assert_type_and_hint!(&annotations, &index, list[0], "DINT", Some("DINT"));

        // MUX(2, str2, str3, str4)
        //        ~~~~
        assert_type_and_hint!(&annotations, &index, list[1], "STRING", Some("STRING"));

        // the reference "str2" on its own has no type-hint to string
        assert_type_and_hint!(&annotations, &index, &unit.implementations[0].statements[1], "STRING", None);
    } else {
        panic!("no call to be found")
    }
}

#[test]
fn array_passed_to_function_with_vla_param_is_annotated_correctly() {
    let id_provider = IdProvider::default();
    let (unit, mut index) = index_with_ids(
        "FUNCTION foo : DINT
        VAR_INPUT
            arr: ARRAY[*] OF INT;
        END_VAR
            arr[0];
        END_FUNCTION

        FUNCTION main : DINT
        VAR
            a : ARRAY[0..2] OF INT;
        END_VAR
            foo(a);
        END_FUNCTION",
        id_provider.clone(),
    );
    let annotations = annotate_with_ids(&unit, &mut index, id_provider);
    let stmt = &unit.implementations[0].statements[0];
    if let AstStatement::ArrayAccess { reference, .. } = &stmt {
        assert_type_and_hint!(&annotations, &index, reference.as_ref(), "__foo_arr", Some("__arr_vla_1_int"));
    } else {
        unreachable!()
    }

    let stmt = &unit.implementations[1].statements[0];
    if let AstStatement::CallStatement { parameters, .. } = stmt {
        let Some(param) = parameters.as_ref() else {
            unreachable!()
        };

        assert_type_and_hint!(&annotations, &index, param, "__main_a", Some("__foo_arr"));
    } else {
        unreachable!()
    }
}

#[test]
fn vla_with_two_arrays() {
    let id_provider = IdProvider::default();

    let (unit, mut index) = index_with_ids(
        r"
    FUNCTION foo : DINT
        VAR_INPUT
            arr: ARRAY[*] OF INT;
        END_VAR
            arr[0];
        END_FUNCTION

        FUNCTION main : DINT
        VAR
            a : ARRAY[0..2] OF INT;
            b : ARRAY[0..6] OF INT;
        END_VAR
            foo(a);
            foo(b);
        END_FUNCTION
    ",
        id_provider.clone(),
    );

    let annotations = annotate_with_ids(&unit, &mut index, id_provider);
    let stmt = &unit.implementations[1].statements[0];
    if let AstStatement::CallStatement { parameters, .. } = stmt {
        let Some(param) = parameters.as_ref() else {
            unreachable!()
        };

        assert_type_and_hint!(&annotations, &index, param, "__main_a", Some("__foo_arr"));
    } else {
        unreachable!()
    }

    let stmt = &unit.implementations[1].statements[1];
    if let AstStatement::CallStatement { parameters, .. } = stmt {
        let Some(param) = parameters.as_ref() else {
            unreachable!()
        };

        assert_type_and_hint!(&annotations, &index, param, "__main_b", Some("__foo_arr"));
    } else {
        unreachable!()
    }
}

#[test]
fn action_call_statement_parameters_are_annotated_with_a_type_hint() {
    let id_provider = IdProvider::default();
    // GIVEN
    let (unit, mut index) = index_with_ids(
        r#"
    FUNCTION_BLOCK fb_t
    VAR
        var1 : ARRAY[0..10] OF WSTRING;
        var2 : ARRAY[0..10] OF WSTRING;
    END_VAR
    VAR_INPUT
        in1 : DINT;
        in2 : LWORD;
    END_VAR
    END_FUNCTION_BLOCK

    ACTIONS fb_t
    ACTION foo
    END_ACTION
    END_ACTIONS

    FUNCTION main : DINT
    VAR
        fb: fb_t;
        str: STRING;
    END_VAR
        fb.foo(str, str);
    END_FUNCTION
    "#,
        id_provider.clone(),
    );

    let mut annotations = annotate_with_ids(&unit, &mut index, id_provider);
    index.import(std::mem::take(&mut annotations.new_index));

    if let AstStatement::CallStatement { parameters, .. } = &unit.implementations[2].statements[0] {
        let list = flatten_expression_list(parameters.as_ref().as_ref().unwrap());

        assert_type_and_hint!(&annotations, &index, list[0], "STRING", Some("DINT"));
        assert_type_and_hint!(&annotations, &index, list[1], "STRING", Some("LWORD"));
    } else {
        panic!("no call to be found")
    }
}

#[test]
fn vla_struct_reference_is_annotated_as_array() {
    let id_provider = IdProvider::default();

    let (unit, mut index) = index_with_ids(
        r"
        FUNCTION foo : DINT
        VAR_INPUT
            arr: ARRAY[*] OF INT;
        END_VAR
            arr;
        END_FUNCTION
        ",
        id_provider.clone(),
    );

    let annotations = annotate_with_ids(&unit, &mut index, id_provider);
    let stmt = &unit.implementations[0].statements[0];

    let type_ = annotations.get_type(stmt, &index).expect("Couldn't find type");
    let type_hint = annotations.get_type_hint(stmt, &index).expect("Couldn't find type hint");

    assert_eq!(type_, index.get_type("__foo_arr").unwrap());

    assert_eq!(
        type_hint.clone().information,
        DataTypeInformation::Array {
            name: "__arr_vla_1_int".to_string(),
            inner_type_name: "INT".to_string(),
            dimensions: vec![Dimension {
                start_offset: TypeSize::Undetermined,
                end_offset: TypeSize::Undetermined,
            }],
        },
    );
}

#[test]
fn vla_access_is_annotated_correctly() {
    let id_provider = IdProvider::default();

    let (unit, mut index) = index_with_ids(
        r"
        FUNCTION foo : DINT
        VAR_INPUT
            arr: ARRAY[*] OF INT;
        END_VAR
            arr[0];
        END_FUNCTION
        ",
        id_provider.clone(),
    );

    let annotations = annotate_with_ids(&unit, &mut index, id_provider);
    let stmt = &unit.implementations[0].statements[0];

    if let AstStatement::ArrayAccess { reference, .. } = stmt {
        // entire statement resolves to INT
        assert_type_and_hint!(&annotations, &index, stmt, "INT", None);

        // reference is annotated with type and hint
        assert_type_and_hint!(&annotations, &index, reference.as_ref(), "__foo_arr", Some("__arr_vla_1_int"));
    } else {
        panic!("expected an array access, got none")
    }
}

#[test]
fn vla_write_access_is_annotated_correctly() {
    let id_provider = IdProvider::default();

    let (unit, mut index) = index_with_ids(
        r"
        FUNCTION foo : DINT
        VAR_INPUT
            arr: ARRAY[*] OF INT;
        END_VAR
            arr[0] := 0;
        END_FUNCTION
        ",
        id_provider.clone(),
    );

    let annotations = annotate_with_ids(&unit, &mut index, id_provider);
    let stmt = &unit.implementations[0].statements[0];

    if let AstStatement::Assignment { left, .. } = stmt {
        if let AstStatement::ArrayAccess { reference, .. } = left.as_ref() {
            // entire statement resolves to INT
            assert_type_and_hint!(&annotations, &index, left.as_ref(), "INT", None);

            // reference is annotated with type and hint
            assert_type_and_hint!(
                &annotations,
                &index,
                reference.as_ref(),
                "__foo_arr",
                Some("__arr_vla_1_int")
            );
        } else {
            panic!("expected an array access, got none")
        }
    }
}

#[test]
fn writing_value_read_from_vla_to_vla() {
    let id_provider = IdProvider::default();

    let (unit, mut index) = index_with_ids(
        r"
        FUNCTION foo : DINT
        VAR_INPUT
            arr1: ARRAY[*] OF INT;
            arr2: ARRAY[*] OF INT;
        END_VAR
            arr1[0] := arr2[1];
        END_FUNCTION
        ",
        id_provider.clone(),
    );

    let annotations = annotate_with_ids(&unit, &mut index, id_provider);
    let stmt = &unit.implementations[0].statements[0];

    // both VLA references should receive the same type hint
    if let AstStatement::Assignment { left, right, .. } = stmt {
        if let AstStatement::ArrayAccess { reference, .. } = left.as_ref() {
            // entire statement resolves to INT
            assert_type_and_hint!(&annotations, &index, left.as_ref(), "INT", None);

            // reference is annotated with type and hint
            assert_type_and_hint!(
                &annotations,
                &index,
                reference.as_ref(),
                "__foo_arr1",
                Some("__arr_vla_1_int")
            );
        } else {
            panic!("expected an array access, got none")
        }

        if let AstStatement::ArrayAccess { reference, .. } = right.as_ref() {
            // entire statement resolves to INT
            assert_type_and_hint!(&annotations, &index, right.as_ref(), "INT", Some("INT"));

            // reference is annotated with type and hint
            assert_type_and_hint!(
                &annotations,
                &index,
                reference.as_ref(),
                "__foo_arr2",
                Some("__arr_vla_1_int")
            );
        } else {
            panic!("expected an array access, got none")
        }
    }
}

#[test]
fn address_of_works_on_vla() {
    let id_provider = IdProvider::default();

    let (unit, mut index) = index_with_ids(
        r"
        FUNCTION foo : DINT
        VAR_INPUT
            arr: ARRAY[*] OF INT;
            address: LWORD;
        END_VAR
            address := &arr;
        END_FUNCTION
        ",
        id_provider.clone(),
    );

    let annotations = annotate_with_ids(&unit, &mut index, id_provider);
    let stmt = &unit.implementations[0].statements[0];

    if let AstStatement::Assignment { right, .. } = stmt {
        if let AstStatement::UnaryExpression { value, .. } = right.as_ref() {
            // rhs of assignment resolves to LWORD
            assert_type_and_hint!(
                &annotations,
                &index,
                right.as_ref(),
                "__POINTER_TO___foo_arr",
                Some("LWORD")
            );

            if let AstStatement::PointerAccess { reference, .. } = value.as_ref() {
                // unary expression resolves to pointer access to array of INT
                assert_type_and_hint!(
                    &annotations,
                    &index,
                    reference.as_ref(),
                    "__foo_arr",
                    Some("__arr_vla_1_int")
                );
            }
        } else {
            panic!("expected an array access, got none")
        }
    }
}

#[test]
fn by_ref_vla_access_is_annotated_correctly() {
    let id_provider = IdProvider::default();

    let (unit, mut index) = index_with_ids(
        r"
        FUNCTION foo : DINT
        VAR_IN_OUT
            arr: ARRAY[*] OF INT;
        END_VAR
        VAR_INPUT {ref}
            arr2: ARRAY[*] OF INT;
        END_VAR
            arr[0];
            arr2[0];
        END_FUNCTION
        ",
        id_provider.clone(),
    );

    let annotations = annotate_with_ids(&unit, &mut index, id_provider);
    let stmt = &unit.implementations[0].statements[0];

    if let AstStatement::ArrayAccess { reference, .. } = stmt {
        // entire statement resolves to INT
        assert_type_and_hint!(&annotations, &index, stmt, "INT", None);

        // reference is annotated with type and hint
        assert_type_and_hint!(&annotations, &index, reference.as_ref(), "__foo_arr", Some("__arr_vla_1_int"));
    } else {
        panic!("expected an array access, got none")
    }

    let stmt = &unit.implementations[0].statements[1];

    if let AstStatement::ArrayAccess { reference, .. } = stmt {
        // entire statement resolves to INT
        assert_type_and_hint!(&annotations, &index, stmt, "INT", None);

        // reference is annotated with type and hint
        assert_type_and_hint!(
            &annotations,
            &index,
            reference.as_ref(),
            "__foo_arr2",
            Some("__arr_vla_1_int")
        );
    } else {
        panic!("expected an array access, got none")
    }
}

#[test]
fn vla_call_statement() {
    let id_provider = IdProvider::default();

    let (unit, mut index) = index_with_ids(
        r"
        FUNCTION main : DINT
        VAR
            arr : ARRAY[0..1] OF DINT;
        END_VAR
            foo(arr);
        END_FUNCTION

        FUNCTION foo : DINT
        VAR_INPUT
            vla: ARRAY[*] OF DINT;
        END_VAR
        END_FUNCTION
        ",
        id_provider.clone(),
    );

    let annotations = annotate_with_ids(&unit, &mut index, id_provider);
    let stmt = &unit.implementations[0].statements[0];

    let AstStatement::CallStatement { parameters, .. } = stmt else {
        unreachable!();
    };

    let param = parameters.as_ref().clone().unwrap();
    let statement = flatten_expression_list(&param)[0];

    assert_type_and_hint!(&annotations, &index, statement, "__main_arr", Some("__foo_vla"));
}

#[test]
fn vla_call_statement_with_nested_arrays() {
    let id_provider = IdProvider::default();

    let (unit, mut index) = index_with_ids(
        r"
        FUNCTION main : DINT
        VAR
            arr : ARRAY[0..1] OF ARRAY[0..1] OF DINT;
        END_VAR
            foo(arr[1]);
        END_FUNCTION

        FUNCTION foo : DINT
        VAR_INPUT
            vla: ARRAY[*] OF DINT;
        END_VAR
        END_FUNCTION
        ",
        id_provider.clone(),
    );

    let annotations = annotate_with_ids(&unit, &mut index, id_provider);
    let stmt = &unit.implementations[0].statements[0];

    let AstStatement::CallStatement { parameters, .. } = stmt else {
        unreachable!();
    };

    let param = parameters.as_ref().clone().unwrap();
    let statement = flatten_expression_list(&param)[0];

    assert_type_and_hint!(&annotations, &index, statement, "__main_arr_", Some("__foo_vla"));
}

#[test]
fn multi_dimensional_vla_access_is_annotated_correctly() {
    let id_provider = IdProvider::default();

    let (unit, mut index) = index_with_ids(
        r"
        FUNCTION foo : DINT
        VAR_INPUT
            arr: ARRAY[*, *] OF INT;
        END_VAR
            arr[0, 1];
        END_FUNCTION
        ",
        id_provider.clone(),
    );

    let annotations = annotate_with_ids(&unit, &mut index, id_provider);
    let stmt = &unit.implementations[0].statements[0];

    if let AstStatement::ArrayAccess { reference, .. } = stmt {
        // entire statement resolves to INT
        assert_type_and_hint!(&annotations, &index, stmt, "INT", None);

        // reference is annotated with type and hint
        assert_type_and_hint!(&annotations, &index, reference.as_ref(), "__foo_arr", Some("__arr_vla_2_int"));
    } else {
        panic!("expected an array access, got none")
    }
}

#[test]
fn vla_access_assignment_receives_the_correct_type_hint() {
    let id_provider = IdProvider::default();

    let (unit, mut index) = index_with_ids(
        r"
        FUNCTION foo : DINT
        VAR_INPUT
            arr: ARRAY[*] OF INT;
        END_VAR
            foo := arr[0];
        END_FUNCTION
        ",
        id_provider.clone(),
    );

    let annotations = annotate_with_ids(&unit, &mut index, id_provider);
    let stmt = &unit.implementations[0].statements[0];

    let AstStatement::Assignment { right, .. } = stmt else {
        panic!("expected an assignment, got none")
    };
    // RHS resolves to INT and receives type-hint to DINT
    assert_type_and_hint!(&annotations, &index, right.as_ref(), "INT", Some("DINT"));
}

#[test]
fn multi_dim_vla_access_assignment_receives_the_correct_type_hint() {
    let id_provider = IdProvider::default();

    let (unit, mut index) = index_with_ids(
        r"
        FUNCTION foo : DINT
        VAR_INPUT
            arr: ARRAY[*, *] OF INT;
        END_VAR
            foo := arr[0, 1];
        END_FUNCTION
        ",
        id_provider.clone(),
    );

    let annotations = annotate_with_ids(&unit, &mut index, id_provider);
    let stmt = &unit.implementations[0].statements[0];

    let AstStatement::Assignment { right, .. } = stmt else {
        panic!("expected an assignment, got none")
    };
    // RHS resolves to INT and receives type-hint to DINT
    assert_type_and_hint!(&annotations, &index, right.as_ref(), "INT", Some("DINT"));
}

#[test]
<<<<<<< HEAD
fn function_call_resolves_correctly_to_pou_rather_than_local_variable() {
    let id_provider = IdProvider::default();

    // Verify that `a()` has an annotation on `C` rather than `A` or `B.a`
    let (unit, mut index) = index_with_ids(
        r"
        FUNCTION_BLOCK A
        END_FUNCTION_BLOCK

        FUNCTION_BLOCK B
        VAR
            a : C;
        END_VAR

        a();
        END_FUNCTION_BLOCK

        FUNCTION_BLOCK C
        END_FUNCTION_BLOCK
        ",
        id_provider.clone(),
    );

    let annotations = annotate_with_ids(&unit, &mut index, id_provider);
    let stmt = &unit.implementations[1].statements[0];

    let AstStatement::CallStatement { operator, .. } = stmt else { unreachable!() };
    assert_type_and_hint!(&annotations, &index, operator, "C", None);
=======
fn override_is_resolved() {
    let id_provider = IdProvider::default();
    let (unit, index) = index_with_ids(
        "
        CLASS cls
        METHOD foo : INT
        END_METHOD
        METHOD bar : INT
        END_METHOD
        END_CLASS

        CLASS cls2 EXTENDS cls
        METHOD OVERRIDE foo : INT
        END_METHOD
        END_CLASS

        FUNCTION_BLOCK fb
        VAR 
            myClass : cls2; 
        END_VAR

        myClass.foo();
        myClass.bar();
        END_FUNCTION_BLOCK
        ",
        id_provider.clone(),
    );

    let (annotations, ..) = TypeAnnotator::visit_unit(&index, &unit, id_provider);
    let method_call = &unit.implementations[5].statements[0];
    if let AstStatement::CallStatement { operator, .. } = method_call {
        assert_eq!(
            Some(&StatementAnnotation::Function {
                return_type: "INT".to_string(),
                qualified_name: "cls2.foo".to_string(),
                call_name: None,
            }),
            annotations.get(operator)
        );
    }
    let method_call = &unit.implementations[5].statements[1];
    if let AstStatement::CallStatement { operator, .. } = method_call {
        assert_eq!(
            Some(&StatementAnnotation::Function {
                return_type: "INT".to_string(),
                qualified_name: "cls.bar".to_string(),
                call_name: None,
            }),
            annotations.get(operator)
        );
    }
}

#[test]
fn override_in_grandparent_is_resolved() {
    let id_provider = IdProvider::default();
    let (unit, index) = index_with_ids(
        "
        CLASS cls
        METHOD foo : INT
        END_METHOD
        METHOD bar : INT
        END_METHOD
        END_CLASS

        CLASS cls1 EXTENDS cls
        METHOD OVERRIDE foo : INT
        END_METHOD
        END_CLASS

        CLASS cls2 EXTENDS cls1
        METHOD OVERRIDE foo : INT
        END_METHOD
        END_CLASS

        FUNCTION_BLOCK fb
        VAR 
            myClass : cls2; 
        END_VAR

        myClass.foo();
        myClass.bar();
        END_FUNCTION_BLOCK
        ",
        id_provider.clone(),
    );

    let (annotations, ..) = TypeAnnotator::visit_unit(&index, &unit, id_provider);
    let method_call = &unit.implementations[7].statements[0];
    if let AstStatement::CallStatement { operator, .. } = method_call {
        assert_eq!(
            Some(&StatementAnnotation::Function {
                return_type: "INT".to_string(),
                qualified_name: "cls2.foo".to_string(),
                call_name: None,
            }),
            annotations.get(operator)
        );
    }
    let method_call = &unit.implementations[7].statements[1];
    if let AstStatement::CallStatement { operator, .. } = method_call {
        assert_eq!(
            Some(&StatementAnnotation::Function {
                return_type: "INT".to_string(),
                qualified_name: "cls.bar".to_string(),
                call_name: None,
            }),
            annotations.get(operator)
        );
    }
}

#[test]
fn annotate_variable_in_parent_class() {
    let id_provider = IdProvider::default();
    let (unit, index) = index_with_ids(
        "
        CLASS cls1
        VAR 
            LIGHT: BOOL; 
        END_VAR
        END_CLASS

        FUNCTION_BLOCK cls2 EXTENDS cls1
        VAR
            Light2 : BOOL;
        END_VAR
            LIGHT := TRUE;
            Light2 := LIGHT;
        END_FUNCTION_BLOCK
        ",
        id_provider.clone(),
    );
    let (annotations, ..) = TypeAnnotator::visit_unit(&index, &unit, id_provider);

    if let AstStatement::Assignment { right, .. } = &unit.implementations[1].statements[1] {
        let annotation = annotations.get(right);
        assert_eq!(
            &StatementAnnotation::Variable {
                resulting_type: "BOOL".to_string(),
                qualified_name: "cls1.LIGHT".to_string(),
                constant: false,
                argument_type: ArgumentType::ByVal(VariableType::Local,),
                is_auto_deref: false,
            },
            annotation.unwrap()
        );
    }
    if let AstStatement::Assignment { left, .. } = &unit.implementations[1].statements[1] {
        let annotation = annotations.get(left);
        assert_eq!(
            &StatementAnnotation::Variable {
                resulting_type: "BOOL".to_string(),
                qualified_name: "cls2.Light2".to_string(),
                constant: false,
                argument_type: ArgumentType::ByVal(VariableType::Local,),
                is_auto_deref: false,
            },
            annotation.unwrap()
        );
    }
}

#[test]
fn annotate_variable_in_grandparent_class() {
    let id_provider = IdProvider::default();
    let (unit, index) = index_with_ids(
        "
        CLASS cls0
        VAR 
            LIGHT: BOOL;
        END_VAR
        END_CLASS

        CLASS cls1 EXTENDS cls0
        END_CLASS

        FUNCTION_BLOCK cls2 EXTENDS cls1
            LIGHT := TRUE;
        END_FUNCTION_BLOCK
        ",
        id_provider.clone(),
    );
    let (annotations, ..) = TypeAnnotator::visit_unit(&index, &unit, id_provider);
    if let AstStatement::Assignment { left, .. } = &unit.implementations[2].statements[0] {
        let annotation = annotations.get(left);
        assert_eq!(
            &StatementAnnotation::Variable {
                resulting_type: "BOOL".to_string(),
                qualified_name: "cls0.LIGHT".to_string(),
                constant: false,
                argument_type: ArgumentType::ByVal(VariableType::Local,),
                is_auto_deref: false,
            },
            annotation.unwrap()
        );
    }
}

#[test]
fn annotate_variable_in_field() {
    let id_provider = IdProvider::default();
    let (unit, index) = index_with_ids(
        "
        CLASS cls0
        VAR 
            LIGHT: BOOL;
        END_VAR
        END_CLASS

        CLASS cls1 EXTENDS cls0
        END_CLASS

        FUNCTION_BLOCK cls2 EXTENDS cls1
        END_FUNCTION_BLOCK

        PROGRAM prog
        VAR 
            myClass : cls2; 
        END_VAR

        myClass.LIGHT := TRUE;
        END_PROGRAM
        ",
        id_provider.clone(),
    );
    let (annotations, ..) = TypeAnnotator::visit_unit(&index, &unit, id_provider);
    if let AstStatement::Assignment { left, .. } = &unit.implementations[3].statements[0] {
        let annotation = annotations.get(left);
        assert_eq!(
            &StatementAnnotation::Variable {
                resulting_type: "BOOL".to_string(),
                qualified_name: "cls0.LIGHT".to_string(),
                constant: false,
                argument_type: ArgumentType::ByVal(VariableType::Local,),
                is_auto_deref: false,
            },
            annotation.unwrap()
        );
    }
}

#[test]
fn annotate_method_in_super() {
    let id_provider = IdProvider::default();
    let (unit, index) = index_with_ids(
        "
        CLASS cls0
        VAR 
            LIGHT: BOOL;
        END_VAR

        METHOD meth : DINT
            LIGHT := TRUE;
        END_METHOD
        END_CLASS

        CLASS cls1 EXTENDS cls0
        VAR 
            LIGHT1: BOOL;
        END_VAR

        METHOD meth1 : DINT
            LIGHT := TRUE;
            LIGHT1 := TRUE;
        END_METHOD
        END_CLASS

        CLASS cls2 EXTENDS cls1
        VAR 
            LIGHT2: BOOL;
        END_VAR
        METHOD meth2 : DINT
            LIGHT := TRUE;
            LIGHT1 := TRUE;
            LIGHT2 := TRUE;
        END_METHOD
        END_CLASS
        ",
        id_provider.clone(),
    );
    let (annotations, ..) = TypeAnnotator::visit_unit(&index, &unit, id_provider);
    if let AstStatement::Assignment { left, .. } = &unit.implementations[2].statements[0] {
        let annotation = annotations.get(left);
        assert_eq!(
            &StatementAnnotation::Variable {
                resulting_type: "BOOL".to_string(),
                qualified_name: "cls0.LIGHT".to_string(),
                constant: false,
                argument_type: ArgumentType::ByVal(VariableType::Local,),
                is_auto_deref: false,
            },
            annotation.unwrap()
        );
    }
    if let AstStatement::Assignment { left, .. } = &unit.implementations[2].statements[1] {
        let annotation = annotations.get(left);
        assert_eq!(
            &StatementAnnotation::Variable {
                resulting_type: "BOOL".to_string(),
                qualified_name: "cls1.LIGHT1".to_string(),
                constant: false,
                argument_type: ArgumentType::ByVal(VariableType::Local,),
                is_auto_deref: false,
            },
            annotation.unwrap()
        );
    }
    if let AstStatement::Assignment { left, .. } = &unit.implementations[4].statements[0] {
        let annotation = annotations.get(left);
        assert_eq!(
            &StatementAnnotation::Variable {
                resulting_type: "BOOL".to_string(),
                qualified_name: "cls0.LIGHT".to_string(),
                constant: false,
                argument_type: ArgumentType::ByVal(VariableType::Local,),
                is_auto_deref: false,
            },
            annotation.unwrap()
        );
    }
    if let AstStatement::Assignment { left, .. } = &unit.implementations[4].statements[1] {
        let annotation = annotations.get(left);
        assert_eq!(
            &StatementAnnotation::Variable {
                resulting_type: "BOOL".to_string(),
                qualified_name: "cls1.LIGHT1".to_string(),
                constant: false,
                argument_type: ArgumentType::ByVal(VariableType::Local,),
                is_auto_deref: false,
            },
            annotation.unwrap()
        );
    }
    if let AstStatement::Assignment { left, .. } = &unit.implementations[4].statements[2] {
        let annotation = annotations.get(left);
        assert_eq!(
            &StatementAnnotation::Variable {
                resulting_type: "BOOL".to_string(),
                qualified_name: "cls2.LIGHT2".to_string(),
                constant: false,
                argument_type: ArgumentType::ByVal(VariableType::Local,),
                is_auto_deref: false,
            },
            annotation.unwrap()
        );
    }
>>>>>>> 67e07dc9
}<|MERGE_RESOLUTION|>--- conflicted
+++ resolved
@@ -4107,7 +4107,6 @@
 }
 
 #[test]
-<<<<<<< HEAD
 fn function_call_resolves_correctly_to_pou_rather_than_local_variable() {
     let id_provider = IdProvider::default();
 
@@ -4136,7 +4135,9 @@
 
     let AstStatement::CallStatement { operator, .. } = stmt else { unreachable!() };
     assert_type_and_hint!(&annotations, &index, operator, "C", None);
-=======
+}
+
+#[test]
 fn override_is_resolved() {
     let id_provider = IdProvider::default();
     let (unit, index) = index_with_ids(
@@ -4484,5 +4485,4 @@
             annotation.unwrap()
         );
     }
->>>>>>> 67e07dc9
 }