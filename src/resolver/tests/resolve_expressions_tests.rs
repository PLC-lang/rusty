--- conflicted
+++ resolved
@@ -3619,7 +3619,6 @@
 }
 
 #[test]
-<<<<<<< HEAD
 fn hardware_access_types_annotated() {
     let id_provider = IdProvider::default();
     let (unit, mut index) = index_with_ids(
@@ -3632,7 +3631,34 @@
           x2 := %QW1.2;
           y1 := %MD1.2;
           y2 := %GX1.2;
-=======
+        ",
+        id_provider.clone(),
+    );
+
+    let annotations = annotate_with_ids(&unit, &mut index, id_provider);
+    if let AstStatement::Assignment { right, .. } = &unit.implementations[0].statements[0] {
+        assert_type_and_hint!(&annotations, &index, &*right, BYTE_TYPE, Some(BYTE_TYPE));
+    } else {
+        unreachable!("Must be assignment")
+    }
+    if let AstStatement::Assignment { right, .. } = &unit.implementations[0].statements[1] {
+        assert_type_and_hint!(&annotations, &index, &*right, WORD_TYPE, Some(BYTE_TYPE));
+    } else {
+        unreachable!("Must be assignment")
+    }
+    if let AstStatement::Assignment { right, .. } = &unit.implementations[0].statements[2] {
+        assert_type_and_hint!(&annotations, &index, &*right, DWORD_TYPE, Some(INT_TYPE));
+    } else {
+        unreachable!("Must be assignment")
+    }
+    if let AstStatement::Assignment { right, .. } = &unit.implementations[0].statements[3] {
+        assert_type_and_hint!(&annotations, &index, &*right, BOOL_TYPE, Some(INT_TYPE));
+    } else {
+        unreachable!("Must be assignment")
+    }
+}
+
+#[test]
 fn multiple_pointer_referencing_annotates_correctly() {
     let id_provider = IdProvider::default();
     // GIVEN a variable which is referenced multiple times with consecutive address operators
@@ -3644,33 +3670,9 @@
         END_VAR
             &&a;
             &&&a;
->>>>>>> d125ca42
         END_PROGRAM",
         id_provider.clone(),
     );
-
-<<<<<<< HEAD
-    let annotations = annotate_with_ids(&unit, &mut index, id_provider);
-    if let AstStatement::Assignment { right, .. } = &unit.implementations[0].statements[0] {
-        assert_type_and_hint!(&annotations, &index, &*right, BYTE_TYPE, Some(BYTE_TYPE));
-    } else {
-        unreachable!("Must be assignment")
-    }
-    if let AstStatement::Assignment { right, .. } = &unit.implementations[0].statements[1] {
-        assert_type_and_hint!(&annotations, &index, &*right, WORD_TYPE, Some(BYTE_TYPE));
-    } else {
-        unreachable!("Must be assignment")
-    }
-    if let AstStatement::Assignment { right, .. } = &unit.implementations[0].statements[2] {
-        assert_type_and_hint!(&annotations, &index, &*right, DWORD_TYPE, Some(INT_TYPE));
-    } else {
-        unreachable!("Must be assignment")
-    }
-    if let AstStatement::Assignment { right, .. } = &unit.implementations[0].statements[3] {
-        assert_type_and_hint!(&annotations, &index, &*right, BOOL_TYPE, Some(INT_TYPE));
-    } else {
-        unreachable!("Must be assignment")
-=======
     let mut annotations = annotate_with_ids(&unit, &mut index, id_provider);
     let statements = &unit.implementations[0].statements;
     index.import(std::mem::take(&mut annotations.new_index));
@@ -3770,6 +3772,5 @@
         if let AstStatement::UnaryExpression { value, .. } = &value.as_ref() {
             assert_type_and_hint!(&annotations, &index, value, DINT_TYPE, None);
         }
->>>>>>> d125ca42
     }
 }