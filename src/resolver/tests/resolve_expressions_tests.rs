use core::panic;

use insta::{assert_debug_snapshot, assert_snapshot};
use plc_ast::{
    ast::{
        flatten_expression_list, Assignment, AstNode, AstStatement, BinaryExpression, CallStatement,
        DataType, DirectAccess, MultipliedStatement, Pou, RangeStatement, ReferenceAccess, ReferenceExpr,
        UnaryExpression, UserTypeDeclaration,
    },
    control_statements::{AstControlStatement, CaseStatement},
    literals::{Array, AstLiteral},
    provider::IdProvider,
};
use plc_source::source_location::SourceLocation;

use crate::{
    index::{ArgumentType, Index, VariableType},
    resolver::{AnnotationMap, AnnotationMapImpl, StatementAnnotation},
    test_utils::tests::{annotate_with_ids, index_with_ids},
    typesystem::{
        DataTypeInformation, Dimension, TypeSize, BOOL_TYPE, BYTE_TYPE, DINT_TYPE, DWORD_TYPE, INT_TYPE,
        LINT_TYPE, LREAL_TYPE, LWORD_TYPE, REAL_TYPE, SINT_TYPE, UINT_TYPE, USINT_TYPE, VOID_TYPE, WORD_TYPE,
    },
};

use crate::TypeAnnotator;

#[macro_export]
macro_rules! assert_type_and_hint {
    ($annotations:expr, $index:expr, $stmt:expr, $expected_type:expr, $expected_type_hint:expr) => {
        assert_eq!(
            (
                $crate::resolver::AnnotationMap::get_type($annotations, $stmt, $index),
                $crate::resolver::AnnotationMap::get_type_hint($annotations, $stmt, $index),
            ),
            ($index.get_type($expected_type).ok(), $expected_type_hint.and_then(|n| $index.get_type(n).ok()))
        );
    };
}
#[test]
fn binary_expressions_resolves_types() {
    let id_provider = IdProvider::default();
    let (unit, index) = index_with_ids(
        "PROGRAM PRG
            1 + 2;
            1 + 2000;
            2147483648 + 1;
        END_PROGRAM",
        id_provider.clone(),
    );
    let (annotations, ..) = TypeAnnotator::visit_unit(&index, &unit, id_provider);
    let statements = &unit.implementations[0].statements;

    let expected_types = vec!["DINT", "DINT", "LINT"];

    let types: Vec<&str> =
        statements.iter().map(|s| annotations.get_type_or_void(s, &index).get_name()).collect();

    assert_eq!(expected_types, types);
}

#[test]
fn cast_expressions_resolves_types() {
    let id_provider = IdProvider::default();
    let (unit, mut index) = index_with_ids(
        "PROGRAM PRG
            VAR a : SINT; END_VAR
            BYTE#7;
            INT#a;
            UINT#7;
            DWORD#7;
        END_PROGRAM",
        id_provider.clone(),
    );
    let annotations = annotate_with_ids(&unit, &mut index, id_provider);
    let statements = &unit.implementations[0].statements;
    assert_type_and_hint!(&annotations, &index, &statements[0], BYTE_TYPE, None);
    assert_type_and_hint!(&annotations, &index, &statements[1], INT_TYPE, None);
    let AstNode {
        stmt: AstStatement::ReferenceExpr(ReferenceExpr { access: ReferenceAccess::Cast(target), .. }),
        ..
    } = &statements[1]
    else {
        unreachable!()
    };
    assert_type_and_hint!(&annotations, &index, target.as_ref(), SINT_TYPE, None);

    assert_type_and_hint!(&annotations, &index, &statements[2], UINT_TYPE, None);
    assert_type_and_hint!(&annotations, &index, &statements[3], DWORD_TYPE, None);
}

#[test]
fn cast_expression_literals_get_casted_types() {
    let id_provider = IdProvider::default();
    let (unit, mut index) = index_with_ids(
        "PROGRAM PRG
            INT#16#FFFF; 
            WORD#16#FFFF; 
        END_PROGRAM",
        id_provider.clone(),
    );
    let annotations = annotate_with_ids(&unit, &mut index, id_provider);
    let statements = &unit.implementations[0].statements;
    {
        assert_type_and_hint!(&annotations, &index, &statements[0], INT_TYPE, None);
        let AstNode {
            stmt: AstStatement::ReferenceExpr(ReferenceExpr { access: ReferenceAccess::Cast(target), .. }),
            ..
        } = &statements[0]
        else {
            unreachable!()
        };
        let t = target.as_ref();
        assert_eq!(
            format!("{:#?}", AstNode::new_integer(0xFFFF, 0, SourceLocation::undefined())),
            format!("{t:#?}")
        );
        assert_type_and_hint!(&annotations, &index, target.as_ref(), INT_TYPE, None);
    }
    {
        assert_type_and_hint!(&annotations, &index, &statements[1], WORD_TYPE, None);
        let AstStatement::ReferenceExpr(ReferenceExpr { access: ReferenceAccess::Cast(target), .. }) =
            &statements[1].get_stmt()
        else {
            unreachable!()
        };
        let t = target.as_ref();
        assert_eq!(
            format!("{:#?}", AstNode::new_integer(0xFFFF, 0, SourceLocation::undefined())),
            format!("{t:#?}")
        );
        assert_type_and_hint!(&annotations, &index, target.as_ref(), WORD_TYPE, None);
    }
}

#[test]
fn cast_expressions_of_enum_with_resolves_types() {
    let id_provider = IdProvider::default();
    let (unit, mut index) = index_with_ids(
        "PROGRAM PRs
            MyEnum#a;
            MyEnum#b;
        END_PROGRAM
        TYPE MyEnum : (a,b,c); END_TYPE
        ",
        id_provider.clone(),
    );
    let annotations = annotate_with_ids(&unit, &mut index, id_provider);
    let statements = &unit.implementations[0].statements;
    assert_type_and_hint!(&annotations, &index, &statements[0], "MyEnum", None);
    assert_type_and_hint!(&annotations, &index, &statements[1], "MyEnum", None);

    let AstStatement::ReferenceExpr(ReferenceExpr { access: ReferenceAccess::Cast(access), .. }) =
        &statements[0].get_stmt()
    else {
        unreachable!()
    };
    assert_eq!(
        annotations.get(access),
        Some(&StatementAnnotation::Variable {
            resulting_type: "MyEnum".to_string(),
            qualified_name: "MyEnum.a".to_string(),
            constant: true,
            argument_type: ArgumentType::ByVal(VariableType::Global),
            is_auto_deref: false
        })
    );

    let AstStatement::ReferenceExpr(ReferenceExpr { access: ReferenceAccess::Cast(access), .. }) =
        &statements[1].get_stmt()
    else {
        unreachable!()
    };
    assert_eq!(
        annotations.get(access),
        Some(&StatementAnnotation::Variable {
            resulting_type: "MyEnum".to_string(),
            qualified_name: "MyEnum.b".to_string(),
            constant: true,
            argument_type: ArgumentType::ByVal(VariableType::Global),
            is_auto_deref: false
        })
    );
}

#[test]
fn cast_expressions_of_enum_with_direct_access_resolves_types() {
    let id_provider = IdProvider::default();
    let (unit, mut index) = index_with_ids(
        "PROGRAM PRs
            MyEnum#a.1;
            MyEnum#a.%W1;
        END_PROGRAM
        TYPE MyEnum : (a,b,c); END_TYPE
        ",
        id_provider.clone(),
    );
    let annotations = annotate_with_ids(&unit, &mut index, id_provider);
    let statements = &unit.implementations[0].statements;
    assert_type_and_hint!(&annotations, &index, &statements[0], BOOL_TYPE, None);
    assert_type_and_hint!(&annotations, &index, &statements[1], WORD_TYPE, None);
}

#[test]
fn direct_access_using_enum_values_resolves_types() {
    let id_provider = IdProvider::default();
    let (unit, mut index) = index_with_ids(
        "PROGRAM PRs
            VAR
                x : INT;
            END_VAR

            x.%XBIT01;
            x.%XBIT02;
            x.BIT01;
            x.BIT02;
        END_PROGRAM
        TYPE MyEnum : (BIT01:=0,BIT02,BIT03); END_TYPE
        ",
        id_provider.clone(),
    );
    let annotations = annotate_with_ids(&unit, &mut index, id_provider);
    let statements = &unit.implementations[0].statements;
    assert_type_and_hint!(&annotations, &index, &statements[0], BOOL_TYPE, None);
    assert_type_and_hint!(&annotations, &index, &statements[1], BOOL_TYPE, None);
    assert_type_and_hint!(&annotations, &index, &statements[2], VOID_TYPE, None);
    assert_type_and_hint!(&annotations, &index, &statements[3], VOID_TYPE, None);
}

#[test]
fn binary_expressions_resolves_types_for_mixed_signed_ints() {
    let id_provider = IdProvider::default();
    let (unit, mut index) = index_with_ids(
        "PROGRAM PRG
            VAR a : INT; END_VAR
            a + UINT#7;
        END_PROGRAM",
        id_provider.clone(),
    );
    let annotations = annotate_with_ids(&unit, &mut index, id_provider);
    let statements = &unit.implementations[0].statements;
    if let AstNode { stmt: AstStatement::BinaryExpression(BinaryExpression { left, right, .. }), .. } =
        &statements[0]
    {
        assert_type_and_hint!(&annotations, &index, left, INT_TYPE, Some(DINT_TYPE));
        assert_type_and_hint!(&annotations, &index, right, UINT_TYPE, Some(DINT_TYPE));
        assert_type_and_hint!(&annotations, &index, &statements[0], DINT_TYPE, None);
    } else {
        unreachable!()
    }
}

#[test]
#[ignore = "Types on builtin types are not correctly annotated"]
fn expt_binary_expression() {
    fn get_params(stmt: &AstNode) -> (&AstNode, &AstNode) {
        if let AstNode { stmt: AstStatement::CallStatement(CallStatement { parameters, .. }), .. } = stmt {
            if let &[left, right] = flatten_expression_list(parameters.as_ref().as_ref().unwrap()).as_slice()
            {
                return (left, right);
            }
        }
        panic!("could not deconstruct call")
    }

    let id_provider = IdProvider::default();
    let (unit, mut index) = index_with_ids(
        "
        PROGRAM PRG
            VAR
                a,b : DINT;
                c,d : REAL;
                e,f : LREAL;
            END_VAR
            //DINTS
            a ** b; //DINT * DINT -> hint : DINT * DINT result DINT
            a ** d; //DINT * REAL -> hint : REAL * REAL result REAL
            a ** f; //DINT * LREAL -> hint : LREAL * LREAL result LREAL

            // REALS
            c ** b; //REAL * DINT -> hint : REAL * DINT result REAL
            c ** d; //REAL * REAL -> hint : REAL * REAL result REAL
            c ** f; //REAL * LREAL -> hint : LREAL * LREAL result LREAL

            // LREALS
            e ** b; //LREAL * DINT -> hint : REAL * DINT result REAL
            e ** d; //LREAL * REAL -> hint : LREAL * LREAL result LREAL
            e ** f; //LREAL * LREAL -> hint : LREAL * LREAL result LREAL
        END_PROGRAM",
        id_provider.clone(),
    );
    let annotations = annotate_with_ids(&unit, &mut index, id_provider);
    let statements = &unit.implementations[0].statements;
    //DINT
    let (left, right) = get_params(&statements[0]);
    assert_type_and_hint!(&annotations, &index, left, DINT_TYPE, None);
    assert_type_and_hint!(&annotations, &index, right, DINT_TYPE, None);
    assert_type_and_hint!(&annotations, &index, &statements[0], DINT_TYPE, None);
    let (left, right) = get_params(&statements[1]);
    assert_type_and_hint!(&annotations, &index, left, DINT_TYPE, Some(REAL_TYPE));
    assert_type_and_hint!(&annotations, &index, right, REAL_TYPE, None);
    assert_type_and_hint!(&annotations, &index, &statements[1], REAL_TYPE, None);
    let (left, right) = get_params(&statements[2]);
    assert_type_and_hint!(&annotations, &index, left, DINT_TYPE, Some(LREAL_TYPE));
    assert_type_and_hint!(&annotations, &index, right, LREAL_TYPE, None);
    assert_type_and_hint!(&annotations, &index, &statements[2], LREAL_TYPE, None);

    //REAL
    let (left, right) = get_params(&statements[3]);
    assert_type_and_hint!(&annotations, &index, left, REAL_TYPE, None);
    assert_type_and_hint!(&annotations, &index, right, DINT_TYPE, None);
    assert_type_and_hint!(&annotations, &index, &statements[3], REAL_TYPE, None);
    let (left, right) = get_params(&statements[4]);
    assert_type_and_hint!(&annotations, &index, left, REAL_TYPE, None);
    assert_type_and_hint!(&annotations, &index, right, REAL_TYPE, None);
    assert_type_and_hint!(&annotations, &index, &statements[4], REAL_TYPE, None);
    let (left, right) = get_params(&statements[5]);
    assert_type_and_hint!(&annotations, &index, left, REAL_TYPE, Some(LREAL_TYPE));
    assert_type_and_hint!(&annotations, &index, right, LREAL_TYPE, None);
    assert_type_and_hint!(&annotations, &index, &statements[5], LREAL_TYPE, None);

    //LREAL
    let (left, right) = get_params(&statements[6]);
    assert_type_and_hint!(&annotations, &index, left, LREAL_TYPE, None);
    assert_type_and_hint!(&annotations, &index, right, DINT_TYPE, None);
    assert_type_and_hint!(&annotations, &index, &statements[6], LREAL_TYPE, None);
    let (left, right) = get_params(&statements[7]);
    assert_type_and_hint!(&annotations, &index, left, LREAL_TYPE, None);
    assert_type_and_hint!(&annotations, &index, right, REAL_TYPE, Some(LREAL_TYPE));
    assert_type_and_hint!(&annotations, &index, &statements[7], LREAL_TYPE, None);
    let (left, right) = get_params(&statements[8]);
    assert_type_and_hint!(&annotations, &index, left, LREAL_TYPE, None);
    assert_type_and_hint!(&annotations, &index, right, LREAL_TYPE, None);
    assert_type_and_hint!(&annotations, &index, &statements[8], LREAL_TYPE, None);
}

#[test]
fn binary_expressions_resolves_types_for_literals_directly() {
    let id_provider = IdProvider::default();
    let (unit, mut index) = index_with_ids(
        "PROGRAM PRG
            VAR a : BYTE; END_VAR
            a := a + 7;
            a := 7;
        END_PROGRAM",
        id_provider.clone(),
    );
    let annotations = annotate_with_ids(&unit, &mut index, id_provider);
    let statements = &unit.implementations[0].statements;

    if let AstNode { stmt: AstStatement::Assignment(Assignment { right: addition, .. }), .. } = &statements[0]
    {
        // a + 7 --> DINT (BYTE hint)
        assert_type_and_hint!(&annotations, &index, addition, DINT_TYPE, Some(BYTE_TYPE));
        if let AstNode {
            stmt: AstStatement::BinaryExpression(BinaryExpression { left: a, right: seven, .. }),
            ..
        } = addition.as_ref()
        {
            // a --> BYTE (DINT hint)
            assert_type_and_hint!(&annotations, &index, a, BYTE_TYPE, Some(DINT_TYPE));
            // 7 --> DINT (no hint)
            assert_type_and_hint!(&annotations, &index, seven, DINT_TYPE, None);
        } else {
            unreachable!()
        }
    } else {
        unreachable!()
    }

    if let AstNode { stmt: AstStatement::Assignment(Assignment { right: seven, .. }), .. } = &statements[1] {
        assert_type_and_hint!(&annotations, &index, seven, DINT_TYPE, Some(BYTE_TYPE));
    } else {
        unreachable!()
    }
}

#[test]
fn addition_subtraction_expression_with_pointers_resolves_to_pointer_type() {
    let id_provider = IdProvider::default();
    let (unit, mut index) = index_with_ids(
        "PROGRAM PRG
            VAR a : REF_TO BYTE; b : BYTE; END_VAR
            a := &b + 7;
            a := a + 7 + 1;
            a := 7 + &b;
        END_PROGRAM",
        id_provider.clone(),
    );
    let annotations = annotate_with_ids(&unit, &mut index, id_provider);
    let statements = &unit.implementations[0].statements;

    if let AstNode { stmt: AstStatement::Assignment(Assignment { right: addition, .. }), .. } = &statements[0]
    {
        assert_type_and_hint!(&annotations, &index, addition, "__POINTER_TO_BYTE", Some("__PRG_a"));
    }
    if let AstNode { stmt: AstStatement::Assignment(Assignment { right: addition, .. }), .. } = &statements[1]
    {
        assert_type_and_hint!(&annotations, &index, addition, "__PRG_a", Some("__PRG_a"));
        if let AstNode { stmt: AstStatement::BinaryExpression(BinaryExpression { left, .. }), .. } =
            &**addition
        {
            assert_type_and_hint!(&annotations, &index, left, "__PRG_a", None);
        }
    }
    if let AstNode { stmt: AstStatement::Assignment(Assignment { right: addition, .. }), .. } = &statements[2]
    {
        assert_type_and_hint!(&annotations, &index, addition, "__POINTER_TO_BYTE", Some("__PRG_a"));
    }
}

#[test]
fn equality_with_pointers_is_bool() {
    let id_provider = IdProvider::default();
    let (unit, mut index) = index_with_ids(
        "PROGRAM PRG
            VAR a : REF_TO BYTE; b : BOOL; END_VAR
            b := a > 7;
            b := 0 = a;
        END_PROGRAM",
        id_provider.clone(),
    );
    let annotations = annotate_with_ids(&unit, &mut index, id_provider);
    let statements = &unit.implementations[0].statements;

    if let AstNode { stmt: AstStatement::Assignment(Assignment { right: addition, .. }), .. } = &statements[0]
    {
        assert_type_and_hint!(&annotations, &index, addition, BOOL_TYPE, Some(BOOL_TYPE));
    }
    if let AstNode { stmt: AstStatement::Assignment(Assignment { right: addition, .. }), .. } = &statements[1]
    {
        assert_type_and_hint!(&annotations, &index, addition, BOOL_TYPE, Some(BOOL_TYPE));
    }
}

#[test]
fn complex_expressions_resolves_types_for_literals_directly() {
    let id_provider = IdProvider::default();
    let (unit, mut index) = index_with_ids(
        "PROGRAM PRG
            VAR
                a : BYTE;
                b : SINT;
                c : INT;
            END_VAR
            a := ((b + USINT#7) - c);
        END_PROGRAM",
        id_provider.clone(),
    );
    let annotations = annotate_with_ids(&unit, &mut index, id_provider);
    let statements = &unit.implementations[0].statements;

    if let AstNode { stmt: AstStatement::Assignment(Assignment { right, .. }), .. } = &statements[0] {
        // ((b + USINT#7) - c)
        assert_type_and_hint!(&annotations, &index, right, DINT_TYPE, Some(BYTE_TYPE));

        let AstStatement::ParenExpression(right) = right.get_stmt() else { panic!() };
        if let AstNode {
            stmt: AstStatement::BinaryExpression(BinaryExpression { left, right: c, .. }), ..
        } = right.as_ref()
        {
            // c
            assert_type_and_hint!(&annotations, &index, c, INT_TYPE, Some(DINT_TYPE));
            // (b + USINT#7)
            assert_type_and_hint!(&annotations, &index, left, DINT_TYPE, None);

            let AstStatement::ParenExpression(left) = left.get_stmt() else { panic!() };
            if let AstNode {
                stmt: AstStatement::BinaryExpression(BinaryExpression { left: b, right: seven, .. }),
                ..
            } = left.as_ref()
            {
                //b
                assert_type_and_hint!(&annotations, &index, b, SINT_TYPE, Some(DINT_TYPE));
                // USINT#7
                assert_type_and_hint!(&annotations, &index, seven, USINT_TYPE, Some(DINT_TYPE));
            } else {
                unreachable!()
            }
        } else {
            unreachable!()
        }
        // 7 --> DINT (BYTE hint)
    } else {
        unreachable!()
    }
}

#[test]
fn parenthesized_expressions() {
    let id_provider = IdProvider::default();
    let (unit, index) = index_with_ids(
        "PROGRAM PRG
              (1 + 2);
             ((1 + 2));
            (((1 + 2)));
        END_PROGRAM",
        id_provider.clone(),
    );
    let (annotations, ..) = TypeAnnotator::visit_unit(&index, &unit, id_provider);

    fn peel_once(node: &AstNode) -> &AstNode {
        let AstStatement::ParenExpression(expr) = &node.stmt else { panic!("Expected ParenExpr") };
        expr.as_ref()
    }

    // (1 + 2)
    let statement = &unit.implementations[0].statements[0];
    assert!(statement.is_paren());
    assert_eq!("DINT", annotations.get_type_or_void(statement, &index).get_name());

    // ((1 + 2))
    let mut statement = &unit.implementations[0].statements[1];
    assert!(statement.is_paren());
    assert_eq!("DINT", annotations.get_type_or_void(statement, &index).get_name());
    statement = peel_once(statement);
    assert!(statement.is_paren());
    assert_eq!("DINT", annotations.get_type_or_void(statement, &index).get_name());

    // (((1 + 2)))
    let mut statement = &unit.implementations[0].statements[2];
    assert!(statement.is_paren());
    assert_eq!("DINT", annotations.get_type_or_void(statement, &index).get_name());
    statement = peel_once(statement);
    assert!(statement.is_paren());
    assert_eq!("DINT", annotations.get_type_or_void(statement, &index).get_name());
    statement = peel_once(statement);
    assert!(statement.is_paren());
    assert_eq!("DINT", annotations.get_type_or_void(statement, &index).get_name());
}

#[test]
fn parenthesized_expression_assignment() {
    let id_provider = IdProvider::default();
    let (unit, index) = index_with_ids(
        "PROGRAM main
            VAR
                one : DINT;
                two : SINT;
            END_VAR

<<<<<<< HEAD
            one := (1 + 2); // ParenExpr should have a type but no hint
            two := (3 + 4); // ParenExpr should have a type and a hint
=======
            one := (1 + 2); // ParenExpr should have a type (DINT) and a hint (DINT)
            two := (3 + 4); // ParenExpr should have a type (DINT) and a hint (SINT)
>>>>>>> cd92cca9
        END_PROGRAM",
        id_provider.clone(),
    );
    let (annotations, ..) = TypeAnnotator::visit_unit(&index, &unit, id_provider);

    let one = &unit.implementations[0].statements[0];
    let AstStatement::Assignment(Assignment {right, ..}) = &one.stmt else { panic!() };
    assert!(&right.is_paren());
    assert_eq!(annotations.get_type(right, &index).unwrap().name, "DINT");
<<<<<<< HEAD
=======
    assert_eq!(annotations.get_type_hint(right, &index).unwrap().name, "DINT");
>>>>>>> cd92cca9

    let two = &unit.implementations[0].statements[1];
    let AstStatement::Assignment(Assignment {right, ..}) = &two.stmt else { panic!() };
    assert!(&right.is_paren());
    assert_eq!(annotations.get_type(right, &index).unwrap().name, "DINT");
    assert_eq!(annotations.get_type_hint(right, &index).unwrap().name, "SINT");
}

#[test]
fn unary_expressions_resolves_types() {
    let id_provider = IdProvider::default();
    let (unit, index) = index_with_ids(
        "PROGRAM PRG
            NOT TRUE;
            -(2+3);
            -0.2;
        END_PROGRAM",
        id_provider.clone(),
    );
    let (annotations, ..) = TypeAnnotator::visit_unit(&index, &unit, id_provider);
    let statements = &unit.implementations[0].statements;

    let expected_types = vec!["BOOL", "DINT", "REAL"];

    let types: Vec<&str> =
        statements.iter().map(|s| annotations.get_type_or_void(s, &index).get_name()).collect();

    assert_eq!(expected_types, types);
}

#[test]
fn binary_expressions_resolves_types_with_floats() {
    let id_provider = IdProvider::default();
    let (unit, index) = index_with_ids(
        "PROGRAM PRG
            1 + 2.2;
            1.1 + 2000;
            2000.0 + 1.0;
        END_PROGRAM",
        id_provider.clone(),
    );
    let (annotations, ..) = TypeAnnotator::visit_unit(&index, &unit, id_provider);
    let statements = &unit.implementations[0].statements;

    let expected_types = ["REAL", "REAL", "REAL"];
    for (i, s) in statements.iter().enumerate() {
        assert_eq!(expected_types[i], annotations.get_type_or_void(s, &index).get_name(), "{:#?}", s);
    }
}

#[test]
fn binary_expressions_resolves_types_with_float_comparisons() {
    //GIVEN some comparison expressions with floats
    let id_provider = IdProvider::default();
    let (unit, mut index) = index_with_ids(
        "PROGRAM PRG
            VAR a, b : REAL END_VAR
                a < b;
                a = b;
                a >= b;
        END_PROGRAM",
        id_provider.clone(),
    );

    //WHEN I annotate the code
    let annotations = annotate_with_ids(&unit, &mut index, id_provider);
    let statements = &unit.implementations[0].statements;

    //I want the expressions to be of type BOOL, the left and right of type REAL
    for s in statements.iter() {
        assert_type_and_hint!(&annotations, &index, s, BOOL_TYPE, None);

        if let AstNode {
            stmt: AstStatement::BinaryExpression(BinaryExpression { left, right, .. }), ..
        } = s
        {
            assert_type_and_hint!(&annotations, &index, left, REAL_TYPE, None);
            assert_type_and_hint!(&annotations, &index, right, REAL_TYPE, None);
        } else {
            unreachable!()
        }
    }
}

#[test]
fn binary_expressions_resolves_types_of_literals_with_float_comparisons() {
    //GIVEN some comparison expressions with floats
    let id_provider = IdProvider::default();
    let (unit, mut index) = index_with_ids(
        "PROGRAM PRG
            VAR a : REAL END_VAR
                a < 1;
        END_PROGRAM",
        id_provider.clone(),
    );

    //WHEN I annotate the code
    let annotations = annotate_with_ids(&unit, &mut index, id_provider);
    let statements = &unit.implementations[0].statements;

    //I want the '1' to be treated as a real right away (no casting involved)
    for s in statements.iter() {
        assert_type_and_hint!(&annotations, &index, s, BOOL_TYPE, None);

        if let AstNode {
            stmt: AstStatement::BinaryExpression(BinaryExpression { left, right, .. }), ..
        } = s
        {
            assert_type_and_hint!(&annotations, &index, left, REAL_TYPE, None);
            assert_type_and_hint!(&annotations, &index, right, REAL_TYPE, None);
        } else {
            unreachable!()
        }
    }
}

#[test]
fn local_variables_resolves_types() {
    let id_provider = IdProvider::default();
    let (unit, index) = index_with_ids(
        "PROGRAM PRG
            VAR
                b : BYTE;
                w : WORD;
                dw : DWORD;
                lw : LWORD;
                si : SINT;
                usi : USINT;
                i : INT;
                ui : UINT;
                di : DINT;
                udi : UDINT;
                li : LINT;
                uli : ULINT;
            END_VAR

            b;
            w;
            dw;
            lw;
            si;
            usi;
            i;
            ui;
            di;
            udi;
            li;
            uli;
        END_PROGRAM",
        id_provider.clone(),
    );
    let (annotations, ..) = TypeAnnotator::visit_unit(&index, &unit, id_provider);
    let statements = &unit.implementations[0].statements;

    let expected_types = vec![
        "BYTE", "WORD", "DWORD", "LWORD", "SINT", "USINT", "INT", "UINT", "DINT", "UDINT", "LINT", "ULINT",
    ];
    let type_names: Vec<&str> =
        statements.iter().map(|s| annotations.get_type_or_void(s, &index).get_name()).collect();

    assert_eq!(format!("{expected_types:?}"), format!("{type_names:?}"));
}

#[test]
fn global_resolves_types() {
    let id_provider = IdProvider::default();
    let (unit, index) = index_with_ids(
        "
        VAR_GLOBAL
            b : BYTE;
            w : WORD;
            dw : DWORD;
            lw : LWORD;
            si : SINT;
            usi : USINT;
            i : INT;
            ui : UINT;
            di : DINT;
            udi : UDINT;
            li : LINT;
            uli : ULINT;
        END_VAR

        PROGRAM PRG
            b;
            w;
            dw;
            lw;
            si;
            usi;
            i;
            ui;
            di;
            udi;
            li;
            uli;
        END_PROGRAM",
        id_provider.clone(),
    );
    let (annotations, ..) = TypeAnnotator::visit_unit(&index, &unit, id_provider);
    let statements = &unit.implementations[0].statements;

    let expected_types = vec![
        "BYTE", "WORD", "DWORD", "LWORD", "SINT", "USINT", "INT", "UINT", "DINT", "UDINT", "LINT", "ULINT",
    ];
    let type_names: Vec<&str> =
        statements.iter().map(|s| annotations.get_type_or_void(s, &index).get_name()).collect();

    assert_eq!(format!("{expected_types:?}"), format!("{type_names:?}"));
}

#[test]
fn global_initializers_resolves_types() {
    let id_provider = IdProvider::default();
    let (unit, index) = index_with_ids(
        "
        VAR_GLOBAL
            b : BYTE := 0;
            w : WORD := 0;
            dw : DWORD := 0;
            lw : LWORD := 0;
            si : SINT := 0;
            usi : USINT := 0;
            i : INT := 0;
            ui : UINT := 0;
            di : DINT := 0;
            udi : UDINT := 0;
            li : LINT := 0;
            uli : ULINT := 0;
        END_VAR
        ",
        id_provider.clone(),
    );
    let (annotations, ..) = TypeAnnotator::visit_unit(&index, &unit, id_provider);
    let statements: Vec<&AstNode> =
        unit.global_vars[0].variables.iter().map(|it| it.initializer.as_ref().unwrap()).collect();

    let expected_types =
        vec!["DINT", "DINT", "DINT", "DINT", "DINT", "DINT", "DINT", "DINT", "DINT", "DINT", "DINT", "DINT"];
    let type_names: Vec<&str> =
        statements.iter().map(|s| annotations.get_type_or_void(s, &index).get_name()).collect();

    assert_eq!(format!("{expected_types:?}"), format!("{type_names:?}"));
}

#[test]
fn resolve_binary_expressions() {
    let id_provider = IdProvider::default();
    let (unit, index) = index_with_ids(
        "
        VAR_GLOBAL
            b : BYTE;
            w : WORD;
            dw : DWORD;
            lw : LWORD;
            si : SINT;
            usi : USINT;
            i : INT;
            ui : UINT;
            di : DINT;
            udi : UDINT;
            li : LINT;
            uli : ULINT;
        END_VAR

        PROGRAM PRG
            b + b;
            b + w;
            b + dw;
            b + lw;
            b + si;
            b + usi;
            b + i;
            b + ui;
            b + di;
            b + udi;
            b + li;
            b + uli;
        END_PROGRAM",
        id_provider.clone(),
    );
    let (annotations, ..) = TypeAnnotator::visit_unit(&index, &unit, id_provider);
    let statements = &unit.implementations[0].statements;

    let expected_types = vec![
        "BYTE", "WORD", "DWORD", "LWORD", "DINT", "DINT", "DINT", "DINT", "DINT", "DINT", "LINT", "ULINT",
    ];
    let type_names: Vec<&str> =
        statements.iter().map(|s| annotations.get_type_or_void(s, &index).get_name()).collect();

    assert_eq!(format!("{expected_types:?}"), format!("{type_names:?}"));
}

#[test]
fn necessary_promotions_should_be_type_hinted() {
    // GIVEN  BYTE + DINT, BYTE < DINT
    let id_provider = IdProvider::default();
    let (unit, mut index) = index_with_ids(
        "
        VAR_GLOBAL
            b : BYTE;
            di : DINT;
       END_VAR

        PROGRAM PRG
            b + di;
            b < di;
        END_PROGRAM",
        id_provider.clone(),
    );

    //WHEN it gets annotated
    let annotations = annotate_with_ids(&unit, &mut index, id_provider);
    let statements = &unit.implementations[0].statements;

    // THEN we want a hint to promote b to DINT, BYTE + DINT should be treated as DINT
    if let AstNode { stmt: AstStatement::BinaryExpression(BinaryExpression { left, .. }), .. } =
        &statements[0]
    {
        assert_eq!(annotations.get_type(&statements[0], &index), index.find_effective_type_by_name("DINT"));
        assert_eq!(
            (annotations.get_type(left.as_ref(), &index), annotations.get_type_hint(left.as_ref(), &index)),
            (index.find_effective_type_by_name("BYTE"), index.find_effective_type_by_name("DINT"))
        );
    } else {
        unreachable!();
    }

    // THEN we want a hint to promote b to DINT, BYTE < DINT should be treated as BOOL
    if let AstNode { stmt: AstStatement::BinaryExpression(BinaryExpression { left, .. }), .. } =
        &statements[1]
    {
        assert_eq!(annotations.get_type(&statements[1], &index), index.find_effective_type_by_name("BOOL"));
        assert_eq!(
            (annotations.get_type(left.as_ref(), &index), annotations.get_type_hint(left.as_ref(), &index)),
            (index.find_effective_type_by_name("BYTE"), index.find_effective_type_by_name("DINT"))
        );
    } else {
        unreachable!();
    }
}

#[test]
fn necessary_promotions_between_real_and_literal_should_be_type_hinted() {
    // GIVEN  REAL > DINT
    let id_provider = IdProvider::default();
    let (unit, mut index) = index_with_ids(
        "
        VAR_GLOBAL
            f : REAL;
       END_VAR

        PROGRAM PRG
            f > 0;
        END_PROGRAM",
        id_provider.clone(),
    );

    //WHEN it gets annotated
    let annotations = annotate_with_ids(&unit, &mut index, id_provider);
    let statements = &unit.implementations[0].statements;

    // THEN we want '0' to be treated as a REAL right away, the result of f > 0 should be type bool
    if let AstNode { stmt: AstStatement::BinaryExpression(BinaryExpression { right, .. }), .. } =
        &statements[0]
    {
        assert_eq!(annotations.get_type(&statements[0], &index), index.find_effective_type_by_name("BOOL"));

        assert_type_and_hint!(&annotations, &index, &statements[0], BOOL_TYPE, None);
        assert_type_and_hint!(&annotations, &index, right.as_ref(), REAL_TYPE, None);
    } else {
        unreachable!();
    }
}

#[test]
fn complex_expressions_resolve_types() {
    let id_provider = IdProvider::default();
    let (unit, index) = index_with_ids(
        "PROGRAM PRG
            VAR
                b : BYTE;
                w : WORD;
                dw : DWORD;
                lw : LWORD;
                si : SINT;
                usi : USINT;
                i : INT;
                ui : UINT;
                di : DINT;
                udi : UDINT;
                li : LINT;
                uli : ULINT;
                r : REAL;
            END_VAR

            b + w * di + li;
            b + w + di;
            b + w * di + r;
        END_PROGRAM",
        id_provider.clone(),
    );
    let (annotations, ..) = TypeAnnotator::visit_unit(&index, &unit, id_provider);
    let statements = &unit.implementations[0].statements;

    let expected_types = vec!["LINT", "DINT", "REAL"];
    let type_names: Vec<&str> =
        statements.iter().map(|s| annotations.get_type_or_void(s, &index).get_name()).collect();

    assert_eq!(format!("{expected_types:?}"), format!("{type_names:?}"));
}

#[test]
fn pointer_expressions_resolve_types() {
    let id_provider = IdProvider::default();
    let (unit, index) = index_with_ids(
        "PROGRAM PRG
            VAR
                i : REF_TO INT;
                y : REF_TO MyInt;
                a : MyIntRef;
                b : MyAliasRef;
            END_VAR

            i;
            i^;

            y;
            y^;

            a;
            a^;

            b;
            b^;
        END_PROGRAM

        TYPE MyInt: INT := 7; END_TYPE
        TYPE MyIntRef: REF_TO INT; END_TYPE
        TYPE MyAliasRef: REF_TO MyInt; END_TYPE

        ",
        id_provider.clone(),
    );
    let (annotations, ..) = TypeAnnotator::visit_unit(&index, &unit, id_provider);
    let statements = &unit.implementations[0].statements;

    let expected_types = vec!["__PRG_i", "INT", "__PRG_y", "INT", "MyIntRef", "INT", "MyAliasRef", "INT"];
    let type_names: Vec<&str> =
        statements.iter().map(|s| annotations.get_type_or_void(s, &index).get_name()).collect();

    assert_eq!(format!("{expected_types:?}"), format!("{type_names:?}"));
}

#[test]
fn array_expressions_resolve_types() {
    let id_provider = IdProvider::default();
    let (unit, index) = index_with_ids(
        "PROGRAM PRG
            VAR
                i : ARRAY[0..10] OF INT;
                y : ARRAY[0..10] OF MyInt;
                a : MyIntArray;
                b : MyAliasArray;
                z : ARRAY[0..10] OF ARRAY[0..5] OF BYTE;
            END_VAR

            i;
            i[2];

            y;
            y[2];

            a;
            a[2];

            b;
            b[2];

            z;
            z[2];
        END_PROGRAM

        TYPE MyInt: INT := 7; END_TYPE
        TYPE MyIntArray: ARRAY[0..10] OF INT := 7; END_TYPE
        TYPE MyAliasArray: ARRAY[0..10] OF MyInt := 7; END_TYPE

        ",
        id_provider.clone(),
    );
    let (annotations, ..) = TypeAnnotator::visit_unit(&index, &unit, id_provider);
    let statements = &unit.implementations[0].statements;

    let expected_types = vec![
        "__PRG_i",
        "INT",
        "__PRG_y",
        "INT",
        "MyIntArray",
        "INT",
        "MyAliasArray",
        "INT",
        "__PRG_z",
        "__PRG_z_",
    ];
    let type_names: Vec<&str> =
        statements.iter().map(|s| annotations.get_type_or_void(s, &index).get_name()).collect();

    assert_eq!(format!("{expected_types:?}"), format!("{type_names:?}"));
}

#[test]
fn qualified_expressions_resolve_types() {
    let id_provider = IdProvider::default();
    let (unit, index) = index_with_ids(
        "
         PROGRAM Other
            VAR_INPUT
                b : BYTE;
                w : WORD;
                dw : DWORD;
                lw : LWORD;
            END_VAR
        END_PROGRAM

        PROGRAM PRG
            Other.b;
            Other.w;
            Other.dw;
            Other.lw;
            Other.b + Other.w;
            Other.b + Other.w + Other.dw;
            Other.b + Other.w + Other.dw + Other.lw;
        END_PROGRAM",
        id_provider.clone(),
    );
    let (annotations, ..) = TypeAnnotator::visit_unit(&index, &unit, id_provider);
    let statements = &unit.implementations[1].statements;

    let expected_types = vec!["BYTE", "WORD", "DWORD", "LWORD", "WORD", "DWORD", "LWORD"];
    let type_names: Vec<&str> =
        statements.iter().map(|s| annotations.get_type_or_void(s, &index).get_name()).collect();

    assert_eq!(format!("{expected_types:?}"), format!("{type_names:?}"));
}

#[test]
fn pou_expressions_resolve_types() {
    let id_provider = IdProvider::default();
    let (unit, index) = index_with_ids(
        "
        PROGRAM OtherPrg
        END_PROGRAM

        FUNCTION OtherFunc : INT
        END_FUNCTION

        FUNCTION_BLOCK OtherFuncBlock
        END_FUNCTION_BLOCK

        PROGRAM PRG
            OtherPrg;
            OtherFunc;
            OtherFuncBlock;
        END_PROGRAM",
        id_provider.clone(),
    );
    let (annotations, ..) = TypeAnnotator::visit_unit(&index, &unit, id_provider);
    let statements = &unit.implementations[3].statements;

    //Functions and Functionblocks should not resolve to a type
    let expected_types = vec!["OtherPrg", VOID_TYPE, "OtherFuncBlock"];
    let type_names: Vec<&str> =
        statements.iter().map(|s| annotations.get_type_or_void(s, &index).get_name()).collect();
    assert_eq!(format!("{expected_types:?}"), format!("{type_names:?}"));

    assert_eq!(
        Some(&StatementAnnotation::Program { qualified_name: "OtherPrg".into() }),
        annotations.get(&statements[0])
    );
    assert_eq!(
        Some(&StatementAnnotation::Function {
            qualified_name: "OtherFunc".into(),
            return_type: "INT".into(),
            call_name: None,
        }),
        annotations.get(&statements[1])
    );
    assert_eq!(
        Some(&StatementAnnotation::Type { type_name: "OtherFuncBlock".into() }),
        annotations.get(&statements[2])
    );
}

#[test]
fn assignment_expressions_resolve_types() {
    let id_provider = IdProvider::default();
    let (unit, index) = index_with_ids(
        "
        PROGRAM PRG
            VAR
                x : INT;
                y : BYTE;
                z : LWORD;
            END_VAR

            x := y;
            z := x;
        END_PROGRAM",
        id_provider.clone(),
    );
    let (annotations, ..) = TypeAnnotator::visit_unit(&index, &unit, id_provider);
    let statements = &unit.implementations[0].statements;

    let expected_types = vec![VOID_TYPE, VOID_TYPE];
    let type_names: Vec<&str> =
        statements.iter().map(|s| annotations.get_type_or_void(s, &index).get_name()).collect();

    assert_eq!(format!("{expected_types:?}"), format!("{type_names:?}"));

    if let AstNode { stmt: AstStatement::Assignment(Assignment { left, right, .. }), .. } = &statements[0] {
        assert_eq!(annotations.get_type_or_void(left, &index).get_name(), "INT");
        assert_eq!(annotations.get_type_or_void(right, &index).get_name(), "BYTE");
    } else {
        panic!("expected assignment")
    }
    if let AstNode { stmt: AstStatement::Assignment(Assignment { left, right, .. }), .. } = &statements[1] {
        assert_eq!(annotations.get_type_or_void(left, &index).get_name(), "LWORD");
        assert_eq!(annotations.get_type_or_void(right, &index).get_name(), "INT");
    } else {
        panic!("expected assignment")
    }
}

#[test]
fn qualified_expressions_to_structs_resolve_types() {
    let id_provider = IdProvider::default();
    let (unit, index) = index_with_ids(
        "
        TYPE NextStruct: STRUCT
            b : BYTE;
            w : WORD;
            dw : DWORD;
            lw : LWORD;
        END_STRUCT
        END_TYPE

        TYPE MyStruct: STRUCT
            b : BYTE;
            w : WORD;
            dw : DWORD;
            lw : LWORD;
            next : NextStruct;
        END_STRUCT
        END_TYPE

        PROGRAM PRG
            VAR
                mys : MyStruct;
            END_VAR
            mys;
            mys.b;
            mys.w;
            mys.dw;
            mys.lw;
            mys.next;
            mys.next.b;
            mys.next.w;
            mys.next.dw;
            mys.next.lw;
        END_PROGRAM",
        id_provider.clone(),
    );

    let (annotations, ..) = TypeAnnotator::visit_unit(&index, &unit, id_provider);
    let statements = &unit.implementations[0].statements;

    let expected_types =
        vec!["MyStruct", "BYTE", "WORD", "DWORD", "LWORD", "NextStruct", "BYTE", "WORD", "DWORD", "LWORD"];
    let type_names: Vec<&str> =
        statements.iter().map(|s| annotations.get_type_or_void(s, &index).get_name()).collect();

    assert_eq!(format!("{expected_types:?}"), format!("{type_names:?}"));
}

#[test]
fn qualified_expressions_to_inlined_structs_resolve_types() {
    let id_provider = IdProvider::default();
    let (unit, index) = index_with_ids(
        "
        PROGRAM PRG
            VAR
                mys : STRUCT
                    b : BYTE;
                    w : WORD;
                    dw : DWORD;
                    lw : LWORD;
                END_STRUCT;
            END_VAR
            mys;
            mys.b;
            mys.w;
            mys.dw;
            mys.lw;
        END_PROGRAM",
        id_provider.clone(),
    );

    let (annotations, ..) = TypeAnnotator::visit_unit(&index, &unit, id_provider);
    let statements = &unit.implementations[0].statements;

    let expected_types = vec!["__PRG_mys", "BYTE", "WORD", "DWORD", "LWORD"];
    let type_names: Vec<&str> =
        statements.iter().map(|s| annotations.get_type_or_void(s, &index).get_name()).collect();

    assert_eq!(format!("{expected_types:?}"), format!("{type_names:?}"));
}

#[test]
fn function_expression_resolves_to_the_function_itself_not_its_return_type() {
    //GIVEN a reference to a function
    let id_provider = IdProvider::default();
    let (unit, index) = index_with_ids(
        "
        FUNCTION foo : INT
        foo;
        END_FUNCTION

        PROGRAM PRG
            foo;
        END_PROGRAM
        ",
        id_provider.clone(),
    );

    //WHEN the AST is annotated
    let (annotations, ..) = TypeAnnotator::visit_unit(&index, &unit, id_provider);
    let statements = &unit.implementations[1].statements;

    // THEN we expect it to be annotated with the function itself
    let foo_annotation = annotations.get(&statements[0]);
    assert_eq!(
        Some(&StatementAnnotation::Function {
            qualified_name: "foo".into(),
            return_type: "INT".into(),
            call_name: None,
        }),
        foo_annotation
    );
    // AND we expect no type to be associated with the expression
    let associated_type = annotations.get_type(&statements[0], &index);
    assert_eq!(None, associated_type);

    let statements = &unit.implementations[0].statements;
    let foo_annotation = annotations.get(&statements[0]);
    assert_eq!(
        Some(&StatementAnnotation::Variable {
            qualified_name: "foo.foo".into(),
            resulting_type: "INT".into(),
            constant: false,
            is_auto_deref: false,
            argument_type: ArgumentType::ByVal(VariableType::Return),
        }),
        foo_annotation
    );
}

#[test]
fn function_call_expression_resolves_to_the_function_itself_not_its_return_type() {
    //GIVEN a reference to a function
    let id_provider = IdProvider::default();
    let (unit, index) = index_with_ids(
        "
        FUNCTION foo : INT
        END_FUNCTION

        PROGRAM PRG
            foo();
        END_PROGRAM
        ",
        id_provider.clone(),
    );

    //WHEN the AST is annotated
    let (annotations, ..) = TypeAnnotator::visit_unit(&index, &unit, id_provider);
    let statements = &unit.implementations[1].statements;

    // THEN we expect it to be annotated with the function itself
    let foo_annotation = annotations.get(&statements[0]);
    assert_eq!(Some(&StatementAnnotation::Value { resulting_type: "INT".into() }), foo_annotation);

    // AND we expect no type to be associated with the expression
    let associated_type = annotations.get_type(&statements[0], &index);
    assert_eq!(index.find_effective_type_by_name("INT"), associated_type);

    // AND the reference itself should be ...
    let AstNode { stmt: AstStatement::CallStatement(CallStatement { operator, .. }), .. } = &statements[0]
    else {
        unreachable!()
    };
    assert_eq!(
        Some(&StatementAnnotation::Function {
            return_type: "INT".into(),
            qualified_name: "foo".into(),
            call_name: None
        }),
        annotations.get(operator)
    );
}

#[test]
fn comparison_resolves_to_function_call() {
    //GIVEN a reference to a function
    let id_provider = IdProvider::default();
    let (unit, index) = index_with_ids(
        "
        PROGRAM PRG
        VAR_TEMP
            a,b : STRING;
        END_VAR
        a = b;
        a < b;
        a <= b;
        a > b;
        a >= b;
        a <> b;
        END_PROGRAM
        ",
        id_provider.clone(),
    );

    //WHEN the AST is annotated
    let (annotations, ..) = TypeAnnotator::visit_unit(&index, &unit, id_provider);
    let statements = &unit.implementations[0].statements;

    // THEN we expect it to be annotated with the new function call ast for comparison
    let annotation = annotations.get(&statements[0]);
    assert_snapshot!(format!("{annotation:#?}"));
    let annotation = annotations.get(&statements[1]);
    assert_snapshot!(format!("{annotation:#?}"));
    let annotation = annotations.get(&statements[2]);
    assert_snapshot!(format!("{annotation:#?}"));
    let annotation = annotations.get(&statements[3]);
    assert_snapshot!(format!("{annotation:#?}"));
    let annotation = annotations.get(&statements[4]);
    assert_snapshot!(format!("{annotation:#?}"));
}

#[test]
fn shadowed_function_is_annotated_correctly() {
    let id_provider = IdProvider::default();
    let (unit, mut index) = index_with_ids(
        "
        FUNCTION foo : DINT
        END_FUNCTION

        PROGRAM prg
        foo();
        END_PROGRAM
        ",
        id_provider.clone(),
    );
    //WHEN the AST is annotated
    let annotations = annotate_with_ids(&unit, &mut index, id_provider);
    let statements = &unit.implementations[1].statements;

    // THEN we expect it to be annotated with the function itself
    assert_type_and_hint!(&annotations, &index, &statements[0], "DINT", None);
}

#[test]
fn alias_and_subrange_expressions_resolve_types() {
    let id_provider = IdProvider::default();
    let (unit, index) = index_with_ids(
        "
        TYPE MyAlias : INT; END_TYPE;
        TYPE MySubrange : INT(0..100); END_TYPE;

        PROGRAM PRG
            VAR 
                i : INT;
                a : MyAlias;
                s : MySubrange;
            END_VAR
            i;
            a;
            s;
        END_PROGRAM",
        id_provider.clone(),
    );

    let (annotations, ..) = TypeAnnotator::visit_unit(&index, &unit, id_provider);
    let statements = &unit.implementations[0].statements;

    let expected_types = vec!["INT", "INT", "MySubrange"];
    let type_names: Vec<&str> =
        statements.iter().map(|s| annotations.get_type_or_void(s, &index).get_name()).collect();

    assert_eq!(format!("{expected_types:?}"), format!("{type_names:?}"));
}

#[test]
fn qualified_expressions_to_aliased_structs_resolve_types() {
    let id_provider = IdProvider::default();
    let (unit, index) = index_with_ids(
        "
        TYPE NextStruct: STRUCT
            b : BYTE;
            w : WORD;
            dw : DWORD;
            lw : LWORD;
        END_STRUCT
        END_TYPE

        TYPE MyStruct: STRUCT
            b : BYTE;
            w : WORD;
            dw : DWORD;
            lw : LWORD;
            next : AliasedNextStruct;
        END_STRUCT
        END_TYPE

        TYPE AliasedMyStruct : MyStruct; END_TYPE
        TYPE AliasedNextStruct : NextStruct; END_TYPE

        PROGRAM PRG
            VAR
                mys : AliasedMyStruct;
            END_VAR
            mys;
            mys.b;
            mys.w;
            mys.dw;
            mys.lw;
            mys.next;
            mys.next.b;
            mys.next.w;
            mys.next.dw;
            mys.next.lw;
        END_PROGRAM",
        id_provider.clone(),
    );

    let (annotations, ..) = TypeAnnotator::visit_unit(&index, &unit, id_provider);
    let statements = &unit.implementations[0].statements;

    let expected_types =
        vec!["MyStruct", "BYTE", "WORD", "DWORD", "LWORD", "NextStruct", "BYTE", "WORD", "DWORD", "LWORD"];
    let type_names: Vec<&str> =
        statements.iter().map(|s| annotations.get_type_or_void(s, &index).get_name()).collect();

    assert_eq!(format!("{expected_types:?}"), format!("{type_names:?}"));
}

#[test]
fn qualified_expressions_to_fbs_resolve_types() {
    let id_provider = IdProvider::default();
    let (unit, index) = index_with_ids(
        "
        FUNCTION_BLOCK MyFb
            VAR_INPUT
                fb_b : SINT;
                fb_i : INT;
                fb_d : DINT;
            END_VAR
        END_FUNCTION_BLOCK

        PROGRAM PRG
            VAR
                fb : MyFb;
            END_VAR
            fb;
            fb.fb_b;
            fb.fb_i;
            fb.fb_d;
       END_PROGRAM",
        id_provider.clone(),
    );

    let (annotations, ..) = TypeAnnotator::visit_unit(&index, &unit, id_provider);
    let statements = &unit.implementations[1].statements;

    let expected_types = vec!["MyFb", "SINT", "INT", "DINT"];
    let type_names: Vec<&str> =
        statements.iter().map(|s| annotations.get_type_or_void(s, &index).get_name()).collect();

    assert_eq!(format!("{expected_types:?}"), format!("{type_names:?}"));
}

#[test]
fn qualified_expressions_dont_fallback_to_globals() {
    let id_provider = IdProvider::default();
    let (unit, index) = index_with_ids(
        "
        VAR_GLOBAL
            x : DINT;
        END_VAR

        TYPE MyStruct: STRUCT
            y : INT;
        END_STRUCT
        END_TYPE

        PROGRAM PRG
            VAR P : MyStruct; END_VAR
            P.x;
            P.y;
        END_PROGRAM",
        id_provider.clone(),
    );

    let (annotations, ..) = TypeAnnotator::visit_unit(&index, &unit, id_provider);
    let statements = &unit.implementations[0].statements;

    assert_eq!(None, annotations.get(&statements[0]));
    assert_eq!(
        Some(&StatementAnnotation::Variable {
            qualified_name: "MyStruct.y".into(),
            resulting_type: "INT".into(),
            constant: false,
            is_auto_deref: false,
            argument_type: ArgumentType::ByVal(VariableType::Input),
        }),
        annotations.get(&statements[1])
    );
}

#[test]
fn function_parameter_assignments_resolve_types() {
    let id_provider = IdProvider::default();
    let (unit, index) = index_with_ids(
        "
        FUNCTION foo : MyType
            VAR_INPUT
                x : INT;
            END_VAR
            VAR_OUTPUT
                y : SINT;
            END_VAR
        END_FUNCTION

        PROGRAM PRG
            foo(x := 3, y => 6);
        END_PROGRAM

        TYPE MyType: INT; END_TYPE
        ",
        id_provider.clone(),
    );

    let (annotations, ..) = TypeAnnotator::visit_unit(&index, &unit, id_provider);
    let statements = &unit.implementations[1].statements;

    assert_eq!(annotations.get_type_or_void(&statements[0], &index).get_name(), "INT");
    assert_eq!(annotations.get(&statements[0]), Some(&StatementAnnotation::value("INT")));
    if let AstNode { stmt: AstStatement::CallStatement(CallStatement { operator, parameters, .. }), .. } =
        &statements[0]
    {
        //make sure the call's operator resolved correctly
        assert_eq!(annotations.get_type_or_void(operator, &index).get_name(), VOID_TYPE);
        assert_eq!(
            annotations.get(operator),
            Some(&StatementAnnotation::Function {
                qualified_name: "foo".into(),
                return_type: "MyType".into(),
                call_name: None,
            })
        );

        let param = &parameters.as_ref().unwrap();
        if let AstStatement::ExpressionList(expressions, ..) = param.get_stmt() {
            if let AstNode { stmt: AstStatement::Assignment(Assignment { left, right, .. }), .. } =
                &expressions[0]
            {
                assert_eq!(annotations.get_type_or_void(left, &index).get_name(), "INT");
                assert_eq!(annotations.get_type_or_void(right, &index).get_name(), "DINT");
            } else {
                panic!("assignment expected")
            }
            if let AstNode { stmt: AstStatement::OutputAssignment(Assignment { left, right, .. }), .. } =
                &expressions[1]
            {
                assert_eq!(annotations.get_type_or_void(left, &index).get_name(), "SINT");
                assert_eq!(annotations.get_type_or_void(right, &index).get_name(), "DINT");
            } else {
                panic!("assignment expected")
            }
        } else {
            panic!("expression list expected")
        }
    } else {
        panic!("call statement");
    }
}

#[test]
fn nested_function_parameter_assignments_resolve_types() {
    let id_provider = IdProvider::default();
    let (unit, index) = index_with_ids(
        "
        FUNCTION foo : INT
            VAR_INPUT
                x : INT;
                y : BOOL;
            END_VAR
        END_FUNCTION

        FUNCTION baz : DINT
            VAR_INPUT
                x : DINT;
                y : DINT;
            END_VAR
        END_FUNCTION


        PROGRAM PRG
            VAR r: REAL; END_VAR
            foo(x := baz(x := 200, y := FALSE), y := baz(x := 200, y := TRUE) + r);
        END_PROGRAM",
        id_provider.clone(),
    );

    let (annotations, ..) = TypeAnnotator::visit_unit(&index, &unit, id_provider);
    let statements = &unit.implementations[2].statements;
    if let AstNode { stmt: AstStatement::CallStatement(CallStatement { parameters, .. }), .. } =
        &statements[0]
    {
        let parameters = parameters.as_deref();
        //check the two parameters
        assert_parameter_assignment(parameters, 0, "INT", "DINT", &annotations, &index);
        assert_parameter_assignment(parameters, 1, "BOOL", "REAL", &annotations, &index);

        //check the inner call in the first parameter assignment of the outer call `x := baz(...)`
        if let AstNode { stmt: AstStatement::Assignment(Assignment { right, .. }), .. } =
            get_expression_from_list(parameters, 0)
        {
            if let AstNode { stmt: AstStatement::CallStatement(CallStatement { parameters, .. }), .. } =
                right.as_ref()
            {
                // the left side here should be `x` - so lets see if it got mixed up with the outer call's `x`
                assert_parameter_assignment(parameters.as_deref(), 0, "DINT", "DINT", &annotations, &index);
            } else {
                panic!("inner call")
            }
        } else {
            panic!("assignment");
        }
    } else {
        panic!("call statement")
    }
}

#[test]
fn type_initial_values_are_resolved() {
    let id_provider = IdProvider::default();
    let (unit, mut index) = index_with_ids(
        "
        TYPE MyStruct : STRUCT
            x : INT := 20;
            y : BOOL := TRUE;
            z : STRING := 'abc';
        END_STRUCT
        END_TYPE
        ",
        id_provider.clone(),
    );

    let (mut annotations, ..) = TypeAnnotator::visit_unit(&index, &unit, id_provider);
    index.import(std::mem::take(&mut annotations.new_index));

    let UserTypeDeclaration { data_type, .. } = &unit.user_types[0];

    if let DataType::StructType { variables, .. } = data_type {
        assert_eq!(
            Some(&StatementAnnotation::value("DINT")),
            annotations.get(variables[0].initializer.as_ref().unwrap())
        );
        assert_eq!(
            Some(&StatementAnnotation::value("BOOL")),
            annotations.get(variables[1].initializer.as_ref().unwrap())
        );

        let _type_of_z = index.find_member("MyStruct", "z").unwrap().get_type_name();
        assert_eq!(
            Some(&StatementAnnotation::value(
                index.find_effective_type_by_name("__STRING_3").unwrap().get_name()
            )),
            annotations.get(variables[2].initializer.as_ref().unwrap())
        );
    } else {
        panic!("no datatype: {:#?}", data_type)
    }
}

#[test]
fn actions_are_resolved() {
    let id_provider = IdProvider::default();
    let (unit, index) = index_with_ids(
        "
        PROGRAM prg
            foo;
            prg.foo;
        END_PROGRAM
        ACTIONS prg
            ACTION foo 
            END_ACTION
        END_ACTIONS

        FUNCTION buz : INT
            prg.foo();
            prg.foo;
        END_FUNCTION
        ",
        id_provider.clone(),
    );

    let (annotations, ..) = TypeAnnotator::visit_unit(&index, &unit, id_provider);
    let foo_reference = &unit.implementations[0].statements[0];
    let annotation = annotations.get(foo_reference);
    assert_eq!(Some(&StatementAnnotation::Program { qualified_name: "prg.foo".into() }), annotation);
    let foo_reference = &unit.implementations[0].statements[1];
    let annotation = annotations.get(foo_reference);
    assert_eq!(Some(&StatementAnnotation::Program { qualified_name: "prg.foo".into() }), annotation);
    let method_call = &unit.implementations[2].statements[0];
    if let AstNode { stmt: AstStatement::CallStatement(CallStatement { operator, .. }), .. } = method_call {
        assert_eq!(
            Some(&StatementAnnotation::Program { qualified_name: "prg.foo".into() }),
            annotations.get(operator)
        );
        assert_eq!(None, annotations.get(method_call));
    } else {
        panic!("Unexpcted statemet : {:?}", method_call);
    }
}
#[test]
fn method_references_are_resolved() {
    let id_provider = IdProvider::default();
    let (unit, index) = index_with_ids(
        "
        CLASS cls
        METHOD foo : INT
            foo;
        END_METHOD
        END_CLASS

        FUNCTION buz : INT
        VAR cl : cls; END_VAR
        cl.foo();
        END_FUNCTION
        ",
        id_provider.clone(),
    );

    let (annotations, ..) = TypeAnnotator::visit_unit(&index, &unit, id_provider);
    let foo_reference = &unit.implementations[0].statements[0];
    let annotation = annotations.get(foo_reference);
    assert_eq!(
        Some(&StatementAnnotation::Variable {
            qualified_name: "cls.foo.foo".into(),
            resulting_type: "INT".into(),
            constant: false,
            is_auto_deref: false,
            argument_type: ArgumentType::ByVal(VariableType::Return),
        }),
        annotation
    );
    let method_call = &unit.implementations[2].statements[0];
    if let AstNode { stmt: AstStatement::CallStatement(CallStatement { operator, .. }), .. } = method_call {
        assert_eq!(
            Some(&StatementAnnotation::Function {
                return_type: "INT".into(),
                qualified_name: "cls.foo".into(),
                call_name: None,
            }),
            annotations.get(operator)
        );
        assert_eq!(Some(&StatementAnnotation::value("INT")), annotations.get(method_call));
    } else {
        panic!("Unexpcted statemet : {:?}", method_call);
    }
}

#[test]
fn bitaccess_is_resolved() {
    let id_provider = IdProvider::default();
    let (unit, index) = index_with_ids(
        r"
    PROGRAM prg
        VAR
            a,b,c,d,e : INT;
        END_VAR
        a.0;
        b.%X1;
        c.%B2;
        d.%W3;
        e.%D4;
    END_PROGRAM
    ",
        id_provider.clone(),
    );
    let (annotations, ..) = TypeAnnotator::visit_unit(&index, &unit, id_provider);
    let statements = &unit.implementations[0].statements;

    let expected_types = vec!["BOOL", "BOOL", "BYTE", "WORD", "DWORD"];
    let type_names: Vec<&str> =
        statements.iter().map(|s| annotations.get_type_or_void(s, &index).get_name()).collect();

    assert_eq!(format!("{expected_types:?}"), format!("{type_names:?}"));
}

#[test]
fn variable_direct_access_type_resolved() {
    let id_provider = IdProvider::default();
    let (unit, index) = index_with_ids(
        r"
    PROGRAM prg
        VAR
            a : INT;
        END_VAR
        a.%X1;
        a.%W2;
    END_PROGRAM
    ",
        id_provider.clone(),
    );
    let (annotations, ..) = TypeAnnotator::visit_unit(&index, &unit, id_provider);
    let statements = &unit.implementations[0].statements;

    {
        let a_x1 = &statements[0];
        assert_type_and_hint!(&annotations, &index, a_x1, BOOL_TYPE, None);
        let AstNode {
            stmt:
                AstStatement::ReferenceExpr(ReferenceExpr {
                    access: ReferenceAccess::Member(x1),
                    base: Some(a),
                    ..
                }),
            ..
        } = a_x1
        else {
            unreachable!()
        };
        assert_type_and_hint!(&annotations, &index, a, INT_TYPE, None);
        assert_type_and_hint!(&annotations, &index, x1, BOOL_TYPE, None);
    }
    {
        let a_w2 = &statements[1];
        assert_type_and_hint!(&annotations, &index, a_w2, WORD_TYPE, None);
        let AstNode {
            stmt:
                AstStatement::ReferenceExpr(ReferenceExpr {
                    access: ReferenceAccess::Member(w2),
                    base: Some(a),
                    ..
                }),
            ..
        } = a_w2
        else {
            unreachable!()
        };
        assert_type_and_hint!(&annotations, &index, a, INT_TYPE, None);
        assert_type_and_hint!(&annotations, &index, w2, WORD_TYPE, None);
    }
}

#[test]
fn variable_direct_access_type_resolved2() {
    let id_provider = IdProvider::default();
    let (unit, index) = index_with_ids(
        r"
    PROGRAM prg
        VAR
            a : INT;
            b : REAL;
            c : LREAL;
        END_VAR
        a.%Xa;
        a.%Xb;
        a.%Xc;
    END_PROGRAM
    ",
        id_provider.clone(),
    );
    let (annotations, ..) = TypeAnnotator::visit_unit(&index, &unit, id_provider);
    let statements = &unit.implementations[0].statements;

    let expected_types = vec!["INT", "REAL", "LREAL"];
    let type_names: Vec<&str> = statements
        .iter()
        .map(|s| {
            let AstNode {
                stmt:
                    AstStatement::ReferenceExpr(ReferenceExpr {
                        access: ReferenceAccess::Member(reference), ..
                    }),
                ..
            } = s
            else {
                unreachable!("expected ReferenceExpr")
            };
            let AstNode { stmt: AstStatement::DirectAccess(DirectAccess { index, .. }), .. } =
                reference.as_ref()
            else {
                unreachable!("expected DirectAccess")
            };
            index
        })
        .map(|s| annotations.get_type_or_void(s, &index).get_name())
        .collect();

    assert_eq!(format!("{expected_types:?}"), format!("{type_names:?}"));
}

fn get_expression_from_list(stmt: Option<&AstNode>, index: usize) -> &AstNode {
    if let Some(AstStatement::ExpressionList(expressions, ..)) = stmt.map(|it| it.get_stmt()) {
        &expressions[index]
    } else {
        panic!("no expression_list, found {:#?}", stmt)
    }
}

fn assert_parameter_assignment(
    parameters: Option<&AstNode>,
    param_index: usize,
    left_type: &str,
    right_type: &str,
    annotations: &AnnotationMapImpl,
    index: &Index,
) {
    if let Some(AstStatement::ExpressionList(expressions)) = parameters.map(|it| it.get_stmt()) {
        if let AstNode { stmt: AstStatement::Assignment(Assignment { left, right, .. }), .. } =
            &expressions[param_index]
        {
            assert_eq!(annotations.get_type_or_void(left, index).get_name(), left_type);
            assert_eq!(annotations.get_type_or_void(right, index).get_name(), right_type);
        } else {
            panic!("assignment expected")
        }
    } else {
        panic!("expression list expected")
    }
}

#[test]
fn const_flag_is_calculated_when_resolving_simple_references() {
    let id_provider = IdProvider::default();
    let (unit, index) = index_with_ids(
        "
        VAR_GLOBAL CONSTANT
            cg : INT := 1;
        END_VAR

        VAR_GLOBAL
            g : INT := 1;
        END_VAR

        PROGRAM PRG
            VAR CONSTANT
                cl : INT;
            END_VAR

            VAR
                l : INT;
            END_VAR

            cg;
            g;
            cl;
            l;
       END_PROGRAM",
        id_provider.clone(),
    );

    let (annotations, ..) = TypeAnnotator::visit_unit(&index, &unit, id_provider);
    let statements = &unit.implementations[0].statements;

    let expected_consts = vec![true, false, true, false];
    let actual_consts: Vec<bool> = statements
        .iter()
        .map(|s| {
            if let Some(StatementAnnotation::Variable { constant, .. }) = annotations.get(s) {
                *constant
            } else {
                unreachable!()
            }
        })
        .collect();

    assert_eq!(format!("{expected_consts:?}"), format!("{actual_consts:?}"));
}

#[test]
fn const_flag_is_calculated_when_resolving_qualified_variables() {
    let id_provider = IdProvider::default();
    let (unit, index) = index_with_ids(
        "
        TYPE NextStruct: STRUCT
            b : BYTE;
        END_STRUCT
        END_TYPE

        TYPE MyStruct: STRUCT
            b : BYTE;
            next : NextStruct;
        END_STRUCT
        END_TYPE

        PROGRAM PRG
            VAR
                mys : MyStruct;
            END_VAR
            VAR CONSTANT
                cmys : MyStruct;
            END_VAR

            cmys.b;
            mys.b;
            cmys.next.b;
            mys.next.b;
        END_PROGRAM",
        id_provider.clone(),
    );

    let (annotations, ..) = TypeAnnotator::visit_unit(&index, &unit, id_provider);
    let statements = &unit.implementations[0].statements;

    let expected_consts = vec![true, false, true, false];
    let actual_consts: Vec<bool> = statements
        .iter()
        .map(|s| {
            if let Some(StatementAnnotation::Variable { constant, .. }) = annotations.get(s) {
                *constant
            } else {
                unreachable!()
            }
        })
        .collect();

    assert_eq!(format!("{expected_consts:?}"), format!("{actual_consts:?}"));
}

#[test]
fn const_flag_is_calculated_when_resolving_qualified_variables_over_prgs() {
    let id_provider = IdProvider::default();
    let (unit, index) = index_with_ids(
        "
        TYPE NextStruct: STRUCT
            b : BYTE;
        END_STRUCT
        END_TYPE

        TYPE MyStruct: STRUCT
            b : BYTE;
            next : NextStruct;
        END_STRUCT
        END_TYPE

        PROGRAM PRG
            other.mys.next.b;
            other.cmys.next.b;
        END_PROGRAM

        PROGRAM other
            VAR
                mys : MyStruct;
            END_VAR
            VAR CONSTANT
                cmys : MyStruct;
            END_VAR

        END_PROGRAM
        ",
        id_provider.clone(),
    );

    let (annotations, ..) = TypeAnnotator::visit_unit(&index, &unit, id_provider);
    let statements = &unit.implementations[0].statements;

    let expected_consts = vec![false, true];
    let actual_consts: Vec<bool> = statements
        .iter()
        .map(|s| {
            if let Some(StatementAnnotation::Variable { constant, .. }) = annotations.get(s) {
                *constant
            } else {
                unreachable!()
            }
        })
        .collect();

    assert_eq!(format!("{expected_consts:?}"), format!("{actual_consts:?}"));
}

#[test]
fn const_flag_is_calculated_when_resolving_enum_literals() {
    let id_provider = IdProvider::default();
    let (unit, index) = index_with_ids(
        "
    TYPE Color: (red, green, yellow);
    END_TYPE

    PROGRAM other
        VAR
            state: (OPEN, CLOSE);
        END_VAR
        red;
        green;
        OPEN;
        state;
    END_PROGRAM
    ",
        id_provider.clone(),
    );

    let (annotations, ..) = TypeAnnotator::visit_unit(&index, &unit, id_provider);
    let statements = &unit.implementations[0].statements;

    let expected_consts = vec![true, true, true, false];
    let actual_consts: Vec<bool> = statements
        .iter()
        .map(|s| {
            if let Some(StatementAnnotation::Variable { constant, .. }) = annotations.get(s) {
                *constant
            } else {
                unreachable!()
            }
        })
        .collect();

    assert_eq!(format!("{expected_consts:?}"), format!("{actual_consts:?}"));
}

#[test]
fn global_enums_type_resolving() {
    let id_provider = IdProvider::default();
    let (unit, mut index) = index_with_ids(
        "VAR_GLOBAL
            x : (a,b,c);
        END_VAR",
        id_provider.clone(),
    );
    let annotations = annotate_with_ids(&unit, &mut index, id_provider);
    //check the type-annotation of a,b,c's implicit initializers

    let initalizer_types = index
        .get_global_qualified_enums()
        .values()
        .map(|it| {
            let const_exp = index
                .get_const_expressions()
                .get_constant_statement(it.initial_value.as_ref().unwrap())
                .unwrap();
            annotations.get_type(const_exp, &index).map(|it| it.get_name())
        })
        .collect::<Vec<Option<&str>>>();

    assert_eq!(vec![Some("DINT"), Some("__global_x"), Some("__global_x")], initalizer_types);
}

#[test]
fn global_enums_type_resolving2() {
    let id_provider = IdProvider::default();
    let (unit, mut index) =
        index_with_ids(" TYPE MyEnum : BYTE (zero, aa, bb := 7, cc); END_TYPE", id_provider.clone());
    let annotations = annotate_with_ids(&unit, &mut index, id_provider);

    //check the type-annotation of a,b,c's implicit initializers

    let initalizer_types = index
        .get_global_qualified_enums()
        .values()
        .map(|it| {
            let const_exp = index
                .get_const_expressions()
                .get_constant_statement(it.initial_value.as_ref().unwrap())
                .unwrap();
            (
                annotations.get_type(const_exp, &index).map(|it| it.get_name()),
                annotations.get_type_hint(const_exp, &index).map(|it| it.get_name()),
            )
        })
        .collect::<Vec<(Option<&str>, Option<&str>)>>();

    assert_eq!(
        vec![
            (Some("DINT"), Some("MyEnum")),
            (Some("DINT"), Some("MyEnum")),
            (Some("DINT"), Some("MyEnum")),
            (Some("DINT"), Some("MyEnum")),
        ],
        initalizer_types
    );
}

#[test]
fn global_lint_enums_type_resolving() {
    let id_provider = IdProvider::default();
    let (unit, mut index) =
        index_with_ids(" TYPE MyEnum : LINT (zero, aa, bb := 7, cc); END_TYPE", id_provider.clone());
    let annotations = annotate_with_ids(&unit, &mut index, id_provider);

    //check the type-annotation of a,b,c's implicit initializers

    let initalizer_types = index
        .get_global_qualified_enums()
        .values()
        .map(|it| {
            let const_exp = index
                .get_const_expressions()
                .get_constant_statement(it.initial_value.as_ref().unwrap())
                .unwrap();
            (
                annotations.get_type(const_exp, &index).map(|it| it.get_name()),
                annotations.get_type_hint(const_exp, &index).map(|it| it.get_name()),
            )
        })
        .collect::<Vec<(Option<&str>, Option<&str>)>>();

    assert_eq!(
        vec![
            (Some("DINT"), Some("MyEnum")),
            (Some("MyEnum"), Some("MyEnum")),
            (Some("DINT"), Some("MyEnum")),
            (Some("MyEnum"), Some("MyEnum")),
        ],
        initalizer_types
    );
}

#[test]
fn enum_element_initialization_is_annotated_correctly() {
    let id_provider = IdProvider::default();
    let (unit, mut index) =
        index_with_ids(" TYPE MyEnum : BYTE (zero, aa, bb := 7, cc); END_TYPE ", id_provider.clone());

    let annotations = annotate_with_ids(&unit, &mut index, id_provider);
    let data_type = &unit.user_types[0].data_type;
    if let DataType::EnumType { elements, .. } = data_type {
        if let AstNode { stmt: AstStatement::Assignment(Assignment { right, .. }), .. } =
            flatten_expression_list(elements)[2]
        {
            assert_type_and_hint!(&annotations, &index, right, "DINT", Some("MyEnum"));
        } else {
            unreachable!()
        }
    } else {
        unreachable!()
    }
}
#[test]
fn enum_initialization_is_annotated_correctly() {
    let id_provider = IdProvider::default();
    let (unit, mut index) = index_with_ids(
        " TYPE MyEnum : BYTE (zero, aa, bb := 7, cc); END_TYPE

        PROGRAM PRG
            VAR_TEMP
                x : MyEnum := 1;
                y : MyEnum := bb;
                z : MyEnum := cc;
            END_VAR


            x := aa;
            x := bb;
            x := cc;
        END_PROGRAM
        ",
        id_provider.clone(),
    );
    let annotations = annotate_with_ids(&unit, &mut index, id_provider);

    let variables = &unit.units[0].variable_blocks[0].variables;

    assert_type_and_hint!(
        &annotations,
        &index,
        variables[0].initializer.as_ref().unwrap(),
        "DINT",
        Some("MyEnum")
    );
    assert_type_and_hint!(
        &annotations,
        &index,
        variables[1].initializer.as_ref().unwrap(),
        "MyEnum",
        Some("MyEnum")
    );
    assert_type_and_hint!(
        &annotations,
        &index,
        variables[2].initializer.as_ref().unwrap(),
        "MyEnum",
        Some("MyEnum")
    );

    let statements = &unit.implementations[0].statements;
    if let AstNode { stmt: AstStatement::Assignment(Assignment { right, .. }), .. } = &statements[0] {
        assert_type_and_hint!(&annotations, &index, right.as_ref(), "MyEnum", Some("MyEnum"));
    } else {
        unreachable!()
    }
    if let AstNode { stmt: AstStatement::Assignment(Assignment { right, .. }), .. } = &statements[1] {
        assert_type_and_hint!(&annotations, &index, right.as_ref(), "MyEnum", Some("MyEnum"));
    } else {
        unreachable!()
    }
    if let AstNode { stmt: AstStatement::Assignment(Assignment { right, .. }), .. } = &statements[2] {
        assert_type_and_hint!(&annotations, &index, right.as_ref(), "MyEnum", Some("MyEnum"));
    } else {
        unreachable!()
    }
}

#[test]
fn struct_members_initializers_type_hint_test() {
    //GIVEN a struct with some initialization
    let id_provider = IdProvider::default();
    let (unit, mut index) = index_with_ids(
        "
        TYPE MyStruct:
        STRUCT
          i : INT := 7;
          si : SINT := 7;
          b : BOOL := 1;
          r : REAL := 3.1415;
          lr : LREAL := 3.1415;
        END_STRUCT
        END_TYPE
       ",
        id_provider.clone(),
    );

    // WHEN this type is annotated
    let annotations = annotate_with_ids(&unit, &mut index, id_provider);

    // THEN the members's initializers have correct type-hints
    if let DataType::StructType { variables, .. } = &unit.user_types[0].data_type {
        let hints: Vec<&str> = variables
            .iter()
            .map(|v| {
                annotations
                    .get_type_hint(v.initializer.as_ref().unwrap(), &index)
                    .map(crate::typesystem::DataType::get_name)
                    .unwrap()
            })
            .collect();

        assert_eq!(hints, vec!["INT", "SINT", "BOOL", "REAL", "LREAL"]);
    } else {
        unreachable!()
    }
}

#[test]
fn struct_member_explicit_initialization_test() {
    // GIVEN a struct-initialization with explicit assignments
    let id_provider = IdProvider::default();
    let (unit, mut index) = index_with_ids(
        "FUNCTION main : DINT
		VAR
			x	 		: myStruct;
		END_VAR
			x	:= (var1 := 1, var2 := 7);
		END_FUNCTION
		
		TYPE myStruct : STRUCT
				var1 : DINT;
				var2 : BYTE;
			END_STRUCT
		END_TYPE",
        id_provider.clone(),
    );

    // WHEN this type is annotated
    let annotations = annotate_with_ids(&unit, &mut index, id_provider);

    // THEN the initializers assignments have correct annotations
    let AstNode { stmt: AstStatement::Assignment(Assignment { right, .. }), .. } =
        &unit.implementations[0].statements[0]
    else {
        unreachable!()
    };
    let AstStatement::ParenExpression(right) = right.get_stmt() else { panic!() };
    let AstStatement::ExpressionList(expressions) = right.get_stmt() else { unreachable!() };

    let AstStatement::Assignment(Assignment { left, .. }) = &expressions[0].get_stmt() else {
        unreachable!()
    };
    assert_eq!(
        Some(&StatementAnnotation::Variable {
            resulting_type: "DINT".to_string(),
            qualified_name: "myStruct.var1".to_string(),
            constant: false,
            argument_type: ArgumentType::ByVal(VariableType::Input),
            is_auto_deref: false
        }),
        annotations.get(left)
    );

    let AstStatement::Assignment(Assignment { left, .. }) = &expressions[1].get_stmt() else {
        unreachable!()
    };
    assert_eq!(
        Some(&StatementAnnotation::Variable {
            resulting_type: "BYTE".to_string(),
            qualified_name: "myStruct.var2".to_string(),
            constant: false,
            argument_type: ArgumentType::ByVal(VariableType::Input),
            is_auto_deref: false
        }),
        annotations.get(left)
    );
}

#[test]
fn program_members_initializers_type_hint_test() {
    //GIVEN a pou with some initialization
    let id_provider = IdProvider::default();
    let (unit, mut index) = index_with_ids(
        "
        PROGRAM prg
      	  VAR_INPUT
            i : INT := 7;
            si : SINT := 7;
            b : BOOL := 1;
            r : REAL := 3.1415;
            lr : LREAL := 3.1415;
          END_VAR
        END_PROGRAM
      ",
        id_provider.clone(),
    );

    // WHEN it is annotated
    let annotations = annotate_with_ids(&unit, &mut index, id_provider);

    // THEN the members's initializers have correct type-hints
    let Pou { variable_blocks: blocks, .. } = &unit.units[0];
    let hints: Vec<&str> = blocks[0]
        .variables
        .iter()
        .map(|v| {
            annotations
                .get_type_hint(v.initializer.as_ref().unwrap(), &index)
                .map(crate::typesystem::DataType::get_name)
                .unwrap()
        })
        .collect();

    assert_eq!(hints, vec!["INT", "SINT", "BOOL", "REAL", "LREAL"]);
}

#[test]
fn data_type_initializers_type_hint_test() {
    //GIVEN a struct with some initialization
    let id_provider = IdProvider::default();
    let (unit, mut index) = index_with_ids(
        "
        TYPE MyArray : ARRAY[0..2] OF INT := [1, 2, 3]; END_TYPE
       ",
        id_provider.clone(),
    );

    // WHEN this type is annotated
    let annotations = annotate_with_ids(&unit, &mut index, id_provider);

    // THEN the members's initializers have correct type-hints
    if let Some(initializer) = &unit.user_types[0].initializer {
        assert_eq!(Some(index.get_type("MyArray").unwrap()), annotations.get_type_hint(initializer, &index));

        let initializer = index.get_type("MyArray").unwrap().initial_value.unwrap();
        if let AstNode {
            stmt: AstStatement::Literal(AstLiteral::Array(Array { elements: Some(exp_list) })),
            ..
        } = index.get_const_expressions().get_constant_statement(&initializer).unwrap()
        {
            if let AstStatement::ExpressionList(elements, ..) = exp_list.get_stmt() {
                for ele in elements {
                    assert_eq!(
                        index.get_type("INT").unwrap(),
                        annotations.get_type_hint(ele, &index).unwrap()
                    );
                }
            } else {
                unreachable!("{:#?}", unit)
            }
        } else {
            unreachable!("{:#?}", unit)
        }
    } else {
        unreachable!()
    }
}

#[test]
fn data_type_initializers_multiplied_statement_type_hint_test() {
    //GIVEN a struct with some initialization
    let id_provider = IdProvider::default();
    let (unit, mut index) = index_with_ids(
        "
        TYPE MyArray : ARRAY[0..2] OF BYTE := [3(7)]; END_TYPE
        VAR_GLOBAL a : ARRAY[0..2] OF BYTE := [3(7)]; END_VAR
       ",
        id_provider.clone(),
    );

    // WHEN this type is annotated
    let annotations = annotate_with_ids(&unit, &mut index, id_provider);

    // THEN the members's initializers have correct type-hints
    if let Some(my_array_initializer) = &unit.user_types[0].initializer {
        let my_array_type = index.get_type("MyArray").unwrap();
        assert_eq!(Some(my_array_type), annotations.get_type_hint(my_array_initializer, &index));

        let my_array_type_const_initializer = my_array_type.initial_value.unwrap();
        if let AstStatement::Literal(AstLiteral::Array(Array { elements: Some(multiplied_statement) })) =
            index
                .get_const_expressions()
                .get_constant_statement(&my_array_type_const_initializer)
                .unwrap()
                .get_stmt()
        {
            if let AstStatement::MultipliedStatement(MultipliedStatement { element: literal_seven, .. }) =
                multiplied_statement.get_stmt()
            {
                assert_eq!(
                    index.find_effective_type_by_name(BYTE_TYPE),
                    annotations.get_type_hint(literal_seven, &index)
                );
            }
        } else {
            unreachable!()
        }
    } else {
        unreachable!()
    }

    //same checks for the global a
    if let Some(a_initializer) = &unit.global_vars[0].variables[0].initializer {
        let global = index.find_global_variable("a").unwrap();
        assert_eq!(
            index.find_effective_type_by_name(global.get_type_name()),
            annotations.get_type_hint(a_initializer, &index)
        );

        let global_var_const_initializer = global.initial_value.unwrap();
        if let AstStatement::Literal(AstLiteral::Array(Array { elements: Some(multiplied_statement) })) =
            index
                .get_const_expressions()
                .get_constant_statement(&global_var_const_initializer)
                .unwrap()
                .get_stmt()
        {
            if let AstStatement::MultipliedStatement(MultipliedStatement { element: literal_seven, .. }) =
                multiplied_statement.get_stmt()
            {
                assert_eq!(
                    index.find_effective_type_by_name(BYTE_TYPE),
                    annotations.get_type_hint(literal_seven, &index)
                );
            }
        } else {
            unreachable!()
        }
    } else {
        unreachable!()
    }
}

#[test]
fn case_conditions_type_hint_test() {
    //GIVEN a Switch-Case statement
    let id_provider = IdProvider::default();
    let (unit, mut index) = index_with_ids(
        "
        PROGRAM prg
        VAR
            x : BYTE;
            y : BYTE;
        END_VAR
        CASE x OF
            1: y := 1;
            2: y := 2;
            3: y := 3;
        ELSE
            y := 0;
        END_CASE
        END_PROGRAM
       ",
        id_provider.clone(),
    );

    // WHEN this code is annotated
    let annotations = annotate_with_ids(&unit, &mut index, id_provider);

    // THEN we want the case-bocks (1:, 2: , 3:) to have the type hint of the case-selector (x) - in this case BYTE

    //check if 'CASE x' got the type BYTE
    if let AstStatement::ControlStatement(AstControlStatement::Case(CaseStatement {
        selector,
        case_blocks,
        ..
    })) = &unit.implementations[0].statements[0].get_stmt()
    {
        let type_of_x = annotations.get_type(selector, &index).unwrap();

        assert_eq!(type_of_x, index.get_type(BYTE_TYPE).unwrap());

        for b in case_blocks {
            let type_hint = annotations.get_type_hint(b.condition.as_ref(), &index).unwrap();
            assert_eq!(type_hint, type_of_x);
        }
    } else {
        unreachable!()
    }
}

#[test]
fn range_type_min_max_type_hint_test() {
    //GIVEN a Switch-Case statement
    let id_provider = IdProvider::default();
    let (unit, mut index) = index_with_ids(
        "
            TYPE MyInt: SINT(0..100); END_TYPE
        ",
        id_provider.clone(),
    );

    // WHEN this code is annotated
    let annotations = annotate_with_ids(&unit, &mut index, id_provider);

    // THEN we want the range-limits (0 and 100) to have proper type-associations
    if let DataType::SubRangeType {
        bounds: Some(AstNode { stmt: AstStatement::RangeStatement(RangeStatement { start, end, .. }), .. }),
        ..
    } = &unit.user_types[0].data_type
    {
        //lets see if start and end got their type-annotations
        assert_eq!(
            annotations.get_type(start.as_ref(), &index),
            index.find_effective_type_by_name(DINT_TYPE)
        );
        assert_eq!(annotations.get_type(end.as_ref(), &index), index.find_effective_type_by_name(DINT_TYPE));

        //lets see if start and end got their type-HINT-annotations
        assert_eq!(
            annotations.get_type_hint(start.as_ref(), &index),
            index.find_effective_type_by_name(SINT_TYPE)
        );
        assert_eq!(
            annotations.get_type_hint(end.as_ref(), &index),
            index.find_effective_type_by_name(SINT_TYPE)
        );
    }
}

#[test]
fn struct_variable_initialization_annotates_initializer() {
    //GIVEN a STRUCT type and global variables of this type
    let id_provider = IdProvider::default();
    let (unit, mut index) = index_with_ids(
        "
        TYPE MyStruct: STRUCT
          a: DINT; b: DINT;
        END_STRUCT END_TYPE

         VAR_GLOBAL
           a : MyStruct  := (a:=3, b:=5);
           b : MyStruct  := (a:=3);
         END_VAR
         ",
        id_provider.clone(),
    );

    // WHEN this code is annotated
    let annotations = annotate_with_ids(&unit, &mut index, id_provider);

    // THEN we want the whole initializer to have a type-hint of 'MyStruct'
    {
        let initializer = index
            .find_global_variable("a")
            .unwrap()
            .initial_value
            .and_then(|i| index.get_const_expressions().get_constant_statement(&i))
            .unwrap();

        let AstStatement::ParenExpression(initializer) = &initializer.stmt else { panic!() };
        assert_eq!(
            annotations.get_type_hint(initializer, &index),
            index.find_effective_type_by_name("MyStruct")
        );
    }
    {
        let initializer = index
            .find_global_variable("b")
            .unwrap()
            .initial_value
            .and_then(|i| index.get_const_expressions().get_constant_statement(&i))
            .unwrap();

        let AstStatement::ParenExpression(initializer) = &initializer.stmt else { panic!() };
        assert_eq!(
            annotations.get_type_hint(initializer, &index),
            index.find_effective_type_by_name("MyStruct")
        );
    }
}

#[test]
fn deep_struct_variable_initialization_annotates_initializer() {
    //GIVEN a 2 lvl-STRUCT type and global variables of this type
    let id_provider = IdProvider::default();
    let (unit, mut index) = index_with_ids(
        "
        TYPE Point: STRUCT
          a: BYTE; b: SINT;
        END_STRUCT END_TYPE

        Type MyStruct: STRUCT
            v: Point; q: Point;
        END_STRUCT END_TYPE

         VAR_GLOBAL
           a : MyStruct  := (
               v := (a := 1, b := 2),
               q := (b := 3));
         END_VAR
         ",
        id_provider.clone(),
    );

    // WHEN this code is annotated
    let annotations = annotate_with_ids(&unit, &mut index, id_provider);

    // THEN we want the whole initializer to have a type-hint of 'MyStruct'
    let initializer = index
        .find_global_variable("a")
        .unwrap()
        .initial_value
        .and_then(|i| index.get_const_expressions().get_constant_statement(&i))
        .unwrap();

    let AstStatement::ParenExpression(initializer) = &initializer.stmt else { panic!() };
    assert_eq!(annotations.get_type_hint(initializer, &index), index.find_effective_type_by_name("MyStruct"));

    //check the initializer-part
    if let AstStatement::ExpressionList(expressions, ..) = initializer.get_stmt() {
        // v := (a := 1, b := 2)
        if let AstNode { stmt: AstStatement::Assignment(Assignment { left, right, .. }), .. } =
            &expressions[0]
        {
            assert_eq!(annotations.get_type(left, &index), index.find_effective_type_by_name("Point"));
            assert_eq!(annotations.get_type_hint(right, &index), index.find_effective_type_by_name("Point"));

            // (a := 1, b := 2)
            let AstStatement::ParenExpression(right) = right.get_stmt() else { panic!() };
            if let AstStatement::ExpressionList(expressions, ..) = right.get_stmt() {
                // a := 1
                if let AstNode { stmt: AstStatement::Assignment(Assignment { left, right, .. }), .. } =
                    &expressions[0]
                {
                    assert_eq!(
                        annotations.get_type(left.as_ref(), &index),
                        index.find_effective_type_by_name("BYTE")
                    );
                    assert_eq!(
                        annotations.get_type_hint(right.as_ref(), &index),
                        index.find_effective_type_by_name("BYTE")
                    );
                } else {
                    unreachable!()
                }

                // b := 2
                if let AstNode { stmt: AstStatement::Assignment(Assignment { left, right, .. }), .. } =
                    &expressions[1]
                {
                    assert_eq!(
                        annotations.get_type(left.as_ref(), &index),
                        index.find_effective_type_by_name("SINT")
                    );
                    assert_eq!(
                        annotations.get_type_hint(right.as_ref(), &index),
                        index.find_effective_type_by_name("SINT")
                    );
                } else {
                    unreachable!()
                }
            } else {
                unreachable!()
            }
        } else {
            unreachable!()
        }
    } else {
        unreachable!()
    }
}

#[test]
fn inouts_should_be_annotated_according_to_auto_deref() {
    //a program with in-out variables that get auto-deref'd
    let id_provider = IdProvider::default();
    let (unit, mut index) = index_with_ids(
        "
        PROGRAM foo
            VAR_IN_OUT
                inout : DINT;
            END_VAR

            inout;
        END_PROGRAM
        ",
        id_provider.clone(),
    );

    // WHEN this code is annotated
    let annotations = annotate_with_ids(&unit, &mut index, id_provider);
    let inout_ref = &unit.implementations[0].statements[0];

    // then accessing inout should be annotated with DINT, because it is auto-dereferenced
    assert_type_and_hint!(&annotations, &index, inout_ref, DINT_TYPE, None);
}

#[test]
fn action_call_should_be_annotated() {
    //a program with in-out variables that get auto-deref'd
    let id_provider = IdProvider::default();
    let (unit, mut index) = index_with_ids(
        "
        PROGRAM prg
        VAR
            x : DINT;
        END_VAR
        prg.foo();
        END_PROGRAM
        ACTIONS prg
        ACTION foo
            x := 2;
        END_ACTION
        ",
        id_provider.clone(),
    );

    // WHEN this code is annotated
    let annotations = annotate_with_ids(&unit, &mut index, id_provider);
    let action_call = &unit.implementations[0].statements[0];

    // then accessing inout should be annotated with DINT, because it is auto-dereferenced
    if let AstNode { stmt: AstStatement::CallStatement(CallStatement { operator, .. }), .. } = action_call {
        let a = annotations.get(operator);
        assert_eq!(Some(&StatementAnnotation::Program { qualified_name: "prg.foo".to_string() }), a);
    }
}

#[test]
fn action_body_gets_resolved() {
    //a program with an action in it
    let id_provider = IdProvider::default();
    let (unit, mut index) = index_with_ids(
        "
        PROGRAM prg
            VAR
                x : DINT;
            END_VAR
            prg.foo();
            END_PROGRAM
            ACTIONS prg
            ACTION foo
                x := 2;
            END_ACTION
        END_PROGRAM
        ",
        id_provider.clone(),
    );

    // WHEN this code is annotated
    let annotations = annotate_with_ids(&unit, &mut index, id_provider);
    let x_assignment = &unit.implementations[1].statements[0];

    // then accessing inout should be annotated with DINT, because it is auto-dereferenced
    if let AstNode { stmt: AstStatement::Assignment(Assignment { left, right, .. }), .. } = x_assignment {
        let a = annotations.get(left);
        assert_eq!(
            Some(&StatementAnnotation::Variable {
                qualified_name: "prg.x".to_string(),
                resulting_type: "DINT".to_string(),
                constant: false,
                is_auto_deref: false,
                argument_type: ArgumentType::ByVal(VariableType::Local),
            }),
            a
        );

        let two = annotations.get(right);
        assert_eq!(Some(&StatementAnnotation::value(DINT_TYPE)), two);
    }
}

#[test]
fn class_method_gets_annotated() {
    //a class with a method with class-variables and method-variables
    let id_provider = IdProvider::default();
    let (unit, mut index) = index_with_ids(
        "
    CLASS MyClass
        VAR
            x, y : BYTE;
        END_VAR

        METHOD testMethod
            VAR_INPUT myMethodArg : DINT; END_VAR
            VAR myMethodLocalVar : SINT; END_VAR

            x;
            myMethodArg;
            y;
            myMethodLocalVar;
        END_METHOD
    END_CLASS
        ",
        id_provider.clone(),
    );

    // WHEN this code is annotated
    let annotations = annotate_with_ids(&unit, &mut index, id_provider);
    let body = &unit.implementations[0].statements;

    // then accessing inout should be annotated with DINT, because it is auto-dereferenced
    assert_type_and_hint!(&annotations, &index, &body[0], "BYTE", None);
    assert_type_and_hint!(&annotations, &index, &body[1], "DINT", None);
    assert_type_and_hint!(&annotations, &index, &body[2], "BYTE", None);
    assert_type_and_hint!(&annotations, &index, &body[3], "SINT", None);
}

#[test]
fn nested_bitwise_access_resolves_correctly() {
    let id_provider = IdProvider::default();
    let (unit, mut index) = index_with_ids(
        r#"PROGRAM prg
        VAR
        a : BOOL;
        x : LWORD;
        END_VAR
        (* Second bit of the second byte of the second word of the second dword of an lword*)
        a := x.%D1.%W1.%B1.%X1;
        END_PROGRAM
        "#,
        id_provider.clone(),
    );

    // WHEN this code is annotated
    let annotations = annotate_with_ids(&unit, &mut index, id_provider);
    let assignment = &unit.implementations[0].statements[0];

    let AstNode { stmt: AstStatement::Assignment(Assignment { right, .. }), .. } = assignment else {
        unreachable!()
    };
    assert_type_and_hint!(&annotations, &index, right, "BOOL", Some("BOOL")); //strange

    let AstNode { stmt: AstStatement::ReferenceExpr(ReferenceExpr { base: Some(base), .. }), .. } =
        right.as_ref()
    else {
        unreachable!()
    };
    assert_type_and_hint!(&annotations, &index, base, "BYTE", None);

    let AstNode { stmt: AstStatement::ReferenceExpr(ReferenceExpr { base: Some(base), .. }), .. } =
        base.as_ref()
    else {
        unreachable!()
    };
    assert_type_and_hint!(&annotations, &index, base, "WORD", None);

    let AstNode { stmt: AstStatement::ReferenceExpr(ReferenceExpr { base: Some(base), .. }), .. } =
        base.as_ref()
    else {
        unreachable!()
    };
    assert_type_and_hint!(&annotations, &index, base, "DWORD", None);

    let AstNode { stmt: AstStatement::ReferenceExpr(ReferenceExpr { base: Some(base), .. }), .. } =
        base.as_ref()
    else {
        unreachable!()
    };
    assert_type_and_hint!(&annotations, &index, base, "LWORD", None);
}

#[test]
fn literals_passed_to_function_get_annotated() {
    let id_provider = IdProvider::default();
    let (unit, mut index) = index_with_ids(
        r#"
        FUNCTION foo : STRING
            VAR_INPUT b : BYTE; in : STRING END_VAR

            foo := in;
        END_FUNCTION

        PROGRAM prg
            foo(77, 'abc');
        END_PROGRAM
        "#,
        id_provider.clone(),
    );

    // WHEN this code is annotated
    let annotations = annotate_with_ids(&unit, &mut index, id_provider);
    let call_stmt = &unit.implementations[1].statements[0];

    if let AstNode { stmt: AstStatement::CallStatement(CallStatement { parameters, .. }), .. } = call_stmt {
        let parameters = flatten_expression_list(parameters.as_ref().as_ref().unwrap());
        assert_type_and_hint!(&annotations, &index, parameters[0], DINT_TYPE, Some(BYTE_TYPE));
        assert_type_and_hint!(&annotations, &index, parameters[1], "__STRING_3", Some("STRING"));
    } else {
        unreachable!();
    }
}

#[test]
fn array_accessor_in_struct_array_is_annotated() {
    let id_provider = IdProvider::default();
    let (unit, mut index) = index_with_ids(
        r#"
        TYPE MyStruct:
        STRUCT
            arr1 : ARRAY[0..3] OF INT;
        END_STRUCT
        END_TYPE

        PROGRAM main
        VAR
            data : MyStruct;
            i : INT;
        END_VAR

        data.arr1[i];

        END_PROGRAM
        "#,
        id_provider.clone(),
    );

    // WHEN this code is annotated
    let annotations = annotate_with_ids(&unit, &mut index, id_provider);
    let qr = &unit.implementations[0].statements[0];

    assert_type_and_hint!(&annotations, &index, qr, "INT", None);
    let AstNode { stmt: AstStatement::ReferenceExpr(ReferenceExpr { base: Some(base), .. }), .. } = qr else {
        panic!("expected ReferenceExpr for {:?}", qr);
    };
    assert_type_and_hint!(&annotations, &index, base, "__MyStruct_arr1", None);

    let AstNode { stmt: AstStatement::ReferenceExpr(ReferenceExpr { base: Some(base), .. }), .. } =
        base.as_ref()
    else {
        panic!("expected ReferenceExpr for {:?}", base);
    };
    assert_type_and_hint!(&annotations, &index, base, "MyStruct", None);
}

#[test]
fn type_hint_should_not_hint_to_the_effective_type_but_to_the_original() {
    //GIVEN a aliased type to INT and a variable declared as myInt
    let id_provider = IdProvider::default();
    let (unit, mut index) = index_with_ids(
        r#"
        TYPE MyInt: INT(0..100); END_TYPE

        PROGRAM Main
        VAR
            x : MyInt;
        END_VAR
        x := 7;
        END_PROGRAM
        "#,
        id_provider.clone(),
    );

    //WHEN we assign to this variable (x := 7)

    // THEN we want the hint for '7' to be MyInt, not INT
    let annotations = annotate_with_ids(&unit, &mut index, id_provider);
    let stmt = &unit.implementations[0].statements[0];

    if let AstNode { stmt: AstStatement::Assignment(Assignment { left, right, .. }), .. } = stmt {
        assert_type_and_hint!(&annotations, &index, left, "MyInt", None);
        assert_type_and_hint!(&annotations, &index, right, "DINT", Some("MyInt"));
    } else {
        unreachable!();
    }
}

#[test]
fn null_statement_should_get_a_valid_type_hint() {
    //GIVEN a NULL assignment to a pointer
    let id_provider = IdProvider::default();
    let (unit, mut index) = index_with_ids(
        r#"
        PROGRAM Main
        VAR
            x : POINTER TO BYTE;
        END_VAR
        x := NULL;
        END_PROGRAM
        "#,
        id_provider.clone(),
    );

    // THEN we want the hint for 'NULL' to be POINTER TO BYTE
    let annotations = annotate_with_ids(&unit, &mut index, id_provider);
    let stmt = &unit.implementations[0].statements[0];

    let var_x_type = &unit.units[0].variable_blocks[0].variables[0].data_type_declaration.get_name().unwrap();

    if let AstNode { stmt: AstStatement::Assignment(Assignment { right, .. }), .. } = stmt {
        assert_type_and_hint!(&annotations, &index, right, "VOID", Some(var_x_type));
    } else {
        unreachable!();
    }
}

#[test]
fn resolve_function_with_same_name_as_return_type() {
    //GIVEN a reference to a function with the same name as the return type
    let id_provider = IdProvider::default();
    let (unit, index) = index_with_ids(
        "
        FUNCTION TIME : TIME
        END_FUNCTION

        PROGRAM PRG
            TIME();
        END_PROGRAM
        ",
        id_provider.clone(),
    );

    //WHEN the AST is annotated
    let (annotations, ..) = TypeAnnotator::visit_unit(&index, &unit, id_provider);
    let statements = &unit.implementations[1].statements;

    // THEN we expect it to be annotated with the function itself
    let function_annotation = annotations.get(&statements[0]);
    assert_eq!(Some(&StatementAnnotation::Value { resulting_type: "TIME".into() }), function_annotation);

    // AND we expect no type to be associated with the expression
    let associated_type = annotations.get_type(&statements[0], &index).unwrap();
    let effective_type = index.find_effective_type_by_name("TIME").unwrap();
    assert_eq!(effective_type, associated_type);
    // AND should be Integer
    assert!(matches!(effective_type.get_type_information(), DataTypeInformation::Integer { .. }))
}

#[test]
fn int_compare_should_resolve_to_bool() {
    //GIVEN a NULL assignment to a pointer
    let id_provider = IdProvider::default();
    let (unit, mut index) = index_with_ids(
        r#"
        PROGRAM Main
        3 = 5;
        END_PROGRAM
        "#,
        id_provider.clone(),
    );

    // THEN we want the hint for 'NULL' to be POINTER TO BYTE
    let annotations = annotate_with_ids(&unit, &mut index, id_provider);
    let a_eq_b = &unit.implementations[0].statements[0];
    assert_eq!(
        Some(&StatementAnnotation::Value { resulting_type: "BOOL".to_string() }),
        annotations.get(a_eq_b),
    );
}

#[test]
fn string_compare_should_resolve_to_bool() {
    //GIVEN a NULL assignment to a pointer
    let id_provider = IdProvider::default();
    let (unit, mut index) = index_with_ids(
        r#"
        FUNCTION STRING_EQUAL: BOOL
        VAR a,b : STRING; END_VAR

        END_FUNCTION;

        PROGRAM Main
        VAR
            a,b: STRING;
        END_VAR
        a = b;
        END_PROGRAM
        "#,
        id_provider.clone(),
    );

    // THEN we want the hint for 'NULL' to be POINTER TO BYTE
    let annotations = annotate_with_ids(&unit, &mut index, id_provider);
    let a_eq_b = &unit.implementations[1].statements[0];
    assert_debug_snapshot!(annotations.get(a_eq_b).unwrap());
}

#[test]
fn assigning_lword_to_ptr_will_annotate_correctly() {
    //GIVEN a NULL assignment to a pointer
    let id_provider = IdProvider::default();
    let (unit, mut index) = index_with_ids(
        r#"
        PROGRAM Main
        VAR
            a : POINTER TO INT;
            b : DWORD;
        END_VAR
        b := a;
        END_PROGRAM
        "#,
        id_provider.clone(),
    );

    // THEN we want the hint for 'NULL' to be POINTER TO BYTE
    let annotations = annotate_with_ids(&unit, &mut index, id_provider);
    let a_eq_b = &unit.implementations[0].statements[0];

    let ptr_type = unit.units[0].variable_blocks[0].variables[0].data_type_declaration.get_name().unwrap();

    if let AstNode { stmt: AstStatement::Assignment(Assignment { left, right, .. }), .. } = a_eq_b {
        assert_type_and_hint!(&annotations, &index, left, DWORD_TYPE, None);
        assert_type_and_hint!(&annotations, &index, right, ptr_type, Some(DWORD_TYPE));
    }
}

#[test]
fn assigning_ptr_to_lword_will_annotate_correctly() {
    //GIVEN a NULL assignment to a pointer
    let id_provider = IdProvider::default();
    let (unit, mut index) = index_with_ids(
        r#"
        PROGRAM Main
        VAR
            a : POINTER TO INT;
            b : DWORD;
        END_VAR
        a := b;
        END_PROGRAM
        "#,
        id_provider.clone(),
    );

    // THEN we want the hint for 'NULL' to be POINTER TO BYTE
    let annotations = annotate_with_ids(&unit, &mut index, id_provider);
    let a_eq_b = &unit.implementations[0].statements[0];

    let ptr_type = unit.units[0].variable_blocks[0].variables[0].data_type_declaration.get_name().unwrap();

    if let AstNode { stmt: AstStatement::Assignment(Assignment { left, right, .. }), .. } = a_eq_b {
        assert_type_and_hint!(&annotations, &index, left, ptr_type, None);
        assert_type_and_hint!(&annotations, &index, right, DWORD_TYPE, Some(ptr_type));
    }
}

#[test]
fn assigning_ptr_to_lword_will_annotate_correctly2() {
    //GIVEN a NULL assignment to a pointer
    let id_provider = IdProvider::default();
    let (unit, mut index) = index_with_ids(
        r#"
        PROGRAM Main
        VAR
            a : POINTER TO INT;
            b : DWORD;
        END_VAR
        b := a^;
        END_PROGRAM
        "#,
        id_provider.clone(),
    );

    // THEN we want the hint for 'NULL' to be POINTER TO BYTE
    let annotations = annotate_with_ids(&unit, &mut index, id_provider);
    let a_eq_b = &unit.implementations[0].statements[0];

    let ptr_type = unit.units[0].variable_blocks[0].variables[0].data_type_declaration.get_name().unwrap();

    if let AstNode { stmt: AstStatement::Assignment(Assignment { left, right, .. }), .. } = a_eq_b {
        assert_type_and_hint!(&annotations, &index, left, DWORD_TYPE, None);
        assert_type_and_hint!(&annotations, &index, right, INT_TYPE, Some(DWORD_TYPE));

        if let AstNode {
            stmt:
                AstStatement::ReferenceExpr(ReferenceExpr {
                    access: ReferenceAccess::Deref,
                    base: Some(reference),
                    ..
                }),
            ..
        } = right.as_ref()
        {
            assert_type_and_hint!(&annotations, &index, reference, ptr_type, None);
        } else {
            unreachable!()
        }
    } else {
        unreachable!()
    }
}

#[test]
fn address_of_is_annotated_correctly() {
    //GIVEN a NULL assignment to a pointer
    let id_provider = IdProvider::default();
    let (unit, mut index) = index_with_ids(
        r#"
        PROGRAM Main
        VAR
            b : INT;
        END_VAR
        &b;
        END_PROGRAM
        "#,
        id_provider.clone(),
    );

    // THEN we want the hint for 'NULL' to be POINTER TO BYTE
    let annotations = annotate_with_ids(&unit, &mut index, id_provider);

    let s = &unit.implementations[0].statements[0];
    if let Some(&StatementAnnotation::Value { resulting_type }) = annotations.get(s).as_ref() {
        assert_eq!(
            Some(&DataTypeInformation::Pointer {
                auto_deref: false,
                inner_type_name: "INT".to_string(),
                name: "__POINTER_TO_INT".to_string(),
            }),
            index.find_effective_type_info(resulting_type),
        );
    } else {
        unreachable!()
    }
}

#[test]
fn pointer_assignment_with_incompatible_types_hints_correctly() {
    let id_provider = IdProvider::default();
    let (unit, mut index) = index_with_ids(
        "PROGRAM PRG
                VAR
                    x : INT;
                    pt : POINTER TO BYTE;
                END_VAR
                pt := &x;
            END_PROGRAM",
        id_provider.clone(),
    );

    let annotations = annotate_with_ids(&unit, &mut index, id_provider);
    let assignment = &unit.implementations[0].statements[0];

    if let AstNode { stmt: AstStatement::Assignment(Assignment { left, right, .. }), .. } = assignment {
        assert_type_and_hint!(&annotations, &index, left, "__PRG_pt", None);
        assert_type_and_hint!(&annotations, &index, right, "__POINTER_TO_INT", Some("__PRG_pt"));
    }
}

#[test]
fn call_explicit_parameter_name_is_resolved() {
    //GIVEN
    let id_provider = IdProvider::default();
    let (unit, index) = index_with_ids(
        "
        FUNCTION_BLOCK fb
            VAR_INPUT
                a: INT;
                b: DINT;
            END_VAR
        END_FUNCTION_BLOCK

        PROGRAM PRG
		VAR
			f : fb;
		END_VAR
            f(b:= 1, a:= 3);
        END_PROGRAM
        ",
        id_provider.clone(),
    );

    //WHEN the AST is annotated
    let (annotations, ..) = TypeAnnotator::visit_unit(&index, &unit, id_provider);
    // should be the call statement
    // should contain array access as operator
    let AstNode { stmt: AstStatement::CallStatement(CallStatement { parameters, .. }), .. } =
        &unit.implementations[1].statements[0]
    else {
        unreachable!("expected callstatement")
    };
    let AstNode { stmt: AstStatement::Assignment(Assignment { left: b, .. }), .. } =
        flatten_expression_list(parameters.as_ref().as_ref().unwrap())[0]
    else {
        unreachable!()
    };
    let AstNode { stmt: AstStatement::Assignment(Assignment { left: a, .. }), .. } =
        flatten_expression_list(parameters.as_ref().as_ref().unwrap())[1]
    else {
        unreachable!()
    };

    assert_eq!(
        Some(&StatementAnnotation::Variable {
            resulting_type: DINT_TYPE.to_string(),
            qualified_name: "fb.b".to_string(),
            constant: false,
            argument_type: ArgumentType::ByVal(VariableType::Input),
            is_auto_deref: false
        }),
        annotations.get(b.as_ref())
    );

    assert_eq!(
        Some(&StatementAnnotation::Variable {
            resulting_type: INT_TYPE.to_string(),
            qualified_name: "fb.a".to_string(),
            constant: false,
            argument_type: ArgumentType::ByVal(VariableType::Input),
            is_auto_deref: false
        }),
        annotations.get(a)
    );
}

#[test]
fn call_on_function_block_array() {
    //GIVEN
    let id_provider = IdProvider::default();
    let (unit, index) = index_with_ids(
        "
        FUNCTION_BLOCK fb
        END_FUNCTION_BLOCK

        PROGRAM PRG
		VAR
			fbs : ARRAY[1..2] OF fb;
		END_VAR
            fbs[1]();
        END_PROGRAM
        ",
        id_provider.clone(),
    );

    //WHEN the AST is annotated
    let (annotations, ..) = TypeAnnotator::visit_unit(&index, &unit, id_provider);
    // should be the call statement
    let statements = &unit.implementations[1].statements[0];
    // should contain array access as operator
    let AstNode { stmt: AstStatement::CallStatement(CallStatement { operator, .. }), .. } = statements else {
        unreachable!("expected callstatement")
    };
    assert!(matches!(
        operator.as_ref(),
        &AstNode {
            stmt: AstStatement::ReferenceExpr(ReferenceExpr { access: ReferenceAccess::Index(_), .. }),
            ..
        }
    ),);

    let annotation = annotations.get(operator.as_ref());
    assert_eq!(Some(&StatementAnnotation::Value { resulting_type: "fb".into() }), annotation);
}

#[test]
fn and_statement_of_bools_results_in_bool() {
    //GIVEN
    let id_provider = IdProvider::default();
    let (unit, index) = index_with_ids(
        "
        PROGRAM PRG
		VAR
            a,b : BOOL;
		END_VAR

            a AND b;
        END_PROGRAM
        ",
        id_provider.clone(),
    );

    //WHEN the AST is annotated
    let (annotations, ..) = TypeAnnotator::visit_unit(&index, &unit, id_provider);
    let a_and_b = &unit.implementations[0].statements[0];
    // a AND b should be treated as i1
    assert_type_and_hint!(&annotations, &index, a_and_b, BOOL_TYPE, None);
}

#[test]
fn and_statement_of_dints_results_in_dint() {
    //GIVEN
    let id_provider = IdProvider::default();
    let (unit, index) = index_with_ids(
        "
        PROGRAM PRG
		VAR
            a,b : DINT;
            c,d : INT;
		END_VAR

            a AND b;
            c AND d;
        END_PROGRAM
        ",
        id_provider.clone(),
    );

    //WHEN the AST is annotated
    let (annotations, ..) = TypeAnnotator::visit_unit(&index, &unit, id_provider);
    // a AND b should be treated as DINT
    assert_type_and_hint!(&annotations, &index, &unit.implementations[0].statements[0], DINT_TYPE, None);
    // c AND d should be treated as DINT
    assert_type_and_hint!(&annotations, &index, &unit.implementations[0].statements[0], DINT_TYPE, None);
}

#[test]
fn resolve_recursive_function_call() {
    //GIVEN
    let id_provider = IdProvider::default();
    let (unit, index) = index_with_ids(
        "
        FUNCTION foo : DINT
		VAR_INPUT
			input1 : DINT;
		END_VAR
		VAR_IN_OUT
			inout1 : DINT;
		END_VAR
		VAR_OUTPUT
			output1 : DINT;
		END_VAR
		VAR
			var1, var2, var3 : DINT;
		END_VAR
			foo(input1 := var1, inout1 := var2, output1 => var3, );
			foo := var1;
		END_FUNCTION
        ",
        id_provider.clone(),
    );

    //WHEN the AST is annotated
    let (annotations, ..) = TypeAnnotator::visit_unit(&index, &unit, id_provider);
    let type_map = annotations.type_map;

    let call = &unit.implementations[0].statements[0];

    let AstStatement::CallStatement(data) = call.get_stmt() else {
        unreachable!();
    };

    assert_eq!(
        Some(&StatementAnnotation::Function {
            return_type: "DINT".into(),
            qualified_name: "foo".into(),
            call_name: None
        }),
        type_map.get(&data.operator.get_id())
    );

    // insta::assert_snapshot!(annotated_types);
}

#[test]
fn resolve_recursive_program_call() {
    //GIVEN
    let id_provider = IdProvider::default();
    let (unit, index) = index_with_ids(
        "
        PROGRAM mainProg
		VAR_INPUT
			input1 : DINT;
		END_VAR
		VAR_IN_OUT
			inout1 : DINT;
		END_VAR
		VAR_OUTPUT
			output1 : DINT;
		END_VAR
		VAR
			var1, var2, var3 : DINT;
		END_VAR
			mainProg(input1 := var1, inout1 := var2, output1 => var3, );
		END_PROGRAM
        ",
        id_provider.clone(),
    );

    //WHEN the AST is annotated
    let (annotations, ..) = TypeAnnotator::visit_unit(&index, &unit, id_provider);
    let type_map = annotations.type_map;

    let call = &unit.implementations[0].statements[0];
    let AstStatement::CallStatement(data) = call.get_stmt() else {
        unreachable!();
    };

    assert_eq!(
        Some(&StatementAnnotation::Program { qualified_name: "mainProg".into() }),
        type_map.get(&data.operator.get_id())
    );

    // insta::assert_snapshot!(annotated_types);
}

#[test]
fn function_block_initialization_test() {
    let id_provider = IdProvider::default();
    let (unit, mut index) = index_with_ids(
        "
            FUNCTION_BLOCK TON
            VAR_INPUT
              PT: TIME;
            END_VAR
            END_FUNCTION_BLOCK


            PROGRAM main
            VAR
                timer : TON := (PT := T#0s);
            END_VAR
            END_PROGRAM
            ",
        id_provider.clone(),
    );

    let annotations = annotate_with_ids(&unit, &mut index, id_provider);

    //PT will be a TIME variable, qualified name will be TON.PT
    let statement = unit.units[1].variable_blocks[0].variables[0].initializer.as_ref().unwrap();
    let AstStatement::ParenExpression(expr) = statement.get_stmt() else { panic!() };
    if let AstNode { stmt: AstStatement::Assignment(Assignment { left, .. }), .. } = expr.as_ref() {
        let left = left.as_ref();
        let annotation = annotations.get(left).unwrap();
        assert_eq!(
            annotation,
            &StatementAnnotation::Variable {
                resulting_type: "TIME".into(),
                qualified_name: "TON.PT".into(),
                constant: false,
                argument_type: ArgumentType::ByVal(VariableType::Input),
                is_auto_deref: false
            }
        )
    } else {
        unreachable!("Should be an assignment")
    }
}

#[test]
fn undeclared_varargs_type_hint_promoted_correctly() {
    // GIVEN a variadic function without type declarations
    let id_provider = IdProvider::default();
    let (unit, mut index) = index_with_ids(
        "
            FUNCTION variadic : BOOL
            VAR_INPUT
                args: ...;
            END_VAR
            END_FUNCTION

            PROGRAM main
            VAR
                float: REAL := 3.0;
                double: LREAL := 4.0;
                u1: BOOL;
                u8: USINT := 255;
                short: INT := -3;
                long: DINT := 2_000_000_000;
                longlong: LINT := 16_000_000_000;
            END_VAR
                variadic(float, double, u1, u8, short, long, longlong, 'hello');
            END_PROGRAM
            ",
        id_provider.clone(),
    );

    // WHEN called with numerical types
    let annotations = annotate_with_ids(&unit, &mut index, id_provider);
    let call_stmt = &unit.implementations[1].statements[0];
    // THEN types smaller than LREAL/DINT get promoted while booleans and other types stay untouched.
    if let AstNode { stmt: AstStatement::CallStatement(CallStatement { parameters, .. }), .. } = call_stmt {
        let parameters = flatten_expression_list(parameters.as_ref().as_ref().unwrap());
        assert_type_and_hint!(&annotations, &index, parameters[0], REAL_TYPE, Some(LREAL_TYPE));
        assert_type_and_hint!(&annotations, &index, parameters[1], LREAL_TYPE, Some(LREAL_TYPE));
        assert_type_and_hint!(&annotations, &index, parameters[2], BOOL_TYPE, None);
        assert_type_and_hint!(&annotations, &index, parameters[3], USINT_TYPE, Some(DINT_TYPE));
        assert_type_and_hint!(&annotations, &index, parameters[4], INT_TYPE, Some(DINT_TYPE));
        assert_type_and_hint!(&annotations, &index, parameters[5], DINT_TYPE, Some(DINT_TYPE));
        assert_type_and_hint!(&annotations, &index, parameters[6], LINT_TYPE, Some(LINT_TYPE));
        assert_type_and_hint!(&annotations, &index, parameters[7], "__STRING_5", None);
    } else {
        unreachable!();
    }
}

#[test]
fn passing_a_function_as_param_correctly_resolves_as_variable() {
    let id_provider = IdProvider::default();
    // GIVEN a function
    let (unit, mut index) = index_with_ids(
        r#"
        {external}
        FUNCTION printf : DINT
        VAR_IN_OUT
            format : STRING;
        END_VAR
        VAR_INPUT
            args: ...;
        END_VAR
        END_FUNCTION

        FUNCTION main : DINT
            printf('Value %d, %d, %d', main, main * 10, main * 100);
        END_FUNCTION
    "#,
        id_provider.clone(),
    );

    // WHEN calling another function with itself as parameter
    let annotations = annotate_with_ids(&unit, &mut index, id_provider);
    let call_stmt = &unit.implementations[1].statements[0];
    // THEN the type of the parameter resolves to the original function type
    if let AstNode { stmt: AstStatement::CallStatement(CallStatement { parameters, .. }), .. } = call_stmt {
        let parameters = flatten_expression_list(parameters.as_ref().as_ref().unwrap());
        assert_type_and_hint!(&annotations, &index, parameters[1], DINT_TYPE, Some(DINT_TYPE));
        assert_type_and_hint!(&annotations, &index, parameters[2], DINT_TYPE, Some(DINT_TYPE));
        assert_type_and_hint!(&annotations, &index, parameters[3], DINT_TYPE, Some(DINT_TYPE));
    } else {
        unreachable!()
    }
}

#[test]
fn resolve_return_variable_in_nested_call() {
    let id_provider = IdProvider::default();
    // GIVEN a call statement where we take the adr of the return-variable
    let src = "
        FUNCTION main : DINT
        VAR
            x1, x2 : DINT;
        END_VAR
        x1 := SMC_Read(
                    ValAddr := ADR(main));
        END_FUNCTION
        FUNCTION SMC_Read : DINT
        VAR_INPUT
            ValAddr : LWORD;
        END_VAR
        END_FUNCTION
          ";
    let (unit, mut index) = index_with_ids(src, id_provider.clone());

    // THEN we check if the adr(main) really resolved to the return-variable
    let annotations = annotate_with_ids(&unit, &mut index, id_provider);
    let ass = &unit.implementations[0].statements[0];

    if let AstNode { stmt: AstStatement::Assignment(Assignment { right, .. }), .. } = ass {
        if let AstNode { stmt: AstStatement::CallStatement(CallStatement { parameters, .. }), .. } =
            right.as_ref()
        {
            let inner_ass = flatten_expression_list(parameters.as_ref().as_ref().unwrap())[0];
            if let AstNode { stmt: AstStatement::Assignment(Assignment { right, .. }), .. } = inner_ass {
                if let AstNode {
                    stmt: AstStatement::CallStatement(CallStatement { parameters, .. }), ..
                } = right.as_ref()
                {
                    let main = flatten_expression_list(parameters.as_ref().as_ref().unwrap())[0];
                    let a = annotations.get(main).unwrap();
                    assert_eq!(
                        a,
                        &StatementAnnotation::Variable {
                            resulting_type: "DINT".to_string(),
                            qualified_name: "main.main".to_string(),
                            constant: false,
                            argument_type: ArgumentType::ByVal(VariableType::Return),
                            is_auto_deref: false
                        }
                    )
                }
            }
        }
    }

    // AND we want a call passing the return-variable as apointer (actually the adress as a LWORD)
    // assert_snapshot!(codegen(src));   // TODO moved to codegen tests
}

#[test]
fn hardware_access_types_annotated() {
    let id_provider = IdProvider::default();
    let (unit, mut index) = index_with_ids(
        "PROGRAM prg
        VAR
          x1,x2 : BYTE;
          y1,y2 : INT;
          z1    : LINT;
        END_VAR
          x1 := %IB1.2;
          x2 := %QW1.2;
          y1 := %MD1.2;
          y2 := %GX1.2;
          z1 := %Il2.3;
        ",
        id_provider.clone(),
    );

    let annotations = annotate_with_ids(&unit, &mut index, id_provider);
    if let AstNode { stmt: AstStatement::Assignment(Assignment { right, .. }), .. } =
        &unit.implementations[0].statements[0]
    {
        assert_type_and_hint!(&annotations, &index, right, BYTE_TYPE, Some(BYTE_TYPE));
    } else {
        unreachable!("Must be assignment")
    }
    if let AstNode { stmt: AstStatement::Assignment(Assignment { right, .. }), .. } =
        &unit.implementations[0].statements[1]
    {
        assert_type_and_hint!(&annotations, &index, right, WORD_TYPE, Some(BYTE_TYPE));
    } else {
        unreachable!("Must be assignment")
    }
    if let AstNode { stmt: AstStatement::Assignment(Assignment { right, .. }), .. } =
        &unit.implementations[0].statements[2]
    {
        assert_type_and_hint!(&annotations, &index, right, DWORD_TYPE, Some(INT_TYPE));
    } else {
        unreachable!("Must be assignment")
    }
    if let AstNode { stmt: AstStatement::Assignment(Assignment { right, .. }), .. } =
        &unit.implementations[0].statements[3]
    {
        assert_type_and_hint!(&annotations, &index, right, BOOL_TYPE, Some(INT_TYPE));
    } else {
        unreachable!("Must be assignment")
    }
    if let AstNode { stmt: AstStatement::Assignment(Assignment { right, .. }), .. } =
        &unit.implementations[0].statements[4]
    {
        assert_type_and_hint!(&annotations, &index, right, LWORD_TYPE, Some(LINT_TYPE));
    } else {
        unreachable!("Must be assignment")
    }
}

#[test]
fn multiple_pointer_referencing_annotates_correctly() {
    let id_provider = IdProvider::default();
    // GIVEN a variable which is referenced multiple times with consecutive address operators
    let (unit, mut index) = index_with_ids(
        "
        PROGRAM PRG
        VAR
            a : BYTE;
        END_VAR
            &&a;
            &&&a;
        END_PROGRAM",
        id_provider.clone(),
    );
    let mut annotations = annotate_with_ids(&unit, &mut index, id_provider);
    let statements = &unit.implementations[0].statements;
    index.import(std::mem::take(&mut annotations.new_index));

    // THEN it is correctly annotated with nested pointers
    assert_type_and_hint!(&annotations, &index, &statements[0], "__POINTER_TO___POINTER_TO_BYTE", None);

    assert_type_and_hint!(
        &annotations,
        &index,
        &statements[1],
        "__POINTER_TO___POINTER_TO___POINTER_TO_BYTE",
        None
    );
}

#[test]
fn multiple_pointer_with_dereference_annotates_and_nests_correctly() {
    let id_provider = IdProvider::default();
    // GIVEN a parenthesized, double-pointer
    let (unit, mut index) = index_with_ids(
        "
        PROGRAM PRG
        VAR
            a : BYTE;
        END_VAR
            (&&a)^;
        END_PROGRAM",
        id_provider.clone(),
    );
    // WHEN it is dereferenced once
    let mut annotations = annotate_with_ids(&unit, &mut index, id_provider);
    let statement = &unit.implementations[0].statements[0];
    index.import(std::mem::take(&mut annotations.new_index));

    // THEN the expressions are nested and annotated correctly
    let AstNode {
        stmt:
            AstStatement::ReferenceExpr(ReferenceExpr {
                access: ReferenceAccess::Deref, base: Some(value), ..
            }),
        ..
    } = &statement
    else {
        unreachable!("expected ReferenceExpr, but got {statement:#?}")
    };
    assert_type_and_hint!(&annotations, &index, value, "__POINTER_TO___POINTER_TO_BYTE", None);

    let AstStatement::ParenExpression(expr) = value.get_stmt() else { panic!() };
    let AstNode {
        stmt:
            AstStatement::ReferenceExpr(ReferenceExpr {
                access: ReferenceAccess::Address, base: Some(base), ..
            }),
        ..
    } = expr.as_ref()
    else {
        unreachable!("expected ReferenceExpr, but got {value:#?}")
    };
    assert_type_and_hint!(&annotations, &index, base, "__POINTER_TO_BYTE", None);

    let AstNode {
        stmt:
            AstStatement::ReferenceExpr(ReferenceExpr {
                access: ReferenceAccess::Address, base: Some(base), ..
            }),
        ..
    } = base.as_ref()
    else {
        unreachable!("expected ReferenceExpr, but got {base:#?}")
    };
    assert_type_and_hint!(&annotations, &index, base, "BYTE", None);

    // AND the overall type of the statement is annotated correctly
    assert_type_and_hint!(&annotations, &index, statement, "__POINTER_TO_BYTE", None);
}

#[test]
fn multiple_negative_annotates_correctly() {
    let id_provider = IdProvider::default();
    // GIVEN a variable which is prefixed with two minus signs
    let (unit, mut index) = index_with_ids(
        "
        PROGRAM PRG
        VAR
            a : DINT;
        END_VAR
            --a;
            -(-a);
        END_PROGRAM",
        id_provider.clone(),
    );

    let mut annotations = annotate_with_ids(&unit, &mut index, id_provider);
    let statements = &unit.implementations[0].statements;
    index.import(std::mem::take(&mut annotations.new_index));

    // THEN it is correctly annotated
    if let AstNode { stmt: AstStatement::UnaryExpression(UnaryExpression { value, .. }), .. } = &statements[0]
    {
        assert_type_and_hint!(&annotations, &index, value, DINT_TYPE, None);

        if let AstNode { stmt: AstStatement::UnaryExpression(UnaryExpression { value, .. }), .. } =
            &value.as_ref()
        {
            assert_type_and_hint!(&annotations, &index, value, DINT_TYPE, None);
        }
    }

    if let AstNode { stmt: AstStatement::UnaryExpression(UnaryExpression { value, .. }), .. } = &statements[1]
    {
        assert_type_and_hint!(&annotations, &index, value, DINT_TYPE, None);

        if let AstNode { stmt: AstStatement::UnaryExpression(UnaryExpression { value, .. }), .. } =
            &value.as_ref()
        {
            assert_type_and_hint!(&annotations, &index, value, DINT_TYPE, None);
        }
    }
}

#[test]
fn array_with_parenthesized_expression() {
    let id_provider = IdProvider::default();

    let (unit, mut index) = index_with_ids(
        "
        TYPE foo : STRUCT
            idx : DINT;
            val : DINT;
        END_STRUCT END_TYPE

        PROGRAM main
            VAR
                arr : ARRAY[1..2] OF foo := [(idx := 0, val := 0), (idx := 1, val := 1)];
            END_VAR
        END_PROGRAM
        ",
        id_provider.clone(),
    );

    let mut annotations = annotate_with_ids(&unit, &mut index, id_provider);
    index.import(std::mem::take(&mut annotations.new_index));

    let container_name = &unit.implementations[0].name;
    let members = index.get_container_members(container_name);
    assert_eq!(1, members.len());

    let AstStatement::Literal(AstLiteral::Array(Array { elements })) = index
        .get_const_expressions()
        .maybe_get_constant_statement(&members[0].initial_value)
        .map(AstNode::get_stmt).unwrap() else { panic!() };

    let AstStatement::ExpressionList(expressions) = elements.as_ref().unwrap().get_stmt() else { panic!() };

    // We want to verify if every expression within parentheses got a type-hint, e.g.
    // ARRAY[1..2] OF foo := [(idx := 0, val := 0), ...]
    //                        ^^^^^^^^^^^^^^^^^^^^ -> should have a type hint @ `foo`
    let target = index.find_effective_type_by_name("foo").unwrap();
    for expression in expressions.iter().map(AstNode::get_stmt) {
        let AstStatement::ParenExpression(expression) = expression else { panic!() };
        let hint = annotations.get_type_hint(expression, &index).unwrap();

        assert!(expression.is_expression_list());
        assert_eq!(target, hint);
    }
}

#[test]
fn array_of_struct_with_initial_values_annotated_correctly() {
    let id_provider = IdProvider::default();
    // GIVEN
    let (unit, mut index) = index_with_ids(
        "
		TYPE myStruct : STRUCT
				a, b : DINT;
				c : ARRAY[0..1] OF DINT;
			END_STRUCT
		END_TYPE

		PROGRAM main
		VAR
			arr : ARRAY[0..1] OF myStruct := [(a := 10, b := 20, c := [30, 40]), (a := 50, b := 60, c := [70, 80])];
		END_VAR
		END_PROGRAM",
        id_provider.clone(),
    );

    let mut annotations = annotate_with_ids(&unit, &mut index, id_provider);
    index.import(std::mem::take(&mut annotations.new_index));

    let container_name = &unit.implementations[0].name; // main
    let members = index.get_container_members(container_name);
    // there is only one member => main.arr
    assert_eq!(1, members.len());

    let AstStatement::Literal(AstLiteral::Array(array)) = index
        .get_const_expressions()
        .maybe_get_constant_statement(&members[0].initial_value)
        .map(|it| it.get_stmt())
        .unwrap() else { panic!() };
    let AstStatement::ExpressionList(expressions) = array.elements().unwrap().get_stmt() else { panic!() };

    // we initialized the array with 2 structs
    assert_eq!(2, expressions.len());
    let target_type =
        index.find_effective_type_by_name("myStruct").expect("at this point we should have the type");
    // each expression is an expression list and contains assignments for the struct fields (a, b, c)
    for e in expressions {
        // the expression list should be annotated with the structs type
        let type_hint = annotations.get_type_hint(e, &index).expect("we should have a type hint");
        assert_eq!(target_type, type_hint);

        // we have three assignments (a, b, c)
        let assignments = flatten_expression_list(e);
        assert_eq!(3, assignments.len());
        // the last expression of the list is the assignment to myStruct.c (array initialization)
        if let AstNode { stmt: AstStatement::Assignment(Assignment { left, right, .. }), .. } =
            assignments.last().expect("this should be the array initialization for myStruct.c")
        {
            // the array initialization should be annotated with the correct type hint (myStruct.c type)
            let target_type = annotations.get_type(left, &index).expect("we should have the type");
            let array_init_type =
                annotations.get_type_hint(right, &index).expect("we should have a type hint");
            assert_eq!(target_type, array_init_type);
        } else {
            panic!("should be an assignment")
        }
    }
}

#[test]
fn parameter_down_cast_test() {
    //GIVEN some implicit downcasts in call-parameters
    let id_provider = IdProvider::default();
    let (unit, index) = index_with_ids(
        "
        FUNCTION foo : INT
            VAR_INPUT
                i : SINT;
                ii : INT;
                di : DINT;
                li : LINT;
            END_VAR
        END_FUNCTION

        PROGRAM PRG
            VAR
                i : SINT;
                ii : INT;
                di : DINT;
                li : LINT;
            END_VAR
            foo(
                ii,     // downcast
                di,     // downcast
                li,     // downcast
                li);    // ok

            foo(
                i  := ii,     // downcast
                ii := di,     // downcast
                di := li,     // downcast
                li := li);    // ok
        END_PROGRAM
        ",
        id_provider.clone(),
    );

    //WHEN the AST is annotated
    let (annotations, ..) = TypeAnnotator::visit_unit(&index, &unit, id_provider);
    let statements = &unit.implementations[1].statements;

    // THEN check if downcasts are detected for implicit parameters
    if let AstNode { stmt: AstStatement::CallStatement(CallStatement { parameters, .. }), .. } =
        &statements[0]
    {
        let parameters = flatten_expression_list(parameters.as_ref().as_ref().unwrap());
        assert_type_and_hint!(&annotations, &index, parameters[0], INT_TYPE, Some(SINT_TYPE)); // downcast from type to type-hint!
        assert_type_and_hint!(&annotations, &index, parameters[1], DINT_TYPE, Some(INT_TYPE)); // downcast!
        assert_type_and_hint!(&annotations, &index, parameters[2], LINT_TYPE, Some(DINT_TYPE)); // downcast!
        assert_type_and_hint!(&annotations, &index, parameters[3], LINT_TYPE, Some(LINT_TYPE));
        // ok!
    }

    // THEN check if downcasts are detected for explicit parameters
    if let AstNode { stmt: AstStatement::CallStatement(CallStatement { parameters, .. }), .. } =
        &statements[1]
    {
        let parameters = flatten_expression_list(parameters.as_ref().as_ref().unwrap())
            .iter()
            .map(|it| {
                if let AstNode { stmt: AstStatement::Assignment(Assignment { right, .. }), .. } = it {
                    return right.as_ref();
                }
                unreachable!()
            })
            .collect::<Vec<_>>();
        assert_type_and_hint!(&annotations, &index, parameters[0], INT_TYPE, Some(SINT_TYPE)); // downcast from type to type-hint!
        assert_type_and_hint!(&annotations, &index, parameters[1], DINT_TYPE, Some(INT_TYPE)); // downcast!
        assert_type_and_hint!(&annotations, &index, parameters[2], LINT_TYPE, Some(DINT_TYPE)); // downcast!
        assert_type_and_hint!(&annotations, &index, parameters[3], LINT_TYPE, Some(LINT_TYPE));
        // ok!
    }
}

#[test]
fn mux_generic_with_strings_is_annotated_correctly() {
    let id_provider = IdProvider::default();
    // GIVEN
    let (unit, mut index) = index_with_ids(
        "
	PROGRAM main
	VAR
		str1 : STRING;
	END_VAR
	VAR_TEMP
		str2 : STRING := 'str2 ';
		str3 : STRING := 'str3 ';
		str4 : STRING := 'str4 ';
	END_VAR
		MUX(2, str2, str3, str4);
        str2;
	END_PROGRAM
        ",
        id_provider.clone(),
    );

    let mut annotations = annotate_with_ids(&unit, &mut index, id_provider);
    index.import(std::mem::take(&mut annotations.new_index));

    if let AstNode { stmt: AstStatement::CallStatement(CallStatement { parameters, .. }), .. } =
        &unit.implementations[0].statements[0]
    {
        let list = flatten_expression_list(parameters.as_ref().as_ref().unwrap());

        // MUX(2, str2, str3, str4)
        //     ~
        assert_type_and_hint!(&annotations, &index, list[0], "DINT", Some("DINT"));

        // MUX(2, str2, str3, str4)
        //        ~~~~
        assert_type_and_hint!(&annotations, &index, list[1], "STRING", Some("STRING"));

        // the reference "str2" on its own has no type-hint to string
        assert_type_and_hint!(&annotations, &index, &unit.implementations[0].statements[1], "STRING", None);
    } else {
        panic!("no call to be found")
    }
}

#[test]
fn array_passed_to_function_with_vla_param_is_annotated_correctly() {
    let id_provider = IdProvider::default();
    let (unit, mut index) = index_with_ids(
        "FUNCTION foo : DINT
        VAR_INPUT
            arr: ARRAY[*] OF INT;
        END_VAR
            arr[0];
        END_FUNCTION

        FUNCTION main : DINT
        VAR
            a : ARRAY[0..2] OF INT;
        END_VAR
            foo(a);
        END_FUNCTION",
        id_provider.clone(),
    );
    let annotations = annotate_with_ids(&unit, &mut index, id_provider);
    let stmt = &unit.implementations[0].statements[0];

    assert_type_and_hint!(&annotations, &index, stmt, "INT", None);
    if let AstStatement::ReferenceExpr(ReferenceExpr {
        access: ReferenceAccess::Index(_),
        base: Some(reference),
        ..
    }) = stmt.get_stmt()
    {
        assert_type_and_hint!(&annotations, &index, reference.as_ref(), "__foo_arr", Some("__arr_vla_1_int"));
    } else {
        unreachable!()
    }

    let stmt = &unit.implementations[1].statements[0];
    if let AstNode { stmt: AstStatement::CallStatement(CallStatement { parameters, .. }), .. } = stmt {
        let Some(param) = parameters.as_ref() else { unreachable!() };

        assert_type_and_hint!(&annotations, &index, param, "__main_a", Some("__foo_arr"));
    } else {
        unreachable!()
    }
}

#[test]
fn vla_with_two_arrays() {
    let id_provider = IdProvider::default();

    let (unit, mut index) = index_with_ids(
        r"
    FUNCTION foo : DINT
        VAR_INPUT
            arr: ARRAY[*] OF INT;
        END_VAR
            arr[0];
        END_FUNCTION

        FUNCTION main : DINT
        VAR
            a : ARRAY[0..2] OF INT;
            b : ARRAY[0..6] OF INT;
        END_VAR
            foo(a);
            foo(b);
        END_FUNCTION
    ",
        id_provider.clone(),
    );

    let annotations = annotate_with_ids(&unit, &mut index, id_provider);
    let stmt = &unit.implementations[1].statements[0];
    if let AstNode { stmt: AstStatement::CallStatement(CallStatement { parameters, .. }), .. } = stmt {
        let Some(param) = parameters.as_ref() else { unreachable!() };

        assert_type_and_hint!(&annotations, &index, param, "__main_a", Some("__foo_arr"));
    } else {
        unreachable!()
    }

    let stmt = &unit.implementations[1].statements[1];
    if let AstNode { stmt: AstStatement::CallStatement(CallStatement { parameters, .. }), .. } = stmt {
        let Some(param) = parameters.as_ref() else { unreachable!() };

        assert_type_and_hint!(&annotations, &index, param, "__main_b", Some("__foo_arr"));
    } else {
        unreachable!()
    }
}

#[test]
fn action_call_statement_parameters_are_annotated_with_a_type_hint() {
    let id_provider = IdProvider::default();
    // GIVEN
    let (unit, mut index) = index_with_ids(
        r#"
    FUNCTION_BLOCK fb_t
    VAR
        var1 : ARRAY[0..10] OF WSTRING;
        var2 : ARRAY[0..10] OF WSTRING;
    END_VAR
    VAR_INPUT
        in1 : DINT;
        in2 : LWORD;
    END_VAR
    END_FUNCTION_BLOCK

    ACTIONS fb_t
    ACTION foo
    END_ACTION
    END_ACTIONS

    FUNCTION main : DINT
    VAR
        fb: fb_t;
        str: STRING;
    END_VAR
        fb.foo(str, str);
    END_FUNCTION
    "#,
        id_provider.clone(),
    );

    let mut annotations = annotate_with_ids(&unit, &mut index, id_provider);
    index.import(std::mem::take(&mut annotations.new_index));

    if let AstNode { stmt: AstStatement::CallStatement(CallStatement { parameters, .. }), .. } =
        &unit.implementations[2].statements[0]
    {
        let list = flatten_expression_list(parameters.as_ref().as_ref().unwrap());

        assert_type_and_hint!(&annotations, &index, list[0], "STRING", Some("DINT"));
        assert_type_and_hint!(&annotations, &index, list[1], "STRING", Some("LWORD"));
    } else {
        panic!("no call to be found")
    }
}

#[test]
fn action_called_from_other_action_resolved() {
    let id_provider = IdProvider::default();
    let (unit, mut index) = index_with_ids(
        r#"
        PROGRAM mainProg
        VAR
        END_VAR
            act1();
        END_PROGRAM

        ACTIONS
        ACTION act1
            act2();
        END_ACTION
        ACTION act2
            act1();
        END_ACTION
        END_ACTIONS
        "#,
        id_provider.clone(),
    );

    let annotations = annotate_with_ids(&unit, &mut index, id_provider);

    //Actions are annotated corretly
    let AstStatement::CallStatement(CallStatement { operator, .. }) =
        unit.implementations[0].statements[0].get_stmt()
    else {
        unreachable!()
    };
    assert_eq!(annotations.get_call_name(operator).unwrap(), "mainProg.act1");

    let AstStatement::CallStatement(CallStatement { operator, .. }) =
        unit.implementations[1].statements[0].get_stmt()
    else {
        unreachable!()
    };
    assert_eq!(annotations.get_call_name(operator).unwrap(), "mainProg.act2");

    let AstStatement::CallStatement(CallStatement { operator, .. }) =
        unit.implementations[2].statements[0].get_stmt()
    else {
        unreachable!()
    };
    assert_eq!(annotations.get_call_name(operator).unwrap(), "mainProg.act1");
}

#[test]
fn vla_struct_reference_is_annotated_as_array() {
    let id_provider = IdProvider::default();

    let (unit, mut index) = index_with_ids(
        r"
        FUNCTION foo : DINT
        VAR_INPUT
            arr: ARRAY[*] OF INT;
        END_VAR
            arr;
        END_FUNCTION
        ",
        id_provider.clone(),
    );

    let annotations = annotate_with_ids(&unit, &mut index, id_provider);
    let stmt = &unit.implementations[0].statements[0];

    let type_ = annotations.get_type(stmt, &index).expect("Couldn't find type");
    let type_hint = annotations.get_type_hint(stmt, &index).expect("Couldn't find type hint");

    assert_eq!(type_, index.get_type("__foo_arr").unwrap());

    assert_eq!(
        type_hint.clone().information,
        DataTypeInformation::Array {
            name: "__arr_vla_1_int".to_string(),
            inner_type_name: "INT".to_string(),
            dimensions: vec![Dimension {
                start_offset: TypeSize::Undetermined,
                end_offset: TypeSize::Undetermined,
            }],
        },
    );
}

#[test]
fn vla_access_is_annotated_correctly() {
    let id_provider = IdProvider::default();

    let (unit, mut index) = index_with_ids(
        r"
        FUNCTION foo : DINT
        VAR_INPUT
            arr: ARRAY[*] OF INT;
        END_VAR
            arr[0];
        END_FUNCTION
        ",
        id_provider.clone(),
    );

    let annotations = annotate_with_ids(&unit, &mut index, id_provider);
    let stmt = &unit.implementations[0].statements[0];

    if let AstStatement::ReferenceExpr(ReferenceExpr {
        access: ReferenceAccess::Index(_),
        base: Some(base),
        ..
    }) = stmt.get_stmt()
    {
        // entire statement resolves to INT
        assert_type_and_hint!(&annotations, &index, stmt, "INT", None);

        // reference is annotated with type and hint
        assert_type_and_hint!(&annotations, &index, base.as_ref(), "__foo_arr", Some("__arr_vla_1_int"));
    } else {
        panic!("expected an array access, got none")
    }
}

#[test]
fn vla_write_access_is_annotated_correctly() {
    let id_provider = IdProvider::default();

    let (unit, mut index) = index_with_ids(
        r"
        FUNCTION foo : DINT
        VAR_INPUT
            arr: ARRAY[*] OF INT;
        END_VAR
            arr[0] := 0;
        END_FUNCTION
        ",
        id_provider.clone(),
    );

    let annotations = annotate_with_ids(&unit, &mut index, id_provider);
    let stmt = &unit.implementations[0].statements[0];

    if let AstNode { stmt: AstStatement::Assignment(Assignment { left, .. }), .. } = stmt {
        if let AstStatement::ReferenceExpr(ReferenceExpr {
            access: ReferenceAccess::Index(_),
            base: Some(reference),
            ..
        }) = left.get_stmt()
        {
            // entire statement resolves to INT
            assert_type_and_hint!(&annotations, &index, left.as_ref(), "INT", None);

            // reference is annotated with type and hint
            assert_type_and_hint!(
                &annotations,
                &index,
                reference.as_ref(),
                "__foo_arr",
                Some("__arr_vla_1_int")
            );
        } else {
            panic!("expected an array access, got none")
        }
    }
}

#[test]
fn writing_value_read_from_vla_to_vla() {
    let id_provider = IdProvider::default();

    let (unit, mut index) = index_with_ids(
        r"
        FUNCTION foo : DINT
        VAR_INPUT
            arr1: ARRAY[*] OF INT;
            arr2: ARRAY[*] OF INT;
        END_VAR
            arr1[0] := arr2[1];
        END_FUNCTION
        ",
        id_provider.clone(),
    );

    let annotations = annotate_with_ids(&unit, &mut index, id_provider);
    let stmt = &unit.implementations[0].statements[0];

    // both VLA references should receive the same type hint
    if let AstNode { stmt: AstStatement::Assignment(Assignment { left, right, .. }), .. } = stmt {
        if let AstStatement::ReferenceExpr(ReferenceExpr {
            access: ReferenceAccess::Index(_),
            base: Some(reference),
            ..
        }) = left.get_stmt()
        {
            // if let AstStatement { stmt: AstStatement::ArrayAccess(ArrayAccess { reference, ..}), ..} = left.as_ref() {
            // entire statement resolves to INT
            assert_type_and_hint!(&annotations, &index, left.as_ref(), "INT", None);

            // reference is annotated with type and hint
            assert_type_and_hint!(
                &annotations,
                &index,
                reference.as_ref(),
                "__foo_arr1",
                Some("__arr_vla_1_int")
            );
        } else {
            panic!("expected an array access, got none")
        }

        if let AstStatement::ReferenceExpr(ReferenceExpr {
            access: ReferenceAccess::Index(_),
            base: Some(reference),
            ..
        }) = right.as_ref().get_stmt()
        {
            // entire statement resolves to INT
            assert_type_and_hint!(&annotations, &index, right.as_ref(), "INT", Some("INT"));

            // reference is annotated with type and hint
            assert_type_and_hint!(
                &annotations,
                &index,
                reference.as_ref(),
                "__foo_arr2",
                Some("__arr_vla_1_int")
            );
        } else {
            panic!("expected an array access, got none")
        }
    }
}

#[test]
fn address_of_works_on_vla() {
    let id_provider = IdProvider::default();

    let (unit, mut index) = index_with_ids(
        r"
        FUNCTION foo : DINT
        VAR_INPUT
            arr: ARRAY[*] OF INT;
            address: LWORD;
        END_VAR
            address := &arr;
        END_FUNCTION
        ",
        id_provider.clone(),
    );

    let annotations = annotate_with_ids(&unit, &mut index, id_provider);
    let stmt = &unit.implementations[0].statements[0];

    if let AstNode { stmt: AstStatement::Assignment(Assignment { right, .. }), .. } = stmt {
        if let AstStatement::ReferenceExpr(ReferenceExpr {
            access: ReferenceAccess::Address,
            base: Some(reference),
            ..
        }) = right.get_stmt()
        {
            // rhs of assignment resolves to LWORD
            assert_type_and_hint!(
                &annotations,
                &index,
                right.as_ref(),
                "__POINTER_TO___foo_arr",
                Some("LWORD")
            );

            // unary expression resolves to pointer access to array of INT
            assert_type_and_hint!(
                &annotations,
                &index,
                reference.as_ref(),
                "__foo_arr",
                Some("__arr_vla_1_int")
            );
        } else {
            panic!("expected an array access, got none")
        }
    }
}

#[test]
fn by_ref_vla_access_is_annotated_correctly() {
    let id_provider = IdProvider::default();

    let (unit, mut index) = index_with_ids(
        r"
        FUNCTION foo : DINT
        VAR_IN_OUT
            arr: ARRAY[*] OF INT;
        END_VAR
        VAR_INPUT {ref}
            arr2: ARRAY[*] OF INT;
        END_VAR
            arr[0];
            arr2[0];
        END_FUNCTION
        ",
        id_provider.clone(),
    );

    let annotations = annotate_with_ids(&unit, &mut index, id_provider);
    let stmt = &unit.implementations[0].statements[0];

    if let AstStatement::ReferenceExpr(ReferenceExpr {
        access: ReferenceAccess::Index(_),
        base: Some(reference),
        ..
    }) = stmt.get_stmt()
    {
        // entire statement resolves to INT
        assert_type_and_hint!(&annotations, &index, stmt, "INT", None);

        // reference is annotated with type and hint
        assert_type_and_hint!(&annotations, &index, reference.as_ref(), "__foo_arr", Some("__arr_vla_1_int"));
    } else {
        panic!("expected an array access, got none")
    }

    let stmt = &unit.implementations[0].statements[1];

    if let AstStatement::ReferenceExpr(ReferenceExpr {
        access: ReferenceAccess::Index(_),
        base: Some(reference),
        ..
    }) = stmt.get_stmt()
    {
        // entire statement resolves to INT
        assert_type_and_hint!(&annotations, &index, stmt, "INT", None);

        // reference is annotated with type and hint
        assert_type_and_hint!(
            &annotations,
            &index,
            reference.as_ref(),
            "__foo_arr2",
            Some("__arr_vla_1_int")
        );
    } else {
        panic!("expected an array access, got none")
    }
}

#[test]
fn vla_call_statement() {
    let id_provider = IdProvider::default();

    let (unit, mut index) = index_with_ids(
        r"
        FUNCTION main : DINT
        VAR
            arr : ARRAY[0..1] OF DINT;
        END_VAR
            foo(arr);
        END_FUNCTION

        FUNCTION foo : DINT
        VAR_INPUT
            vla: ARRAY[*] OF DINT;
        END_VAR
        END_FUNCTION
        ",
        id_provider.clone(),
    );

    let annotations = annotate_with_ids(&unit, &mut index, id_provider);
    let stmt = &unit.implementations[0].statements[0];

    let AstNode { stmt: AstStatement::CallStatement(CallStatement { parameters, .. }), .. } = stmt else {
        unreachable!();
    };

    let param = parameters.as_ref().unwrap();
    let statement = flatten_expression_list(param)[0];

    assert_type_and_hint!(&annotations, &index, statement, "__main_arr", Some("__foo_vla"));
}

#[test]
fn vla_call_statement_with_nested_arrays() {
    let id_provider = IdProvider::default();

    let (unit, mut index) = index_with_ids(
        r"
        FUNCTION main : DINT
        VAR
            arr : ARRAY[0..1] OF ARRAY[0..1] OF DINT;
        END_VAR
            foo(arr[1]);
        END_FUNCTION

        FUNCTION foo : DINT
        VAR_INPUT
            vla: ARRAY[*] OF DINT;
        END_VAR
        END_FUNCTION
        ",
        id_provider.clone(),
    );

    let annotations = annotate_with_ids(&unit, &mut index, id_provider);
    let stmt = &unit.implementations[0].statements[0];

    let AstNode { stmt: AstStatement::CallStatement(CallStatement { parameters, .. }), .. } = stmt else {
        unreachable!();
    };

    let param = parameters.as_ref().unwrap();
    let statement = flatten_expression_list(param)[0];

    assert_type_and_hint!(&annotations, &index, statement, "__main_arr_", Some("__foo_vla"));
}

#[test]
fn multi_dimensional_vla_access_is_annotated_correctly() {
    let id_provider = IdProvider::default();

    let (unit, mut index) = index_with_ids(
        r"
        FUNCTION foo : DINT
        VAR_INPUT
            arr: ARRAY[*, *] OF INT;
        END_VAR
            arr[0, 1];
        END_FUNCTION
        ",
        id_provider.clone(),
    );

    let annotations = annotate_with_ids(&unit, &mut index, id_provider);
    let stmt = &unit.implementations[0].statements[0];

    if let AstStatement::ReferenceExpr(ReferenceExpr {
        access: ReferenceAccess::Index(_),
        base: Some(reference),
        ..
    }) = stmt.get_stmt()
    {
        // entire statement resolves to INT
        assert_type_and_hint!(&annotations, &index, stmt, "INT", None);

        // reference is annotated with type and hint
        assert_type_and_hint!(&annotations, &index, reference.as_ref(), "__foo_arr", Some("__arr_vla_2_int"));
    } else {
        panic!("expected an array access, got none")
    }
}

#[test]
fn vla_access_assignment_receives_the_correct_type_hint() {
    let id_provider = IdProvider::default();

    let (unit, mut index) = index_with_ids(
        r"
        FUNCTION foo : DINT
        VAR_INPUT
            arr: ARRAY[*] OF INT;
        END_VAR
            foo := arr[0];
        END_FUNCTION
        ",
        id_provider.clone(),
    );

    let annotations = annotate_with_ids(&unit, &mut index, id_provider);
    let stmt = &unit.implementations[0].statements[0];

    let AstNode { stmt: AstStatement::Assignment(Assignment { right, .. }), .. } = stmt else {
        panic!("expected an assignment, got none")
    };
    // RHS resolves to INT and receives type-hint to DINT
    assert_type_and_hint!(&annotations, &index, right.as_ref(), "INT", Some("DINT"));
}

#[test]
fn multi_dim_vla_access_assignment_receives_the_correct_type_hint() {
    let id_provider = IdProvider::default();

    let (unit, mut index) = index_with_ids(
        r"
        FUNCTION foo : DINT
        VAR_INPUT
            arr: ARRAY[*, *] OF INT;
        END_VAR
            foo := arr[0, 1];
        END_FUNCTION
        ",
        id_provider.clone(),
    );

    let annotations = annotate_with_ids(&unit, &mut index, id_provider);
    let stmt = &unit.implementations[0].statements[0];

    let AstNode { stmt: AstStatement::Assignment(Assignment { right, .. }), .. } = stmt else {
        panic!("expected an assignment, got none")
    };
    // RHS resolves to INT and receives type-hint to DINT
    assert_type_and_hint!(&annotations, &index, right.as_ref(), "INT", Some("DINT"));
}

#[test]
fn function_call_resolves_correctly_to_pou_rather_than_local_variable() {
    let id_provider = IdProvider::default();

    // Verify that `a()` has an annotation on `C` rather than `A` or `B.a`
    let (unit, mut index) = index_with_ids(
        r"
        FUNCTION_BLOCK A
        END_FUNCTION_BLOCK

        FUNCTION_BLOCK B
        VAR
            a : C;
        END_VAR

        a();
        END_FUNCTION_BLOCK

        FUNCTION_BLOCK C
        END_FUNCTION_BLOCK
        ",
        id_provider.clone(),
    );

    let annotations = annotate_with_ids(&unit, &mut index, id_provider);
    let stmt = &unit.implementations[1].statements[0];

    let AstStatement::CallStatement(data) = stmt.get_stmt() else { unreachable!() };
    assert_type_and_hint!(&annotations, &index, &data.operator, "C", None);
}

#[test]
fn override_is_resolved() {
    let id_provider = IdProvider::default();
    let (unit, index) = index_with_ids(
        "
        CLASS cls
            METHOD foo : INT
            END_METHOD

            METHOD bar : INT
            END_METHOD
        END_CLASS

        CLASS cls2 EXTENDS cls
            METHOD OVERRIDE foo : INT
            END_METHOD
        END_CLASS

        FUNCTION_BLOCK fb
        VAR 
            myClass : cls2; 
        END_VAR

        myClass.foo();
        myClass.bar();
        END_FUNCTION_BLOCK
        ",
        id_provider.clone(),
    );

    let (annotations, ..) = TypeAnnotator::visit_unit(&index, &unit, id_provider);
    let method_call = &unit.implementations[5].statements[0];
    if let AstNode { stmt: AstStatement::CallStatement(CallStatement { operator, .. }), .. } = method_call {
        assert_eq!(
            Some(&StatementAnnotation::Function {
                return_type: "INT".to_string(),
                qualified_name: "cls2.foo".to_string(),
                call_name: None,
            }),
            annotations.get(operator)
        );
    }
    let method_call = &unit.implementations[5].statements[1];
    if let AstNode { stmt: AstStatement::CallStatement(CallStatement { operator, .. }), .. } = method_call {
        assert_eq!(
            Some(&StatementAnnotation::Function {
                return_type: "INT".to_string(),
                qualified_name: "cls.bar".to_string(),
                call_name: None,
            }),
            annotations.get(operator)
        );
    }
}

#[test]
fn override_in_grandparent_is_resolved() {
    let id_provider = IdProvider::default();
    let (unit, index) = index_with_ids(
        "
        CLASS cls
        METHOD foo : INT
        END_METHOD
        METHOD bar : INT
        END_METHOD
        END_CLASS

        CLASS cls1 EXTENDS cls
        METHOD OVERRIDE foo : INT
        END_METHOD
        END_CLASS

        CLASS cls2 EXTENDS cls1
        METHOD OVERRIDE foo : INT
        END_METHOD
        END_CLASS

        FUNCTION_BLOCK fb
        VAR 
            myClass : cls2; 
        END_VAR

        myClass.foo();
        myClass.bar();
        END_FUNCTION_BLOCK
        ",
        id_provider.clone(),
    );

    let (annotations, ..) = TypeAnnotator::visit_unit(&index, &unit, id_provider);
    let method_call = &unit.implementations[7].statements[0];
    if let AstNode { stmt: AstStatement::CallStatement(CallStatement { operator, .. }), .. } = method_call {
        assert_eq!(
            Some(&StatementAnnotation::Function {
                return_type: "INT".to_string(),
                qualified_name: "cls2.foo".to_string(),
                call_name: None,
            }),
            annotations.get(operator)
        );
    }
    let method_call = &unit.implementations[7].statements[1];
    if let AstNode { stmt: AstStatement::CallStatement(CallStatement { operator, .. }), .. } = method_call {
        assert_eq!(
            Some(&StatementAnnotation::Function {
                return_type: "INT".to_string(),
                qualified_name: "cls.bar".to_string(),
                call_name: None,
            }),
            annotations.get(operator)
        );
    }
}

#[test]
fn annotate_variable_in_parent_class() {
    let id_provider = IdProvider::default();
    let (unit, index) = index_with_ids(
        "
        CLASS cls1
        VAR 
            LIGHT: BOOL; 
        END_VAR
        END_CLASS

        FUNCTION_BLOCK cls2 EXTENDS cls1
        VAR
            Light2 : BOOL;
        END_VAR
            LIGHT := TRUE;
            Light2 := LIGHT;
        END_FUNCTION_BLOCK
        ",
        id_provider.clone(),
    );
    let (annotations, ..) = TypeAnnotator::visit_unit(&index, &unit, id_provider);

    if let AstNode { stmt: AstStatement::Assignment(Assignment { right, .. }), .. } =
        &unit.implementations[1].statements[1]
    {
        let annotation = annotations.get(right);
        assert_eq!(
            &StatementAnnotation::Variable {
                resulting_type: "BOOL".to_string(),
                qualified_name: "cls1.LIGHT".to_string(),
                constant: false,
                argument_type: ArgumentType::ByVal(VariableType::Local,),
                is_auto_deref: false,
            },
            annotation.unwrap()
        );
    }
    if let AstNode { stmt: AstStatement::Assignment(Assignment { left, .. }), .. } =
        &unit.implementations[1].statements[1]
    {
        let annotation = annotations.get(left);
        assert_eq!(
            &StatementAnnotation::Variable {
                resulting_type: "BOOL".to_string(),
                qualified_name: "cls2.Light2".to_string(),
                constant: false,
                argument_type: ArgumentType::ByVal(VariableType::Local,),
                is_auto_deref: false,
            },
            annotation.unwrap()
        );
    }
}

#[test]
fn annotate_variable_in_grandparent_class() {
    let id_provider = IdProvider::default();
    let (unit, index) = index_with_ids(
        "
        CLASS cls0
        VAR 
            LIGHT: BOOL;
        END_VAR
        END_CLASS

        CLASS cls1 EXTENDS cls0
        END_CLASS

        FUNCTION_BLOCK cls2 EXTENDS cls1
            LIGHT := TRUE;
        END_FUNCTION_BLOCK
        ",
        id_provider.clone(),
    );
    let (annotations, ..) = TypeAnnotator::visit_unit(&index, &unit, id_provider);
    if let AstNode { stmt: AstStatement::Assignment(Assignment { left, .. }), .. } =
        &unit.implementations[2].statements[0]
    {
        let annotation = annotations.get(left);
        assert_eq!(
            &StatementAnnotation::Variable {
                resulting_type: "BOOL".to_string(),
                qualified_name: "cls0.LIGHT".to_string(),
                constant: false,
                argument_type: ArgumentType::ByVal(VariableType::Local,),
                is_auto_deref: false,
            },
            annotation.unwrap()
        );
    }
}

#[test]
fn annotate_variable_in_field() {
    let id_provider = IdProvider::default();
    let (unit, index) = index_with_ids(
        "
        CLASS cls0
        VAR 
            LIGHT: BOOL;
        END_VAR
        END_CLASS

        CLASS cls1 EXTENDS cls0
        END_CLASS

        FUNCTION_BLOCK cls2 EXTENDS cls1
        END_FUNCTION_BLOCK

        PROGRAM prog
        VAR 
            myClass : cls2; 
        END_VAR

        myClass.LIGHT := TRUE;
        END_PROGRAM
        ",
        id_provider.clone(),
    );
    let (annotations, ..) = TypeAnnotator::visit_unit(&index, &unit, id_provider);
    if let AstNode { stmt: AstStatement::Assignment(Assignment { left, .. }), .. } =
        &unit.implementations[3].statements[0]
    {
        let annotation = annotations.get(left);
        assert_eq!(
            &StatementAnnotation::Variable {
                resulting_type: "BOOL".to_string(),
                qualified_name: "cls0.LIGHT".to_string(),
                constant: false,
                argument_type: ArgumentType::ByVal(VariableType::Local,),
                is_auto_deref: false,
            },
            annotation.unwrap()
        );
    }
}

#[test]
fn annotate_method_in_super() {
    let id_provider = IdProvider::default();
    let (unit, index) = index_with_ids(
        "
        CLASS cls0
        VAR 
            LIGHT: BOOL;
        END_VAR

        METHOD meth : DINT
            LIGHT := TRUE;
        END_METHOD
        END_CLASS

        CLASS cls1 EXTENDS cls0
        VAR 
            LIGHT1: BOOL;
        END_VAR

        METHOD meth1 : DINT
            LIGHT := TRUE;
            LIGHT1 := TRUE;
        END_METHOD
        END_CLASS

        CLASS cls2 EXTENDS cls1
        VAR 
            LIGHT2: BOOL;
        END_VAR
        METHOD meth2 : DINT
            LIGHT := TRUE;
            LIGHT1 := TRUE;
            LIGHT2 := TRUE;
        END_METHOD
        END_CLASS
        ",
        id_provider.clone(),
    );
    let (annotations, ..) = TypeAnnotator::visit_unit(&index, &unit, id_provider);
    if let AstNode { stmt: AstStatement::Assignment(Assignment { left, .. }), .. } =
        &unit.implementations[2].statements[0]
    {
        let annotation = annotations.get(left);
        assert_eq!(
            &StatementAnnotation::Variable {
                resulting_type: "BOOL".to_string(),
                qualified_name: "cls0.LIGHT".to_string(),
                constant: false,
                argument_type: ArgumentType::ByVal(VariableType::Local,),
                is_auto_deref: false,
            },
            annotation.unwrap()
        );
    }
    if let AstNode { stmt: AstStatement::Assignment(Assignment { left, .. }), .. } =
        &unit.implementations[2].statements[1]
    {
        let annotation = annotations.get(left);
        assert_eq!(
            &StatementAnnotation::Variable {
                resulting_type: "BOOL".to_string(),
                qualified_name: "cls1.LIGHT1".to_string(),
                constant: false,
                argument_type: ArgumentType::ByVal(VariableType::Local,),
                is_auto_deref: false,
            },
            annotation.unwrap()
        );
    }
    if let AstNode { stmt: AstStatement::Assignment(Assignment { left, .. }), .. } =
        &unit.implementations[4].statements[0]
    {
        let annotation = annotations.get(left);
        assert_eq!(
            &StatementAnnotation::Variable {
                resulting_type: "BOOL".to_string(),
                qualified_name: "cls0.LIGHT".to_string(),
                constant: false,
                argument_type: ArgumentType::ByVal(VariableType::Local,),
                is_auto_deref: false,
            },
            annotation.unwrap()
        );
    }
    if let AstNode { stmt: AstStatement::Assignment(Assignment { left, .. }), .. } =
        &unit.implementations[4].statements[1]
    {
        let annotation = annotations.get(left);
        assert_eq!(
            &StatementAnnotation::Variable {
                resulting_type: "BOOL".to_string(),
                qualified_name: "cls1.LIGHT1".to_string(),
                constant: false,
                argument_type: ArgumentType::ByVal(VariableType::Local,),
                is_auto_deref: false,
            },
            annotation.unwrap()
        );
    }
    if let AstNode { stmt: AstStatement::Assignment(Assignment { left, .. }), .. } =
        &unit.implementations[4].statements[2]
    {
        let annotation = annotations.get(left);
        assert_eq!(
            &StatementAnnotation::Variable {
                resulting_type: "BOOL".to_string(),
                qualified_name: "cls2.LIGHT2".to_string(),
                constant: false,
                argument_type: ArgumentType::ByVal(VariableType::Local,),
                is_auto_deref: false,
            },
            annotation.unwrap()
        );
    }
}<|MERGE_RESOLUTION|>--- conflicted
+++ resolved
@@ -539,13 +539,8 @@
                 two : SINT;
             END_VAR
 
-<<<<<<< HEAD
-            one := (1 + 2); // ParenExpr should have a type but no hint
-            two := (3 + 4); // ParenExpr should have a type and a hint
-=======
             one := (1 + 2); // ParenExpr should have a type (DINT) and a hint (DINT)
             two := (3 + 4); // ParenExpr should have a type (DINT) and a hint (SINT)
->>>>>>> cd92cca9
         END_PROGRAM",
         id_provider.clone(),
     );
@@ -555,10 +550,7 @@
     let AstStatement::Assignment(Assignment {right, ..}) = &one.stmt else { panic!() };
     assert!(&right.is_paren());
     assert_eq!(annotations.get_type(right, &index).unwrap().name, "DINT");
-<<<<<<< HEAD
-=======
     assert_eq!(annotations.get_type_hint(right, &index).unwrap().name, "DINT");
->>>>>>> cd92cca9
 
     let two = &unit.implementations[0].statements[1];
     let AstStatement::Assignment(Assignment {right, ..}) = &two.stmt else { panic!() };
