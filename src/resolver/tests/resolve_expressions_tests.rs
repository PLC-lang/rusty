--- conflicted
+++ resolved
@@ -1,10 +1,17 @@
 use core::panic;
 
-<<<<<<< HEAD
-use crate::{ast::{self, AstStatement, DataType, Pou, UserTypeDeclaration}, index::Index, resolver::{
-        tests::{annotate, parse},
-        AnnotationMap, StatementAnnotation,
-    }, typesystem::{BOOL_TYPE, BYTE_TYPE, CONST_STRING_TYPE, DINT_TYPE, INT_TYPE, REAL_TYPE, SINT_TYPE, STRING_TYPE, UINT_TYPE, USINT_TYPE, VOID_TYPE}};
+use crate::{
+    ast::{self, AstStatement, DataType, Pou, UserTypeDeclaration},
+    index::Index,
+    resolver::{AnnotationMap, StatementAnnotation},
+    test_utils::tests::{annotate, parse},
+    typesystem::{
+        BOOL_TYPE, BYTE_TYPE, CONST_STRING_TYPE, DINT_TYPE, INT_TYPE, REAL_TYPE, SINT_TYPE,
+        STRING_TYPE, UINT_TYPE, USINT_TYPE, VOID_TYPE,
+    },
+};
+
+use crate::{test_utils::tests::index, TypeAnnotator};
 
 #[macro_export]
 macro_rules! assert_type_and_hint {
@@ -21,17 +28,6 @@
         );
     };
 }
-=======
-use crate::{
-    ast::{AstStatement, DataType, UserTypeDeclaration},
-    index::Index,
-    resolver::{AnnotationMap, StatementAnnotation},
-    test_utils::tests::index,
-    typesystem::VOID_TYPE,
-    TypeAnnotator,
-};
->>>>>>> c1c49bc2
-
 #[test]
 fn binary_expressions_resolves_types() {
     let (unit, index) = index(
@@ -56,7 +52,7 @@
 
 #[test]
 fn binary_expressions_resolves_types_for_mixed_signed_ints() {
-    let (unit, index) = parse(
+    let (unit, index) = index(
         "PROGRAM PRG
             VAR a : INT; END_VAR
             a + UINT#7;
@@ -76,7 +72,7 @@
 
 #[test]
 fn binary_expressions_resolves_types_for_literals_directly() {
-    let (unit, index) = parse(
+    let (unit, index) = index(
         "PROGRAM PRG
             VAR a : BYTE; END_VAR
             a := a + 7;
@@ -118,7 +114,7 @@
 
 #[test]
 fn complex_expressions_resolves_types_for_literals_directly() {
-    let (unit, index) = parse(
+    let (unit, index) = index(
         "PROGRAM PRG
             VAR 
                 a : BYTE; 
@@ -209,7 +205,7 @@
 #[test]
 fn binary_expressions_resolves_types_with_float_comparisons() {
     //GIVEN some comparison expressions with floats
-    let (unit, index) = parse(
+    let (unit, index) = index(
         "PROGRAM PRG
             VAR a, b : REAL END_VAR
                 a < b;
@@ -238,7 +234,7 @@
 #[test]
 fn binary_expressions_resolves_types_of_literals_with_float_comparisons() {
     //GIVEN some comparison expressions with floats
-    let (unit, index) = parse(
+    let (unit, index) = index(
         "PROGRAM PRG
             VAR a : REAL END_VAR
                 a < 1;
@@ -450,7 +446,7 @@
 #[test]
 fn necessary_promotions_should_be_type_hinted() {
     // GIVEN  BYTE + DINT, BYTE < DINT
-    let (unit, index) = parse(
+    let (unit, index) = index(
         "
         VAR_GLOBAL
             b : BYTE;
@@ -511,7 +507,7 @@
 #[test]
 fn necessary_promotions_between_real_and_literal_should_be_type_hinted() {
     // GIVEN  REAL > DINT
-    let (unit, index) = parse(
+    let (unit, index) = index(
         "
         VAR_GLOBAL
             f : REAL;
@@ -986,7 +982,7 @@
 
 #[test]
 fn shadowed_function_is_annotated_correctly() {
-    let (unit, index) = parse(
+    let (unit, index) = index(
         "
         FUNCTION foo : DINT
         END_FUNCTION
@@ -1700,7 +1696,7 @@
 
 #[test]
 fn global_enums_type_resolving() {
-    let (unit, index) = parse(
+    let (unit, index) = index(
         "VAR_GLOBAL
             x : (a,b,c);
         END_VAR",
@@ -1720,7 +1716,7 @@
 #[test]
 fn struct_members_initializers_type_hint_test() {
     //GIVEN a struct with some initialization
-    let (unit, index) = parse(
+    let (unit, index) = index(
         "
         TYPE MyStruct:
         STRUCT
@@ -1758,7 +1754,7 @@
 #[test]
 fn program_members_initializers_type_hint_test() {
     //GIVEN a pou with some initialization
-    let (unit, index) = parse(
+    let (unit, index) = index(
         "
         PROGRAM prg
       	  VAR_INPUT
@@ -1797,7 +1793,7 @@
 #[test]
 fn data_type_initializers_type_hint_test() {
     //GIVEN a struct with some initialization
-    let (unit, index) = parse(
+    let (unit, index) = index(
         "
         TYPE MyArray : ARRAY[0..2] OF INT := [1, 2, 3]; END_TYPE
        ",
@@ -1847,7 +1843,7 @@
 #[test]
 fn data_type_initializers_multiplied_statement_type_hint_test() {
     //GIVEN a struct with some initialization
-    let (unit, index) = parse(
+    let (unit, index) = index(
         "
         TYPE MyArray : ARRAY[0..2] OF BYTE := [3(7)]; END_TYPE
         VAR_GLOBAL a : ARRAY[0..2] OF BYTE := [3(7)]; END_VAR
@@ -1929,7 +1925,7 @@
 #[test]
 fn case_conditions_type_hint_test() {
     //GIVEN a Switch-Case statement
-    let (unit, index) = parse(
+    let (unit, index) = index(
         "
         PROGRAM prg 
         VAR
@@ -1977,7 +1973,7 @@
 #[test]
 fn range_type_min_max_type_hint_test() {
     //GIVEN a Switch-Case statement
-    let (unit, index) = parse(
+    let (unit, index) = index(
         "
             TYPE MyInt: SINT(0..100); END_TYPE
         ",
@@ -2017,7 +2013,7 @@
 #[test]
 fn struct_variable_initialization_annotates_initializer() {
     //GIVEN a STRUCT type and global variables of this type
-    let (unit, index) = parse(
+    let (unit, index) = index(
         "
         TYPE MyStruct: STRUCT
           a: DINT; b: DINT;
@@ -2065,7 +2061,7 @@
 #[test]
 fn deep_struct_variable_initialization_annotates_initializer() {
     //GIVEN a 2 lvl-STRUCT type and global variables of this type
-    let (unit, index) = parse(
+    let (unit, index) = index(
         "
         TYPE Point: STRUCT
           a: BYTE; b: SINT;
@@ -2155,7 +2151,7 @@
 #[test]
 fn inouts_should_be_annotated_according_to_auto_deref() {
     //a program with in-out variables that get auto-deref'd
-    let (unit, index) = parse(
+    let (unit, index) = index(
         "
         PROGRAM foo 
             VAR_IN_OUT
@@ -2178,7 +2174,7 @@
 #[test]
 fn action_call_should_be_annotated() {
     //a program with in-out variables that get auto-deref'd
-    let (unit, index) = parse(
+    let (unit, index) = index(
         "
         PROGRAM prg 
         VAR
@@ -2198,7 +2194,7 @@
     let action_call = &unit.implementations[0].statements[0];
 
     // then accessing inout should be annotated with DINT, because it is auto-dereferenced
-    if let AstStatement::CallStatement{ operator, .. } = action_call {
+    if let AstStatement::CallStatement { operator, .. } = action_call {
         let a = annotations.get_annotation(operator);
         assert_eq!(
             Some(&StatementAnnotation::Program {
@@ -2212,7 +2208,7 @@
 #[test]
 fn action_body_gets_resolved() {
     //a program with an action in it
-    let (unit, index) = parse(
+    let (unit, index) = index(
         "
         PROGRAM prg 
             VAR
@@ -2233,7 +2229,7 @@
     let x_assignment = &unit.implementations[1].statements[0];
 
     // then accessing inout should be annotated with DINT, because it is auto-dereferenced
-    if let AstStatement::Assignment{ left, right, .. } = x_assignment {
+    if let AstStatement::Assignment { left, right, .. } = x_assignment {
         let a = annotations.get_annotation(left);
         assert_eq!(
             Some(&StatementAnnotation::Variable {
@@ -2246,18 +2242,14 @@
         );
 
         let two = annotations.get_annotation(right);
-        assert_eq!(
-            Some(&StatementAnnotation::value(DINT_TYPE)),
-            two
-        );
-    }
-}
-
+        assert_eq!(Some(&StatementAnnotation::value(DINT_TYPE)), two);
+    }
+}
 
 #[test]
 fn class_method_gets_annotated() {
     //a class with a method with class-variables and method-variables
-    let (unit, index) = parse(
+    let (unit, index) = index(
         "
     CLASS MyClass
         VAR
@@ -2286,14 +2278,11 @@
     assert_type_and_hint!(&annotations, &index, &body[1], "DINT", None);
     assert_type_and_hint!(&annotations, &index, &body[2], "BYTE", None);
     assert_type_and_hint!(&annotations, &index, &body[3], "SINT", None);
-    
-}
-
-
+}
 
 #[test]
 fn nested_bitwise_access_resolves_correctly() {
-    let (unit, index) = parse(
+    let (unit, index) = index(
         r#"PROGRAM prg
         VAR
         a : BOOL;
@@ -2302,37 +2291,41 @@
         (* Second bit of the second byte of the second word of the second dword of an lword*)
         a := x.%D1.%W1.%B1.%X1;
         END_PROGRAM
-        "#);
+        "#,
+    );
 
     // WHEN this code is annotated
     let annotations = annotate(&unit, &index);
     let assignment = &unit.implementations[0].statements[0];
 
-    if let AstStatement::Assignment{ right, ..} = assignment {
-        assert_type_and_hint!(&annotations, &index, right, "BOOL", Some("BOOL"));   //strange
-        if let AstStatement::QualifiedReference {elements, ..} = right.as_ref() {
+    if let AstStatement::Assignment { right, .. } = assignment {
+        assert_type_and_hint!(&annotations, &index, right, "BOOL", Some("BOOL")); //strange
+        if let AstStatement::QualifiedReference { elements, .. } = right.as_ref() {
             assert_type_and_hint!(&annotations, &index, &elements[0], "LWORD", None);
             assert_type_and_hint!(&annotations, &index, &elements[1], "DWORD", None);
             assert_type_and_hint!(&annotations, &index, &elements[2], "WORD", None);
             assert_type_and_hint!(&annotations, &index, &elements[3], "BYTE", None);
             assert_type_and_hint!(&annotations, &index, &elements[4], "BOOL", None);
 
-            if let AstStatement::DirectAccess{ index: idx_stmt, ..} = &elements[4] {
+            if let AstStatement::DirectAccess {
+                index: idx_stmt, ..
+            } = &elements[4]
+            {
                 assert_type_and_hint!(&annotations, &index, idx_stmt, "DINT", None);
             } else {
                 unreachable!()
             }
-        }else{
+        } else {
             unreachable!()
         }
-    }else{
+    } else {
         unreachable!();
     }
 }
 
 #[test]
 fn literals_passed_to_function_get_annotated() {
-    let (unit, index) = parse(
+    let (unit, index) = index(
         r#"
         FUNCTION foo : STRING
             VAR_INPUT b : BYTE; in : STRING END_VAR
@@ -2343,17 +2336,67 @@
         PROGRAM prg
             foo(77, 'abc');
         END_PROGRAM
-        "#);
+        "#,
+    );
 
     // WHEN this code is annotated
     let annotations = annotate(&unit, &index);
     let call_stmt = &unit.implementations[1].statements[0];
 
-    if let AstStatement::CallStatement{ parameters, .. } = call_stmt {
+    if let AstStatement::CallStatement { parameters, .. } = call_stmt {
         let parameters = ast::flatten_expression_list(parameters.as_ref().as_ref().unwrap());
-        assert_type_and_hint!(&annotations, &index, parameters[0], DINT_TYPE, Some(BYTE_TYPE));
-        assert_type_and_hint!(&annotations, &index, parameters[1], CONST_STRING_TYPE, Some("__foo_in"));
-    }else{  
+        assert_type_and_hint!(
+            &annotations,
+            &index,
+            parameters[0],
+            DINT_TYPE,
+            Some(BYTE_TYPE)
+        );
+        assert_type_and_hint!(
+            &annotations,
+            &index,
+            parameters[1],
+            CONST_STRING_TYPE,
+            Some("__foo_in")
+        );
+    } else {
         unreachable!();
     }
+}
+
+#[test]
+fn array_accessor_in_struct_array_is_annotated() {
+    let (unit, index) = index(
+        r#"
+        TYPE MyStruct:
+        STRUCT
+            arr1 : ARRAY[0..3] OF INT;
+        END_STRUCT
+        END_TYPE
+
+        PROGRAM main
+        VAR
+            data : MyStruct;
+            i : INT;
+        END_VAR
+        
+        data.arr1[i];
+
+        END_PROGRAM
+        "#,
+    );
+
+    // WHEN this code is annotated
+    let annotations = annotate(&unit, &index);
+    let qr = &unit.implementations[0].statements[0];
+
+    if let AstStatement::QualifiedReference { elements, .. } = qr {
+        if let AstStatement::ArrayAccess { access, .. } = &elements[1] {
+            assert_type_and_hint!(&annotations, &index, access.as_ref(), "INT", None);
+        } else {
+            unreachable!()
+        }
+    } else {
+        unreachable!();
+    }
 }