--- conflicted
+++ resolved
@@ -786,17 +786,16 @@
         }
     }
 
-<<<<<<< HEAD
+    pub fn overflow(message: String, location: SourceRange) -> Diagnostic {
+        Diagnostic::SemanticError { message, range: vec![location], err_no: ErrNo::var__overflow }
+    }
+
     pub fn index_out_of_bounds(range: SourceRange) -> Diagnostic {
         Diagnostic::SemanticError {
             message: "Index out of bounds.".into(),
             range: vec![range],
             err_no: ErrNo::vla__dimension_idx_out_of_bounds,
         }
-=======
-    pub fn overflow(message: String, location: SourceRange) -> Diagnostic {
-        Diagnostic::SemanticError { message, range: vec![location], err_no: ErrNo::var__overflow }
->>>>>>> ad91ccd6
     }
 }
 
