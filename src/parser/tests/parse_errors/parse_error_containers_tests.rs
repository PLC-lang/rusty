--- conflicted
+++ resolved
@@ -1,14 +1,10 @@
 // Copyright (c) 2020 Ghaith Hachem and Mathias Rieder
-<<<<<<< HEAD
-use crate::{ast::*, lexer::Token, test_utils::tests::parse, Diagnostic};
+use crate::{lexer::Token, test_utils::tests::parse, Diagnostic};
 use insta::assert_debug_snapshot;
-=======
-use crate::{lexer::Token, test_utils::tests::parse, Diagnostic};
 use plc_ast::ast::{
-    AccessModifier, AstStatement, DataTypeDeclaration, LinkageType, PouType, SourceRange, Variable,
-    VariableBlock, VariableBlockType,
+    AccessModifier, DataTypeDeclaration, LinkageType, PouType, SourceRange, Variable, VariableBlock,
+    VariableBlockType,
 };
->>>>>>> 3fa49168
 use pretty_assertions::*;
 
 /*
@@ -106,7 +102,6 @@
     // AND I expect the body to be parsed successfully
     let pou = &compilation_unit.implementations[0];
     assert_debug_snapshot!(pou.statements);
-    
 }
 
 #[test]
@@ -147,7 +142,6 @@
     //check if a was parsed successfully
     let pou = &compilation_unit.implementations[0];
     assert_debug_snapshot!(pou.statements);
-
 }
 
 #[test]
