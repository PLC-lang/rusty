--- conflicted
+++ resolved
@@ -1,11 +1,8 @@
-<<<<<<< HEAD
+use insta::{assert_snapshot, assert_debug_snapshot};
 use plc_ast::{
-    ast::{AstFactory, DataType, SourceRange, UserTypeDeclaration},
+    ast::{AstFactory, DataType, UserTypeDeclaration},
     literals::AstLiteral,
 };
-=======
-use insta::{assert_debug_snapshot, assert_snapshot};
->>>>>>> 98e9a0f9
 use plc_diagnostics::diagnostics::Diagnostic;
 
 use crate::test_utils::tests::{parse, parse_and_validate_buffered, parse_buffered};
@@ -95,76 +92,11 @@
             TYPE MyString2 : STRING[254) := 'abc'; END_TYPE
             TYPE MyString3 : STRING(255]; END_TYPE
             "#;
-<<<<<<< HEAD
-    let (result, diagnostics) = parse(src);
-
-    assert_eq!(
-        diagnostics,
-        vec! [
-            Diagnostic::ImprovementSuggestion {
-                message: "Unusual type of parentheses around string size expression, consider using square parentheses '[]'"
-                    .into(),
-                range: vec![(37..41).into()],
-            },
-            Diagnostic::ImprovementSuggestion {
-                message: "Mismatched types of parentheses around string size expression".into(),
-                range: vec![(88..92).into()],
-            },
-            Diagnostic::ImprovementSuggestion {
-                message: "Mismatched types of parentheses around string size expression".into(),
-                range: vec![(148..152).into()],
-            }
-        ]
-    );
-    let ast_string = format!("{:#?}", &result.user_types);
-    let expected_ast = format!(
-        "{:#?}",
-        vec![
-            UserTypeDeclaration {
-                data_type: DataType::StringType {
-                    name: Some("MyString1".to_string()),
-                    size: Some(AstFactory::create_literal(AstLiteral::new_integer(253), (10..11).into(), 0)),
-                    is_wide: false,
-                },
-                initializer: None,
-                location: (18..42).into(),
-                scope: None,
-            },
-            UserTypeDeclaration {
-                data_type: DataType::StringType {
-                    name: Some("MyString2".to_string()),
-                    size: Some(AstFactory::create_literal(AstLiteral::new_integer(254), (10..11).into(), 0)),
-                    is_wide: false,
-                },
-                initializer: Some(AstFactory::create_literal(
-                    AstLiteral::new_string("abc".into(), false),
-                    (69..102).into(),
-                    0
-                )),
-                location: SourceRange::undefined(),
-                scope: None,
-            },
-            UserTypeDeclaration {
-                data_type: DataType::StringType {
-                    name: Some("MyString3".to_string()),
-                    size: Some(AstFactory::create_literal(AstLiteral::new_integer(255), (10..11).into(), 0)),
-                    is_wide: false,
-                },
-                initializer: None,
-                location: SourceRange::undefined(),
-                scope: None,
-            }
-        ]
-    );
-
-    assert_eq!(ast_string, expected_ast);
-=======
     let (result, diagnostics) = parse_buffered(src);
     assert_snapshot!(diagnostics);
 
     let ast_string = format!("{:#?}", &result.user_types);
     assert_debug_snapshot!(ast_string);
->>>>>>> 98e9a0f9
 }
 
 #[test]
