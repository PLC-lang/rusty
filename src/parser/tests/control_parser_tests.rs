--- conflicted
+++ resolved
@@ -5,6 +5,7 @@
     ast::AstStatementKind,
     control_statements::{AstControlStatement, ForLoopStatement, IfStatement},
 };
+use plc_source::source_location::{SourceLocation, CodeSpan};
 use pretty_assertions::*;
 
 #[test]
@@ -564,15 +565,8 @@
     let location = &unit.statements[0].get_location();
     assert_eq!(source[location.to_range().unwrap()].to_string(), "foo(a:=3, b:=4)");
 
-<<<<<<< HEAD
     if let AstStatementKind::CallStatement ( data) = &unit.statements[0].get_stmt() {
-        let operator_location = data.operator.as_ref().get_location();
-        assert_eq!(source[operator_location.get_start()..operator_location.get_end()].to_string(), "foo");
-=======
-    if let AstStatement::CallStatement { operator, parameters, .. } = &unit.statements[0] {
-        let operator_location = operator.as_ref().get_location();
-        assert_eq!(source[operator_location.to_range().unwrap()].to_string(), "foo");
->>>>>>> 98e9a0f9
+        assert_eq!(source[data.operator.get_location().to_range().unwrap()].to_string(), "foo");
 
         let parameters_statement = data.parameters.as_ref().as_ref();
         let parameters_location = parameters_statement.map(|it| it.get_location()).unwrap();
