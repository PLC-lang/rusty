use crate::{
    parser::tests::{empty_stmt, ref_to},
    test_utils::tests::parse,
    typesystem::DINT_TYPE,
};
use insta::assert_snapshot;
<<<<<<< HEAD
use plc_ast::ast::{AstFactory, DataType, DataTypeDeclaration, SourceRange, Variable};
=======
use plc_ast::ast::{AstFactory, AstStatement, DataType, DataTypeDeclaration, Variable};
use plc_source::source_location::SourceLocation;
>>>>>>> 98e9a0f9
use pretty_assertions::*;

#[test]
fn empty_statements_are_are_parsed() {
    let src = "PROGRAM buz ;;;; END_PROGRAM ";
    let result = parse(src).0;

    let prg = &result.implementations[0];

    assert_eq!(
        format!("{:?}", prg.statements),
<<<<<<< HEAD
        format!("{:?}", vec![empty_stmt(), empty_stmt(), empty_stmt(), empty_stmt(),]),
=======
        format!(
            "{:?}",
            vec![
                AstStatement::EmptyStatement { location: SourceLocation::undefined(), id: 0 },
                AstStatement::EmptyStatement { location: SourceLocation::undefined(), id: 0 },
                AstStatement::EmptyStatement { location: SourceLocation::undefined(), id: 0 },
                AstStatement::EmptyStatement { location: SourceLocation::undefined(), id: 0 },
            ]
        ),
>>>>>>> 98e9a0f9
    );
}

#[test]
fn empty_statements_are_parsed_before_a_statement() {
    let src = "PROGRAM buz ;;;;x; END_PROGRAM ";
    let result = parse(src).0;

    let prg = &result.implementations[0];

    assert_eq!(
        format!("{:?}", prg.statements),
        format!(
            "{:?}",
            vec![
<<<<<<< HEAD
                empty_stmt(),
                empty_stmt(),
                empty_stmt(),
                empty_stmt(),
=======
                AstStatement::EmptyStatement { location: SourceLocation::undefined(), id: 0 },
                AstStatement::EmptyStatement { location: SourceLocation::undefined(), id: 0 },
                AstStatement::EmptyStatement { location: SourceLocation::undefined(), id: 0 },
                AstStatement::EmptyStatement { location: SourceLocation::undefined(), id: 0 },
>>>>>>> 98e9a0f9
                AstFactory::create_member_reference(
                    AstFactory::create_identifier("x", &SourceLocation::undefined(), 0),
                    None,
                    0
                ),
            ]
        ),
    );
}

#[test]
fn empty_statements_are_ignored_after_a_statement() {
    let src = "PROGRAM buz x;;;; END_PROGRAM ";
    let result = parse(src).0;

    let prg = &result.implementations[0];
    let statement = &prg.statements[0];

    let ast_string = format!("{statement:#?}");
    let expected_ast = format!(
        "{:#?}",
        AstFactory::create_member_reference(
            AstFactory::create_identifier("x", &SourceLocation::undefined(), 0),
            None,
            0
        )
    );
    assert_eq!(ast_string, expected_ast);
}

#[test]
fn inline_struct_declaration_can_be_parsed() {
    let (result, ..) = parse(
        r#"
        VAR_GLOBAL
            my_struct : STRUCT
                One:INT;
                Two:INT;
                Three:INT;
            END_STRUCT
        END_VAR
        "#,
    );

    let ast_string = format!("{:#?}", &result.global_vars[0].variables[0]);
    let expected_ast = r#"Variable {
    name: "my_struct",
    data_type: DataTypeDefinition {
        data_type: StructType {
            name: None,
            variables: [
                Variable {
                    name: "One",
                    data_type: DataTypeReference {
                        referenced_type: "INT",
                    },
                },
                Variable {
                    name: "Two",
                    data_type: DataTypeReference {
                        referenced_type: "INT",
                    },
                },
                Variable {
                    name: "Three",
                    data_type: DataTypeReference {
                        referenced_type: "INT",
                    },
                },
            ],
        },
    },
}"#;

    assert_eq!(ast_string, expected_ast);
}

#[test]
fn inline_enum_declaration_can_be_parsed() {
    let (result, ..) = parse(
        r#"
        VAR_GLOBAL
            my_enum : (red, yellow, green);
        END_VAR
        "#,
    );

    let ast_string = format!("{:#?}", &result.global_vars[0].variables[0]);

    let v = Variable {
        name: "my_enum".to_string(),
        data_type_declaration: DataTypeDeclaration::DataTypeDefinition {
            data_type: DataType::EnumType {
                name: None,
                numeric_type: DINT_TYPE.to_string(),
                elements: AstFactory::create_expression_list(
                    vec![ref_to("red"), ref_to("yellow"), ref_to("green")],
                    SourceRange::undefined(),
                    0,
                ),
            },
            location: SourceLocation::undefined(),
            scope: None,
        },
        initializer: None,
        address: None,
        location: SourceLocation::undefined(),
    };
    let expected_ast = format!("{:#?}", &v);
    assert_eq!(ast_string, expected_ast);
}

#[test]
fn multilevel_inline_struct_and_enum_declaration_can_be_parsed() {
    let (result, ..) = parse(
        r#"
        VAR_GLOBAL
            my_struct : STRUCT
                    inner_enum: (red, yellow, green);
                    inner_struct: STRUCT
                        field: INT;
                    END_STRUCT
                END_STRUCT
        END_VAR
        "#,
    );

    let ast_string = format!("{:#?}", &result.global_vars[0].variables[0]);
    insta::assert_snapshot!(ast_string);
}

#[test]
fn string_variable_declaration_can_be_parsed() {
    let src = "
            VAR_GLOBAL
                x : STRING;
                y : STRING[500];
                wx : WSTRING;
                wy : WSTRING[500];
            END_VAR
           ";
    let (parse_result, ..) = parse(src);
    let x = &parse_result.global_vars[0].variables[0];
    assert_snapshot!(format!("{x:#?}").as_str(), @r###"
    Variable {
        name: "x",
        data_type: DataTypeReference {
            referenced_type: "STRING",
        },
    }
    "###);

    let x = &parse_result.global_vars[0].variables[1];
    assert_snapshot!(format!("{x:#?}").as_str(), @r#"Variable {
    name: "y",
    data_type: DataTypeDefinition {
        data_type: StringType {
            name: None,
            is_wide: false,
            size: Some(
                LiteralInteger {
                    value: 500,
                },
            ),
        },
    },
}"#);

    let x = &parse_result.global_vars[0].variables[2];
    assert_snapshot!(format!("{x:#?}").as_str(), @r###"
    Variable {
        name: "wx",
        data_type: DataTypeReference {
            referenced_type: "WSTRING",
        },
    }
    "###);

    let x = &parse_result.global_vars[0].variables[3];
    assert_snapshot!(format!("{x:#?}").as_str(), @r#"Variable {
    name: "wy",
    data_type: DataTypeDefinition {
        data_type: StringType {
            name: None,
            is_wide: true,
            size: Some(
                LiteralInteger {
                    value: 500,
                },
            ),
        },
    },
}"#);
}

#[test]
fn empty_parameter_assignments_in_call_statement() {
    let (result, diagnostics) = parse(
        r#"
        FUNCTION foo : INT
		VAR_INPUT
			input1 : INT;
		END_VAR
		VAR_OUTPUT
			output1 : INT;
		END_VAR
		VAR_IN_OUT
			inout1 : INT;
		END_VAR
		END_FUNCTION

		PROGRAM main
		VAR
			a, b, c : INT;
		END_VAR
		foo(input1 := , output1 => , inout1 => );
		END_PROGRAM
        "#,
    );

    assert_eq!(diagnostics, vec![]);

    let ast_string = format!("{:#?}", &result);
    insta::assert_snapshot!(ast_string);
}<|MERGE_RESOLUTION|>--- conflicted
+++ resolved
@@ -4,12 +4,8 @@
     typesystem::DINT_TYPE,
 };
 use insta::assert_snapshot;
-<<<<<<< HEAD
-use plc_ast::ast::{AstFactory, DataType, DataTypeDeclaration, SourceRange, Variable};
-=======
-use plc_ast::ast::{AstFactory, AstStatement, DataType, DataTypeDeclaration, Variable};
+use plc_ast::ast::{AstFactory, DataType, DataTypeDeclaration, Variable};
 use plc_source::source_location::SourceLocation;
->>>>>>> 98e9a0f9
 use pretty_assertions::*;
 
 #[test]
@@ -21,19 +17,7 @@
 
     assert_eq!(
         format!("{:?}", prg.statements),
-<<<<<<< HEAD
         format!("{:?}", vec![empty_stmt(), empty_stmt(), empty_stmt(), empty_stmt(),]),
-=======
-        format!(
-            "{:?}",
-            vec![
-                AstStatement::EmptyStatement { location: SourceLocation::undefined(), id: 0 },
-                AstStatement::EmptyStatement { location: SourceLocation::undefined(), id: 0 },
-                AstStatement::EmptyStatement { location: SourceLocation::undefined(), id: 0 },
-                AstStatement::EmptyStatement { location: SourceLocation::undefined(), id: 0 },
-            ]
-        ),
->>>>>>> 98e9a0f9
     );
 }
 
@@ -49,17 +33,10 @@
         format!(
             "{:?}",
             vec![
-<<<<<<< HEAD
-                empty_stmt(),
-                empty_stmt(),
-                empty_stmt(),
-                empty_stmt(),
-=======
-                AstStatement::EmptyStatement { location: SourceLocation::undefined(), id: 0 },
-                AstStatement::EmptyStatement { location: SourceLocation::undefined(), id: 0 },
-                AstStatement::EmptyStatement { location: SourceLocation::undefined(), id: 0 },
-                AstStatement::EmptyStatement { location: SourceLocation::undefined(), id: 0 },
->>>>>>> 98e9a0f9
+                empty_stmt(),
+                empty_stmt(),
+                empty_stmt(),
+                empty_stmt(),
                 AstFactory::create_member_reference(
                     AstFactory::create_identifier("x", &SourceLocation::undefined(), 0),
                     None,
@@ -157,7 +134,7 @@
                 numeric_type: DINT_TYPE.to_string(),
                 elements: AstFactory::create_expression_list(
                     vec![ref_to("red"), ref_to("yellow"), ref_to("green")],
-                    SourceRange::undefined(),
+                    SourceLocation::undefined(),
                     0,
                 ),
             },
