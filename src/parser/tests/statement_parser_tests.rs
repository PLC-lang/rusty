use crate::{
    parser::tests::{empty_stmt, ref_to},
    test_utils::tests::{parse, parse_and_preprocess},
    typesystem::DINT_TYPE,
};
use insta::assert_snapshot;
use plc_ast::ast::{AstFactory, DataType, DataTypeDeclaration, Variable};
use plc_source::source_location::SourceLocation;
use pretty_assertions::*;

#[test]
fn empty_statements_are_are_parsed() {
    let src = "PROGRAM buz ;;;; END_PROGRAM ";
    let result = parse(src).0;

    let prg = &result.implementations[0];

    assert_eq!(
        format!("{:?}", prg.statements),
        format!("{:?}", vec![empty_stmt(), empty_stmt(), empty_stmt(), empty_stmt(),]),
    );
}

#[test]
fn empty_statements_are_parsed_before_a_statement() {
    let src = "PROGRAM buz ;;;;x; END_PROGRAM ";
    let result = parse(src).0;

    let prg = &result.implementations[0];

    assert_eq!(
        format!("{:?}", prg.statements),
        format!(
            "{:?}",
            vec![
                empty_stmt(),
                empty_stmt(),
                empty_stmt(),
                empty_stmt(),
                AstFactory::create_member_reference(
                    AstFactory::create_identifier("x", &SourceLocation::undefined(), 0),
                    None,
                    0
                ),
            ]
        ),
    );
}

#[test]
fn empty_statements_are_ignored_after_a_statement() {
    let src = "PROGRAM buz x;;;; END_PROGRAM ";
    let result = parse(src).0;

    let prg = &result.implementations[0];
    let statement = &prg.statements[0];

    let ast_string = format!("{statement:#?}");
    let expected_ast = format!(
        "{:#?}",
        AstFactory::create_member_reference(
            AstFactory::create_identifier("x", &SourceLocation::undefined(), 0),
            None,
            0
        )
    );
    assert_eq!(ast_string, expected_ast);
}

#[test]
fn inline_struct_declaration_can_be_parsed() {
    let (result, ..) = parse(
        r#"
        VAR_GLOBAL
            my_struct : STRUCT
                One:INT;
                Two:INT;
                Three:INT;
            END_STRUCT
        END_VAR
        "#,
    );

    let ast_string = format!("{:#?}", &result.global_vars[0].variables[0]);
    let expected_ast = r#"Variable {
    name: "my_struct",
    data_type: DataTypeDefinition {
        data_type: StructType {
            name: None,
            variables: [
                Variable {
                    name: "One",
                    data_type: DataTypeReference {
                        referenced_type: "INT",
                    },
                },
                Variable {
                    name: "Two",
                    data_type: DataTypeReference {
                        referenced_type: "INT",
                    },
                },
                Variable {
                    name: "Three",
                    data_type: DataTypeReference {
                        referenced_type: "INT",
                    },
                },
            ],
        },
    },
}"#;

    assert_eq!(ast_string, expected_ast);
}

#[test]
fn inline_enum_declaration_can_be_parsed() {
    let (result, ..) = parse(
        r#"
        VAR_GLOBAL
            my_enum : (red, yellow, green);
        END_VAR
        "#,
    );

    let ast_string = format!("{:#?}", &result.global_vars[0].variables[0]);

    let v = Variable {
        name: "my_enum".to_string(),
        data_type_declaration: DataTypeDeclaration::DataTypeDefinition {
            data_type: DataType::EnumType {
                name: None,
                numeric_type: DINT_TYPE.to_string(),
                elements: AstFactory::create_expression_list(
                    vec![ref_to("red"), ref_to("yellow"), ref_to("green")],
                    SourceLocation::undefined(),
                    0,
                ),
            },
            location: SourceLocation::undefined(),
            scope: None,
        },
        initializer: None,
        address: None,
        location: SourceLocation::undefined(),
    };
    let expected_ast = format!("{:#?}", &v);
    assert_eq!(ast_string, expected_ast);
}

#[test]
fn multilevel_inline_struct_and_enum_declaration_can_be_parsed() {
    let (result, ..) = parse(
        r#"
        VAR_GLOBAL
            my_struct : STRUCT
                    inner_enum: (red, yellow, green);
                    inner_struct: STRUCT
                        field: INT;
                    END_STRUCT
                END_STRUCT
        END_VAR
        "#,
    );

    let ast_string = format!("{:#?}", &result.global_vars[0].variables[0]);
    insta::assert_snapshot!(ast_string);
}

#[test]
fn string_variable_declaration_can_be_parsed() {
    let src = "
            VAR_GLOBAL
                x : STRING;
                y : STRING[500];
                wx : WSTRING;
                wy : WSTRING[500];
            END_VAR
           ";
    let (parse_result, ..) = parse(src);
    let x = &parse_result.global_vars[0].variables[0];
    assert_snapshot!(format!("{x:#?}").as_str(), @r###"
    Variable {
        name: "x",
        data_type: DataTypeReference {
            referenced_type: "STRING",
        },
    }
    "###);

    let x = &parse_result.global_vars[0].variables[1];
    assert_snapshot!(format!("{x:#?}").as_str(), @r#"Variable {
    name: "y",
    data_type: DataTypeDefinition {
        data_type: StringType {
            name: None,
            is_wide: false,
            size: Some(
                LiteralInteger {
                    value: 500,
                },
            ),
        },
    },
}"#);

    let x = &parse_result.global_vars[0].variables[2];
    assert_snapshot!(format!("{x:#?}").as_str(), @r###"
    Variable {
        name: "wx",
        data_type: DataTypeReference {
            referenced_type: "WSTRING",
        },
    }
    "###);

    let x = &parse_result.global_vars[0].variables[3];
    assert_snapshot!(format!("{x:#?}").as_str(), @r#"Variable {
    name: "wy",
    data_type: DataTypeDefinition {
        data_type: StringType {
            name: None,
            is_wide: true,
            size: Some(
                LiteralInteger {
                    value: 500,
                },
            ),
        },
    },
}"#);
}

#[test]
fn empty_parameter_assignments_in_call_statement() {
    let (result, diagnostics) = parse(
        r#"
        FUNCTION foo : INT
        VAR_INPUT
            input1 : INT;
        END_VAR
        VAR_OUTPUT
            output1 : INT;
        END_VAR
        VAR_IN_OUT
            inout1 : INT;
        END_VAR
        END_FUNCTION

        PROGRAM main
        VAR
            a, b, c : INT;
        END_VAR
        foo(input1 := , output1 => , inout1 => );
        END_PROGRAM
        "#,
    );

    assert_eq!(diagnostics, vec![]);

    let ast_string = format!("{:#?}", &result);
    insta::assert_snapshot!(ast_string);
}

#[test]
<<<<<<< HEAD
fn reference_to_variable() {
    let (result, diagnostics) = parse(
        r"
        FUNCTION foo
            VAR
                bar : DINT;
                baz : REFERENCE TO DINT;
                qux : DINT;
            END_VAR
        END_FUNCTION
        ",
    );

    assert!(diagnostics.is_empty());
    insta::assert_debug_snapshot!(result.units[0].variable_blocks[0], @r###"
    VariableBlock {
        variables: [
            Variable {
                name: "bar",
                data_type: DataTypeReference {
                    referenced_type: "DINT",
                },
            },
            Variable {
                name: "baz",
                data_type: DataTypeDefinition {
                    data_type: PointerType {
                        name: None,
                        referenced_type: DataTypeReference {
                            referenced_type: "DINT",
                        },
                        auto_deref: true,
                    },
                },
            },
            Variable {
                name: "qux",
                data_type: DataTypeReference {
                    referenced_type: "DINT",
                },
            },
        ],
        variable_block_type: Local,
    }
    "###);
=======
fn reference_assignment_is_parsed() {
    let result = &parse("PROGRAM main x REF= y END_PROGRAM").0.implementations[0];
    insta::assert_debug_snapshot!(result.statements, @r###"
    [
        Assignment {
            left: ReferenceExpr {
                kind: Member(
                    Identifier {
                        name: "x",
                    },
                ),
                base: None,
            },
            right: CallStatement {
                operator: Identifier {
                    name: "REF",
                },
                parameters: Some(
                    ReferenceExpr {
                        kind: Member(
                            Identifier {
                                name: "y",
                            },
                        ),
                        base: None,
                    },
                ),
            },
        },
    ]
    "###)
>>>>>>> 9486255d
}<|MERGE_RESOLUTION|>--- conflicted
+++ resolved
@@ -264,7 +264,40 @@
 }
 
 #[test]
-<<<<<<< HEAD
+fn reference_assignment_is_parsed() {
+    let result = &parse("PROGRAM main x REF= y END_PROGRAM").0.implementations[0];
+    insta::assert_debug_snapshot!(result.statements, @r###"
+    [
+        Assignment {
+            left: ReferenceExpr {
+                kind: Member(
+                    Identifier {
+                        name: "x",
+                    },
+                ),
+                base: None,
+            },
+            right: CallStatement {
+                operator: Identifier {
+                    name: "REF",
+                },
+                parameters: Some(
+                    ReferenceExpr {
+                        kind: Member(
+                            Identifier {
+                                name: "y",
+                            },
+                        ),
+                        base: None,
+                    },
+                ),
+            },
+        },
+    ]
+    "###)
+}
+
+#[test]
 fn reference_to_variable() {
     let (result, diagnostics) = parse(
         r"
@@ -310,37 +343,4 @@
         variable_block_type: Local,
     }
     "###);
-=======
-fn reference_assignment_is_parsed() {
-    let result = &parse("PROGRAM main x REF= y END_PROGRAM").0.implementations[0];
-    insta::assert_debug_snapshot!(result.statements, @r###"
-    [
-        Assignment {
-            left: ReferenceExpr {
-                kind: Member(
-                    Identifier {
-                        name: "x",
-                    },
-                ),
-                base: None,
-            },
-            right: CallStatement {
-                operator: Identifier {
-                    name: "REF",
-                },
-                parameters: Some(
-                    ReferenceExpr {
-                        kind: Member(
-                            Identifier {
-                                name: "y",
-                            },
-                        ),
-                        base: None,
-                    },
-                ),
-            },
-        },
-    ]
-    "###)
->>>>>>> 9486255d
 }