---
source: src/parser/tests/variable_parser_tests.rs
expression: "format!(\"{result:?}\")"
snapshot_kind: text
---
<<<<<<< HEAD
CompilationUnit { global_vars: [], var_config: [], units: [POU { name: "main", variable_blocks: [VariableBlock { variables: [Variable { name: "a", data_type: DataTypeDefinition { data_type: PointerType { name: None, referenced_type: DataTypeReference { referenced_type: "INT" }, auto_deref: Some(Alias) } }, address: Some(HardwareAccess { direction: Input, access: Template, address: [], location: SourceLocation { span: Range(TextLocation { line: 2, column: 14, offset: 35 }..TextLocation { line: 2, column: 20, offset: 41 }) } }) }, Variable { name: "b", data_type: DataTypeDefinition { data_type: PointerType { name: None, referenced_type: DataTypeReference { referenced_type: "INT" }, auto_deref: Some(Alias) } }, address: Some(HardwareAccess { direction: Output, access: Template, address: [], location: SourceLocation { span: Range(TextLocation { line: 3, column: 14, offset: 63 }..TextLocation { line: 3, column: 20, offset: 69 }) } }) }, Variable { name: "c", data_type: DataTypeDefinition { data_type: PointerType { name: None, referenced_type: DataTypeReference { referenced_type: "INT" }, auto_deref: Some(Alias) } }, address: Some(HardwareAccess { direction: Memory, access: Template, address: [], location: SourceLocation { span: Range(TextLocation { line: 4, column: 16, offset: 93 }..TextLocation { line: 4, column: 22, offset: 99 }) } }) }, Variable { name: "d", data_type: DataTypeDefinition { data_type: PointerType { name: None, referenced_type: DataTypeReference { referenced_type: "INT" }, auto_deref: Some(Alias) } }, address: Some(HardwareAccess { direction: Memory, access: Template, address: [], location: SourceLocation { span: Range(TextLocation { line: 4, column: 16, offset: 93 }..TextLocation { line: 4, column: 22, offset: 99 }) } }) }, Variable { name: "aa", data_type: DataTypeDefinition { data_type: PointerType { name: None, referenced_type: DataTypeReference { referenced_type: "INT" }, auto_deref: Some(Alias) } }, address: Some(HardwareAccess { direction: Input, access: Bit, address: [LiteralInteger { value: 7 }], location: SourceLocation { span: Range(TextLocation { line: 5, column: 15, offset: 122 }..TextLocation { line: 5, column: 22, offset: 129 }) } }) }, Variable { name: "bb", data_type: DataTypeDefinition { data_type: PointerType { name: None, referenced_type: DataTypeReference { referenced_type: "INT" }, auto_deref: Some(Alias) } }, address: Some(HardwareAccess { direction: Output, access: Byte, address: [LiteralInteger { value: 5 }, LiteralInteger { value: 5 }], location: SourceLocation { span: Range(TextLocation { line: 6, column: 15, offset: 152 }..TextLocation { line: 6, column: 24, offset: 161 }) } }) }, Variable { name: "cc", data_type: DataTypeDefinition { data_type: PointerType { name: None, referenced_type: DataTypeReference { referenced_type: "INT" }, auto_deref: Some(Alias) } }, address: Some(HardwareAccess { direction: Memory, access: DWord, address: [LiteralInteger { value: 3 }, LiteralInteger { value: 3 }, LiteralInteger { value: 3 }], location: SourceLocation { span: Range(TextLocation { line: 7, column: 15, offset: 184 }..TextLocation { line: 7, column: 26, offset: 195 }) } }) }, Variable { name: "dd", data_type: DataTypeDefinition { data_type: PointerType { name: None, referenced_type: DataTypeReference { referenced_type: "INT" }, auto_deref: Some(Alias) } }, address: Some(HardwareAccess { direction: Global, access: DWord, address: [LiteralInteger { value: 4 }, LiteralInteger { value: 3 }, LiteralInteger { value: 3 }], location: SourceLocation { span: Range(TextLocation { line: 8, column: 15, offset: 218 }..TextLocation { line: 8, column: 26, offset: 229 }) } }) }], variable_block_type: Local }], pou_type: Program, return_type: None, interfaces: [] }], implementations: [Implementation { name: "main", type_name: "main", linkage: Internal, pou_type: Program, statements: [], location: SourceLocation { span: Range(TextLocation { line: 10, column: 4, offset: 253 }..TextLocation { line: 9, column: 11, offset: 248 }) }, name_location: SourceLocation { span: Range(TextLocation { line: 0, column: 8, offset: 8 }..TextLocation { line: 0, column: 12, offset: 12 }) }, overriding: false, generic: false, access: None }], interfaces: [], user_types: [], file: File("test.st") }
=======
CompilationUnit { global_vars: [], var_config: [], units: [POU { name: "main", variable_blocks: [VariableBlock { variables: [Variable { name: "a", data_type: DataTypeDefinition { data_type: PointerType { name: None, referenced_type: DataTypeReference { referenced_type: "INT" }, auto_deref: Some(Alias) } }, address: Some(HardwareAccess { direction: Input, access: Template, address: [], location: SourceLocation { span: Range(TextLocation { line: 2, column: 14, offset: 35 }..TextLocation { line: 2, column: 20, offset: 41 }) } }) }, Variable { name: "b", data_type: DataTypeDefinition { data_type: PointerType { name: None, referenced_type: DataTypeReference { referenced_type: "INT" }, auto_deref: Some(Alias) } }, address: Some(HardwareAccess { direction: Output, access: Template, address: [], location: SourceLocation { span: Range(TextLocation { line: 3, column: 14, offset: 63 }..TextLocation { line: 3, column: 20, offset: 69 }) } }) }, Variable { name: "c", data_type: DataTypeDefinition { data_type: PointerType { name: None, referenced_type: DataTypeReference { referenced_type: "INT" }, auto_deref: Some(Alias) } }, address: Some(HardwareAccess { direction: Memory, access: Template, address: [], location: SourceLocation { span: Range(TextLocation { line: 4, column: 16, offset: 93 }..TextLocation { line: 4, column: 22, offset: 99 }) } }) }, Variable { name: "d", data_type: DataTypeDefinition { data_type: PointerType { name: None, referenced_type: DataTypeReference { referenced_type: "INT" }, auto_deref: Some(Alias) } }, address: Some(HardwareAccess { direction: Memory, access: Template, address: [], location: SourceLocation { span: Range(TextLocation { line: 4, column: 16, offset: 93 }..TextLocation { line: 4, column: 22, offset: 99 }) } }) }, Variable { name: "aa", data_type: DataTypeDefinition { data_type: PointerType { name: None, referenced_type: DataTypeReference { referenced_type: "INT" }, auto_deref: Some(Alias) } }, address: Some(HardwareAccess { direction: Input, access: Bit, address: [LiteralInteger { value: 7 }], location: SourceLocation { span: Range(TextLocation { line: 5, column: 15, offset: 122 }..TextLocation { line: 5, column: 22, offset: 129 }) } }) }, Variable { name: "bb", data_type: DataTypeDefinition { data_type: PointerType { name: None, referenced_type: DataTypeReference { referenced_type: "INT" }, auto_deref: Some(Alias) } }, address: Some(HardwareAccess { direction: Output, access: Byte, address: [LiteralInteger { value: 5 }, LiteralInteger { value: 5 }], location: SourceLocation { span: Range(TextLocation { line: 6, column: 15, offset: 152 }..TextLocation { line: 6, column: 24, offset: 161 }) } }) }, Variable { name: "cc", data_type: DataTypeDefinition { data_type: PointerType { name: None, referenced_type: DataTypeReference { referenced_type: "INT" }, auto_deref: Some(Alias) } }, address: Some(HardwareAccess { direction: Memory, access: DWord, address: [LiteralInteger { value: 3 }, LiteralInteger { value: 3 }, LiteralInteger { value: 3 }], location: SourceLocation { span: Range(TextLocation { line: 7, column: 15, offset: 184 }..TextLocation { line: 7, column: 26, offset: 195 }) } }) }, Variable { name: "dd", data_type: DataTypeDefinition { data_type: PointerType { name: None, referenced_type: DataTypeReference { referenced_type: "INT" }, auto_deref: Some(Alias) } }, address: Some(HardwareAccess { direction: Global, access: DWord, address: [LiteralInteger { value: 4 }, LiteralInteger { value: 3 }, LiteralInteger { value: 3 }], location: SourceLocation { span: Range(TextLocation { line: 8, column: 15, offset: 218 }..TextLocation { line: 8, column: 26, offset: 229 }) } }) }], variable_block_type: Local }], pou_type: Program, return_type: None, interfaces: [] }], implementations: [Implementation { name: "main", type_name: "main", linkage: Internal, pou_type: Program, statements: [], location: SourceLocation { span: Range(TextLocation { line: 10, column: 4, offset: 253 }..TextLocation { line: 9, column: 11, offset: 248 }) }, name_location: SourceLocation { span: Range(TextLocation { line: 0, column: 8, offset: 8 }..TextLocation { line: 0, column: 12, offset: 12 }) }, end_location: SourceLocation { span: Range(TextLocation { line: 10, column: 4, offset: 253 }..TextLocation { line: 10, column: 15, offset: 264 }) }, overriding: false, generic: false, access: None }], interfaces: [], user_types: [], file: File("test.st"), properties: [] }
>>>>>>> f5ab238e
<|MERGE_RESOLUTION|>--- conflicted
+++ resolved
@@ -1,10 +1,383 @@
 ---
 source: src/parser/tests/variable_parser_tests.rs
-expression: "format!(\"{result:?}\")"
+expression: result
 snapshot_kind: text
 ---
-<<<<<<< HEAD
-CompilationUnit { global_vars: [], var_config: [], units: [POU { name: "main", variable_blocks: [VariableBlock { variables: [Variable { name: "a", data_type: DataTypeDefinition { data_type: PointerType { name: None, referenced_type: DataTypeReference { referenced_type: "INT" }, auto_deref: Some(Alias) } }, address: Some(HardwareAccess { direction: Input, access: Template, address: [], location: SourceLocation { span: Range(TextLocation { line: 2, column: 14, offset: 35 }..TextLocation { line: 2, column: 20, offset: 41 }) } }) }, Variable { name: "b", data_type: DataTypeDefinition { data_type: PointerType { name: None, referenced_type: DataTypeReference { referenced_type: "INT" }, auto_deref: Some(Alias) } }, address: Some(HardwareAccess { direction: Output, access: Template, address: [], location: SourceLocation { span: Range(TextLocation { line: 3, column: 14, offset: 63 }..TextLocation { line: 3, column: 20, offset: 69 }) } }) }, Variable { name: "c", data_type: DataTypeDefinition { data_type: PointerType { name: None, referenced_type: DataTypeReference { referenced_type: "INT" }, auto_deref: Some(Alias) } }, address: Some(HardwareAccess { direction: Memory, access: Template, address: [], location: SourceLocation { span: Range(TextLocation { line: 4, column: 16, offset: 93 }..TextLocation { line: 4, column: 22, offset: 99 }) } }) }, Variable { name: "d", data_type: DataTypeDefinition { data_type: PointerType { name: None, referenced_type: DataTypeReference { referenced_type: "INT" }, auto_deref: Some(Alias) } }, address: Some(HardwareAccess { direction: Memory, access: Template, address: [], location: SourceLocation { span: Range(TextLocation { line: 4, column: 16, offset: 93 }..TextLocation { line: 4, column: 22, offset: 99 }) } }) }, Variable { name: "aa", data_type: DataTypeDefinition { data_type: PointerType { name: None, referenced_type: DataTypeReference { referenced_type: "INT" }, auto_deref: Some(Alias) } }, address: Some(HardwareAccess { direction: Input, access: Bit, address: [LiteralInteger { value: 7 }], location: SourceLocation { span: Range(TextLocation { line: 5, column: 15, offset: 122 }..TextLocation { line: 5, column: 22, offset: 129 }) } }) }, Variable { name: "bb", data_type: DataTypeDefinition { data_type: PointerType { name: None, referenced_type: DataTypeReference { referenced_type: "INT" }, auto_deref: Some(Alias) } }, address: Some(HardwareAccess { direction: Output, access: Byte, address: [LiteralInteger { value: 5 }, LiteralInteger { value: 5 }], location: SourceLocation { span: Range(TextLocation { line: 6, column: 15, offset: 152 }..TextLocation { line: 6, column: 24, offset: 161 }) } }) }, Variable { name: "cc", data_type: DataTypeDefinition { data_type: PointerType { name: None, referenced_type: DataTypeReference { referenced_type: "INT" }, auto_deref: Some(Alias) } }, address: Some(HardwareAccess { direction: Memory, access: DWord, address: [LiteralInteger { value: 3 }, LiteralInteger { value: 3 }, LiteralInteger { value: 3 }], location: SourceLocation { span: Range(TextLocation { line: 7, column: 15, offset: 184 }..TextLocation { line: 7, column: 26, offset: 195 }) } }) }, Variable { name: "dd", data_type: DataTypeDefinition { data_type: PointerType { name: None, referenced_type: DataTypeReference { referenced_type: "INT" }, auto_deref: Some(Alias) } }, address: Some(HardwareAccess { direction: Global, access: DWord, address: [LiteralInteger { value: 4 }, LiteralInteger { value: 3 }, LiteralInteger { value: 3 }], location: SourceLocation { span: Range(TextLocation { line: 8, column: 15, offset: 218 }..TextLocation { line: 8, column: 26, offset: 229 }) } }) }], variable_block_type: Local }], pou_type: Program, return_type: None, interfaces: [] }], implementations: [Implementation { name: "main", type_name: "main", linkage: Internal, pou_type: Program, statements: [], location: SourceLocation { span: Range(TextLocation { line: 10, column: 4, offset: 253 }..TextLocation { line: 9, column: 11, offset: 248 }) }, name_location: SourceLocation { span: Range(TextLocation { line: 0, column: 8, offset: 8 }..TextLocation { line: 0, column: 12, offset: 12 }) }, overriding: false, generic: false, access: None }], interfaces: [], user_types: [], file: File("test.st") }
-=======
-CompilationUnit { global_vars: [], var_config: [], units: [POU { name: "main", variable_blocks: [VariableBlock { variables: [Variable { name: "a", data_type: DataTypeDefinition { data_type: PointerType { name: None, referenced_type: DataTypeReference { referenced_type: "INT" }, auto_deref: Some(Alias) } }, address: Some(HardwareAccess { direction: Input, access: Template, address: [], location: SourceLocation { span: Range(TextLocation { line: 2, column: 14, offset: 35 }..TextLocation { line: 2, column: 20, offset: 41 }) } }) }, Variable { name: "b", data_type: DataTypeDefinition { data_type: PointerType { name: None, referenced_type: DataTypeReference { referenced_type: "INT" }, auto_deref: Some(Alias) } }, address: Some(HardwareAccess { direction: Output, access: Template, address: [], location: SourceLocation { span: Range(TextLocation { line: 3, column: 14, offset: 63 }..TextLocation { line: 3, column: 20, offset: 69 }) } }) }, Variable { name: "c", data_type: DataTypeDefinition { data_type: PointerType { name: None, referenced_type: DataTypeReference { referenced_type: "INT" }, auto_deref: Some(Alias) } }, address: Some(HardwareAccess { direction: Memory, access: Template, address: [], location: SourceLocation { span: Range(TextLocation { line: 4, column: 16, offset: 93 }..TextLocation { line: 4, column: 22, offset: 99 }) } }) }, Variable { name: "d", data_type: DataTypeDefinition { data_type: PointerType { name: None, referenced_type: DataTypeReference { referenced_type: "INT" }, auto_deref: Some(Alias) } }, address: Some(HardwareAccess { direction: Memory, access: Template, address: [], location: SourceLocation { span: Range(TextLocation { line: 4, column: 16, offset: 93 }..TextLocation { line: 4, column: 22, offset: 99 }) } }) }, Variable { name: "aa", data_type: DataTypeDefinition { data_type: PointerType { name: None, referenced_type: DataTypeReference { referenced_type: "INT" }, auto_deref: Some(Alias) } }, address: Some(HardwareAccess { direction: Input, access: Bit, address: [LiteralInteger { value: 7 }], location: SourceLocation { span: Range(TextLocation { line: 5, column: 15, offset: 122 }..TextLocation { line: 5, column: 22, offset: 129 }) } }) }, Variable { name: "bb", data_type: DataTypeDefinition { data_type: PointerType { name: None, referenced_type: DataTypeReference { referenced_type: "INT" }, auto_deref: Some(Alias) } }, address: Some(HardwareAccess { direction: Output, access: Byte, address: [LiteralInteger { value: 5 }, LiteralInteger { value: 5 }], location: SourceLocation { span: Range(TextLocation { line: 6, column: 15, offset: 152 }..TextLocation { line: 6, column: 24, offset: 161 }) } }) }, Variable { name: "cc", data_type: DataTypeDefinition { data_type: PointerType { name: None, referenced_type: DataTypeReference { referenced_type: "INT" }, auto_deref: Some(Alias) } }, address: Some(HardwareAccess { direction: Memory, access: DWord, address: [LiteralInteger { value: 3 }, LiteralInteger { value: 3 }, LiteralInteger { value: 3 }], location: SourceLocation { span: Range(TextLocation { line: 7, column: 15, offset: 184 }..TextLocation { line: 7, column: 26, offset: 195 }) } }) }, Variable { name: "dd", data_type: DataTypeDefinition { data_type: PointerType { name: None, referenced_type: DataTypeReference { referenced_type: "INT" }, auto_deref: Some(Alias) } }, address: Some(HardwareAccess { direction: Global, access: DWord, address: [LiteralInteger { value: 4 }, LiteralInteger { value: 3 }, LiteralInteger { value: 3 }], location: SourceLocation { span: Range(TextLocation { line: 8, column: 15, offset: 218 }..TextLocation { line: 8, column: 26, offset: 229 }) } }) }], variable_block_type: Local }], pou_type: Program, return_type: None, interfaces: [] }], implementations: [Implementation { name: "main", type_name: "main", linkage: Internal, pou_type: Program, statements: [], location: SourceLocation { span: Range(TextLocation { line: 10, column: 4, offset: 253 }..TextLocation { line: 9, column: 11, offset: 248 }) }, name_location: SourceLocation { span: Range(TextLocation { line: 0, column: 8, offset: 8 }..TextLocation { line: 0, column: 12, offset: 12 }) }, end_location: SourceLocation { span: Range(TextLocation { line: 10, column: 4, offset: 253 }..TextLocation { line: 10, column: 15, offset: 264 }) }, overriding: false, generic: false, access: None }], interfaces: [], user_types: [], file: File("test.st"), properties: [] }
->>>>>>> f5ab238e
+CompilationUnit {
+    global_vars: [],
+    var_config: [],
+    units: [
+        POU {
+            name: "main",
+            variable_blocks: [
+                VariableBlock {
+                    variables: [
+                        Variable {
+                            name: "a",
+                            data_type: DataTypeDefinition {
+                                data_type: PointerType {
+                                    name: None,
+                                    referenced_type: DataTypeReference {
+                                        referenced_type: "INT",
+                                    },
+                                    auto_deref: Some(
+                                        Alias,
+                                    ),
+                                },
+                            },
+                            address: Some(
+                                HardwareAccess {
+                                    direction: Input,
+                                    access: Template,
+                                    address: [],
+                                    location: SourceLocation {
+                                        span: Range(
+                                            TextLocation {
+                                                line: 2,
+                                                column: 14,
+                                                offset: 35,
+                                            }..TextLocation {
+                                                line: 2,
+                                                column: 20,
+                                                offset: 41,
+                                            },
+                                        ),
+                                    },
+                                },
+                            ),
+                        },
+                        Variable {
+                            name: "b",
+                            data_type: DataTypeDefinition {
+                                data_type: PointerType {
+                                    name: None,
+                                    referenced_type: DataTypeReference {
+                                        referenced_type: "INT",
+                                    },
+                                    auto_deref: Some(
+                                        Alias,
+                                    ),
+                                },
+                            },
+                            address: Some(
+                                HardwareAccess {
+                                    direction: Output,
+                                    access: Template,
+                                    address: [],
+                                    location: SourceLocation {
+                                        span: Range(
+                                            TextLocation {
+                                                line: 3,
+                                                column: 14,
+                                                offset: 63,
+                                            }..TextLocation {
+                                                line: 3,
+                                                column: 20,
+                                                offset: 69,
+                                            },
+                                        ),
+                                    },
+                                },
+                            ),
+                        },
+                        Variable {
+                            name: "c",
+                            data_type: DataTypeDefinition {
+                                data_type: PointerType {
+                                    name: None,
+                                    referenced_type: DataTypeReference {
+                                        referenced_type: "INT",
+                                    },
+                                    auto_deref: Some(
+                                        Alias,
+                                    ),
+                                },
+                            },
+                            address: Some(
+                                HardwareAccess {
+                                    direction: Memory,
+                                    access: Template,
+                                    address: [],
+                                    location: SourceLocation {
+                                        span: Range(
+                                            TextLocation {
+                                                line: 4,
+                                                column: 16,
+                                                offset: 93,
+                                            }..TextLocation {
+                                                line: 4,
+                                                column: 22,
+                                                offset: 99,
+                                            },
+                                        ),
+                                    },
+                                },
+                            ),
+                        },
+                        Variable {
+                            name: "d",
+                            data_type: DataTypeDefinition {
+                                data_type: PointerType {
+                                    name: None,
+                                    referenced_type: DataTypeReference {
+                                        referenced_type: "INT",
+                                    },
+                                    auto_deref: Some(
+                                        Alias,
+                                    ),
+                                },
+                            },
+                            address: Some(
+                                HardwareAccess {
+                                    direction: Memory,
+                                    access: Template,
+                                    address: [],
+                                    location: SourceLocation {
+                                        span: Range(
+                                            TextLocation {
+                                                line: 4,
+                                                column: 16,
+                                                offset: 93,
+                                            }..TextLocation {
+                                                line: 4,
+                                                column: 22,
+                                                offset: 99,
+                                            },
+                                        ),
+                                    },
+                                },
+                            ),
+                        },
+                        Variable {
+                            name: "aa",
+                            data_type: DataTypeDefinition {
+                                data_type: PointerType {
+                                    name: None,
+                                    referenced_type: DataTypeReference {
+                                        referenced_type: "INT",
+                                    },
+                                    auto_deref: Some(
+                                        Alias,
+                                    ),
+                                },
+                            },
+                            address: Some(
+                                HardwareAccess {
+                                    direction: Input,
+                                    access: Bit,
+                                    address: [
+                                        LiteralInteger {
+                                            value: 7,
+                                        },
+                                    ],
+                                    location: SourceLocation {
+                                        span: Range(
+                                            TextLocation {
+                                                line: 5,
+                                                column: 15,
+                                                offset: 122,
+                                            }..TextLocation {
+                                                line: 5,
+                                                column: 22,
+                                                offset: 129,
+                                            },
+                                        ),
+                                    },
+                                },
+                            ),
+                        },
+                        Variable {
+                            name: "bb",
+                            data_type: DataTypeDefinition {
+                                data_type: PointerType {
+                                    name: None,
+                                    referenced_type: DataTypeReference {
+                                        referenced_type: "INT",
+                                    },
+                                    auto_deref: Some(
+                                        Alias,
+                                    ),
+                                },
+                            },
+                            address: Some(
+                                HardwareAccess {
+                                    direction: Output,
+                                    access: Byte,
+                                    address: [
+                                        LiteralInteger {
+                                            value: 5,
+                                        },
+                                        LiteralInteger {
+                                            value: 5,
+                                        },
+                                    ],
+                                    location: SourceLocation {
+                                        span: Range(
+                                            TextLocation {
+                                                line: 6,
+                                                column: 15,
+                                                offset: 152,
+                                            }..TextLocation {
+                                                line: 6,
+                                                column: 24,
+                                                offset: 161,
+                                            },
+                                        ),
+                                    },
+                                },
+                            ),
+                        },
+                        Variable {
+                            name: "cc",
+                            data_type: DataTypeDefinition {
+                                data_type: PointerType {
+                                    name: None,
+                                    referenced_type: DataTypeReference {
+                                        referenced_type: "INT",
+                                    },
+                                    auto_deref: Some(
+                                        Alias,
+                                    ),
+                                },
+                            },
+                            address: Some(
+                                HardwareAccess {
+                                    direction: Memory,
+                                    access: DWord,
+                                    address: [
+                                        LiteralInteger {
+                                            value: 3,
+                                        },
+                                        LiteralInteger {
+                                            value: 3,
+                                        },
+                                        LiteralInteger {
+                                            value: 3,
+                                        },
+                                    ],
+                                    location: SourceLocation {
+                                        span: Range(
+                                            TextLocation {
+                                                line: 7,
+                                                column: 15,
+                                                offset: 184,
+                                            }..TextLocation {
+                                                line: 7,
+                                                column: 26,
+                                                offset: 195,
+                                            },
+                                        ),
+                                    },
+                                },
+                            ),
+                        },
+                        Variable {
+                            name: "dd",
+                            data_type: DataTypeDefinition {
+                                data_type: PointerType {
+                                    name: None,
+                                    referenced_type: DataTypeReference {
+                                        referenced_type: "INT",
+                                    },
+                                    auto_deref: Some(
+                                        Alias,
+                                    ),
+                                },
+                            },
+                            address: Some(
+                                HardwareAccess {
+                                    direction: Global,
+                                    access: DWord,
+                                    address: [
+                                        LiteralInteger {
+                                            value: 4,
+                                        },
+                                        LiteralInteger {
+                                            value: 3,
+                                        },
+                                        LiteralInteger {
+                                            value: 3,
+                                        },
+                                    ],
+                                    location: SourceLocation {
+                                        span: Range(
+                                            TextLocation {
+                                                line: 8,
+                                                column: 15,
+                                                offset: 218,
+                                            }..TextLocation {
+                                                line: 8,
+                                                column: 26,
+                                                offset: 229,
+                                            },
+                                        ),
+                                    },
+                                },
+                            ),
+                        },
+                    ],
+                    variable_block_type: Local,
+                },
+            ],
+            pou_type: Program,
+            return_type: None,
+            interfaces: [],
+        },
+    ],
+    implementations: [
+        Implementation {
+            name: "main",
+            type_name: "main",
+            linkage: Internal,
+            pou_type: Program,
+            statements: [],
+            location: SourceLocation {
+                span: Range(
+                    TextLocation {
+                        line: 10,
+                        column: 4,
+                        offset: 253,
+                    }..TextLocation {
+                        line: 9,
+                        column: 11,
+                        offset: 248,
+                    },
+                ),
+            },
+            name_location: SourceLocation {
+                span: Range(
+                    TextLocation {
+                        line: 0,
+                        column: 8,
+                        offset: 8,
+                    }..TextLocation {
+                        line: 0,
+                        column: 12,
+                        offset: 12,
+                    },
+                ),
+            },
+            end_location: SourceLocation {
+                span: Range(
+                    TextLocation {
+                        line: 10,
+                        column: 4,
+                        offset: 253,
+                    }..TextLocation {
+                        line: 10,
+                        column: 15,
+                        offset: 264,
+                    },
+                ),
+            },
+            overriding: false,
+            generic: false,
+            access: None,
+        },
+    ],
+    interfaces: [],
+    user_types: [],
+    file: File(
+        "test.st",
+    ),
+}