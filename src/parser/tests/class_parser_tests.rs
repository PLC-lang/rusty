use insta::assert_snapshot;
use plc_ast::ast::{
    AccessModifier, ArgumentProperty, DeclarationKind, PolymorphismMode, PouType, VariableBlockType,
};

use crate::test_utils::tests::{parse, parse_and_validate_buffered};

#[test]
fn simple_class_with_defaults_can_be_parsed() {
    let src = "CLASS MyClass END_CLASS";
    let unit = parse(src).0;

    let class = &unit.units[0];
    assert_eq!(class.kind, PouType::Class);

    assert_eq!(class.name, "MyClass");
    assert_eq!(class.poly_mode, Some(PolymorphismMode::None));

    // classes have implementation because they are treated as other POUs
    assert_eq!(unit.implementations.len(), 1);
}

#[test]
fn extends_can_be_parsed() {
    let src = "
    CLASS MyClass
    END_CLASS

    CLASS MyClass2 EXTENDS MyClass
    END_CLASS
    ";
    let unit = parse(src).0;

    assert_eq!(&unit.units[1].super_class.as_ref().unwrap().name, "MyClass");
}

#[test]
fn simple_class_can_be_parsed() {
    let src = "CLASS ABSTRACT MyClass END_CLASS";
    let unit = parse(src).0;

    let class = &unit.units[0];
    assert_eq!(class.kind, PouType::Class);

    assert_eq!(class.name, "MyClass");
    assert_eq!(class.poly_mode, Some(PolymorphismMode::Abstract));

    // classes have implementation because they are treated as other POUs
    assert_eq!(unit.implementations.len(), 1);
}

#[test]
fn simple_class2_can_be_parsed() {
    let src = "CLASS FINAL MyClass2 END_CLASS";
    let unit = parse(src).0;

    let class = &unit.units[0];
    assert_eq!(class.kind, PouType::Class);

    assert_eq!(class.name, "MyClass2");
    assert_eq!(class.poly_mode, Some(PolymorphismMode::Final));

    // classes have implementation because they are treated as other POUs
    assert_eq!(unit.implementations.len(), 1);
}

#[test]
fn method_with_defaults_can_be_parsed() {
    let src = "CLASS MyClass METHOD testMethod END_METHOD END_CLASS";
    let unit = parse(src).0;

    let class = &unit.units[0];
    assert_eq!(class.kind, PouType::Class);

    // classes have implementation because they are treated as other POUs
    assert_eq!(unit.implementations.len(), 2);

    let method_pou = &unit.units[1];
<<<<<<< HEAD
    assert_eq!(method_pou.kind, PouType::Method { parent: "MyClass".into() });
=======
    assert_eq!(
        method_pou.kind,
        PouType::Method {
            parent: "MyClass".into(),
            property: None,
            declaration_kind: DeclarationKind::Concrete
        }
    );
>>>>>>> da17446a
    let method = &unit.implementations[0];

    assert_eq!(method_pou.name, "MyClass.testMethod");
    assert_eq!(method.access, Some(AccessModifier::Protected));
    assert_eq!(method_pou.poly_mode, Some(PolymorphismMode::None));
    assert_eq!(method_pou.return_type, None);
    assert_eq!(method.overriding, false);
}

#[test]
fn method_can_be_parsed() {
    let src = "CLASS MyClass METHOD INTERNAL FINAL OVERRIDE testMethod2 END_METHOD END_CLASS";
    let unit = parse(src).0;

    let class = &unit.units[0];
    assert_eq!(class.kind, PouType::Class);

    // classes have implementation because they are treated as other POUs
    assert_eq!(unit.implementations.len(), 2);

    let method_pou = &unit.units[1];
<<<<<<< HEAD
    assert_eq!(method_pou.kind, PouType::Method { parent: "MyClass".into() });
=======
    assert_eq!(
        method_pou.kind,
        PouType::Method {
            parent: "MyClass".into(),
            property: None,
            declaration_kind: DeclarationKind::Concrete
        }
    );
>>>>>>> da17446a
    let method = &unit.implementations[0];

    assert_eq!(method_pou.name, "MyClass.testMethod2");
    assert_eq!(method.access, Some(AccessModifier::Internal));
    assert_eq!(method_pou.poly_mode, Some(PolymorphismMode::Final));
    assert_eq!(method_pou.return_type, None);
    assert_eq!(method.overriding, true);
}

#[test]
fn two_methods_can_be_parsed() {
    let src ="CLASS MyClass METHOD INTERNAL testMethod2 END_METHOD METHOD PROTECTED otherMethod VAR_TEMP END_VAR END_METHOD END_CLASS";
    let unit = parse(src).0;

    let class = &unit.units[0];
    assert_eq!(class.kind, PouType::Class);

    // classes have implementation because they are treated as other POUs
    assert_eq!(unit.implementations.len(), 3);

    let method1 = &unit.implementations[0];
    assert_eq!(method1.name, "MyClass.testMethod2");
    assert_eq!(method1.access, Some(AccessModifier::Internal));

    let method2 = &unit.implementations[1];
    assert_eq!(method2.name, "MyClass.otherMethod");
    assert_eq!(method2.access, Some(AccessModifier::Protected));
}

#[test]
fn method_with_return_type_can_be_parsed() {
    let src = "CLASS MyClass METHOD PRIVATE ABSTRACT OVERRIDE testMethod3 : SINT END_METHOD END_CLASS";
    let unit = parse(src).0;

    let class = &unit.units[0];
    assert_eq!(class.kind, PouType::Class);

    let method_pou = &unit.units[1];
<<<<<<< HEAD
    assert_eq!(method_pou.kind, PouType::Method { parent: "MyClass".into() });
=======
    assert_eq!(
        method_pou.kind,
        PouType::Method {
            parent: "MyClass".into(),
            property: None,
            declaration_kind: DeclarationKind::Concrete
        }
    );
>>>>>>> da17446a
    let method = &unit.implementations[0];

    // classes have implementation because they are treated as other POUs
    assert_eq!(unit.implementations.len(), 2);

    assert_eq!(method_pou.name, "MyClass.testMethod3");
    assert_eq!(method.access, Some(AccessModifier::Private));
    assert_eq!(method_pou.poly_mode, Some(PolymorphismMode::Abstract));
    assert_ne!(method_pou.return_type, None);
    assert_eq!(method.overriding, true);
}

#[test]
fn class_with_var_default_block() {
    let src = "CLASS MyClass VAR END_VAR END_CLASS";
    let unit = parse(src).0;

    let class = &unit.units[0];
    assert_eq!(class.kind, PouType::Class);

    // classes have implementation because they are treated as other POUs
    assert_eq!(unit.implementations.len(), 1);

    let vblock = &class.variable_blocks[0];
    assert_eq!(vblock.variables.len(), 0);

    assert_eq!(vblock.retain, false);
    assert_eq!(vblock.constant, false);
    assert_eq!(vblock.access, AccessModifier::Protected);
    assert_eq!(vblock.variable_block_type, VariableBlockType::Local);
}

#[test]
fn class_with_var_non_retain_block() {
    let src = "CLASS MyClass VAR CONSTANT NON_RETAIN PUBLIC END_VAR END_CLASS";
    let unit = parse(src).0;

    let class = &unit.units[0];
    assert_eq!(class.kind, PouType::Class);

    // classes have implementation because they are treated as other POUs
    assert_eq!(unit.implementations.len(), 1);

    let vblock = &class.variable_blocks[0];
    assert_eq!(vblock.variables.len(), 0);

    assert_eq!(vblock.retain, false);
    assert_eq!(vblock.constant, true);
    assert_eq!(vblock.access, AccessModifier::Public);
    assert_eq!(vblock.variable_block_type, VariableBlockType::Local);
}

#[test]
fn class_with_var_retain_block() {
    let src = "CLASS MyClass VAR RETAIN INTERNAL END_VAR END_CLASS";
    let unit = parse(src).0;

    let class = &unit.units[0];
    assert_eq!(class.kind, PouType::Class);

    // classes have implementation because they are treated as other POUs
    assert_eq!(unit.implementations.len(), 1);

    let vblock = &class.variable_blocks[0];
    assert_eq!(vblock.variables.len(), 0);

    assert_eq!(vblock.retain, true);
    assert_eq!(vblock.constant, false);
    assert_eq!(vblock.access, AccessModifier::Internal);
    assert_eq!(vblock.variable_block_type, VariableBlockType::Local);
}

#[test]
fn method_with_var_block() {
    let src = "CLASS MyClass METHOD testMethod3 VAR_TEMP END_VAR END_METHOD END_CLASS";
    let unit = parse(src).0;

    let class = &unit.units[0];
    assert_eq!(class.kind, PouType::Class);

    // classes have implementation because they are treated as other POUs
    assert_eq!(unit.implementations.len(), 2);

    let method_pou = &unit.units[1];
    let vblock = &method_pou.variable_blocks[0];

    assert_eq!(vblock.retain, false);
    assert_eq!(vblock.constant, false);
    assert_eq!(vblock.access, AccessModifier::Protected);
    assert_eq!(vblock.variable_block_type, VariableBlockType::Temp);
}

#[test]
fn method_with_var_inout_blocks() {
    let src = r#"
            CLASS MyClass
                METHOD testMethod3
                    VAR_INPUT CONSTANT
                        x:SINT := 3;
                    END_VAR
                    VAR_IN_OUT END_VAR
                    VAR_OUTPUT END_VAR
                END_METHOD
            END_CLASS"#;
    let unit = parse(src).0;

    let class = &unit.units[0];
    assert_eq!(class.kind, PouType::Class);

    let method_pou = &unit.units[1];

    // classes have implementation because they are treated as other POUs
    assert_eq!(unit.implementations.len(), 2);

    assert_eq!(method_pou.variable_blocks.len(), 3);
    let vblock1 = &method_pou.variable_blocks[0];
    let vblock2 = &method_pou.variable_blocks[1];
    let vblock3 = &method_pou.variable_blocks[2];

    assert_eq!(vblock1.constant, true);
    assert_eq!(vblock1.variable_block_type, VariableBlockType::Input(ArgumentProperty::ByVal));

    assert_eq!(vblock2.constant, false);
    assert_eq!(vblock2.variable_block_type, VariableBlockType::InOut);

    assert_eq!(vblock3.constant, false);
    assert_eq!(vblock3.variable_block_type, VariableBlockType::Output);
}

#[test]
fn fb_method_can_be_parsed() {
    let src = r#"
            FUNCTION_BLOCK MyFb
                METHOD INTERNAL FINAL OVERRIDE testMethod2 END_METHOD
            END_FUNCTION_BLOCK
        "#;
    let unit = parse(src).0;

    let class = &unit.units[0];
    assert_eq!(class.kind, PouType::FunctionBlock);

    // classes have implementation because they are treated as other POUs
    assert_eq!(unit.implementations.len(), 2);

    let method_pou = &unit.units[1];
<<<<<<< HEAD
    assert_eq!(method_pou.kind, PouType::Method { parent: "MyFb".into() });
=======
    assert_eq!(
        method_pou.kind,
        PouType::Method {
            parent: "MyFb".into(),
            property: None,
            declaration_kind: DeclarationKind::Concrete
        }
    );
>>>>>>> da17446a
    let method = &unit.implementations[0];

    assert_eq!(method_pou.name, "MyFb.testMethod2");
    assert_eq!(method.access, Some(AccessModifier::Internal));
    assert_eq!(method_pou.poly_mode, Some(PolymorphismMode::Final));
    assert_eq!(method_pou.return_type, None);
    assert_eq!(method.overriding, true);
}

#[test]
fn fb_two_methods_can_be_parsed() {
    let src = r#"
            FUNCTION_BLOCK MyNewFb
                METHOD INTERNAL testMethod2 END_METHOD
                METHOD otherMethod VAR_TEMP END_VAR END_METHOD
            END_FUNCTION_BLOCK
        "#;
    let unit = parse(src).0;

    let class = &unit.units[0];
    assert_eq!(class.kind, PouType::FunctionBlock);

    // classes have implementation because they are treated as other POUs
    assert_eq!(unit.implementations.len(), 3);

    let method1 = &unit.implementations[0];
    assert_eq!(method1.name, "MyNewFb.testMethod2");
    assert_eq!(method1.access, Some(AccessModifier::Internal));

    let method2 = &unit.implementations[1];
    assert_eq!(method2.name, "MyNewFb.otherMethod");
    assert_eq!(method2.access, Some(AccessModifier::Protected));
}

#[test]
fn fb_method_with_return_type_can_be_parsed() {
    let src = r#"
        FUNCTION_BLOCK MyShinyFb
            METHOD PRIVATE ABSTRACT OVERRIDE testMethod3 : SINT END_METHOD
        END_FUNCTION_BLOCK
    "#;
    let unit = parse(src).0;

    let class = &unit.units[0];
    assert_eq!(class.kind, PouType::FunctionBlock);

    let method_pou = &unit.units[1];
<<<<<<< HEAD
    assert_eq!(method_pou.kind, PouType::Method { parent: "MyShinyFb".into() });
=======
    assert_eq!(
        method_pou.kind,
        PouType::Method {
            parent: "MyShinyFb".into(),
            property: None,
            declaration_kind: DeclarationKind::Concrete
        }
    );
>>>>>>> da17446a
    let method = &unit.implementations[0];

    // classes have implementation because they are treated as other POUs
    assert_eq!(unit.implementations.len(), 2);

    assert_eq!(method_pou.name, "MyShinyFb.testMethod3");
    assert_eq!(method.access, Some(AccessModifier::Private));
    assert_eq!(method_pou.poly_mode, Some(PolymorphismMode::Abstract));
    assert_ne!(method_pou.return_type, None);
    assert_eq!(method.overriding, true);
}

#[test]
fn program_methods_can_be_parsed() {
    let src = r#"
        PROGRAM prog
            METHOD INTERNAL FINAL OVERRIDE testMethod2 END_METHOD
        END_PROG
    "#;
    let unit = parse(src).0;

    let class = &unit.units[0];
    assert_eq!(class.kind, PouType::Program);

    // classes have implementation because they are treated as other POUs
    assert_eq!(unit.implementations.len(), 2);

    let method_pou = &unit.units[1];
<<<<<<< HEAD
    assert_eq!(method_pou.kind, PouType::Method { parent: "prog".into() });
=======
    assert_eq!(
        method_pou.kind,
        PouType::Method {
            parent: "prog".into(),
            property: None,
            declaration_kind: DeclarationKind::Concrete
        }
    );
>>>>>>> da17446a
    let method = &unit.implementations[0];

    assert_eq!(method_pou.name, "prog.testMethod2");
    assert_eq!(method.access, Some(AccessModifier::Internal));
    assert_eq!(method_pou.poly_mode, Some(PolymorphismMode::Final));
    assert_eq!(method_pou.return_type, None);
    assert_eq!(method.overriding, true);
}

#[test]
fn program_two_methods_can_be_parsed() {
    let src = r#"
            PROGRAM prog
                METHOD INTERNAL testMethod2 END_METHOD
                METHOD otherMethod VAR_TEMP END_VAR END_METHOD
            END_PROGRAM
        "#;
    let unit = parse(src).0;

    let class = &unit.units[0];
    assert_eq!(class.kind, PouType::Program);

    // classes have implementation because they are treated as other POUs
    assert_eq!(unit.implementations.len(), 3);

    let method1 = &unit.implementations[0];
    assert_eq!(method1.name, "prog.testMethod2");
    assert_eq!(method1.access, Some(AccessModifier::Internal));

    let method2 = &unit.implementations[1];
    assert_eq!(method2.name, "prog.otherMethod");
    assert_eq!(method2.access, Some(AccessModifier::Protected));
}

#[test]
fn program_method_with_return_type_can_be_parsed() {
    let src = r#"
        PROGRAM prog
            METHOD PRIVATE ABSTRACT OVERRIDE testMethod3 : SINT END_METHOD
        END_PROGRAM
    "#;
    let unit = parse(src).0;

    let class = &unit.units[0];
    assert_eq!(class.kind, PouType::Program);

    let method_pou = &unit.units[1];
<<<<<<< HEAD
    assert_eq!(method_pou.kind, PouType::Method { parent: "prog".into() });
=======
    assert_eq!(
        method_pou.kind,
        PouType::Method {
            parent: "prog".into(),
            property: None,
            declaration_kind: DeclarationKind::Concrete
        }
    );
>>>>>>> da17446a
    let method = &unit.implementations[0];

    // classes have implementation because they are treated as other POUs
    assert_eq!(unit.implementations.len(), 2);

    assert_eq!(method_pou.name, "prog.testMethod3");
    assert_eq!(method.access, Some(AccessModifier::Private)); // TODO: default public?
    assert_eq!(method_pou.poly_mode, Some(PolymorphismMode::Abstract));
    assert_ne!(method_pou.return_type, None);
    assert_eq!(method.overriding, true);
}

#[test]
fn method_variable_blocks_can_be_parsed() {
    let src = r"
    FUNCTION_BLOCK fb
        METHOD mthd
            VAR
                x : DINT;
                y : DINT := 3;
            END_VAR
            VAR_TEMP
                xTmp : DINT;
                yTmp : DINT := 3;
            END_VAR
            VAR_INPUT
                xIn : DINT;
                yIn : DINT := 3;
            END_VAR
            VAR_OUTPUT
                xOut : DINT;
                yOut : DINT := 3;
            END_VAR
            VAR_IN_OUT
                xIO : DINT;
                yIO : DINT;
            END_VAR
        END_METHOD
    END_FUNCTION_BLOCK

    PROGRAM prg
        METHOD mthd
            VAR
                x : DINT;
                y : DINT := 3;
            END_VAR
            VAR_TEMP
                xTmp : DINT;
                yTmp : DINT := 3;
            END_VAR
            VAR_INPUT
                xIn : DINT;
                yIn : DINT := 3;
            END_VAR
            VAR_OUTPUT
                xOut : DINT;
                yOut : DINT := 3;
            END_VAR
            VAR_IN_OUT
                xIO : DINT;
                yIO : DINT;
            END_VAR
        END_METHOD
    END_PROGRAM
    ";

    let (unit, _) = parse(src);
    let fb_mthd = &unit.units[1];
    assert_eq!(fb_mthd.name, "fb.mthd".to_string());
<<<<<<< HEAD
    assert_eq!(fb_mthd.kind, PouType::Method { parent: "fb".into() });

    let prg_mthd = &unit.units[3];
    assert_eq!(prg_mthd.name, "prg.mthd".to_string());
    assert_eq!(prg_mthd.kind, PouType::Method { parent: "prg".into() });
=======
    assert_eq!(
        fb_mthd.kind,
        PouType::Method { parent: "fb".into(), property: None, declaration_kind: DeclarationKind::Concrete }
    );

    let prg_mthd = &unit.units[3];
    assert_eq!(prg_mthd.name, "prg.mthd".to_string());
    assert_eq!(
        prg_mthd.kind,
        PouType::Method { parent: "prg".into(), property: None, declaration_kind: DeclarationKind::Concrete }
    );
>>>>>>> da17446a

    // we expect one of each of these `VariableBlockType` to be parsed
    let expected_var_blocks = vec![
        VariableBlockType::Local,
        VariableBlockType::Temp,
        VariableBlockType::Input(ArgumentProperty::ByVal),
        VariableBlockType::Output,
        VariableBlockType::InOut,
    ];
    let actual =
        &fb_mthd.variable_blocks.iter().map(|it| it.variable_block_type).collect::<Vec<VariableBlockType>>();
    assert_eq!(&expected_var_blocks, actual);
    let actual =
        &prg_mthd.variable_blocks.iter().map(|it| it.variable_block_type).collect::<Vec<VariableBlockType>>();
    assert_eq!(&expected_var_blocks, actual);

    // we expect to have parsed 10 variables and 4 of them (all `y`s apart from the in-out) to have initializer
    let variables = &fb_mthd.variable_blocks.iter().fold(vec![], |mut acc, block| {
        acc.extend(block.variables.iter());
        acc
    });
    assert_eq!(variables.len(), 10);
    let with_initializer = variables.iter().filter(|it| it.initializer.is_some());
    assert_eq!(with_initializer.count(), 4);

    let variables = &prg_mthd.variable_blocks.iter().fold(vec![], |mut acc, block| {
        acc.extend(block.variables.iter());
        acc
    });
    assert_eq!(variables.len(), 10);
    let with_initializer = variables.iter().filter(|it| it.initializer.is_some());
    assert_eq!(with_initializer.count(), 4);
}

#[test]
fn fb_extends_can_be_parsed() {
    let src = r#"
    FUNCTION_BLOCK MyFb
    END_FUNCTION_BLOCK

    FUNCTION_BLOCK MyFb2 EXTENDS MyFb
    END_FUNCTION_BLOCK
    "#;
    let unit = parse(src).0;

    assert_eq!(&unit.units[1].super_class.as_ref().unwrap().name, "MyFb");
}
#[test]
fn class_with_extends_and_implements_can_be_parsed() {
    let src = r#"
    INTERFACE MyInterface
    END_INTERFACE

    CLASS MyClass IMPLEMENTS MyInterface
    END_CLASS

    CLASS MyClass2 EXTENDS MyClass IMPLEMENTS MyInterface
    END_CLASS
    "#;
    let unit = parse(src).0;
    let class1 = &unit.units[0];
    assert_eq!(class1.kind, PouType::Class);
    assert_eq!(class1.name, "MyClass");
    assert_eq!(class1.interfaces[0].name, "MyInterface");
    let class2 = &unit.units[1];
    assert_eq!(class2.kind, PouType::Class);
    assert_eq!(class2.name, "MyClass2");
    assert_eq!(class2.super_class.as_ref().unwrap().name, "MyClass");
    assert_eq!(class2.interfaces[0].name, "MyInterface");
}

#[test]
fn function_block_with_extends_and_implements_can_be_parsed() {
    let src = r#"
    INTERFACE MyInterface
    END_INTERFACE

    FUNCTION_BLOCK MyFb IMPLEMENTS MyInterface
    END_FUNCTION_BLOCK

    FUNCTION_BLOCK MyFb2 EXTENDS MyFb IMPLEMENTS MyInterface
    END_FUNCTION_BLOCK
    "#;
    let unit = parse(src).0;

    let fb1 = &unit.units[0];
    assert_eq!(fb1.kind, PouType::FunctionBlock);
    assert_eq!(fb1.name, "MyFb");
    assert_eq!(fb1.interfaces[0].name, "MyInterface");

    let fb2 = &unit.units[1];
    assert_eq!(fb2.kind, PouType::FunctionBlock);
    assert_eq!(fb2.name, "MyFb2");
    assert_eq!(fb2.super_class.as_ref().unwrap().name, "MyFb");
    assert_eq!(fb2.interfaces[0].name, "MyInterface");
}

#[test]
fn function_block_can_only_be_extended_once() {
    let src = r#"
        FUNCTION_BLOCK foo
        END_FUNCTION_BLOCK

        FUNCTION_BLOCK bar EXTENDS foo
        END_FUNCTION_BLOCK

        FUNCTION_BLOCK baz EXTENDS foo
        END_FUNCTION_BLOCK

        FUNCTION_BLOCK qux
        END_FUNCTION_BLOCK

        FUNCTION_BLOCK quux EXTENDS bar EXTENDS baz EXTENDS qux
        END_FUNCTION_BLOCK
    "#;

    let diagnostics = parse_and_validate_buffered(src);

    assert_snapshot!(diagnostics, @r"
    error[E114]: Multiple inheritance. POUs can only be extended once.
       ┌─ <internal>:14:49
       │
    14 │         FUNCTION_BLOCK quux EXTENDS bar EXTENDS baz EXTENDS qux
       │                                                 ^^^ Multiple inheritance. POUs can only be extended once.

    error[E114]: Multiple inheritance. POUs can only be extended once.
       ┌─ <internal>:14:61
       │
    14 │         FUNCTION_BLOCK quux EXTENDS bar EXTENDS baz EXTENDS qux
       │                                                             ^^^ Multiple inheritance. POUs can only be extended once.
    ")
}<|MERGE_RESOLUTION|>--- conflicted
+++ resolved
@@ -76,18 +76,10 @@
     assert_eq!(unit.implementations.len(), 2);
 
     let method_pou = &unit.units[1];
-<<<<<<< HEAD
-    assert_eq!(method_pou.kind, PouType::Method { parent: "MyClass".into() });
-=======
     assert_eq!(
         method_pou.kind,
-        PouType::Method {
-            parent: "MyClass".into(),
-            property: None,
-            declaration_kind: DeclarationKind::Concrete
-        }
-    );
->>>>>>> da17446a
+        PouType::Method { parent: "MyClass".into(), declaration_kind: DeclarationKind::Concrete }
+    );
     let method = &unit.implementations[0];
 
     assert_eq!(method_pou.name, "MyClass.testMethod");
@@ -109,18 +101,10 @@
     assert_eq!(unit.implementations.len(), 2);
 
     let method_pou = &unit.units[1];
-<<<<<<< HEAD
-    assert_eq!(method_pou.kind, PouType::Method { parent: "MyClass".into() });
-=======
     assert_eq!(
         method_pou.kind,
-        PouType::Method {
-            parent: "MyClass".into(),
-            property: None,
-            declaration_kind: DeclarationKind::Concrete
-        }
-    );
->>>>>>> da17446a
+        PouType::Method { parent: "MyClass".into(), declaration_kind: DeclarationKind::Concrete }
+    );
     let method = &unit.implementations[0];
 
     assert_eq!(method_pou.name, "MyClass.testMethod2");
@@ -159,18 +143,10 @@
     assert_eq!(class.kind, PouType::Class);
 
     let method_pou = &unit.units[1];
-<<<<<<< HEAD
-    assert_eq!(method_pou.kind, PouType::Method { parent: "MyClass".into() });
-=======
     assert_eq!(
         method_pou.kind,
-        PouType::Method {
-            parent: "MyClass".into(),
-            property: None,
-            declaration_kind: DeclarationKind::Concrete
-        }
-    );
->>>>>>> da17446a
+        PouType::Method { parent: "MyClass".into(), declaration_kind: DeclarationKind::Concrete }
+    );
     let method = &unit.implementations[0];
 
     // classes have implementation because they are treated as other POUs
@@ -316,18 +292,10 @@
     assert_eq!(unit.implementations.len(), 2);
 
     let method_pou = &unit.units[1];
-<<<<<<< HEAD
-    assert_eq!(method_pou.kind, PouType::Method { parent: "MyFb".into() });
-=======
     assert_eq!(
         method_pou.kind,
-        PouType::Method {
-            parent: "MyFb".into(),
-            property: None,
-            declaration_kind: DeclarationKind::Concrete
-        }
-    );
->>>>>>> da17446a
+        PouType::Method { parent: "MyFb".into(), declaration_kind: DeclarationKind::Concrete }
+    );
     let method = &unit.implementations[0];
 
     assert_eq!(method_pou.name, "MyFb.testMethod2");
@@ -375,18 +343,10 @@
     assert_eq!(class.kind, PouType::FunctionBlock);
 
     let method_pou = &unit.units[1];
-<<<<<<< HEAD
-    assert_eq!(method_pou.kind, PouType::Method { parent: "MyShinyFb".into() });
-=======
     assert_eq!(
         method_pou.kind,
-        PouType::Method {
-            parent: "MyShinyFb".into(),
-            property: None,
-            declaration_kind: DeclarationKind::Concrete
-        }
-    );
->>>>>>> da17446a
+        PouType::Method { parent: "MyShinyFb".into(), declaration_kind: DeclarationKind::Concrete }
+    );
     let method = &unit.implementations[0];
 
     // classes have implementation because they are treated as other POUs
@@ -415,18 +375,10 @@
     assert_eq!(unit.implementations.len(), 2);
 
     let method_pou = &unit.units[1];
-<<<<<<< HEAD
-    assert_eq!(method_pou.kind, PouType::Method { parent: "prog".into() });
-=======
     assert_eq!(
         method_pou.kind,
-        PouType::Method {
-            parent: "prog".into(),
-            property: None,
-            declaration_kind: DeclarationKind::Concrete
-        }
-    );
->>>>>>> da17446a
+        PouType::Method { parent: "prog".into(), declaration_kind: DeclarationKind::Concrete }
+    );
     let method = &unit.implementations[0];
 
     assert_eq!(method_pou.name, "prog.testMethod2");
@@ -474,18 +426,10 @@
     assert_eq!(class.kind, PouType::Program);
 
     let method_pou = &unit.units[1];
-<<<<<<< HEAD
-    assert_eq!(method_pou.kind, PouType::Method { parent: "prog".into() });
-=======
     assert_eq!(
         method_pou.kind,
-        PouType::Method {
-            parent: "prog".into(),
-            property: None,
-            declaration_kind: DeclarationKind::Concrete
-        }
-    );
->>>>>>> da17446a
+        PouType::Method { parent: "prog".into(), declaration_kind: DeclarationKind::Concrete }
+    );
     let method = &unit.implementations[0];
 
     // classes have implementation because they are treated as other POUs
@@ -555,25 +499,17 @@
     let (unit, _) = parse(src);
     let fb_mthd = &unit.units[1];
     assert_eq!(fb_mthd.name, "fb.mthd".to_string());
-<<<<<<< HEAD
-    assert_eq!(fb_mthd.kind, PouType::Method { parent: "fb".into() });
+    assert_eq!(
+        fb_mthd.kind,
+        PouType::Method { parent: "fb".into(), declaration_kind: DeclarationKind::Concrete }
+    );
 
     let prg_mthd = &unit.units[3];
     assert_eq!(prg_mthd.name, "prg.mthd".to_string());
-    assert_eq!(prg_mthd.kind, PouType::Method { parent: "prg".into() });
-=======
-    assert_eq!(
-        fb_mthd.kind,
-        PouType::Method { parent: "fb".into(), property: None, declaration_kind: DeclarationKind::Concrete }
-    );
-
-    let prg_mthd = &unit.units[3];
-    assert_eq!(prg_mthd.name, "prg.mthd".to_string());
     assert_eq!(
         prg_mthd.kind,
-        PouType::Method { parent: "prg".into(), property: None, declaration_kind: DeclarationKind::Concrete }
-    );
->>>>>>> da17446a
+        PouType::Method { parent: "prg".into(), declaration_kind: DeclarationKind::Concrete }
+    );
 
     // we expect one of each of these `VariableBlockType` to be parsed
     let expected_var_blocks = vec![
