<<<<<<< HEAD
use crate::test_utils::tests::parse;
=======
use crate::test_utils::tests::{parse, parse_buffered};
>>>>>>> 98e9a0f9
use insta::{assert_debug_snapshot, assert_snapshot};
use plc_ast::{
    ast::{AstStatement, DataType, DataTypeDeclaration, UserTypeDeclaration, Variable},
    literals::AstLiteral,
};
use plc_source::source_location::SourceLocation;
use pretty_assertions::*;

#[test]
fn multi_type_declaration() {
    let (result, ..) = parse(
        r#"
        TYPE
            Point2D : STRUCT
                x,y : INT;
            END_STRUCT
            Point3D : STRUCT
                x,y,z : INT;
            END_STRUCT
        END_TYPE
        "#,
    );
    insta::assert_debug_snapshot!(result);
}

#[test]
fn simple_struct_type_can_be_parsed() {
    let (result, ..) = parse(
        r#"
        TYPE SampleStruct :
            STRUCT
                One:INT;
                Two:INT;
                Three:INT;
            END_STRUCT
        END_TYPE 
        "#,
    );

    let ast_string = format!("{:#?}", &result.user_types[0]);

    let expected_ast = format!(
        "{:#?}",
        &UserTypeDeclaration {
            data_type: DataType::StructType {
                name: Some("SampleStruct".to_string(),),
                variables: vec!(
                    Variable {
                        name: "One".to_string(),
                        data_type_declaration: DataTypeDeclaration::DataTypeReference {
                            referenced_type: "INT".to_string(),
                            location: SourceLocation::undefined(),
                        },
                        initializer: None,
                        address: None,
                        location: SourceLocation::undefined(),
                    },
                    Variable {
                        name: "Two".to_string(),
                        data_type_declaration: DataTypeDeclaration::DataTypeReference {
                            referenced_type: "INT".to_string(),
                            location: SourceLocation::undefined(),
                        },
                        initializer: None,
                        address: None,
                        location: SourceLocation::undefined(),
                    },
                    Variable {
                        name: "Three".to_string(),
                        data_type_declaration: DataTypeDeclaration::DataTypeReference {
                            referenced_type: "INT".to_string(),
                            location: SourceLocation::undefined(),
                        },
                        initializer: None,
                        address: None,
                        location: SourceLocation::undefined(),
                    },
                ),
            },
            initializer: None,
            location: SourceLocation::undefined(),
            scope: None,
        }
    );
    assert_eq!(ast_string, expected_ast);
}

#[test]
fn simple_enum_type_can_be_parsed() {
    let (result, ..) = parse(
        r#"
        TYPE SampleEnum : (red, yellow, green);
        END_TYPE 
        "#,
    );
    insta::assert_debug_snapshot!(result.user_types[0]);
}

#[test]
fn simple_enum_with_numeric_type_can_be_parsed() {
    let (result, ..) = parse(
        r#"
        TYPE SampleEnum : INT (red, yellow, green);
        END_TYPE 
        "#,
    );
    insta::assert_debug_snapshot!(result.user_types[0]);
}

#[test]
fn simple_enum_with_one_element_numeric_type_can_be_parsed() {
    let (result, ..) = parse(
        r#"
        TYPE SampleEnum : INT (red);
        END_TYPE 
        "#,
    );
    insta::assert_debug_snapshot!(result.user_types[0]);
}

#[test]
fn typed_enum_with_initial_values_can_be_parsed() {
    let (result, ..) = parse(
        r#"
        TYPE SampleEnum : INT (red := 1, yellow := 2, green := 4);
        END_TYPE 
        "#,
    );
    insta::assert_debug_snapshot!(result.user_types[0]);
}

#[test]
fn typed_inline_enum_with_initial_values_can_be_parsed() {
    let (result, ..) = parse(
        r#"
        PROGRAM prg
        VAR
            x : INT (red := 1, yellow := 2, green := 4);
        END_VAR
        END_PROGRAM 
        "#,
    );
    insta::assert_debug_snapshot!(result.units[0]);
}

#[test]
fn type_alias_can_be_parsed() {
    let (result, ..) = parse(
        r#"
        TYPE 
            MyInt : INT;
        END_TYPE
        "#,
    );

    let ast_string = format!("{:#?}", &result.user_types[0]);
    let exptected_ast = format!(
        "{:#?}",
        &UserTypeDeclaration {
            data_type: DataType::SubRangeType {
                name: Some("MyInt".to_string()),
                referenced_type: "INT".to_string(),
                bounds: None,
            },
            initializer: None,
            location: SourceLocation::undefined(),
            scope: None,
        }
    );

    assert_eq!(ast_string, exptected_ast);
}

#[test]
fn array_type_can_be_parsed_test() {
    let (result, ..) = parse(
        r#"
            TYPE MyArray : ARRAY[0..8] OF INT; END_TYPE
            "#,
    );

    let ast_string = format!("{:#?}", &result.user_types[0]);
<<<<<<< HEAD
    assert_snapshot!(ast_string);
=======

    let expected_ast = format!(
        "{:#?}",
        &UserTypeDeclaration {
            data_type: DataType::ArrayType {
                name: Some("MyArray".to_string()),
                bounds: AstStatement::RangeStatement {
                    start: Box::new(AstStatement::Literal {
                        kind: AstLiteral::new_integer(0),
                        location: SourceLocation::undefined(),
                        id: 0,
                    }),
                    end: Box::new(AstStatement::Literal {
                        kind: AstLiteral::new_integer(8),
                        location: SourceLocation::undefined(),
                        id: 0,
                    }),
                    id: 0,
                },
                referenced_type: Box::new(DataTypeDeclaration::DataTypeReference {
                    referenced_type: "INT".to_string(),
                    location: SourceLocation::undefined(),
                }),
                is_variable_length: false,
            },
            initializer: None,
            location: SourceLocation::undefined(),
            scope: None,
        }
    );

    assert_eq!(ast_string, expected_ast);
>>>>>>> 98e9a0f9
}

#[test]
fn string_type_can_be_parsed_test() {
    let (result, ..) = parse(
        r#"
            TYPE MyString : STRING[253]; END_TYPE
            TYPE MyString : STRING[253] := 'abc'; END_TYPE
            "#,
    );

<<<<<<< HEAD
    let ast_string = format!("{:#?}", &result.user_types);
    let expected_ast = format!(
        "{:#?}",
        vec![
            UserTypeDeclaration {
                data_type: DataType::StringType {
                    name: Some("MyString".to_string()),
                    size: Some(AstStatement::Literal {
                        kind: AstLiteral::new_integer(253),
                        location: (10..11).into(),
                        id: 0
                    }),
                    is_wide: false,
                },
                initializer: None,
                location: SourceRange::undefined(),
                scope: None,
            },
            UserTypeDeclaration {
                data_type: DataType::StringType {
                    name: Some("MyString".to_string()),
                    size: Some(AstStatement::Literal {
                        kind: AstLiteral::new_integer(253),
                        location: (10..11).into(),
                        id: 0
                    }),
                    is_wide: false,
                },
                initializer: Some(AstStatement::Literal {
                    kind: AstLiteral::new_string("abc".into(), false),
                    location: SourceRange::undefined(),
                    id: 0,
                }),
                location: SourceRange::undefined(),
                scope: None,
            }
        ]
    );

    assert_eq!(ast_string, expected_ast);
=======
    assert_debug_snapshot!(result.user_types);
>>>>>>> 98e9a0f9
}

#[test]
fn wide_string_type_can_be_parsed_test() {
    let (result, ..) = parse(
        r#"
            TYPE MyString : WSTRING[253]; END_TYPE
            "#,
    );

    assert_debug_snapshot!(result.user_types[0]);
}

#[test]
fn subrangetype_can_be_parsed() {
    let src = "
            VAR_GLOBAL
                x : UINT(0..1000);
            END_VAR
           ";
    let (parse_result, ..) = parse(src);

    let x = &parse_result.global_vars[0].variables[0];
<<<<<<< HEAD
=======

>>>>>>> 98e9a0f9
    assert_debug_snapshot!(x);
}

#[test]
fn struct_with_inline_array_can_be_parsed() {
    let (result, ..) = parse(
        r#"
        TYPE SampleStruct :
            STRUCT
                One: ARRAY[0..1] OF INT;
            END_STRUCT
        END_TYPE 
        "#,
    );

    assert_debug_snapshot!(result.user_types[0]);
}

#[test]
fn pointer_type_test() {
    let (result, _) = parse(
        r#"
        TYPE SamplePointer :
            POINTER TO INT;
        END_TYPE 
        "#,
    );
    assert_debug_snapshot!(result.user_types[0]);
}

#[test]
fn ref_type_test() {
    let (result, diagnostics) = parse(
        r#"
        TYPE SampleReference :
            REF_TO INT;
        END_TYPE 
        "#,
    );
    assert_debug_snapshot!(result.user_types[0]);
    assert_eq!(diagnostics.len(), 0)
}

#[test]
fn global_pointer_declaration() {
    let (result, diagnostics) = parse_buffered(
        r#"
        VAR_GLOBAL 
            SampleReference : REF_TO INT;
            SamplePointer : POINTER TO INT;
        END_VAR 
        "#,
    );
    let reference_type = &result.global_vars[0].variables[0];
    assert_debug_snapshot!(reference_type);
    let pointer_type = &result.global_vars[0].variables[1];
    assert_debug_snapshot!(pointer_type);
    assert_snapshot!(diagnostics)
}

#[test]
fn variable_length_array_can_be_parsed() {
    let (parse_result, diagnostics) = parse(
        r#"
    VAR_GLOBAL
        x : ARRAY[*] OF INT;
    END_VAR
    "#,
    );
    assert_eq!(diagnostics.len(), 0);

    let x = &parse_result.global_vars[0].variables[0];
    assert_debug_snapshot!(x);
}

#[test]
fn multi_dimensional_variable_length_arrays_can_be_parsed() {
    let (parse_result, diagnostics) = parse(
        r#"
    VAR_GLOBAL
        x : ARRAY[*, *] OF INT;
        y : ARRAY[*, *, *, *] OF INT;
    END_VAR
    "#,
    );

    assert_eq!(diagnostics.len(), 0);

    let var = &parse_result.global_vars[0].variables[0];
    assert_debug_snapshot!(var);

    let var = &parse_result.global_vars[0].variables[1];
    assert_debug_snapshot!(var);
}<|MERGE_RESOLUTION|>--- conflicted
+++ resolved
@@ -1,8 +1,4 @@
-<<<<<<< HEAD
-use crate::test_utils::tests::parse;
-=======
 use crate::test_utils::tests::{parse, parse_buffered};
->>>>>>> 98e9a0f9
 use insta::{assert_debug_snapshot, assert_snapshot};
 use plc_ast::{
     ast::{AstStatement, DataType, DataTypeDeclaration, UserTypeDeclaration, Variable},
@@ -185,42 +181,7 @@
     );
 
     let ast_string = format!("{:#?}", &result.user_types[0]);
-<<<<<<< HEAD
     assert_snapshot!(ast_string);
-=======
-
-    let expected_ast = format!(
-        "{:#?}",
-        &UserTypeDeclaration {
-            data_type: DataType::ArrayType {
-                name: Some("MyArray".to_string()),
-                bounds: AstStatement::RangeStatement {
-                    start: Box::new(AstStatement::Literal {
-                        kind: AstLiteral::new_integer(0),
-                        location: SourceLocation::undefined(),
-                        id: 0,
-                    }),
-                    end: Box::new(AstStatement::Literal {
-                        kind: AstLiteral::new_integer(8),
-                        location: SourceLocation::undefined(),
-                        id: 0,
-                    }),
-                    id: 0,
-                },
-                referenced_type: Box::new(DataTypeDeclaration::DataTypeReference {
-                    referenced_type: "INT".to_string(),
-                    location: SourceLocation::undefined(),
-                }),
-                is_variable_length: false,
-            },
-            initializer: None,
-            location: SourceLocation::undefined(),
-            scope: None,
-        }
-    );
-
-    assert_eq!(ast_string, expected_ast);
->>>>>>> 98e9a0f9
 }
 
 #[test]
@@ -232,50 +193,7 @@
             "#,
     );
 
-<<<<<<< HEAD
-    let ast_string = format!("{:#?}", &result.user_types);
-    let expected_ast = format!(
-        "{:#?}",
-        vec![
-            UserTypeDeclaration {
-                data_type: DataType::StringType {
-                    name: Some("MyString".to_string()),
-                    size: Some(AstStatement::Literal {
-                        kind: AstLiteral::new_integer(253),
-                        location: (10..11).into(),
-                        id: 0
-                    }),
-                    is_wide: false,
-                },
-                initializer: None,
-                location: SourceRange::undefined(),
-                scope: None,
-            },
-            UserTypeDeclaration {
-                data_type: DataType::StringType {
-                    name: Some("MyString".to_string()),
-                    size: Some(AstStatement::Literal {
-                        kind: AstLiteral::new_integer(253),
-                        location: (10..11).into(),
-                        id: 0
-                    }),
-                    is_wide: false,
-                },
-                initializer: Some(AstStatement::Literal {
-                    kind: AstLiteral::new_string("abc".into(), false),
-                    location: SourceRange::undefined(),
-                    id: 0,
-                }),
-                location: SourceRange::undefined(),
-                scope: None,
-            }
-        ]
-    );
-
-    assert_eq!(ast_string, expected_ast);
-=======
     assert_debug_snapshot!(result.user_types);
->>>>>>> 98e9a0f9
 }
 
 #[test]
@@ -299,10 +217,7 @@
     let (parse_result, ..) = parse(src);
 
     let x = &parse_result.global_vars[0].variables[0];
-<<<<<<< HEAD
-=======
-
->>>>>>> 98e9a0f9
+
     assert_debug_snapshot!(x);
 }
 
