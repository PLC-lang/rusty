use crate::{
    ast::*,
<<<<<<< HEAD
    parser::{parse, tests::lex, Statement::LiteralInteger},
    Diagnostic,
=======
    parser::{parse, tests::lex, AstStatement::LiteralInteger},
>>>>>>> b50f3f3e
};
use pretty_assertions::*;

#[test]
fn simple_struct_type_can_be_parsed() {
    let (result, ..) = parse(lex(r#"
        TYPE SampleStruct :
            STRUCT
                One:INT;
                Two:INT;
                Three:INT;
            END_STRUCT
        END_TYPE 
        "#));

    let ast_string = format!("{:#?}", &result.types[0]);

    let expected_ast = format!(
        "{:#?}",
        &UserTypeDeclaration {
            data_type: DataType::StructType {
                name: Some("SampleStruct".to_string(),),
                variables: vec!(
                    Variable {
                        name: "One".to_string(),
                        data_type: DataTypeDeclaration::DataTypeReference {
                            referenced_type: "INT".to_string(),
                            location: SourceRange::undefined(),
                        },
                        initializer: None,
                        location: SourceRange::undefined(),
                    },
                    Variable {
                        name: "Two".to_string(),
                        data_type: DataTypeDeclaration::DataTypeReference {
                            referenced_type: "INT".to_string(),
                            location: SourceRange::undefined(),
                        },
                        initializer: None,
                        location: SourceRange::undefined(),
                    },
                    Variable {
                        name: "Three".to_string(),
                        data_type: DataTypeDeclaration::DataTypeReference {
                            referenced_type: "INT".to_string(),
                            location: SourceRange::undefined(),
                        },
                        initializer: None,
                        location: SourceRange::undefined(),
                    },
                ),
            },
            initializer: None,
            location: SourceRange::undefined(),
        }
    );
    assert_eq!(ast_string, expected_ast);
}

#[test]
fn simple_enum_type_can_be_parsed() {
    let (result, ..) = parse(lex(r#"
        TYPE SampleEnum : (red, yellow, green);
        END_TYPE 
        "#));

    let ast_string = format!("{:#?}", &result.types[0]);

    let epxtected_ast = &UserTypeDeclaration {
        data_type: DataType::EnumType {
            name: Some("SampleEnum".to_string()),
            elements: vec!["red".to_string(), "yellow".to_string(), "green".to_string()],
        },
        initializer: None,
        location: SourceRange::undefined(),
    };
    let expected_string = format!("{:#?}", epxtected_ast);
    assert_eq!(ast_string, expected_string);
}

#[test]
fn type_alias_can_be_parsed() {
    let (result, ..) = parse(lex(r#"
        TYPE 
            MyInt : INT;
        END_TYPE
        "#));

    let ast_string = format!("{:#?}", &result.types[0]);
    let exptected_ast = format!(
        "{:#?}",
        &UserTypeDeclaration {
            data_type: DataType::SubRangeType {
                name: Some("MyInt".to_string()),
                referenced_type: "INT".to_string(),
                bounds: None,
            },
            initializer: None,
            location: SourceRange::undefined(),
        }
    );

    assert_eq!(ast_string, exptected_ast);
}

#[test]
fn array_type_can_be_parsed_test() {
    let (result, ..) = parse(lex(r#"
            TYPE MyArray : ARRAY[0..8] OF INT; END_TYPE
            "#));

    let ast_string = format!("{:#?}", &result.types[0]);

    let expected_ast = format!(
        "{:#?}",
        &UserTypeDeclaration {
            data_type: DataType::ArrayType {
                name: Some("MyArray".to_string()),
                bounds: AstStatement::RangeStatement {
                    start: Box::new(AstStatement::LiteralInteger {
                        value: 0,
                        location: SourceRange::undefined(),
                        id: 0,
                    }),
                    end: Box::new(AstStatement::LiteralInteger {
                        value: 8,
                        location: SourceRange::undefined(),
                        id: 0,
                    }),
                    id: 0,
                },
                referenced_type: Box::new(DataTypeDeclaration::DataTypeReference {
                    referenced_type: "INT".to_string(),
                    location: SourceRange::undefined(),
                }),
            },
            initializer: None,
            location: SourceRange::undefined(),
        }
    );

    assert_eq!(ast_string, expected_ast);
}

#[test]
fn string_type_can_be_parsed_test() {
    let (result, ..) = parse(lex(r#"
            TYPE MyString : STRING[253]; END_TYPE
            TYPE MyString : STRING[253] := 'abc'; END_TYPE
            "#));

    let ast_string = format!("{:#?}", &result.types);

    let expected_ast = format!(
        "{:#?}",
        vec![
            UserTypeDeclaration {
                data_type: DataType::StringType {
                    name: Some("MyString".to_string()),
                    size: Some(LiteralInteger {
                        value: 253,
                        location: (10..11).into(),
                        id: 0,
                    }),
                    is_wide: false,
                },
                initializer: None,
                location: SourceRange::undefined(),
            },
            UserTypeDeclaration {
                data_type: DataType::StringType {
                    name: Some("MyString".to_string()),
                    size: Some(LiteralInteger {
                        value: 253,
                        location: (10..11).into(),
                        id: 0,
                    }),
                    is_wide: false,
                },
                initializer: Some(AstStatement::LiteralString {
                    is_wide: false,
                    location: SourceRange::undefined(),
                    value: "abc".into(),
                    id: 0,
                }),
                location: SourceRange::undefined(),
            }
        ]
    );

    assert_eq!(ast_string, expected_ast);
}

#[test]
fn wide_string_type_can_be_parsed_test() {
    let (result, ..) = parse(lex(r#"
            TYPE MyString : WSTRING[253]; END_TYPE
            "#));

    let ast_string = format!("{:#?}", &result.types[0]);

    let expected_ast = format!(
        "{:#?}",
        &UserTypeDeclaration {
            data_type: DataType::StringType {
                name: Some("MyString".to_string()),
                size: Some(LiteralInteger {
                    value: 253,
                    location: (10..11).into(),
                    id: 0,
                }),
                is_wide: true,
            },
            initializer: None,
            location: SourceRange::undefined(),
        }
    );

    assert_eq!(ast_string, expected_ast);
}

#[test]
fn subrangetype_can_be_parsed() {
    let lexer = lex("
            VAR_GLOBAL
                x : UINT(0..1000);
            END_VAR
           ");
    let (parse_result, ..) = parse(lexer);

    let x = &parse_result.global_vars[0].variables[0];
    let expected = Variable {
        name: "x".to_string(),
        data_type: DataTypeDeclaration::DataTypeDefinition {
            data_type: DataType::SubRangeType {
                name: None,
                bounds: Some(AstStatement::RangeStatement {
                    start: Box::new(LiteralInteger {
                        value: 0,
                        location: SourceRange::undefined(),
                        id: 0,
                    }),
                    end: Box::new(LiteralInteger {
                        value: 1000,
                        location: SourceRange::undefined(),
                        id: 0,
                    }),
                    id: 0,
                }),
                referenced_type: "UINT".to_string(),
            },
            location: SourceRange::undefined(),
        },
        initializer: None,
        location: (0..0).into(),
    };
    assert_eq!(format!("{:#?}", expected), format!("{:#?}", x).as_str());
}

#[test]
fn struct_with_inline_array_can_be_parsed() {
    let (result, ..) = parse(lex(r#"
        TYPE SampleStruct :
            STRUCT
                One: ARRAY[0..1] OF INT;
            END_STRUCT
        END_TYPE 
        "#));

    let ast_string = format!("{:#?}", &result.types[0]);

    let expected_ast = r#"UserTypeDeclaration {
    data_type: StructType {
        name: Some(
            "SampleStruct",
        ),
        variables: [
            Variable {
                name: "One",
                data_type: DataTypeDefinition {
                    data_type: ArrayType {
                        name: None,
                        bounds: RangeStatement {
                            start: LiteralInteger {
                                value: 0,
                            },
                            end: LiteralInteger {
                                value: 1,
                            },
                        },
                        referenced_type: DataTypeReference {
                            referenced_type: "INT",
                        },
                    },
                },
            },
        ],
    },
    initializer: None,
}"#;
    assert_eq!(ast_string, expected_ast);
}

#[test]
fn pointer_type_test() {
    let (result, diagnostics) = parse(lex(r#"
        TYPE SamplePointer :
            POINTER TO INT;
        END_TYPE 
        "#));
    let pointer_type = &result.types[0];
    let expected = UserTypeDeclaration {
        data_type: DataType::PointerType {
            name: Some("SamplePointer".into()),
            referenced_type: Box::new(DataTypeDeclaration::DataTypeReference {
                referenced_type: "INT".to_string(),
                location: SourceRange::undefined(),
            }),
        },
        location: SourceRange::undefined(),
        initializer: None,
    };
    assert_eq!(
        format!("{:#?}", expected),
        format!("{:#?}", pointer_type).as_str()
    );
    assert_eq!(diagnostics.len(), 1);
    let diagnostic = Diagnostic::ImprovementSuggestion {
        message: "'POINTER TO' is not a standard keyword, use REF_TO instead".to_string(),
        range: SourceRange::new(42..49),
    };
    assert_eq!(diagnostics[0], diagnostic);
}

#[test]
fn ref_type_test() {
    let (result, diagnostics) = parse(lex(r#"
        TYPE SampleReference :
            REF_TO INT;
        END_TYPE 
        "#));
    let reference_type = &result.types[0];
    let expected = UserTypeDeclaration {
        data_type: DataType::PointerType {
            name: Some("SampleReference".into()),
            referenced_type: Box::new(DataTypeDeclaration::DataTypeReference {
                referenced_type: "INT".to_string(),
                location: SourceRange::undefined(),
            }),
        },
        location: SourceRange::undefined(),
        initializer: None,
    };
    assert_eq!(
        format!("{:#?}", expected),
        format!("{:#?}", reference_type).as_str()
    );
    assert_eq!(diagnostics.len(), 0)
}

#[test]
fn global_pointer_declaration() {
    let (result, diagnostics) = parse(lex(r#"
        VAR_GLOBAL 
            SampleReference : REF_TO INT;
            SamplePointer : POINTER TO INT;
        END_VAR 
        "#));
    let reference_type = &result.global_vars[0].variables[0];
    let expected = Variable {
        name: "SampleReference".into(),
        data_type: DataTypeDeclaration::DataTypeDefinition {
            data_type: DataType::PointerType {
                name: None,
                referenced_type: Box::new(DataTypeDeclaration::DataTypeReference {
                    referenced_type: "INT".to_string(),
                    location: SourceRange::undefined(),
                }),
            },
            location: SourceRange::undefined(),
        },
        initializer: None,
        location: (0..0).into(),
    };
    assert_eq!(
        format!("{:#?}", expected),
        format!("{:#?}", reference_type).as_str()
    );
    let pointer_type = &result.global_vars[0].variables[1];
    let expected = Variable {
        name: "SamplePointer".into(),
        data_type: DataTypeDeclaration::DataTypeDefinition {
            data_type: DataType::PointerType {
                name: None,
                referenced_type: Box::new(DataTypeDeclaration::DataTypeReference {
                    referenced_type: "INT".to_string(),
                    location: SourceRange::undefined(),
                }),
            },
            location: SourceRange::undefined(),
        },
        initializer: None,
        location: (0..0).into(),
    };
    assert_eq!(
        format!("{:#?}", expected),
        format!("{:#?}", pointer_type).as_str()
    );
    assert_eq!(diagnostics.len(), 1);
    let diagnostic = Diagnostic::ImprovementSuggestion {
        message: "'POINTER TO' is not a standard keyword, use REF_TO instead".to_string(),
        range: SourceRange::new(91..98),
    };
    assert_eq!(diagnostics[0], diagnostic);
}<|MERGE_RESOLUTION|>--- conflicted
+++ resolved
@@ -1,11 +1,7 @@
 use crate::{
     ast::*,
-<<<<<<< HEAD
-    parser::{parse, tests::lex, Statement::LiteralInteger},
+    parser::{parse, tests::lex, AstStatement::LiteralInteger},
     Diagnostic,
-=======
-    parser::{parse, tests::lex, AstStatement::LiteralInteger},
->>>>>>> b50f3f3e
 };
 use pretty_assertions::*;
 
