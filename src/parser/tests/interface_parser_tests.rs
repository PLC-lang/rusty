use crate::test_utils::tests::parse;

#[test]
fn empty_interface() {
    let source = r"
    INTERFACE myInterface
    END_INTERFACE
    ";

    let (unit, diagnostics) = parse(source);

    assert_eq!(diagnostics.len(), 0, "Expected no diagnostics but got {:#?}", diagnostics);
    insta::assert_debug_snapshot!(unit.interfaces, @r#"
    [
        Interface {
            id: 1,
            identifier: Identifier {
                name: "myInterface",
                location: SourceLocation {
                    span: Range(
                        TextLocation {
                            line: 1,
                            column: 14,
                            offset: 15,
                        }..TextLocation {
                            line: 1,
                            column: 25,
                            offset: 26,
                        },
                    ),
                },
            },
            methods: [],
            location: SourceLocation {
                span: Range(
                    TextLocation {
                        line: 1,
                        column: 4,
                        offset: 5,
                    }..TextLocation {
                        line: 3,
                        column: 4,
                        offset: 49,
                    },
                ),
            },
            extensions: [],
        },
    ]
    "#);
}

#[test]
fn interface_with_single_method() {
    let source = r"
    INTERFACE myInterface
        METHOD foo : INT
            VAR_INPUT
                a : INT;
                b : INT;
            END_VAR
        END_METHOD
    END_INTERFACE
    ";

    let (unit, diagnostics) = parse(source);

    assert_eq!(diagnostics.len(), 0, "Expected no diagnostics but got {:#?}", diagnostics);
    insta::assert_debug_snapshot!(unit.interfaces, @r###"
    [
        Interface {
            id: 2,
            identifier: Identifier {
                name: "myInterface",
                location: SourceLocation {
                    span: Range(
                        TextLocation {
                            line: 1,
                            column: 14,
                            offset: 15,
                        }..TextLocation {
                            line: 1,
                            column: 25,
                            offset: 26,
                        },
                    ),
                },
            },
            methods: [
                POU {
                    name: "myInterface.foo",
                    variable_blocks: [
                        VariableBlock {
                            variables: [
                                Variable {
                                    name: "a",
                                    data_type: DataTypeReference {
                                        referenced_type: "INT",
                                    },
                                },
                                Variable {
                                    name: "b",
                                    data_type: DataTypeReference {
                                        referenced_type: "INT",
                                    },
                                },
                            ],
                            variable_block_type: Input(
                                ByVal,
                            ),
                        },
                    ],
                    pou_type: Method {
                        parent: "myInterface",
<<<<<<< HEAD
=======
                        property: None,
                        declaration_kind: Abstract,
>>>>>>> da17446a
                    },
                    return_type: Some(
                        DataTypeReference {
                            referenced_type: "INT",
                        },
                    ),
                    interfaces: [],
                },
            ],
            location: SourceLocation {
                span: Range(
                    TextLocation {
                        line: 1,
                        column: 4,
                        offset: 5,
                    }..TextLocation {
                        line: 9,
                        column: 4,
                        offset: 185,
                    },
                ),
            },
            extensions: [],
        },
    ]
    "###);
}

#[test]
fn interface_with_multiple_methods() {
    let source = r"
    INTERFACE myInterface
        METHOD foo : INT
            VAR_INPUT
                a : INT;
                b : INT;
            END_VAR
        END_METHOD

        METHOD bar : INT
            VAR_INPUT
                c : INT;
            END_VAR

            VAR_IN_OUT
                d : INT;
            END_VAR
        END_METHOD
    END_INTERFACE
    ";

    let (unit, diagnostics) = parse(source);

    assert_eq!(diagnostics.len(), 0, "Expected no diagnostics but got {:#?}", diagnostics);
    insta::assert_debug_snapshot!(unit.interfaces, @r###"
    [
        Interface {
            id: 3,
            identifier: Identifier {
                name: "myInterface",
                location: SourceLocation {
                    span: Range(
                        TextLocation {
                            line: 1,
                            column: 14,
                            offset: 15,
                        }..TextLocation {
                            line: 1,
                            column: 25,
                            offset: 26,
                        },
                    ),
                },
            },
            methods: [
                POU {
                    name: "myInterface.foo",
                    variable_blocks: [
                        VariableBlock {
                            variables: [
                                Variable {
                                    name: "a",
                                    data_type: DataTypeReference {
                                        referenced_type: "INT",
                                    },
                                },
                                Variable {
                                    name: "b",
                                    data_type: DataTypeReference {
                                        referenced_type: "INT",
                                    },
                                },
                            ],
                            variable_block_type: Input(
                                ByVal,
                            ),
                        },
                    ],
                    pou_type: Method {
                        parent: "myInterface",
<<<<<<< HEAD
=======
                        property: None,
                        declaration_kind: Abstract,
>>>>>>> da17446a
                    },
                    return_type: Some(
                        DataTypeReference {
                            referenced_type: "INT",
                        },
                    ),
                    interfaces: [],
                },
                POU {
                    name: "myInterface.bar",
                    variable_blocks: [
                        VariableBlock {
                            variables: [
                                Variable {
                                    name: "c",
                                    data_type: DataTypeReference {
                                        referenced_type: "INT",
                                    },
                                },
                            ],
                            variable_block_type: Input(
                                ByVal,
                            ),
                        },
                        VariableBlock {
                            variables: [
                                Variable {
                                    name: "d",
                                    data_type: DataTypeReference {
                                        referenced_type: "INT",
                                    },
                                },
                            ],
                            variable_block_type: InOut,
                        },
                    ],
                    pou_type: Method {
                        parent: "myInterface",
<<<<<<< HEAD
=======
                        property: None,
                        declaration_kind: Abstract,
>>>>>>> da17446a
                    },
                    return_type: Some(
                        DataTypeReference {
                            referenced_type: "INT",
                        },
                    ),
                    interfaces: [],
                },
            ],
            location: SourceLocation {
                span: Range(
                    TextLocation {
                        line: 1,
                        column: 4,
                        offset: 5,
                    }..TextLocation {
                        line: 19,
                        column: 4,
                        offset: 366,
                    },
                ),
            },
            extensions: [],
        },
    ]
    "###);
}

#[test]
fn pou_implementing_single_interface() {
    let source = r#"
    FUNCTION_BLOCK foo IMPLEMENTS myInterface END_FUNCTION_BLOCK
    "#;

    let (unit, diagnostics) = parse(source);

    assert_eq!(diagnostics.len(), 0, "Expected no diagnostics but got {:#?}", diagnostics);
    insta::assert_debug_snapshot!(unit.units[0], @r###"
    POU {
        name: "foo",
        variable_blocks: [],
        pou_type: FunctionBlock,
        return_type: None,
        interfaces: [
            Identifier {
                name: "myInterface",
                location: SourceLocation {
                    span: Range(
                        TextLocation {
                            line: 1,
                            column: 34,
                            offset: 35,
                        }..TextLocation {
                            line: 1,
                            column: 45,
                            offset: 46,
                        },
                    ),
                },
            },
        ],
    }
    "###);
}

#[test]
fn pou_implementing_multiple_interfaces() {
    let source = r#"
    FUNCTION_BLOCK foo IMPLEMENTS InterfaceA, InterfaceB, InterfaceC END_FUNCTION_BLOCK
    "#;

    let (unit, diagnostics) = parse(source);

    assert_eq!(diagnostics.len(), 0, "Expected no diagnostics but got {:#?}", diagnostics);
    insta::assert_debug_snapshot!(unit.units[0], @r###"
    POU {
        name: "foo",
        variable_blocks: [],
        pou_type: FunctionBlock,
        return_type: None,
        interfaces: [
            Identifier {
                name: "InterfaceA",
                location: SourceLocation {
                    span: Range(
                        TextLocation {
                            line: 1,
                            column: 34,
                            offset: 35,
                        }..TextLocation {
                            line: 1,
                            column: 44,
                            offset: 45,
                        },
                    ),
                },
            },
            Identifier {
                name: "InterfaceB",
                location: SourceLocation {
                    span: Range(
                        TextLocation {
                            line: 1,
                            column: 46,
                            offset: 47,
                        }..TextLocation {
                            line: 1,
                            column: 56,
                            offset: 57,
                        },
                    ),
                },
            },
            Identifier {
                name: "InterfaceC",
                location: SourceLocation {
                    span: Range(
                        TextLocation {
                            line: 1,
                            column: 58,
                            offset: 59,
                        }..TextLocation {
                            line: 1,
                            column: 68,
                            offset: 69,
                        },
                    ),
                },
            },
        ],
    }
    "###);
}

#[test]
fn interface_deriving_from_other_interface() {
    let source = r#"
        INTERFACE foo
        METHOD baz
        END_METHOD
        END_INTERFACE

        INTERFACE bar EXTENDS foo
        METHOD qux
        END_METHOD
        END_INTERFACE
    "#;

    let (unit, diagnostics) = parse(source);

    assert_eq!(diagnostics.len(), 0, "Expected no diagnostics but got {:#?}", diagnostics);
    insta::assert_debug_snapshot!(unit.interfaces[1], @r#"
    Interface {
        id: 4,
        identifier: Identifier {
            name: "bar",
            location: SourceLocation {
                span: Range(
                    TextLocation {
                        line: 6,
                        column: 18,
                        offset: 102,
                    }..TextLocation {
                        line: 6,
                        column: 21,
                        offset: 105,
                    },
                ),
            },
        },
        methods: [
            POU {
                name: "bar.qux",
                variable_blocks: [],
                pou_type: Method {
                    parent: "bar",
                    property: None,
                    declaration_kind: Abstract,
                },
                return_type: None,
                interfaces: [],
            },
        ],
        location: SourceLocation {
            span: Range(
                TextLocation {
                    line: 6,
                    column: 8,
                    offset: 92,
                }..TextLocation {
                    line: 10,
                    column: 4,
                    offset: 182,
                },
            ),
        },
        extensions: [
            Identifier {
                name: "foo",
                location: SourceLocation {
                    span: Range(
                        TextLocation {
                            line: 6,
                            column: 30,
                            offset: 114,
                        }..TextLocation {
                            line: 6,
                            column: 33,
                            offset: 117,
                        },
                    ),
                },
            },
        ],
    }
    "#);
}

#[test]
fn interface_deriving_from_multiple_interfaces() {
    let source = r#"
    INTERFACE foo
    METHOD baz
    END_METHOD
    END_INTERFACE

    INTERFACE bar
    METHOD qux
    END_METHOD
    END_INTERFACE

    INTERFACE quux EXTENDS foo, bar
    END_INTERFACE
    "#;

    let (unit, diagnostics) = parse(source);

    assert_eq!(diagnostics.len(), 0, "Expected no diagnostics but got {:#?}", diagnostics);
    insta::assert_debug_snapshot!(unit.interfaces[2], @r#"
    Interface {
        id: 5,
        identifier: Identifier {
            name: "quux",
            location: SourceLocation {
                span: Range(
                    TextLocation {
                        line: 11,
                        column: 14,
                        offset: 149,
                    }..TextLocation {
                        line: 11,
                        column: 18,
                        offset: 153,
                    },
                ),
            },
        },
        methods: [],
        location: SourceLocation {
            span: Range(
                TextLocation {
                    line: 11,
                    column: 4,
                    offset: 139,
                }..TextLocation {
                    line: 13,
                    column: 4,
                    offset: 193,
                },
            ),
        },
        extensions: [
            Identifier {
                name: "foo",
                location: SourceLocation {
                    span: Range(
                        TextLocation {
                            line: 11,
                            column: 27,
                            offset: 162,
                        }..TextLocation {
                            line: 11,
                            column: 30,
                            offset: 165,
                        },
                    ),
                },
            },
            Identifier {
                name: "bar",
                location: SourceLocation {
                    span: Range(
                        TextLocation {
                            line: 11,
                            column: 32,
                            offset: 167,
                        }..TextLocation {
                            line: 11,
                            column: 35,
                            offset: 170,
                        },
                    ),
                },
            },
        ],
    }
    "#);
}
mod error_handling {
    use crate::test_utils::tests::{parse, parse_and_validate_buffered};

    #[test]
    fn default_method_impl() {
        let source = r"
        INTERFACE interfaceA
            METHOD methodA : INT
                1 > 2;
                methodA := 5;
            END_METHOD
        END_INTERFACE
        ";

        let diagnostics = parse_and_validate_buffered(source);
        insta::assert_snapshot!(diagnostics, @r"
        error[E113]: Interfaces can not have a default implementations
          ┌─ <internal>:4:17
          │  
        4 │ ╭                 1 > 2;
        5 │ │                 methodA := 5;
          │ ╰─────────────────────────────^ Interfaces can not have a default implementations
        ");
    }

    #[test]
    fn error_recovery_empty_interface_name() {
        let source = r"
        INTERFACE
            METHOD foo
                VAR_INPUT
                    a : DINT;
                END_VAR
            END_METHOD
        END_INTERFACE
        ";

        let diagnostics = parse_and_validate_buffered(source);
        insta::assert_snapshot!(diagnostics, @r###"
        error[E006]: Expected a name for the interface definition but got nothing
          ┌─ <internal>:2:9
          │
        2 │         INTERFACE
          │         ^^^^^^^^^ Expected a name for the interface definition but got nothing

        "###);
    }

    #[test]
    fn error_implements_without_declarations() {
        let source = r"
        FUNCTION_BLOCK foo IMPLEMENTS
            METHOD bar
                VAR_INPUT
                    a : DINT;
                END_VAR
            END_METHOD
        END_FUNCTION_BLOCK
        ";

        let diagnostics = parse_and_validate_buffered(source);
        insta::assert_snapshot!(diagnostics, @r###"
        error[E006]: Expected a comma separated list of identifiers after `IMPLEMENTS` but got nothing
          ┌─ <internal>:2:28
          │
        2 │         FUNCTION_BLOCK foo IMPLEMENTS
          │                            ^^^^^^^^^^ Expected a comma separated list of identifiers after `IMPLEMENTS` but got nothing

        "###);
    }

    #[test]
    fn trailing_comma_in_implements_are_ignored() {
        let source = r"
        INTERFACE a /* ... */ END_INTERFACE
        INTERFACE b /* ... */ END_INTERFACE

        FUNCTION_BLOCK foo IMPLEMENTS a,    /* ... */ END_FUNCTION_BLOCK
        FUNCTION_BLOCK bar IMPLEMENTS a, b, /* ... */ END_FUNCTION_BLOCK
        ";

        let (_, diagnostics) = parse(source);
        assert_eq!(diagnostics.len(), 0, "Expected no diagnostics but got {:#?}", diagnostics);
    }
}<|MERGE_RESOLUTION|>--- conflicted
+++ resolved
@@ -112,11 +112,7 @@
                     ],
                     pou_type: Method {
                         parent: "myInterface",
-<<<<<<< HEAD
-=======
-                        property: None,
                         declaration_kind: Abstract,
->>>>>>> da17446a
                     },
                     return_type: Some(
                         DataTypeReference {
@@ -217,11 +213,7 @@
                     ],
                     pou_type: Method {
                         parent: "myInterface",
-<<<<<<< HEAD
-=======
-                        property: None,
                         declaration_kind: Abstract,
->>>>>>> da17446a
                     },
                     return_type: Some(
                         DataTypeReference {
@@ -260,11 +252,7 @@
                     ],
                     pou_type: Method {
                         parent: "myInterface",
-<<<<<<< HEAD
-=======
-                        property: None,
                         declaration_kind: Abstract,
->>>>>>> da17446a
                     },
                     return_type: Some(
                         DataTypeReference {
@@ -416,7 +404,7 @@
     let (unit, diagnostics) = parse(source);
 
     assert_eq!(diagnostics.len(), 0, "Expected no diagnostics but got {:#?}", diagnostics);
-    insta::assert_debug_snapshot!(unit.interfaces[1], @r#"
+    insta::assert_debug_snapshot!(unit.interfaces[1], @r###"
     Interface {
         id: 4,
         identifier: Identifier {
@@ -441,7 +429,6 @@
                 variable_blocks: [],
                 pou_type: Method {
                     parent: "bar",
-                    property: None,
                     declaration_kind: Abstract,
                 },
                 return_type: None,
@@ -480,7 +467,7 @@
             },
         ],
     }
-    "#);
+    "###);
 }
 
 #[test]
