--- conflicted
+++ resolved
@@ -1,8 +1,5 @@
 // Copyright (c) 2020 Ghaith Hachem and Mathias Rieder
-<<<<<<< HEAD
 use crate::{parser::tests::ref_to, Diagnostic};
-=======
->>>>>>> 98fe5e06
 use core::panic;
 use std::{collections::HashSet, ops::Range};
 
