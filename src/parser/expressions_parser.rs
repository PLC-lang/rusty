// Copyright (c) 2020 Ghaith Hachem and Mathias Rieder

use crate::{
    ast::*,
    lexer::Token::*,
    lexer::{ParseSession, Token},
    parser::parse_any_in_region,
    Diagnostic,
};
use core::str::Split;
use regex::{Captures, Regex};
use std::str::FromStr;

macro_rules! parse_left_associative_expression {
    ($lexer: expr, $action : expr,
        $( $pattern:pat_param )|+,
    ) => {
        {
            let mut left = $action($lexer);
            while matches!($lexer.token, $( $pattern )|+)  {
                let operator = match to_operator(&$lexer.token) {
                    Some(operator) => operator,
                    None => break,
                };
                $lexer.advance();
                let right = $action($lexer);
                left = AstStatement::BinaryExpression {
                    operator,
                    left: Box::new(left),
                    right: Box::new(right),
                    id: $lexer.next_id(),
                };
            }
            left
        }
    };
}

/// parse_expression(): returns expression as Statement. if a parse error
/// is encountered, the erroneous part of the AST will consist of an
/// EmptyStatement and a diagnostic will be logged. That case is different from
/// only an EmptyStatement returned, which does not denote an error condition.
pub fn parse_expression(lexer: &mut ParseSession) -> AstStatement {
    if lexer.token == KeywordSemicolon {
        AstStatement::EmptyStatement {
            location: lexer.location(),
            id: lexer.next_id(),
        }
    } else {
        parse_expression_list(lexer)
    }
}

pub fn parse_expression_list(lexer: &mut ParseSession) -> AstStatement {
    let left = parse_range_statement(lexer);
    if lexer.token == KeywordComma {
        let mut expressions = vec![];
        // this starts an expression list
        while lexer.token == KeywordComma {
            lexer.advance();
            if !lexer.closes_open_region(&lexer.token) {
                expressions.push(parse_range_statement(lexer));
            }
        }
        // we may have parsed no additional expression because of trailing comma
        if !expressions.is_empty() {
            expressions.insert(0, left);
            return AstStatement::ExpressionList {
                expressions,
                id: lexer.next_id(),
            };
        }
    }
    left
}

pub(crate) fn parse_range_statement(lexer: &mut ParseSession) -> AstStatement {
    let start = parse_or_expression(lexer);

    if lexer.token == KeywordDotDot {
        lexer.advance();
        let end = parse_or_expression(lexer);
        return AstStatement::RangeStatement {
            start: Box::new(start),
            end: Box::new(end),
            id: lexer.next_id(),
        };
    }
    start
}

// OR
fn parse_or_expression(lexer: &mut ParseSession) -> AstStatement {
    parse_left_associative_expression!(lexer, parse_xor_expression, OperatorOr,)
}

// XOR
fn parse_xor_expression(lexer: &mut ParseSession) -> AstStatement {
    parse_left_associative_expression!(lexer, parse_and_expression, OperatorXor,)
}

// AND
fn parse_and_expression(lexer: &mut ParseSession) -> AstStatement {
    parse_left_associative_expression!(lexer, parse_equality_expression, OperatorAmp | OperatorAnd,)
}

//EQUALITY  =, <>
fn parse_equality_expression(lexer: &mut ParseSession) -> AstStatement {
    parse_left_associative_expression!(
        lexer,
        parse_compare_expression,
        OperatorEqual | OperatorNotEqual,
    )
}

//COMPARE <, >, <=, >=
fn parse_compare_expression(lexer: &mut ParseSession) -> AstStatement {
    parse_left_associative_expression!(
        lexer,
        parse_additive_expression,
        OperatorLess | OperatorGreater | OperatorLessOrEqual | OperatorGreaterOrEqual,
    )
}

// Addition +, -
fn parse_additive_expression(lexer: &mut ParseSession) -> AstStatement {
    parse_left_associative_expression!(
        lexer,
        parse_multiplication_expression,
        OperatorPlus | OperatorMinus,
    )
}

// Multiplication *, /, MOD
fn parse_multiplication_expression(lexer: &mut ParseSession) -> AstStatement {
    parse_left_associative_expression!(
        lexer,
        parse_exponent_expression,
        OperatorMultiplication | OperatorDivision | OperatorModulo,
    )
}

// Expoent **
fn parse_exponent_expression(lexer: &mut ParseSession) -> AstStatement {
    //This is always parsed as a function call to the EXPT function
    //Parse left
    let mut left = parse_unary_expression(lexer);
    while matches!(lexer.token, OperatorExponent) {
        let start_location = lexer.last_location();
        let op_location = lexer.location();
        lexer.advance();
        let right = parse_unary_expression(lexer);
        left = AstStatement::CallStatement {
            operator: Box::new(AstStatement::Reference {
                name: "EXPT".to_string(),
                location: op_location,
                id: lexer.next_id(),
            }),
            parameters: Box::new(Some(AstStatement::ExpressionList {
                expressions: vec![left, right],
                id: lexer.next_id(),
            })),
            location: (start_location.get_start()..lexer.last_location().get_end()).into(),
            id: lexer.next_id(),
        }
    }
    left
}

// UNARY -x, NOT x
fn parse_unary_expression(lexer: &mut ParseSession) -> AstStatement {
    // collect all consecutive operators
    let start = lexer.range().start;
    let mut operators = vec![];
    while let Some(operator) = match lexer.token {
        OperatorNot => Some(Operator::Not),
        OperatorPlus => Some(Operator::Plus),
        OperatorMinus => Some(Operator::Minus),
        OperatorAmp => Some(Operator::Address),
        _ => None,
    } {
        operators.push(operator);
        lexer.advance();
    }
    // created nested statements if necessary (e.g. &&)
    let init = parse_parenthesized_expression(lexer);
    operators.iter().rev().fold(init, |expression, operator| {
        let expression_location = expression.get_location();
        let location = lexer
            .source_range_factory
            .create_range(start..expression_location.get_end());

        match (&operator, &expression) {
            (Operator::Minus, AstStatement::LiteralInteger { value, .. }) => {
                AstStatement::LiteralInteger {
                    value: -value,
                    location,
                    id: lexer.next_id(),
                }
            }

            (Operator::Plus, AstStatement::LiteralInteger { value, .. }) => {
                AstStatement::LiteralInteger {
                    value: *value,
                    location,
                    id: lexer.next_id(),
                }
            }

            // Return the reference itself instead of wrapping it inside a `AstStatement::UnaryExpression`
            (Operator::Plus, AstStatement::Reference { name, .. }) => AstStatement::Reference {
                name: name.to_owned(),
                location,
                id: lexer.next_id(),
<<<<<<< HEAD
            }
        } else {
            AstStatement::UnaryExpression {
                operator: *operator,
=======
            },

            _ => AstStatement::UnaryExpression {
                operator,
>>>>>>> 34a47fc1
                value: Box::new(expression),
                location,
                id: lexer.next_id(),
            },
        }
    })
}

// PARENTHESIZED (...)
fn parse_parenthesized_expression(lexer: &mut ParseSession) -> AstStatement {
    let result = match lexer.token {
        KeywordParensOpen => {
            lexer.advance();
            super::parse_any_in_region(lexer, vec![KeywordParensClose], |lexer| {
                parse_expression(lexer)
            })
        }
        _ => parse_leaf_expression(lexer),
    };
    // we might deal with a deref after a paren-expr
    parse_access_modifiers(lexer, result).unwrap()
}

fn to_operator(token: &Token) -> Option<Operator> {
    match token {
        OperatorPlus => Some(Operator::Plus),
        OperatorMinus => Some(Operator::Minus),
        OperatorMultiplication => Some(Operator::Multiplication),
        OperatorExponent => Some(Operator::Exponentiation),
        OperatorDivision => Some(Operator::Division),
        OperatorEqual => Some(Operator::Equal),
        OperatorNotEqual => Some(Operator::NotEqual),
        OperatorLess => Some(Operator::Less),
        OperatorGreater => Some(Operator::Greater),
        OperatorLessOrEqual => Some(Operator::LessOrEqual),
        OperatorGreaterOrEqual => Some(Operator::GreaterOrEqual),
        OperatorModulo => Some(Operator::Modulo),
        OperatorAnd | OperatorAmp => Some(Operator::And),
        OperatorOr => Some(Operator::Or),
        OperatorXor => Some(Operator::Xor),
        OperatorNot => Some(Operator::Not),
        _ => None,
    }
}

// Literals, Identifiers, etc.
fn parse_leaf_expression(lexer: &mut ParseSession) -> AstStatement {
    //see if there's a cast
    let literal_cast = if lexer.token == TypeCastPrefix {
        let location = lexer.location();
        let mut a = lexer.slice_and_advance();
        a.pop(); //drop last char '#' - the lexer made sure it ends with a '#'
        Some((a, location))
    } else {
        None
    };

    let literal_parse_result = match lexer.token {
        // Check if we're dealing with a number that has an explicit '+' or '-' sign...
        OperatorPlus | OperatorMinus => {
            let is_negative = lexer.token == OperatorMinus;
            lexer.advance();

            match lexer.token {
                LiteralInteger => parse_literal_number(lexer, is_negative),
                LiteralIntegerBin => parse_literal_number_with_modifier(lexer, 2, is_negative),
                LiteralIntegerOct => parse_literal_number_with_modifier(lexer, 8, is_negative),
                LiteralIntegerHex => parse_literal_number_with_modifier(lexer, 16, is_negative),
                _ => Err(Diagnostic::unexpected_token_found(
                    "Numeric Literal",
                    lexer.slice(),
                    lexer.location(),
                )),
            }
        }

        // ...and if not then this token may be anything
        _ => match lexer.token {
            Identifier => parse_qualified_reference(lexer),
            LiteralInteger => parse_literal_number(lexer, false),
            LiteralIntegerBin => parse_literal_number_with_modifier(lexer, 2, false),
            LiteralIntegerOct => parse_literal_number_with_modifier(lexer, 8, false),
            LiteralIntegerHex => parse_literal_number_with_modifier(lexer, 16, false),
            LiteralDate => parse_literal_date(lexer),
            LiteralTimeOfDay => parse_literal_time_of_day(lexer),
            LiteralTime => parse_literal_time(lexer),
            LiteralDateAndTime => parse_literal_date_and_time(lexer),
            LiteralString => parse_literal_string(lexer, false),
            LiteralWideString => parse_literal_string(lexer, true),
            LiteralTrue => parse_bool_literal(lexer, true),
            LiteralFalse => parse_bool_literal(lexer, false),
            LiteralNull => parse_null_literal(lexer),
            KeywordSquareParensOpen => parse_array_literal(lexer),
            _ => {
                if lexer.closing_keywords.contains(&vec![KeywordParensClose])
                    && matches!(
                        lexer.last_token,
                        KeywordOutputAssignment | KeywordAssignment
                    )
                {
                    // due to closing keyword ')' and last_token '=>' / ':='
                    // we are probably in a call statement missing a parameter assignment 'foo(param := );
                    // optional parameter assignments are allowed, validation should handle any unwanted cases
                    Ok(AstStatement::EmptyStatement {
                        location: lexer.location(),
                        id: lexer.next_id(),
                    })
                } else {
                    Err(Diagnostic::unexpected_token_found(
                        "Literal",
                        lexer.slice(),
                        lexer.location(),
                    ))
                }
            }
        },
    };

    let literal_parse_result = literal_parse_result.and_then(|statement| {
        if let Some((cast, location)) = literal_cast {
            //check if there is something between the literal-type and the literal itself
            if location.get_end() != statement.get_location().get_start() {
                return Err(Diagnostic::syntax_error("Incomplete statement", location));
            }

            Ok(AstStatement::CastStatement {
                id: lexer.next_id(),
                location: (location.get_start()..statement.get_location().get_end()).into(),
                target: Box::new(statement),
                type_name: cast,
            })
        } else {
            Ok(statement)
        }
    });

    match literal_parse_result {
        Ok(statement) => {
            if lexer.token == KeywordAssignment {
                lexer.advance();
                AstStatement::Assignment {
                    left: Box::new(statement),
                    right: Box::new(parse_range_statement(lexer)),
                    id: lexer.next_id(),
                }
            } else if lexer.token == KeywordOutputAssignment {
                lexer.advance();
                AstStatement::OutputAssignment {
                    left: Box::new(statement),
                    right: Box::new(parse_range_statement(lexer)),
                    id: lexer.next_id(),
                }
            } else {
                statement
            }
        }
        Err(diagnostic) => {
            let statement = AstStatement::EmptyStatement {
                location: diagnostic.get_location(),
                id: lexer.next_id(),
            };
            lexer.accept_diagnostic(diagnostic);
            statement
        }
    }
}

fn parse_array_literal(lexer: &mut ParseSession) -> Result<AstStatement, Diagnostic> {
    let start = lexer.range().start;
    lexer.expect(KeywordSquareParensOpen)?;
    lexer.advance();
    let elements = Some(Box::new(parse_expression(lexer)));
    let end = lexer.range().end;
    lexer.expect(KeywordSquareParensClose)?;
    lexer.advance();
    Ok(AstStatement::LiteralArray {
        elements,
        location: lexer.source_range_factory.create_range(start..end),
        id: lexer.next_id(),
    })
}

#[allow(clippy::unnecessary_wraps)]
//Allowing the unnecessary wrap here because this method is used along other methods that need to return Results
fn parse_bool_literal(lexer: &mut ParseSession, value: bool) -> Result<AstStatement, Diagnostic> {
    let location = lexer.location();
    lexer.advance();
    Ok(AstStatement::LiteralBool {
        value,
        location,

        id: lexer.next_id(),
    })
}

#[allow(clippy::unnecessary_wraps)]
//Allowing the unnecessary wrap here because this method is used along other methods that need to return Results
fn parse_null_literal(lexer: &mut ParseSession) -> Result<AstStatement, Diagnostic> {
    let location = lexer.location();
    lexer.advance();
    Ok(AstStatement::LiteralNull {
        location,
        id: lexer.next_id(),
    })
}

pub fn parse_qualified_reference(lexer: &mut ParseSession) -> Result<AstStatement, Diagnostic> {
    let start = lexer.range().start;
    let mut reference_elements = vec![parse_reference_access(lexer)?];
    while lexer.allow(&KeywordDot) {
        let segment = match lexer.token {
            //Is this an integer?
            LiteralInteger => {
                let number = parse_strict_literal_integer(lexer)?;
                let location = number.get_location().clone();
                Ok(AstStatement::DirectAccess {
                    access: crate::ast::DirectAccessType::Bit,
                    index: Box::new(number),
                    location,
                    id: lexer.next_id(),
                })
            }
            //Is this a direct access?
            DirectAccess(access) => parse_direct_access(lexer, access),
            _ => parse_reference_access(lexer),
        }?;

        //Is this a direct access?
        reference_elements.push(segment);
    }

    let reference = match &reference_elements[..] {
        [single_element] => single_element.clone(),
        [_elements @ ..] => AstStatement::QualifiedReference {
            elements: reference_elements,
            id: lexer.next_id(),
        },
    };

    if lexer.allow(&KeywordParensOpen) {
        // Call Statement
        let call_statement = if lexer.allow(&KeywordParensClose) {
            AstStatement::CallStatement {
                operator: Box::new(reference),
                parameters: Box::new(None),
                location: lexer
                    .source_range_factory
                    .create_range(start..lexer.range().end),
                id: lexer.next_id(),
            }
        } else {
            parse_any_in_region(lexer, vec![KeywordParensClose], |lexer| {
                AstStatement::CallStatement {
                    operator: Box::new(reference),
                    parameters: Box::new(Some(parse_expression_list(lexer))),
                    location: lexer
                        .source_range_factory
                        .create_range(start..lexer.range().end),
                    id: lexer.next_id(),
                }
            })
        };
        Ok(call_statement)
    } else {
        Ok(reference)
    }
}

fn parse_direct_access(
    lexer: &mut ParseSession,
    access: DirectAccessType,
) -> Result<AstStatement, Diagnostic> {
    //Consume the direct access
    let location = lexer.location();
    lexer.advance();
    //The next token can either be an integer or an identifier
    let index = match lexer.token {
        LiteralInteger => parse_strict_literal_integer(lexer),
        Identifier => parse_reference_access(lexer),
        _ => Err(Diagnostic::unexpected_token_found(
            "Integer or Reference",
            lexer.slice(),
            lexer.location(),
        )),
    }?;

    let location = (location.get_start()..lexer.last_location().get_end()).into();
    Ok(AstStatement::DirectAccess {
        access,
        index: Box::new(index),
        location,
        id: lexer.next_id(),
    })
}

pub fn parse_reference_access(lexer: &mut ParseSession) -> Result<AstStatement, Diagnostic> {
    let location = lexer.location();
    let reference = AstStatement::Reference {
        name: lexer.slice_and_advance(),
        location,
        id: lexer.next_id(),
    };
    parse_access_modifiers(lexer, reference)
}

fn parse_access_modifiers(
    lexer: &mut ParseSession,
    original_reference: AstStatement,
) -> Result<AstStatement, Diagnostic> {
    let mut reference = original_reference;
    //If (while) we hit a dereference, parse and append the dereference to the result
    while lexer.token == KeywordSquareParensOpen || lexer.token == OperatorDeref {
        if lexer.allow(&KeywordSquareParensOpen) {
            let access = parse_expression(lexer);
            lexer.consume_or_report(KeywordSquareParensClose);
            reference = AstStatement::ArrayAccess {
                reference: Box::new(reference),
                access: Box::new(access),
                id: lexer.next_id(),
            };
        } else if lexer.allow(&OperatorDeref) {
            reference = AstStatement::PointerAccess {
                reference: Box::new(reference),
                id: lexer.next_id(),
            }
        }
    }
    Ok(reference)
}

fn parse_literal_number_with_modifier(
    lexer: &mut ParseSession,
    radix: u32,
    is_negative: bool,
) -> Result<AstStatement, Diagnostic> {
    // we can safely unwrap the number string, since the token has
    // been matched using regular expressions
    let location = lexer.location();
    let token = lexer.slice_and_advance();
    let number_str = token.split('#').last().expect("token with '#'");
    let number_str = number_str.replace('_', "");

    // again, the parsed number can be safely unwrapped.
    let value = i128::from_str_radix(number_str.as_str(), radix).expect("valid i128");
    let value = if is_negative { -value } else { value };
    Ok(AstStatement::LiteralInteger {
        value,
        location,

        id: lexer.next_id(),
    })
}

fn parse_literal_number(
    lexer: &mut ParseSession,
    is_negative: bool,
) -> Result<AstStatement, Diagnostic> {
    //correct the location if we just parsed a minus before
    let location = if is_negative {
        (lexer.last_range.start..lexer.location().get_end()).into()
    } else {
        lexer.location()
    };
    let result = lexer.slice_and_advance();
    if result.to_lowercase().contains('e') {
        let result = result.replace('_', "");
        //Treat exponents as reals
        return Ok(AstStatement::LiteralReal {
            value: result,
            location,
            id: lexer.next_id(),
        });
    } else if lexer.allow(&KeywordDot) {
        return parse_literal_real(lexer, result, location, is_negative);
    } else if lexer.allow(&KeywordParensOpen) {
        let multiplier = result
            .parse::<u32>()
            .map_err(|e| Diagnostic::syntax_error(format!("{}", e).as_str(), location.clone()))?;
        let element = parse_expression(lexer);
        lexer.expect(KeywordParensClose)?;
        let end = lexer.range().end;
        lexer.advance();
        return Ok(AstStatement::MultipliedStatement {
            multiplier,
            element: Box::new(element),
            location: lexer
                .source_range_factory
                .create_range(location.get_start()..end),
            id: lexer.next_id(),
        });
    }

    // parsed number value can be safely unwrapped
    let result = result.replace('_', "");

    let value = result.parse::<i128>().expect("valid i128");
    let value = if is_negative { -value } else { value };

    Ok(AstStatement::LiteralInteger {
        value,
        location,
        id: lexer.next_id(),
    })
}

/// Parses a literal integer without considering Signs or the Possibility of a Floating Point/ Exponent
pub fn parse_strict_literal_integer(lexer: &mut ParseSession) -> Result<AstStatement, Diagnostic> {
    //correct the location if we just parsed a minus before
    let location = lexer.location();
    let result = lexer.slice_and_advance();
    // parsed number value can be safely unwrapped
    let result = result.replace('_', "");
    if result.to_lowercase().contains('e') {
        Err(Diagnostic::unexpected_token_found(
            "Integer",
            &format!("Exponent value: {}", result),
            location,
        ))
    } else {
        let value = result.parse::<i128>().expect("valid i128");
        Ok(AstStatement::LiteralInteger {
            value,
            location,
            id: lexer.next_id(),
        })
    }
}

fn parse_number<F: FromStr>(text: &str, location: &SourceRange) -> Result<F, Diagnostic> {
    text.parse::<F>().map_err(|_| {
        Diagnostic::syntax_error(
            format!("Failed parsing number {}", text).as_str(),
            location.clone(),
        )
    })
}

fn parse_date_from_string(
    text: &str,
    location: SourceRange,
    id: AstId,
) -> Result<AstStatement, Diagnostic> {
    let mut segments = text.split('-');

    //we can safely expect 3 numbers
    let year = segments
        .next()
        .map(|s| parse_number::<i32>(s, &location))
        .expect("year-segment - tokenizer broken?")?;
    let month = segments
        .next()
        .map(|s| parse_number::<u32>(s, &location))
        .expect("month-segment - tokenizer broken?")?;
    let day = segments
        .next()
        .map(|s| parse_number::<u32>(s, &location))
        .expect("day-segment - tokenizer broken?")?;

    Ok(AstStatement::LiteralDate {
        year,
        month,
        day,
        location,
        id,
    })
}

fn parse_literal_date_and_time(lexer: &mut ParseSession) -> Result<AstStatement, Diagnostic> {
    let location = lexer.location();
    //get rid of D# or DATE#
    let slice = lexer.slice_and_advance();
    let hash_location = slice.find('#').unwrap_or_default();
    let last_minus_location = slice.rfind('-').expect("unexpected date-and-time syntax");

    let (_, date_and_time) = slice.split_at(hash_location + 1); //get rid of the prefix
    let (date, time) = date_and_time.split_at(last_minus_location - hash_location);

    //we can safely expect 3 numbers
    let mut segments = date.split('-');
    let year = parse_number::<i32>(
        segments.next().expect("unexpected date-and-time syntax"),
        &location,
    )?;
    let month = parse_number::<u32>(
        segments.next().expect("unexpected date-and-time syntax"),
        &location,
    )?;
    let day = parse_number::<u32>(
        segments.next().expect("unexpected date-and-time syntax"),
        &location,
    )?;

    //we can safely expect 3 numbers
    let mut segments = time.split(':');
    let (hour, min, sec, nano) = parse_time_of_day(&mut segments, &location)?;

    Ok(AstStatement::LiteralDateAndTime {
        location,
        year,
        month,
        day,
        hour,
        min,
        sec,
        nano,
        id: lexer.next_id(),
    })
}

fn parse_literal_date(lexer: &mut ParseSession) -> Result<AstStatement, Diagnostic> {
    let location = lexer.location();
    //get rid of D# or DATE#
    let slice = lexer.slice_and_advance();
    let hash_location = slice.find('#').unwrap_or_default();
    let (_, slice) = slice.split_at(hash_location + 1); //get rid of the prefix

    parse_date_from_string(slice, location, lexer.next_id())
}

fn parse_literal_time_of_day(lexer: &mut ParseSession) -> Result<AstStatement, Diagnostic> {
    let location = lexer.location();
    //get rid of TOD# or TIME_OF_DAY#
    let slice = lexer.slice_and_advance();
    let hash_location = slice.find('#').unwrap_or_default();
    let (_, slice) = slice.split_at(hash_location + 1); //get rid of the prefix

    let mut segments = slice.split(':');
    let (hour, min, sec, nano) = parse_time_of_day(&mut segments, &location)?;

    Ok(AstStatement::LiteralTimeOfDay {
        hour,
        min,
        sec,
        nano,
        location,
        id: lexer.next_id(),
    })
}

fn parse_time_of_day(
    time: &mut Split<char>,
    location: &SourceRange,
) -> Result<(u32, u32, u32, u32), Diagnostic> {
    let hour = parse_number::<u32>(time.next().expect("expected hours"), location)?;
    let min = parse_number::<u32>(time.next().expect("expected minutes"), location)?;

    // doesn't necessarily have to have seconds, e.g [12:00] is also valid
    let sec = match time.next() {
        Some(v) => parse_number::<f64>(v, location)?,
        None => 0.0,
    };

    let nano = (sec.fract() * 1e+9_f64).round() as u32;

    Ok((hour, min, sec.floor() as u32, nano))
}

fn parse_literal_time(lexer: &mut ParseSession) -> Result<AstStatement, Diagnostic> {
    const POS_D: usize = 0;
    const POS_H: usize = 1;
    const POS_M: usize = 2;
    const POS_S: usize = 3;
    const POS_MS: usize = 4;
    const POS_US: usize = 5;
    const POS_NS: usize = 6;
    let location = lexer.location();
    //get rid of T# or TIME#
    let slice = lexer.slice_and_advance();
    let (_, slice) = slice.split_at(slice.find('#').unwrap_or_default() + 1); //get rid of the prefix

    let mut chars = slice.char_indices();
    let mut char = chars.next();

    let is_negative = char.map(|(_, c)| c == '-').unwrap_or(false);
    if is_negative {
        char = chars.next();
    }

    let mut values: [Option<f64>; 7] = [None, None, None, None, None, None, None];

    let mut prev_pos = POS_D;
    while char.is_some() {
        //expect a number
        let number = {
            let start = char.expect("char").0;
            //just eat all the digits
            char = chars.find(|(_, ch)| !ch.is_ascii_digit() && !ch.eq(&'.'));
            char.ok_or_else(|| {
                Diagnostic::syntax_error(
                    "Invalid TIME Literal: Cannot parse segment.",
                    location.clone(),
                )
            })
            .and_then(|(index, _)| parse_number::<f64>(&slice[start..index], &location))?
        };

        //expect a unit
        let unit = {
            let start = char.map(|(index, _)| index).ok_or_else(|| {
                Diagnostic::syntax_error(
                    "Invalid TIME Literal: Missing unit (d|h|m|s|ms|us|ns)",
                    location.clone(),
                )
            })?;

            //just eat all the characters
            char = chars.find(|(_, ch)| !ch.is_ascii_alphabetic());
            &slice[start..char.unwrap_or((slice.len(), ' ')).0]
        };

        //now assign the number to the according segment of the value's array
        let position = match unit {
            "d" => Some(POS_D),
            "h" => Some(POS_H),
            "m" => Some(POS_M),
            "s" => Some(POS_S),
            "ms" => Some(POS_MS),
            "us" => Some(POS_US),
            "ns" => Some(POS_NS),
            _ => None,
        };
        if let Some(position) = position {
            //check if we assign out of order - every assignment before must have been a smaller position
            if prev_pos > position {
                return Err(Diagnostic::syntax_error(
                    "Invalid TIME Literal: segments out of order, use d-h-m-s-ms",
                    location,
                ));
            }
            prev_pos = position; //remember that we wrote this position

            if values[position].is_some() {
                return Err(Diagnostic::syntax_error(
                    "Invalid TIME Literal: segments must be unique",
                    location,
                ));
            }
            values[position] = Some(number); //store the number
        } else {
            return Err(Diagnostic::syntax_error(
                format!("Invalid TIME Literal: illegal unit '{}'", unit).as_str(),
                location,
            ));
        }
    }

    Ok(AstStatement::LiteralTime {
        day: values[POS_D].unwrap_or_default(),
        hour: values[POS_H].unwrap_or_default(),
        min: values[POS_M].unwrap_or_default(),
        sec: values[POS_S].unwrap_or_default(),
        milli: values[POS_MS].unwrap_or_default(),
        micro: values[POS_US].unwrap_or_default(),
        nano: values[POS_NS].map(|it| it as u32).unwrap_or(0u32),
        negative: is_negative,
        location,
        id: lexer.next_id(),
    })
}

fn trim_quotes(quoted_string: &str) -> String {
    quoted_string[1..quoted_string.len() - 1].to_string()
}

fn handle_special_chars(string: &str, is_wide: bool) -> String {
    let (re, re_hex) = if is_wide {
        (
            Regex::new(r#"(\$([lLnNpPrRtT$"]))"#).expect("valid regex"), //Cannot fail
            Regex::new(r"(\$([[:xdigit:]]{2}){2})+").expect("valid regex"), //Cannot fail
        )
    } else {
        (
            Regex::new(r"(\$([lLnNpPrRtT$']))").expect("valid regex"), //Cannot fail
            Regex::new(r"(\$([[:xdigit:]]{2}))+").expect("valid regex"), //Cannot fail
        )
    };

    // separated re and re_hex to minimize copying
    let res = re.replace_all(string, |caps: &Captures| {
        let cap_str = &caps[1];
        match cap_str {
            "$l" | "$L" => "\n",
            "$n" | "$N" => "\n",
            "$p" | "$P" => "\x0C",
            "$r" | "$R" => "\r",
            "$t" | "$T" => "\t",
            "$$" => "$",
            "$'" => "\'",
            "$\"" => "\"",
            _ => unreachable!(),
        }
    });

    re_hex
        .replace_all(&res, |caps: &Captures| {
            let hex = &caps[0];
            let hex_vals: Vec<&str> = hex.split('$').filter(|it| !it.is_empty()).collect();
            let res = if is_wide {
                let hex_vals: Vec<u16> = hex_vals
                    .iter()
                    .map(|it| u16::from_str_radix(*it, 16).unwrap_or_default())
                    .collect();
                String::from_utf16_lossy(&hex_vals)
            } else {
                let hex_vals: Vec<u8> = hex_vals
                    .iter()
                    .map(|it| u8::from_str_radix(*it, 16).unwrap_or_default())
                    .collect();
                String::from_utf8_lossy(&hex_vals).to_string()
            };
            res
        })
        .into()
}

fn parse_literal_string(
    lexer: &mut ParseSession,
    is_wide: bool,
) -> Result<AstStatement, Diagnostic> {
    let result = lexer.slice();
    let location = lexer.location();
    let string_literal = Ok(AstStatement::LiteralString {
        value: handle_special_chars(&trim_quotes(result), is_wide),
        is_wide,
        location,
        id: lexer.next_id(),
    });
    lexer.advance();
    string_literal
}

fn parse_literal_real(
    lexer: &mut ParseSession,
    integer: String,
    integer_range: SourceRange,
    is_negative: bool,
) -> Result<AstStatement, Diagnostic> {
    if lexer.token == LiteralInteger {
        let start = integer_range.get_start();
        let end = lexer.range().end;
        let fractional = lexer.slice_and_advance();
        let result = format!(
            "{}{}.{}",
            if is_negative { "-" } else { "" },
            integer,
            fractional
        );
        let new_location = lexer.source_range_factory.create_range(start..end);
        Ok(AstStatement::LiteralReal {
            value: result,
            location: new_location,
            id: lexer.next_id(),
        })
    } else {
        Err(Diagnostic::unexpected_token_found(
            "LiteralInteger or LiteralExponent",
            lexer.slice(),
            lexer.location(),
        ))
    }
}

#[cfg(test)]
mod tests {
    use crate::parser::expressions_parser::handle_special_chars;

    #[test]
    fn replace_all_test() {
        // following special chars should be replaced
        let string = "a $l$L b $n$N test $p$P c $r$R d $t$T$$ $'quote$' $57 💖 $F0$9F$92$96";
        let expected = "a \n\n b \n\n test \x0C\x0C c \r\r d \t\t$ 'quote' W 💖 💖";

        let w_string = r#"a $l$L b $n$N test $p$P c $r$R d $t$T$$ $"double$" $0077 💖 $D83D$DC96"#;
        let w_expected = "a \n\n b \n\n test \x0C\x0C c \r\r d \t\t$ \"double\" w 💖 💖";

        assert_eq!(handle_special_chars(w_string, true), w_expected);
        assert_eq!(handle_special_chars(string, false), expected);
    }

    #[test]
    fn should_not_replace_test() {
        // following special chars should not be replaced
        let string = r#"$0043 $"no replace$""#;
        let expected = "\u{0}43 $\"no replace$\"";

        let w_string = r#"$57 $'no replace$'"#;
        let w_expected = "$57 $'no replace$'";

        assert_eq!(handle_special_chars(w_string, true), w_expected);
        assert_eq!(handle_special_chars(string, false), expected);
    }
}<|MERGE_RESOLUTION|>--- conflicted
+++ resolved
@@ -212,21 +212,14 @@
                 name: name.to_owned(),
                 location,
                 id: lexer.next_id(),
-<<<<<<< HEAD
-            }
-        } else {
-            AstStatement::UnaryExpression {
+            },
+
+            _ => AstStatement::UnaryExpression {
                 operator: *operator,
-=======
-            },
-
-            _ => AstStatement::UnaryExpression {
-                operator,
->>>>>>> 34a47fc1
                 value: Box::new(expression),
                 location,
                 id: lexer.next_id(),
-            },
+            }
         }
     })
 }
