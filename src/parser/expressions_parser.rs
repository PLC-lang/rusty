--- conflicted
+++ resolved
@@ -7,11 +7,7 @@
 };
 use core::str::Split;
 use plc_ast::{
-<<<<<<< HEAD
-    ast::{AstFactory, AstId, AstStatement, AstStatementKind, DirectAccessType, Operator, SourceRange},
-=======
-    ast::{AstFactory, AstId, AstStatement, DirectAccessType, Operator},
->>>>>>> 98e9a0f9
+    ast::{AstFactory, AstId, AstStatement, AstStatementKind, DirectAccessType, Operator},
     literals::{AstLiteral, Time},
 };
 use plc_diagnostics::diagnostics::Diagnostic;
@@ -140,7 +136,6 @@
     while matches!(lexer.token, OperatorExponent) {
         lexer.advance();
         let right = parse_unary_expression(lexer);
-<<<<<<< HEAD
         let span = left.get_location().span(&right.get_location());
         left = AstFactory::create_call_to(
             "EXPT".to_string(),
@@ -149,21 +144,6 @@
             lexer.next_id(),
             &span,
         );
-=======
-        left = AstStatement::CallStatement {
-            operator: Box::new(AstFactory::create_member_reference(
-                AstFactory::create_identifier("EXPT", &op_location, lexer.next_id()),
-                None,
-                lexer.next_id(),
-            )),
-            parameters: Box::new(Some(AstStatement::ExpressionList {
-                expressions: vec![left, right],
-                id: lexer.next_id(),
-            })),
-            location: start_location.span(&lexer.last_location()),
-            id: lexer.next_id(),
-        }
->>>>>>> 98e9a0f9
     }
     left
 }
@@ -360,6 +340,7 @@
 }
 
 pub fn parse_call_statement(lexer: &mut ParseSession) -> Result<AstStatement, Diagnostic> {
+    let start = lexer.range().start;
     let reference = parse_qualified_reference(lexer)?;
 
     // is this a callstatement?
@@ -367,7 +348,6 @@
         let start_location = reference.get_location();
         // Call Statement
         let call_statement = if lexer.try_consume(&KeywordParensClose) {
-<<<<<<< HEAD
             AstFactory::create_call_statement(
                 reference,
                 None,
@@ -382,20 +362,6 @@
                     lexer.next_id(),
                     lexer.source_range_factory.create_range(start..lexer.range().end),
                 )
-=======
-            AstStatement::CallStatement {
-                operator: Box::new(reference),
-                parameters: Box::new(None),
-                location: start_location.span(&lexer.location()),
-                id: lexer.next_id(),
-            }
-        } else {
-            parse_any_in_region(lexer, vec![KeywordParensClose], |lexer| AstStatement::CallStatement {
-                operator: Box::new(reference),
-                parameters: Box::new(Some(parse_expression_list(lexer))),
-                location: start_location.span(&lexer.location()),
-                id: lexer.next_id(),
->>>>>>> 98e9a0f9
             })
         };
         Ok(call_statement)
@@ -524,14 +490,8 @@
         }
         _ => Err(Diagnostic::unexpected_token_found("Integer or Reference", lexer.slice(), lexer.location())),
     }?;
-
-<<<<<<< HEAD
-    let location = (location.get_start()..lexer.last_location().get_end()).into();
+    let location = location.span(&lexer.last_location());
     Ok(AstFactory::create_direct_access(access, index, lexer.next_id(), location))
-=======
-    let location = location.span(&lexer.last_location());
-    Ok(AstStatement::DirectAccess { access, index: Box::new(index), location, id: lexer.next_id() })
->>>>>>> 98e9a0f9
 }
 
 fn parse_literal_number_with_modifier(
@@ -584,17 +544,10 @@
         lexer.advance();
         return Ok(AstFactory::create_multiplied_statement(
             multiplier,
-<<<<<<< HEAD
             element,
-            lexer.source_range_factory.create_range(location.get_start()..end),
+            lexer.source_range_factory.create_range(start..end),
             lexer.next_id(),
         ));
-=======
-            element: Box::new(element),
-            location: lexer.source_range_factory.create_range(start..end),
-            id: lexer.next_id(),
-        });
->>>>>>> 98e9a0f9
     }
 
     // parsed number value can be safely unwrapped
