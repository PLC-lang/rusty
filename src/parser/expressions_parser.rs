// Copyright (c) 2020 Ghaith Hachem and Mathias Rieder

use crate::{
    ast::*, lexer::ParseSession, lexer::Token::*, parser::parse_any_in_region, Diagnostic,
};
use std::str::FromStr;

/// parse_expression(): returns expression as Statement. if a parse error
/// is encountered, the erroneous part of the AST will consist of an
/// EmptyStatement and a diagnostic will be logged. That case is different from
/// only an EmptyStatement returned, which does not denote an error condition.
pub fn parse_expression(lexer: &mut ParseSession) -> AstStatement {
    if lexer.token == KeywordSemicolon {
        AstStatement::EmptyStatement {
            location: lexer.location(),
            id: lexer.next_id(),
        }
    } else {
        parse_expression_list(lexer)
    }
}

pub fn parse_expression_list(lexer: &mut ParseSession) -> AstStatement {
    let left = parse_range_statement(lexer);
    if lexer.token == KeywordComma {
        let mut expressions = vec![left];
        // this starts an expression list
        while lexer.token == KeywordComma {
            lexer.advance();
            expressions.push(parse_range_statement(lexer));
        }
        return AstStatement::ExpressionList {
            expressions,
            id: lexer.next_id(),
        };
    }
    left
}

pub(crate) fn parse_range_statement(lexer: &mut ParseSession) -> AstStatement {
    let start = parse_or_expression(lexer);

    if lexer.token == KeywordDotDot {
        lexer.advance();
        let end = parse_or_expression(lexer);
        return AstStatement::RangeStatement {
            start: Box::new(start),
            end: Box::new(end),
            id: lexer.next_id(),
        };
    }
    start
}

// OR
fn parse_or_expression(lexer: &mut ParseSession) -> AstStatement {
    let left = parse_xor_expression(lexer);

    let operator = match lexer.token {
        OperatorOr => Operator::Or,
        _ => return left,
    };

    lexer.advance();

    let right = parse_or_expression(lexer);
    AstStatement::BinaryExpression {
        operator,
        left: Box::new(left),
        right: Box::new(right),
        id: lexer.next_id(),
    }
}

// XOR
fn parse_xor_expression(lexer: &mut ParseSession) -> AstStatement {
    let left = parse_and_expression(lexer);

    let operator = match lexer.token {
        OperatorXor => Operator::Xor,
        _ => return left,
    };

    lexer.advance();

    let right = parse_xor_expression(lexer);
    AstStatement::BinaryExpression {
        operator,
        left: Box::new(left),
        right: Box::new(right),
        id: lexer.next_id(),
    }
}

// AND
fn parse_and_expression(lexer: &mut ParseSession) -> AstStatement {
    let left = parse_equality_expression(lexer);

    let operator = match lexer.token {
        OperatorAnd => Operator::And,
        _ => return left,
    };

    lexer.advance();

    let right = parse_and_expression(lexer);
    AstStatement::BinaryExpression {
        operator,
        left: Box::new(left),
        right: Box::new(right),
        id: lexer.next_id(),
    }
}

//EQUALITY  =, <>
fn parse_equality_expression(lexer: &mut ParseSession) -> AstStatement {
    let left = parse_compare_expression(lexer);
    let operator = match lexer.token {
        OperatorEqual => Operator::Equal,
        OperatorNotEqual => Operator::NotEqual,
        _ => return left,
    };
    lexer.advance();
    let right = parse_equality_expression(lexer);
    AstStatement::BinaryExpression {
        operator,
        left: Box::new(left),
        right: Box::new(right),
        id: lexer.next_id(),
    }
}

//COMPARE <, >, <=, >=
fn parse_compare_expression(lexer: &mut ParseSession) -> AstStatement {
    let left = parse_additive_expression(lexer);
    let operator = match lexer.token {
        OperatorLess => Operator::Less,
        OperatorGreater => Operator::Greater,
        OperatorLessOrEqual => Operator::LessOrEqual,
        OperatorGreaterOrEqual => Operator::GreaterOrEqual,
        _ => return left,
    };
    lexer.advance();
    let right = parse_compare_expression(lexer);
    AstStatement::BinaryExpression {
        operator,
        left: Box::new(left),
        right: Box::new(right),
        id: lexer.next_id(),
    }
}

// Addition +, -
fn parse_additive_expression(lexer: &mut ParseSession) -> AstStatement {
    let left = parse_multiplication_expression(lexer);
    let operator = match lexer.token {
        OperatorPlus => Operator::Plus,
        OperatorMinus => Operator::Minus,
        _ => return left,
    };
    lexer.advance();
    let right = parse_additive_expression(lexer);
    AstStatement::BinaryExpression {
        operator,
        left: Box::new(left),
        right: Box::new(right),
        id: lexer.next_id(),
    }
}

// Multiplication *, /, MOD
fn parse_multiplication_expression(lexer: &mut ParseSession) -> AstStatement {
    let left = parse_unary_expression(lexer);
    let operator = match lexer.token {
        OperatorMultiplication => Operator::Multiplication,
        OperatorDivision => Operator::Division,
        OperatorModulo => Operator::Modulo,
        _ => return left,
    };
    lexer.advance();
    let right = parse_multiplication_expression(lexer);
    AstStatement::BinaryExpression {
        operator,
        left: Box::new(left),
        right: Box::new(right),
        id: lexer.next_id(),
    }
}

// UNARY -x, NOT x
fn parse_unary_expression(lexer: &mut ParseSession) -> AstStatement {
    let operator = match lexer.token {
        OperatorNot => Some(Operator::Not),
        OperatorMinus => Some(Operator::Minus),
        OperatorAmp => Some(Operator::Address),
        _ => None,
    };

    let start = lexer.range().start;
    if let Some(operator) = operator {
        lexer.advance();
        let expression = parse_parenthesized_expression(lexer);
        let expression_location = expression.get_location();
        let location = SourceRange::new(start..expression_location.get_end());

        if let (AstStatement::LiteralInteger { value, .. }, Operator::Minus) =
            (&expression, &operator)
        {
            //if this turns out to be a negative number, we want to have a negative literal integer
            //instead of a Unary-Not-Expression
            AstStatement::LiteralInteger {
                value: -value,
                location,
                id: lexer.next_id(),
            }
        } else {
            AstStatement::UnaryExpression {
                operator,
                value: Box::new(expression),
                location,
                id: lexer.next_id(),
            }
        }
    } else {
        parse_parenthesized_expression(lexer)
    }
}

// PARENTHESIZED (...)
fn parse_parenthesized_expression(lexer: &mut ParseSession) -> AstStatement {
    match lexer.token {
        KeywordParensOpen => {
            lexer.advance();
            super::parse_any_in_region(lexer, vec![KeywordParensClose], |lexer| {
                parse_expression(lexer)
            })
        }
        _ => parse_leaf_expression(lexer),
    }
}

// Literals, Identifiers, etc.
fn parse_leaf_expression(lexer: &mut ParseSession) -> AstStatement {
    //see if there's a cast
    let literal_cast = if lexer.token == TypeCastPrefix {
        let location = lexer.location();
        let mut a = lexer.slice_and_advance();
        a.pop(); //drop last char '#' - the lexer made sure it ends with a '#'
        Some((a, location))
    } else {
        None
    };

    let literal_parse_result = if lexer.allow(&OperatorMinus) {
        //so we've seen a Minus '-', this has to be a number
        match lexer.token {
            LiteralInteger => parse_literal_number(lexer, true),
            LiteralIntegerBin => parse_literal_number_with_modifier(lexer, 2, true),
            LiteralIntegerOct => parse_literal_number_with_modifier(lexer, 8, true),
            LiteralIntegerHex => parse_literal_number_with_modifier(lexer, 16, true),
            _ => Err(Diagnostic::unexpected_token_found(
                "Numeric Literal",
                lexer.slice(),
                lexer.location(),
            )),
        }
    } else {
        // no minus ... so this may be anything
        match lexer.token {
            Identifier => parse_qualified_reference(lexer),
            LiteralInteger => parse_literal_number(lexer, false),
            LiteralIntegerBin => parse_literal_number_with_modifier(lexer, 2, false),
            LiteralIntegerOct => parse_literal_number_with_modifier(lexer, 8, false),
            LiteralIntegerHex => parse_literal_number_with_modifier(lexer, 16, false),
            LiteralDate => parse_literal_date(lexer),
            LiteralTimeOfDay => parse_literal_time_of_day(lexer),
            LiteralTime => parse_literal_time(lexer),
            LiteralDateAndTime => parse_literal_date_and_time(lexer),
            LiteralString => parse_literal_string(lexer, false),
            LiteralWideString => parse_literal_string(lexer, true),
            LiteralTrue => parse_bool_literal(lexer, true),
            LiteralFalse => parse_bool_literal(lexer, false),
            LiteralNull => parse_null_literal(lexer),
            KeywordSquareParensOpen => parse_array_literal(lexer),
            _ => Err(Diagnostic::unexpected_token_found(
                "Literal",
                lexer.slice(),
                lexer.location(),
            )),
        }
    };
    let literal_parse_result = literal_parse_result.and_then(|statement| {
        if let Some((cast, location)) = literal_cast {
            //check if there is something between the literal-type and the literal itself
            if location.get_end() != statement.get_location().get_start() {
                return Err(Diagnostic::syntax_error("Incomplete statement", location));
            }

            Ok(AstStatement::CastStatement {
                id: lexer.next_id(),
                location: (location.get_start()..statement.get_location().get_end()).into(),
                target: Box::new(statement),
                type_name: cast,
            })
        } else {
            Ok(statement)
        }
    });

    match literal_parse_result {
        Ok(statement) => {
            if lexer.token == KeywordAssignment {
                lexer.advance();
                AstStatement::Assignment {
                    left: Box::new(statement),
                    right: Box::new(parse_range_statement(lexer)),
                    id: lexer.next_id(),
                }
            } else if lexer.token == KeywordOutputAssignment {
                lexer.advance();
                AstStatement::OutputAssignment {
                    left: Box::new(statement),
                    right: Box::new(parse_range_statement(lexer)),
                    id: lexer.next_id(),
                }
            } else {
                statement
            }
        }
        Err(diagnostic) => {
            let statement = AstStatement::EmptyStatement {
                location: diagnostic.get_location(),
                id: lexer.next_id(),
            };
            lexer.accept_diagnostic(diagnostic);
            statement
        }
    }
}

fn parse_array_literal(lexer: &mut ParseSession) -> Result<AstStatement, Diagnostic> {
    let start = lexer.range().start;
    lexer.expect(KeywordSquareParensOpen)?;
    lexer.advance();
    let elements = Some(Box::new(parse_expression(lexer)));
    let end = lexer.range().end;
    lexer.expect(KeywordSquareParensClose)?;
    lexer.advance();
    Ok(AstStatement::LiteralArray {
        elements,
        location: SourceRange::new(start..end),
        id: lexer.next_id(),
    })
}

#[allow(clippy::unnecessary_wraps)]
//Allowing the unnecessary wrap here because this method is used along other methods that need to return Results
fn parse_bool_literal(lexer: &mut ParseSession, value: bool) -> Result<AstStatement, Diagnostic> {
    let location = lexer.location();
    lexer.advance();
    Ok(AstStatement::LiteralBool {
        value,
        location,

        id: lexer.next_id(),
    })
}

#[allow(clippy::unnecessary_wraps)]
//Allowing the unnecessary wrap here because this method is used along other methods that need to return Results
fn parse_null_literal(lexer: &mut ParseSession) -> Result<AstStatement, Diagnostic> {
    let location = lexer.location();
    lexer.advance();
    Ok(AstStatement::LiteralNull {
        location,
        id: lexer.next_id(),
    })
}

pub fn parse_qualified_reference(lexer: &mut ParseSession) -> Result<AstStatement, Diagnostic> {
    let start = lexer.range().start;
    let mut reference_elements = vec![parse_reference_access(lexer)?];
    while lexer.allow(&KeywordDot) {
        reference_elements.push(parse_reference_access(lexer)?);
    }

    let reference = if reference_elements.len() == 1 {
        reference_elements.pop().unwrap()
    } else {
        AstStatement::QualifiedReference {
            elements: reference_elements,
            id: lexer.next_id(),
        }
    };

    if lexer.allow(&KeywordParensOpen) {
        // Call Statement
        let call_statement = if lexer.allow(&KeywordParensClose) {
            AstStatement::CallStatement {
                operator: Box::new(reference),
                parameters: Box::new(None),
                location: SourceRange::new(start..lexer.range().end),
                id: lexer.next_id(),
            }
        } else {
            parse_any_in_region(lexer, vec![KeywordParensClose], |lexer| {
                AstStatement::CallStatement {
                    operator: Box::new(reference),
                    parameters: Box::new(Some(parse_expression_list(lexer))),
                    location: SourceRange::new(start..lexer.range().end),
                    id: lexer.next_id(),
                }
            })
        };
        Ok(call_statement)
    } else {
        Ok(reference)
    }
}

pub fn parse_reference_access(lexer: &mut ParseSession) -> Result<AstStatement, Diagnostic> {
    let location = lexer.location();
    let reference = AstStatement::Reference {
        name: lexer.slice_and_advance(),
        location,
        id: lexer.next_id(),
    };
    parse_access_modifiers(lexer, reference)
}

fn parse_access_modifiers(
    lexer: &mut ParseSession,
    original_reference: AstStatement,
) -> Result<AstStatement, Diagnostic> {
    let mut reference = original_reference;
    //If (while) we hit a dereference, parse and append the dereference to the result
    while lexer.token == KeywordSquareParensOpen || lexer.token == OperatorDeref {
        if lexer.allow(&KeywordSquareParensOpen) {
            let access = parse_expression(lexer);
            lexer.expect(KeywordSquareParensClose)?;
            lexer.advance();
            reference = AstStatement::ArrayAccess {
                reference: Box::new(reference),
                access: Box::new(access),
                id: lexer.next_id(),
            };
        } else if lexer.allow(&OperatorDeref) {
            reference = AstStatement::PointerAccess {
                reference: Box::new(reference),
                id: lexer.next_id(),
            }
        }
    }
    Ok(reference)
}

fn parse_literal_number_with_modifier(
    lexer: &mut ParseSession,
    radix: u32,
    is_negative: bool,
) -> Result<AstStatement, Diagnostic> {
    // we can safely unwrap the number string, since the token has
    // been matched using regular expressions
    let location = lexer.location();
    let token = lexer.slice_and_advance();
    let number_str = token.split('#').last().unwrap();
    let number_str = number_str.replace("_", "");

    // again, the parsed number can be safely unwrapped.

    let value = i64::from_str_radix(number_str.as_str(), radix).unwrap();
    let value = if is_negative { -value } else { value };
    Ok(AstStatement::LiteralInteger {
        value,
        location,

        id: lexer.next_id(),
    })
}

fn parse_literal_number(
    lexer: &mut ParseSession,
    is_negative: bool,
) -> Result<AstStatement, Diagnostic> {
    //correct the location if we just parsed a minus before
    let location = if is_negative {
        (lexer.last_range.start..lexer.location().get_end()).into()
    } else {
        lexer.location()
    };
    let result = lexer.slice_and_advance();
<<<<<<< HEAD
    if lexer.allow(&KeywordDot) {
        return parse_literal_real(lexer, result, location, is_negative);
=======
    if result.to_lowercase().contains('e') {
        let result = result.replace('_', "");
        //Treat exponents as reals
        return Ok(AstStatement::LiteralReal {
            value: result,
            location,
            id: lexer.next_id(),
        });
    } else if lexer.allow(&KeywordDot) {
        return parse_literal_real(lexer, result, location);
>>>>>>> 45b4df66
    } else if lexer.allow(&KeywordParensOpen) {
        let multiplier = result
            .parse::<u32>()
            .map_err(|e| Diagnostic::syntax_error(format!("{}", e).as_str(), location.clone()))?;
        let element = parse_expression(lexer);
        lexer.expect(KeywordParensClose)?;
        let end = lexer.range().end;
        lexer.advance();
        return Ok(AstStatement::MultipliedStatement {
            multiplier,
            element: Box::new(element),
            location: SourceRange::new(location.get_start()..end),
            id: lexer.next_id(),
        });
    }

    // parsed number value can be safely unwrapped
    let result = result.replace("_", "");

    let value = result.parse::<i64>().unwrap();
    let value = if is_negative { -value } else { value };

    Ok(AstStatement::LiteralInteger {
        value,
        location,
        id: lexer.next_id(),
    })
}

fn parse_number<F: FromStr>(text: &str, location: &SourceRange) -> Result<F, Diagnostic> {
    text.parse::<F>().map_err(|_| {
        Diagnostic::syntax_error(
            format!("Failed parsing number {}", text).as_str(),
            location.clone(),
        )
    })
}

fn parse_date_from_string(
    text: &str,
    location: SourceRange,
    id: AstId,
) -> Result<AstStatement, Diagnostic> {
    let mut segments = text.split('-');

    //we can safely expect 3 numbers
    let year = segments
        .next()
        .map(|s| parse_number::<i32>(s, &location))
        .unwrap()?;
    let month = segments
        .next()
        .map(|s| parse_number::<u32>(s, &location))
        .unwrap()?;
    let day = segments
        .next()
        .map(|s| parse_number::<u32>(s, &location))
        .unwrap()?;

    Ok(AstStatement::LiteralDate {
        year,
        month,
        day,
        location,
        id,
    })
}

fn parse_literal_date_and_time(lexer: &mut ParseSession) -> Result<AstStatement, Diagnostic> {
    let location = lexer.location();
    //get rid of D# or DATE#
    let slice = lexer.slice_and_advance();
    let hash_location = slice.find('#').unwrap_or_default();
    let last_minus_location = slice.rfind('-').unwrap();

    let (_, date_and_time) = slice.split_at(hash_location + 1); //get rid of the prefix
    let (date, time) = date_and_time.split_at(last_minus_location - hash_location);

    //we can safely expect 3 numbers
    let mut segments = date.split('-');
    let year = parse_number::<i32>(segments.next().unwrap(), &location)?;
    let month = parse_number::<u32>(segments.next().unwrap(), &location)?;
    let day = parse_number::<u32>(segments.next().unwrap(), &location)?;

    //we can safely expect 3 numbers
    let mut segments = time.split(':');
    let hour = parse_number::<u32>(segments.next().unwrap(), &location)?;
    let min = parse_number::<u32>(segments.next().unwrap(), &location)?;
    let sec_fraction = parse_number::<f64>(segments.next().unwrap(), &location)?;

    let sec = sec_fraction as u32;
    let milli = ((sec_fraction - sec as f64) * 1000_f64) as u32;

    Ok(AstStatement::LiteralDateAndTime {
        location,
        year,
        month,
        day,
        hour,
        min,
        sec,
        milli,
        id: lexer.next_id(),
    })
}

fn parse_literal_date(lexer: &mut ParseSession) -> Result<AstStatement, Diagnostic> {
    let location = lexer.location();
    //get rid of D# or DATE#
    let slice = lexer.slice_and_advance();
    let hash_location = slice.find('#').unwrap_or_default();
    let (_, slice) = slice.split_at(hash_location + 1); //get rid of the prefix

    parse_date_from_string(slice, location, lexer.next_id())
}

fn parse_literal_time_of_day(lexer: &mut ParseSession) -> Result<AstStatement, Diagnostic> {
    let location = lexer.location();
    //get rid of TOD# or TIME_OF_DAY#
    let slice = lexer.slice_and_advance();
    let hash_location = slice.find('#').unwrap_or_default();
    let (_, slice) = slice.split_at(hash_location + 1); //get rid of the prefix

    let mut segments = slice.split(':');
    let hour = parse_number::<u32>(segments.next().unwrap(), &location)?;
    let min = parse_number::<u32>(segments.next().unwrap(), &location)?;

    let sec = parse_number::<f64>(segments.next().unwrap(), &location)?;
    let milli = (sec.fract() * 1000_f64) as u32;
    Ok(AstStatement::LiteralTimeOfDay {
        hour,
        min,
        sec: sec.floor() as u32,
        milli,
        location,
        id: lexer.next_id(),
    })
}

fn parse_literal_time(lexer: &mut ParseSession) -> Result<AstStatement, Diagnostic> {
    const POS_D: usize = 0;
    const POS_H: usize = 1;
    const POS_M: usize = 2;
    const POS_S: usize = 3;
    const POS_MS: usize = 4;
    const POS_US: usize = 5;
    const POS_NS: usize = 6;
    let location = lexer.location();
    //get rid of T# or TIME#
    let slice = lexer.slice_and_advance();
    let (_, slice) = slice.split_at(slice.find('#').unwrap_or_default() + 1); //get rid of the prefix

    let mut chars = slice.char_indices();
    let mut char = chars.next();

    let is_negative = char.map(|(_, c)| c == '-').unwrap_or(false);
    if is_negative {
        char = chars.next();
    }

    let mut values: [Option<f64>; 7] = [None, None, None, None, None, None, None];

    let mut prev_pos = POS_D;
    while char.is_some() {
        //expect a number
        let number = {
            let start = char.unwrap().0;
            //just eat all the digits
            char = chars.find(|(_, ch)| !ch.is_digit(10) && !ch.eq(&'.'));
            char.ok_or_else(|| {
                Diagnostic::syntax_error(
                    "Invalid TIME Literal: Cannot parse segment.",
                    location.clone(),
                )
            })
            .and_then(|(index, _)| parse_number::<f64>(&slice[start..index], &location))?
        };

        //expect a unit
        let unit = {
            let start = char.map(|(index, _)| index).ok_or_else(|| {
                Diagnostic::syntax_error(
                    "Invalid TIME Literal: Missing unit (d|h|m|s|ms|us|ns)",
                    location.clone(),
                )
            })?;

            //just eat all the characters
            char = chars.find(|(_, ch)| !ch.is_ascii_alphabetic());
            &slice[start..char.unwrap_or((slice.len(), ' ')).0]
        };

        //now assign the number to the according segment of the value's array
        let position = match unit {
            "d" => Some(POS_D),
            "h" => Some(POS_H),
            "m" => Some(POS_M),
            "s" => Some(POS_S),
            "ms" => Some(POS_MS),
            "us" => Some(POS_US),
            "ns" => Some(POS_NS),
            _ => None,
        };
        if let Some(position) = position {
            //check if we assign out of order - every assignment before must have been a smaller position
            if prev_pos > position {
                return Err(Diagnostic::syntax_error(
                    "Invalid TIME Literal: segments out of order, use d-h-m-s-ms",
                    location,
                ));
            }
            prev_pos = position; //remember that we wrote this position

            if values[position].is_some() {
                return Err(Diagnostic::syntax_error(
                    "Invalid TIME Literal: segments must be unique",
                    location,
                ));
            }
            values[position] = Some(number); //store the number
        } else {
            return Err(Diagnostic::syntax_error(
                format!("Invalid TIME Literal: illegal unit '{}'", unit).as_str(),
                location,
            ));
        }
    }

    Ok(AstStatement::LiteralTime {
        day: values[POS_D].unwrap_or_default(),
        hour: values[POS_H].unwrap_or_default(),
        min: values[POS_M].unwrap_or_default(),
        sec: values[POS_S].unwrap_or_default(),
        milli: values[POS_MS].unwrap_or_default(),
        micro: values[POS_US].unwrap_or_default(),
        nano: values[POS_NS].map(|it| it as u32).unwrap_or(0u32),
        negative: is_negative,
        location,
        id: lexer.next_id(),
    })
}

fn trim_quotes(quoted_string: &str) -> String {
    quoted_string[1..quoted_string.len() - 1].to_string()
}

fn parse_literal_string(
    lexer: &mut ParseSession,
    is_wide: bool,
) -> Result<AstStatement, Diagnostic> {
    let result = lexer.slice();
    let location = lexer.location();
    let string_literal = Ok(AstStatement::LiteralString {
        value: trim_quotes(result),
        is_wide,
        location,
        id: lexer.next_id(),
    });
    lexer.advance();
    string_literal
}

fn parse_literal_real(
    lexer: &mut ParseSession,
    integer: String,
    integer_range: SourceRange,
    is_negative: bool,
) -> Result<AstStatement, Diagnostic> {
    if lexer.token == LiteralInteger {
        let start = integer_range.get_start();
        let end = lexer.range().end;
        let exponent = lexer.slice_and_advance();
        let result = format!("{}.{}", integer, exponent);
        let new_location = SourceRange::new(start..end);
        Ok(AstStatement::LiteralReal {
            value: result,
            location: new_location,
            id: lexer.next_id(),
        })
    } else {
<<<<<<< HEAD
        ("".to_string(), fraction_end)
    };

    let result = format!(
        "{}{}.{}{}",
        if is_negative { "-" } else { "" },
        integer,
        fractional,
        exponent
    );
    let new_location = SourceRange::new(start..end);
    Ok(AstStatement::LiteralReal {
        value: result,
        location: new_location,
        id: lexer.next_id(),
    })
=======
        Err(Diagnostic::unexpected_token_found(
            "LiteralInteger or LiteralExponent",
            lexer.slice(),
            lexer.location(),
        ))
    }
>>>>>>> 45b4df66
}<|MERGE_RESOLUTION|>--- conflicted
+++ resolved
@@ -489,10 +489,6 @@
         lexer.location()
     };
     let result = lexer.slice_and_advance();
-<<<<<<< HEAD
-    if lexer.allow(&KeywordDot) {
-        return parse_literal_real(lexer, result, location, is_negative);
-=======
     if result.to_lowercase().contains('e') {
         let result = result.replace('_', "");
         //Treat exponents as reals
@@ -502,8 +498,7 @@
             id: lexer.next_id(),
         });
     } else if lexer.allow(&KeywordDot) {
-        return parse_literal_real(lexer, result, location);
->>>>>>> 45b4df66
+        return parse_literal_real(lexer, result, location, is_negative);
     } else if lexer.allow(&KeywordParensOpen) {
         let multiplier = result
             .parse::<u32>()
@@ -775,8 +770,13 @@
     if lexer.token == LiteralInteger {
         let start = integer_range.get_start();
         let end = lexer.range().end;
-        let exponent = lexer.slice_and_advance();
-        let result = format!("{}.{}", integer, exponent);
+        let fractional = lexer.slice_and_advance();
+        let result = format!(
+            "{}{}.{}",
+            if is_negative { "-" } else { "" },
+            integer,
+            fractional
+        );
         let new_location = SourceRange::new(start..end);
         Ok(AstStatement::LiteralReal {
             value: result,
@@ -784,29 +784,10 @@
             id: lexer.next_id(),
         })
     } else {
-<<<<<<< HEAD
-        ("".to_string(), fraction_end)
-    };
-
-    let result = format!(
-        "{}{}.{}{}",
-        if is_negative { "-" } else { "" },
-        integer,
-        fractional,
-        exponent
-    );
-    let new_location = SourceRange::new(start..end);
-    Ok(AstStatement::LiteralReal {
-        value: result,
-        location: new_location,
-        id: lexer.next_id(),
-    })
-=======
         Err(Diagnostic::unexpected_token_found(
             "LiteralInteger or LiteralExponent",
             lexer.slice(),
             lexer.location(),
         ))
     }
->>>>>>> 45b4df66
 }