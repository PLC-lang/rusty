--- conflicted
+++ resolved
@@ -1,40 +1,7 @@
 // Copyright (c) 2020 Ghaith Hachem and Mathias Rieder
-<<<<<<< HEAD
-use super::Validator;
-use crate::{
-    ast,
-    index::{self, Index},
-    lexer::{lex_with_ids, IdProvider},
-    parser::parse,
-    resolver::{self, TypeAnnotator},
-    Diagnostic,
-};
-
-=======
->>>>>>> c1c49bc2
 mod bitaccess_validation_test;
 mod literals_validation_tests;
 mod reference_resolve_tests;
 mod variable_validation_tests;
 
-<<<<<<< HEAD
-mod statement_validation_tests;
-
-pub fn parse_and_validate(src: &str) -> Vec<Diagnostic> {
-    let mut idx = Index::new();
-    let ids = IdProvider::default();
-    let (mut ast, _) = parse(lex_with_ids(src, ids.clone()));
-    ast::pre_process(&mut ast);
-    idx.import(index::visitor::visit(&ast, ids));
-
-    let (idx, _) = resolver::const_evaluator::evaluate_constants(idx);
-
-    let annotations = TypeAnnotator::visit_unit(&idx, &ast);
-
-    let mut validator = Validator::new();
-    validator.visit_unit(&annotations, &idx, &ast);
-    validator.diagnostics()
-}
-=======
-mod statement_validation_tests;
->>>>>>> c1c49bc2
+mod statement_validation_tests;