--- conflicted
+++ resolved
@@ -100,10 +100,7 @@
             visit_statement(validator, &data.right, context);
 
             validate_ref_assignment(context, validator, data, &statement.location);
-<<<<<<< HEAD
             validate_array_assignment(validator, context, statement);
-=======
->>>>>>> 79abdb6f
         }
         AstStatement::CallStatement(data) => {
             validate_call(validator, &data.operator, data.parameters.as_deref(), &context.set_is_call());
@@ -773,61 +770,26 @@
     }
 }
 
-<<<<<<< HEAD
-// TODO: Ideally this isn't neccessary and we can use `validate_array_assignment` instead
 pub fn validate_pointer_assignment<T>(
     context: &ValidationContext<T>,
     validator: &mut Validator,
     type_lhs: &DataType,
     type_rhs: &DataType,
-    type_info_lhs: &DataTypeInformation,
-    type_info_rhs: &DataTypeInformation,
     assignment_location: &SourceLocation,
 ) where
     T: AnnotationMap,
 {
-=======
-/// Checks if `REF=` assignments are correct, specifically if the left-hand side is a reference declared
-/// as `REFERENCE TO` and the right hand side is a lvalue of the same type that is being referenced.
-fn validate_ref_assignment<T: AnnotationMap>(
-    context: &ValidationContext<T>,
-    validator: &mut Validator,
-    assignment: &Assignment,
-    assignment_location: &SourceLocation,
-) {
-    let type_lhs = context.annotations.get_type_or_void(&assignment.left, context.index);
-    let type_rhs = context.annotations.get_type_or_void(&assignment.right, context.index);
     let type_info_lhs = context.index.find_elementary_pointer_type(type_lhs.get_type_information());
     let type_info_rhs = context.index.find_elementary_pointer_type(type_rhs.get_type_information());
-    let annotation_lhs = context.annotations.get(&assignment.left);
-
-    // Assert that the right-hand side is a reference
-    if !assignment.right.is_reference() {
-        validator.push_diagnostic(
-            Diagnostic::new("Invalid assignment, expected a reference")
-                .with_location(&assignment.right.location)
-                .with_error_code("E098"),
-        );
-    }
-
-    // Assert that the left-hand side is a valid pointer-reference
-    if !annotation_lhs.is_some_and(StatementAnnotation::is_reference_to) && !type_lhs.is_pointer() {
-        validator.push_diagnostic(
-            Diagnostic::new("Invalid assignment, expected a pointer reference")
-                .with_location(&assignment.left.location)
-                .with_error_code("E098"),
-        )
-    }
-
->>>>>>> 79abdb6f
+
     if type_info_lhs.is_array() && type_info_rhs.is_array() {
         let mut messages = Vec::new();
 
         let len_lhs = type_info_lhs.get_array_length(context.index).unwrap_or_default();
         let len_rhs = type_info_rhs.get_array_length(context.index).unwrap_or_default();
 
-        if len_lhs < len_rhs {
-            messages.push(format!("Invalid assignment, array lengths {len_lhs} and {len_rhs} differ"));
+        if len_lhs != len_rhs {
+            messages.push("Invalid assignment, array lengths differ".to_string());
         }
 
         let inner_ty_name_lhs = type_info_lhs.get_inner_array_type_name().unwrap_or(VOID_TYPE);
@@ -843,18 +805,10 @@
 
         for message in messages {
             validator.push_diagnostic(
-                Diagnostic::new(message).with_location(assignment_location).with_error_code("E098"),
+                Diagnostic::new(message).with_location(assignment_location).with_error_code("E037"),
             )
         }
-<<<<<<< HEAD
     } else if type_info_lhs != type_info_rhs {
-=======
-
-        return;
-    }
-
-    if type_info_lhs != type_info_rhs {
->>>>>>> 79abdb6f
         validator.push_diagnostic(
             Diagnostic::new(format!(
                 "Invalid assignment, types {} and {} differ",
@@ -862,12 +816,11 @@
                 get_datatype_name_or_slice(validator.context, type_rhs),
             ))
             .with_location(assignment_location)
-            .with_error_code("E098"),
+            .with_error_code("E037"),
         );
     }
 }
 
-<<<<<<< HEAD
 /// Checks if `REF=` assignments are correct, specifically if the left-hand side is a reference declared
 /// as `REFERENCE TO` and the right hand side is a lvalue of the same type that is being referenced.
 fn validate_ref_assignment<T: AnnotationMap>(
@@ -878,8 +831,6 @@
 ) {
     let type_lhs = context.annotations.get_type_or_void(&assignment.left, context.index);
     let type_rhs = context.annotations.get_type_or_void(&assignment.right, context.index);
-    let type_info_lhs = context.index.find_elementary_pointer_type(type_lhs.get_type_information());
-    let type_info_rhs = context.index.find_elementary_pointer_type(type_rhs.get_type_information());
     let annotation_lhs = context.annotations.get(&assignment.left);
     let variable_lhs = context.index.find_variable_ast(context.qualifier, &assignment.left);
 
@@ -914,19 +865,9 @@
         )
     }
 
-    validate_pointer_assignment(
-        context,
-        validator,
-        type_lhs,
-        type_rhs,
-        type_info_lhs,
-        type_info_rhs,
-        assignment_location,
-    );
-}
-
-=======
->>>>>>> 79abdb6f
+    validate_pointer_assignment(context, validator, type_lhs, type_rhs, assignment_location);
+}
+
 fn validate_assignment<T: AnnotationMap>(
     validator: &mut Validator,
     right: &AstNode,
