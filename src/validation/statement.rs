use std::{collections::HashSet, mem::discriminant};

use plc_ast::{
    ast::{flatten_expression_list, AstStatement, DirectAccessType, Operator, ReferenceAccess, SourceRange},
    control_statements::{AstControlStatement, ConditionalBlock},
    literals::{Array, AstLiteral, StringValue},
};
use plc_diagnostics::diagnostics::Diagnostic;

use super::{
    array::{validate_array_assignment, Wrapper},
    ValidationContext, Validator, Validators,
};
use crate::{
    builtins::{self, BuiltIn},
    codegen::generators::expression_generator::get_implicit_call_parameter,
    index::{ArgumentType, Index, PouIndexEntry, VariableIndexEntry, VariableType},
    resolver::{const_evaluator, AnnotationMap, StatementAnnotation},
    typesystem::{
        self, get_equals_function_name_for, get_literal_actual_signed_type_name, DataType,
        DataTypeInformation, Dimension, StructSource, BOOL_TYPE, POINTER_SIZE,
    },
};

macro_rules! visit_all_statements {
    ($validator:expr, $context:expr, $last:expr ) => {
        visit_statement($validator, $last, $context);
    };

    ($validator:expr, $context:expr, $head:expr, $($tail:expr), +) => {
      visit_statement($validator, $head, $context);
      visit_all_statements!($validator, $context, $($tail),+)
    };
}

pub fn visit_statement<T: AnnotationMap>(
    validator: &mut Validator,
    statement: &AstStatement,
    context: &ValidationContext<T>,
) {
    match statement {
        // AstStatement::EmptyStatement { location, id } => (),
        // AstStatement::DefaultValue { location, id } => (),
        // AstStatement::LiteralInteger { value, location, id } => (),
        // AstStatement::LiteralDate { year, month, day, location, id } => (),
        // AstStatement::LiteralDateAndTime { year, month, day, hour, min, sec, nano, location, id } => (),
        // AstStatement::LiteralTimeOfDay { hour, min, sec, nano, location, id } => (),
        // AstStatement::LiteralTime { day, hour, min, sec, milli, micro, nano, negative, location, id } => (),
        // AstStatement::LiteralReal { value, location, id } => (),
        // AstStatement::LiteralBool { value, location, id } => (),
        // AstStatement::LiteralString { value, is_wide, location, id } => (),
        AstStatement::Literal { kind: AstLiteral::Array(Array { elements: Some(elements), .. }), .. } => {
            visit_statement(validator, elements.as_ref(), context);
        }
        AstStatement::CastStatement { target, type_name, location, .. } => {
            if let AstStatement::Literal { kind: literal, .. } = target.as_ref() {
                validate_cast_literal(validator, literal, statement, type_name, location, context);
            }
        }
        AstStatement::MultipliedStatement { element, .. } => {
            visit_statement(validator, element, context);
        }
        AstStatement::ReferenceExpr { access, base, .. } => {
            if let Some(base) = base {
                visit_statement(validator, base, context);
            }

            validate_reference_expression(access, validator, context, statement, base);
        }
        AstStatement::BinaryExpression { operator, left, right, .. } => {
            visit_all_statements!(validator, context, left, right);
            visit_binary_expression(validator, statement, operator, left, right, context);
        }
        AstStatement::UnaryExpression { value, .. } => {
            visit_statement(validator, value, context);
        }
        AstStatement::ExpressionList { expressions, .. } => {
            expressions.iter().for_each(|element| visit_statement(validator, element, context))
        }
        AstStatement::RangeStatement { start, end, .. } => {
            visit_all_statements!(validator, context, start, end);
        }
        AstStatement::Assignment { left, right, .. } => {
            visit_statement(validator, left, context);
            visit_statement(validator, right, context);

            validate_assignment(validator, right, Some(left), &statement.get_location(), context);
            validate_array_assignment(validator, context, Wrapper::Statement(statement));
        }
        AstStatement::OutputAssignment { left, right, .. } => {
            visit_statement(validator, left, context);
            visit_statement(validator, right, context);

            validate_assignment(validator, right, Some(left), &statement.get_location(), context);
        }
        AstStatement::CallStatement { operator, parameters, .. } => {
            validate_call(validator, operator, parameters, &context.set_is_call());
        }
        AstStatement::ControlStatement { kind, .. } => validate_control_statement(validator, kind, context),
        AstStatement::CaseCondition { condition, .. } => {
            // if we get here, then a `CaseCondition` is used outside a `CaseStatement`
            // `CaseCondition` are used as a marker for `CaseStatements` and are not passed as such to the `CaseStatement.case_blocks`
            // see `control_parser` `parse_case_statement()`
            validator.push_diagnostic(Diagnostic::case_condition_used_outside_case_statement(
                condition.get_location(),
            ));
            visit_statement(validator, condition, context);
        }
        // AstStatement::ExitStatement { location, id } => (),
        // AstStatement::ContinueStatement { location, id } => (),
        // AstStatement::ReturnStatement { location, id } => (),
        // AstStatement::LiteralNull { location, id } => (),
        _ => {}
    }
    validate_type_nature(validator, statement, context);
}

fn validate_reference_expression<T: AnnotationMap>(
    access: &ReferenceAccess,
    validator: &mut Validator,
    context: &ValidationContext<T>,
    statement: &AstStatement,
    base: &Option<Box<AstStatement>>,
) {
    match access {
        ReferenceAccess::Member(m) => {
            visit_statement(validator, m.as_ref(), context);

            if let Some(reference_name) = statement.get_flat_reference_name() {
                validate_reference(
                    validator,
                    statement,
                    base.as_deref(),
                    reference_name,
                    &m.get_location(),
                    context,
                );
            }
            validate_direct_access(m, base.as_deref(), context, validator);
        }
        ReferenceAccess::Index(i) => {
            if let Some(base) = base {
                visit_array_access(validator, base, i, context)
            } else {
                validator.diagnostics.push(Diagnostic::invalid_operation(
                    "Index-Access requires an array-value.",
                    statement.get_location(),
                ));
            }
        }
        ReferenceAccess::Cast(c) => {
            visit_statement(validator, c.as_ref(), context);

            // see if we try to cast a literal
            if let (
                AstStatement::Literal { kind: literal, .. },
                Some(StatementAnnotation::Type { type_name }),
            ) = (c.as_ref(), base.as_ref().and_then(|it| context.annotations.get(it)))
            {
                validate_cast_literal(
                    validator,
                    literal,
                    c.as_ref(),
                    type_name.as_str(),
                    &statement.get_location(),
                    context,
                );
            }
        }
        ReferenceAccess::Deref => {
            if base.is_none() {
                validator.diagnostics.push(Diagnostic::invalid_operation(
                    "Dereferencing requires a pointer-value.",
                    statement.get_location(),
                ));
            }
        }
        ReferenceAccess::Address => {
            if let Some(base) = base {
                validate_address_of_expression(validator, base, statement.get_location(), context);
            } else {
                validator.diagnostics.push(Diagnostic::invalid_operation(
                    "Address-of requires a value.",
                    statement.get_location(),
                ));
            }
        }
    }
}

fn validate_address_of_expression<T: AnnotationMap>(
    validator: &mut Validator,
    target: &AstStatement,
    location: SourceRange,
    context: &ValidationContext<T>,
) {
    let a = context.annotations.get(target);
    //TODO: resolver should also annotate information whether this results in an LValue or RValue
    // array-access results in a value, but it is an LValue :-(
    if !matches!(a, Some(StatementAnnotation::Variable { .. }))
        && !matches!(target, AstStatement::ReferenceExpr { access: ReferenceAccess::Index(_), .. })
    {
        validator.push_diagnostic(Diagnostic::invalid_operation("Invalid address-of operation", location));
    }
}

fn validate_direct_access<T: AnnotationMap>(
    m: &AstStatement,
    base: Option<&AstStatement>,
    context: &ValidationContext<T>,
    validator: &mut Validator,
) {
    if let (AstStatement::DirectAccess { access, index, .. }, Some(base_annotation)) = (
        m,
        // FIXME: should we consider the hint if one is available?
        base.and_then(|base| context.annotations.get(base)),
    ) {
        let base_type = context
            .annotations
            .get_type_for_annotation(context.index, base_annotation)
            .unwrap_or(context.index.get_void_type())
            .get_type_information();
        if base_type.is_int() {
            if !helper::is_compatible(access, base_type, context.index) {
                validator.push_diagnostic(Diagnostic::incompatible_directaccess(
                    &format!("{access:?}"),
                    access.get_bit_width(),
                    m.get_location(),
                ))
            } else {
                validate_access_index(validator, context, index, access, base_type, &m.get_location());
            }
        } else {
            validator.push_diagnostic(Diagnostic::incompatible_directaccess(
                &format!("{access:?}"),
                access.get_bit_width(),
                m.get_location(),
            ))
        }
    }
}

fn validate_control_statement<T: AnnotationMap>(
    validator: &mut Validator,
    control_statement: &AstControlStatement,
    context: &ValidationContext<T>,
) {
    match control_statement {
        AstControlStatement::If(stmt) => {
            stmt.blocks.iter().for_each(|b| {
                visit_statement(validator, b.condition.as_ref(), context);
                b.body.iter().for_each(|s| visit_statement(validator, s, context));
            });
            stmt.else_block.iter().for_each(|e| visit_statement(validator, e, context));
        }
        AstControlStatement::ForLoop(stmt) => {
            visit_all_statements!(validator, context, &stmt.counter, &stmt.start, &stmt.end);
            if let Some(by_step) = &stmt.by_step {
                visit_statement(validator, by_step, context);
            }
            stmt.body.iter().for_each(|s| visit_statement(validator, s, context));
        }
        AstControlStatement::WhileLoop(stmt) | AstControlStatement::RepeatLoop(stmt) => {
            visit_statement(validator, &stmt.condition, context);
            stmt.body.iter().for_each(|s| visit_statement(validator, s, context));
        }
        AstControlStatement::Case(stmt) => {
            validate_case_statement(validator, &stmt.selector, &stmt.case_blocks, &stmt.else_block, context);
        }
    }
}

/// validates a literal statement with a dedicated type-prefix (e.g. INT#3)
/// checks whether the type-prefix is valid and if the target is a literal
fn validate_cast_literal<T: AnnotationMap>(
    // TODO: i feel like literal is misleading here. can be a reference aswell (INT#x)
    validator: &mut Validator,
    literal: &AstLiteral,
    statement: &AstStatement,
    type_name: &str,
    location: &SourceRange,
    context: &ValidationContext<T>,
) {
    let cast_type = context.index.get_effective_type_or_void_by_name(type_name).get_type_information();
    let literal_type = context.index.get_type_information_or_void(
        get_literal_actual_signed_type_name(literal, !cast_type.is_unsigned_int())
            .or_else(|| context.annotations.get_type_hint(statement, context.index).map(DataType::get_name))
            .unwrap_or_else(|| context.annotations.get_type_or_void(statement, context.index).get_name()),
    );

    if !literal.is_cast_prefix_eligible() {
        validator.push_diagnostic(Diagnostic::literal_expected(location.clone()))
    } else if cast_type.is_date_or_time_type() || literal_type.is_date_or_time_type() {
        validator.push_diagnostic(Diagnostic::incompatible_literal_cast(
            cast_type.get_name(),
            literal_type.get_name(),
            location.clone(),
        ));
        // see if target and cast_type are compatible
    } else if cast_type.is_int() && literal_type.is_int() {
        // INTs with INTs
        if cast_type.get_semantic_size(context.index) < literal_type.get_semantic_size(context.index) {
            validator.push_diagnostic(Diagnostic::literal_out_of_range(
                literal.get_literal_value().as_str(),
                cast_type.get_name(),
                location.clone(),
            ));
        }
    } else if cast_type.is_character() && literal_type.is_string() {
        let value = literal.get_literal_value();
        // value contains "" / ''
        if value.len() > 3 {
            validator.push_diagnostic(Diagnostic::literal_out_of_range(
                value.as_str(),
                cast_type.get_name(),
                location.clone(),
            ));
        }
    } else if discriminant(cast_type) != discriminant(literal_type) {
        // different types
        // REAL#100 is fine, other differences are not
        if !(cast_type.is_float() && literal_type.is_int()) {
            validator.push_diagnostic(Diagnostic::incompatible_literal_cast(
                cast_type.get_name(),
                literal.get_literal_value().as_str(),
                location.clone(),
            ));
        }
    }
}

fn validate_access_index<T: AnnotationMap>(
    validator: &mut Validator,
    context: &ValidationContext<T>,
    access_index: &AstStatement,
    access_type: &DirectAccessType,
    target_type: &DataTypeInformation,
    location: &SourceRange,
) {
    match *access_index {
        AstStatement::Literal { kind: AstLiteral::Integer(value), .. } => {
            if !helper::is_in_range(
                access_type,
                value.try_into().unwrap_or_default(),
                target_type,
                context.index,
            ) {
                validator.push_diagnostic(Diagnostic::incompatible_directaccess_range(
                    &format!("{access_type:?}"),
                    target_type.get_name(),
                    helper::get_range(access_type, target_type, context.index),
                    location.clone(),
                ))
            }
        }
        AstStatement::ReferenceExpr { .. } => {
            let ref_type = context.annotations.get_type_or_void(access_index, context.index);
            if !ref_type.get_type_information().is_int() {
                validator.push_diagnostic(Diagnostic::incompatible_directaccess_variable(
                    ref_type.get_name(),
                    location.clone(),
                ))
            }
        }
        _ => unreachable!(),
    }
}

fn validate_reference<T: AnnotationMap>(
    validator: &mut Validator,
    statement: &AstStatement,
    base: Option<&AstStatement>,
    ref_name: &str,
    location: &SourceRange,
    context: &ValidationContext<T>,
) {
    // unresolved reference
    if !context.annotations.has_type_annotation(statement) {
        validator.push_diagnostic(Diagnostic::unresolved_reference(ref_name, location.clone()));

        // was this meant as a direct access?
        // TODO: find a way to solve this without re-resolving this name
        if let Some(alternative_target_type) =
            context.index.find_variable(context.qualifier, &[ref_name]).and_then(|alternative_target| {
                context.index.find_effective_type_by_name(alternative_target.get_type_name())
            })
        {
            if base.is_some() && (alternative_target_type.is_numerical() || alternative_target_type.is_enum())
            {
                // we accessed a member that does not exist, but we could find a global/local variable that fits
                validator.push_diagnostic(Diagnostic::ImprovementSuggestion {
                    message: format!(
                        "If you meant to directly access a bit/byte/word/.., use %X/%B/%W{ref_name} instead.",
                    ),
                    range: vec![location.clone()],
                });
            }
        }
    } else if let Some(StatementAnnotation::Variable { qualified_name, argument_type, .. }) =
        context.annotations.get(statement)
    {
        // check if we're accessing a private variable AND the variable's qualifier is not the
        // POU we're accessing it from
        if argument_type.is_private()
            && context
                .qualifier
                .and_then(|qualifier| context.index.find_pou(qualifier))
                .map(|pou| (pou.get_name(), pou.get_container())) // get the container pou (for actions this is the program/fb)
                .map_or(false, |(pou, container)| {
                    !qualified_name.starts_with(pou) && !qualified_name.starts_with(container)
                })
        {
            validator.push_diagnostic(Diagnostic::illegal_access(qualified_name.as_str(), location.clone()));
        }
    }
}

fn visit_array_access<T: AnnotationMap>(
    validator: &mut Validator,
    reference: &AstStatement,
    access: &AstStatement,
    context: &ValidationContext<T>,
) {
    let target_type = context.annotations.get_type_or_void(reference, context.index).get_type_information();

    match target_type {
        DataTypeInformation::Array { dimensions, .. } => match access {
            AstStatement::ExpressionList { expressions, .. } => {
                validate_array_access_dimensions(dimensions.len(), expressions.len(), validator, access);

                for (i, exp) in expressions.iter().enumerate() {
                    validate_array_access(validator, exp, dimensions, i, context);
                }
            }

            _ => {
                validate_array_access_dimensions(dimensions.len(), 1, validator, access);
                validate_array_access(validator, access, dimensions, 0, context)
            }
        },

        DataTypeInformation::Struct {
            source: StructSource::Internal(typesystem::InternalType::VariableLengthArray { ndims, .. }),
            ..
        } => {
            let dims = match access {
                AstStatement::ExpressionList { expressions, .. } => expressions.len(),
                _ => 1,
            };

            validate_array_access_dimensions(*ndims, dims, validator, access);
        }

        _ => validator.push_diagnostic(Diagnostic::incompatible_array_access_variable(
            target_type.get_name(),
            access.get_location(),
        )),
    }
}

fn validate_array_access_dimensions(
    ndims: usize,
    dims: usize,
    validator: &mut Validator,
    access: &AstStatement,
) {
    if ndims != dims {
        validator.push_diagnostic(Diagnostic::invalid_array_access(ndims, dims, access.get_location()))
    }
}

fn validate_array_access<T: AnnotationMap>(
    validator: &mut Validator,
    access: &AstStatement,
    dimensions: &[Dimension],
    dimension_index: usize,
    context: &ValidationContext<T>,
) {
    if let AstStatement::Literal { kind: AstLiteral::Integer(value), .. } = access {
        if let Some(dimension) = dimensions.get(dimension_index) {
            if let Ok(range) = dimension.get_range(context.index) {
                if !(range.start as i128 <= *value && range.end as i128 >= *value) {
                    validator.push_diagnostic(Diagnostic::incompatible_array_access_range(
                        range,
                        access.get_location(),
                    ))
                }
            }
        }
    } else {
        let type_info = context.annotations.get_type_or_void(access, context.index).get_type_information();
        if !type_info.is_int() {
            validator.push_diagnostic(Diagnostic::incompatible_array_access_type(
                type_info.get_name(),
                access.get_location(),
            ))
        }
    }
}

fn visit_binary_expression<T: AnnotationMap>(
    validator: &mut Validator,
    statement: &AstStatement,
    operator: &Operator,
    left: &AstStatement,
    right: &AstStatement,
    context: &ValidationContext<T>,
) {
    match operator {
        Operator::NotEqual => {
            validate_binary_expression(validator, statement, &Operator::Equal, left, right, context)
        }
        Operator::GreaterOrEqual => {
            // check for the > operator
            validate_binary_expression(validator, statement, &Operator::Greater, left, right, context);
            // check for the = operator
            validate_binary_expression(validator, statement, &Operator::Equal, left, right, context);
        }
        Operator::LessOrEqual => {
            // check for the < operator
            validate_binary_expression(validator, statement, &Operator::Less, left, right, context);
            // check for the = operator
            validate_binary_expression(validator, statement, &Operator::Equal, left, right, context);
        }
        _ => validate_binary_expression(validator, statement, operator, left, right, context),
    }
}

fn validate_binary_expression<T: AnnotationMap>(
    validator: &mut Validator,
    statement: &AstStatement,
    operator: &Operator,
    left: &AstStatement,
    right: &AstStatement,
    context: &ValidationContext<T>,
) {
    let left_type = context.annotations.get_type_or_void(left, context.index).get_type_information();
    let right_type = context.annotations.get_type_or_void(right, context.index).get_type_information();

    // if the type is a subrange, check if the intrinsic type is numerical
    let is_numerical = context.index.find_intrinsic_type(left_type).is_numerical();

    if std::mem::discriminant(left_type) == std::mem::discriminant(right_type)
        && !(is_numerical || left_type.is_pointer())
    {
        // see if we have the right compare-function (non-numbers are compared using user-defined callback-functions)
        if operator.is_comparison_operator()
            && !compare_function_exists(left_type.get_name(), operator, context)
        {
            validator.push_diagnostic(Diagnostic::missing_compare_function(
                crate::typesystem::get_equals_function_name_for(left_type.get_name(), operator)
                    .unwrap_or_default()
                    .as_str(),
                left_type.get_name(),
                statement.get_location(),
            ));
        }
    }
}

fn compare_function_exists<T: AnnotationMap>(
    type_name: &str,
    operator: &Operator,
    context: &ValidationContext<T>,
) -> bool {
    let implementation = get_equals_function_name_for(type_name, operator)
        .as_ref()
        .and_then(|function_name| context.index.find_pou_implementation(function_name));

    if let Some(implementation) = implementation {
        let members = context.index.get_pou_members(implementation.get_type_name());

        // we expect two input parameters and a return-parameter
        if let [VariableIndexEntry {
            data_type_name: type_name_1,
            argument_type: ArgumentType::ByVal(VariableType::Input),
            ..
        }, VariableIndexEntry {
            data_type_name: type_name_2,
            argument_type: ArgumentType::ByVal(VariableType::Input),
            ..
        }, VariableIndexEntry {
            data_type_name: return_type,
            argument_type: ArgumentType::ByVal(VariableType::Return),
            ..
        }] = members
        {
            let type_name_1 = context
                .index
                .get_effective_type_or_void_by_name(type_name_1)
                .get_type_information()
                .get_name();
            let type_name_2 = context
                .index
                .get_effective_type_or_void_by_name(type_name_2)
                .get_type_information()
                .get_name();

            // both parameters must have the same type and the return type must be BOOL
            if type_name_1 == type_name && type_name_2 == type_name && return_type == BOOL_TYPE {
                return true;
            }
        }
    }

    false
}

/// Validates if an argument can be passed to a function with [`VariableType::Output`] and
/// [`VariableType::InOut`] parameter types by checking if the argument is a reference (e.g. `foo(x)`) or
/// an assignment (e.g. `foo(x := y)`, `foo(x => y)`). If neither is the case a diagnostic is generated.
fn validate_call_by_ref(validator: &mut Validator, param: &VariableIndexEntry, arg: &AstStatement) {
    let ty = param.argument_type.get_inner();
    if !matches!(ty, VariableType::Output | VariableType::InOut) {
        return;
    }

    match (arg.can_be_assigned_to(), arg) {
        (true, _) => (),

        // Output assignments are optional, e.g. `foo(bar => )` is considered valid
        (false, AstStatement::EmptyStatement { .. }) if matches!(ty, VariableType::Output) => (),

        (false, AstStatement::Assignment { right, .. } | AstStatement::OutputAssignment { right, .. }) => {
            validate_call_by_ref(validator, param, right);
        }

        _ => validator.push_diagnostic(Diagnostic::invalid_argument_type(
            param.get_name(),
            &param.get_variable_type().to_string(),
            arg.get_location(),
        )),
    }
}

fn validate_assignment<T: AnnotationMap>(
    validator: &mut Validator,
    right: &AstStatement,
    left: Option<&AstStatement>,
    location: &SourceRange,
    context: &ValidationContext<T>,
) {
    if let Some(left) = left {
        // Check if we are assigning to a...
        if let Some(StatementAnnotation::Variable { constant, qualified_name, argument_type, .. }) =
            context.annotations.get(left)
        {
            // ...constant variable
            if *constant {
                validator.push_diagnostic(Diagnostic::cannot_assign_to_constant(
                    qualified_name.as_str(),
                    left.get_location(),
                ));
            } else {
                // ...enum variable where the RHS does not match its variants
                validate_enum_variant_assignment(
                    validator,
                    context.annotations.get_type_or_void(left, context.index).get_type_information(),
                    context.annotations.get_type_or_void(right, context.index).get_type_information(),
                    qualified_name,
                    right.get_location(),
                );
            }

            // ...VAR_INPUT {ref} variable
            if matches!(argument_type, ArgumentType::ByRef(VariableType::Input)) {
                validator.push_diagnostic(Diagnostic::var_input_ref_assignment(location.to_owned()));
            }
        }

        // ...or if whatever we got is not assignable, output an error
        if !left.can_be_assigned_to() {
            validator.push_diagnostic(Diagnostic::reference_expected(left.get_location()));
        }
    }

    let right_type = context.annotations.get_type(right, context.index);
    let left_type = context.annotations.get_type_hint(right, context.index);
    if let (Some(right_type), Some(left_type)) = (right_type, left_type) {
        // implicit call parameter assignments are annotated to auto_deref pointers for ´ByRef` parameters
        // we need the inner type
        let left_type = if let DataTypeInformation::Pointer { inner_type_name, auto_deref: true, .. } =
            left_type.get_type_information()
        {
            context.index.get_effective_type_or_void_by_name(inner_type_name)
        } else {
            left_type
        };

        // VLA <- ARRAY assignments are valid when the array is passed to a function expecting a VLA, but
        // are no longer allowed inside a POU body
        if left_type.is_vla() && right_type.is_array() && context.is_call() {
            // TODO: This could benefit from a better error message, tracked in
            // https://github.com/PLC-lang/rusty/issues/118
            validate_variable_length_array_assignment(validator, context, location, left_type, right_type);
            return;
        }

        if !(left_type.is_compatible_with_type(right_type)
            && is_valid_assignment(left_type, right_type, right, context.index, location, validator))
        {
            validator.push_diagnostic(Diagnostic::invalid_assignment(
                right_type.get_type_information().get_name(),
                left_type.get_type_information().get_name(),
                location.clone(),
            ));
        } else if !matches!(right, AstStatement::Literal { .. }) {
<<<<<<< HEAD
            // FIXME: See https://github.com/PLC-lang/rusty/issues/857
            //validate_assignment_type_sizes(validator, left_type, right_type, location, context)
=======
            // TODO: See https://github.com/PLC-lang/rusty/issues/857
            // validate_assignment_type_sizes(validator, left_type, right_type, location, context)
>>>>>>> 3c36dd76
        }
    }
}

pub(crate) fn validate_enum_variant_assignment(
    validator: &mut Validator,
    left: &DataTypeInformation,
    right: &DataTypeInformation,
    qualified_name: &str,
    location: SourceRange,
) {
    if left.is_enum() && left.get_name() != right.get_name() {
        validator.push_diagnostic(Diagnostic::enum_variant_mismatch(qualified_name, location))
    }
}

fn validate_variable_length_array_assignment<T: AnnotationMap>(
    validator: &mut Validator,
    context: &ValidationContext<T>,
    location: &SourceRange,
    left_type: &DataType,
    right_type: &DataType,
) {
    let left_inner_type = left_type.get_type_information().get_vla_referenced_type().unwrap();
    let right_inner_type = right_type.get_type_information().get_inner_array_type_name().unwrap();

    let left_dt = context.index.get_effective_type_or_void_by_name(left_inner_type);
    let right_dt = context.index.get_effective_type_or_void_by_name(right_inner_type);

    let left_dims = left_type.get_type_information().get_dimensions().unwrap();
    let right_dims = right_type.get_type_information().get_dimensions().unwrap();

    if left_dt != right_dt || left_dims != right_dims {
        validator.push_diagnostic(Diagnostic::invalid_assignment(
            right_type.get_type_information().get_name(),
            left_type.get_type_information().get_name(),
            location.clone(),
        ));
    }
}

fn is_valid_assignment(
    left_type: &DataType,
    right_type: &DataType,
    right: &AstStatement,
    index: &Index,
    location: &SourceRange,
    validator: &mut Validator,
) -> bool {
    if is_valid_string_to_char_assignment(
        left_type.get_type_information(),
        right_type.get_type_information(),
        right,
        location,
        validator,
    ) {
        // in this case return true and skip any other validation
        // because those would fail
        return true;
    } else if is_invalid_char_assignment(left_type.get_type_information(), right_type.get_type_information())
    // FIXME: See https://github.com/PLC-lang/rusty/issues/857
        | is_invalid_pointer_assignment(left_type.get_type_information(), right_type.get_type_information(), index, location, validator)
        | is_aggregate_to_none_aggregate_assignment(left_type, right_type)
        | is_aggregate_type_missmatch(left_type, right_type, index)
    {
        return false;
    }
    true
}

/// strings with length 1 can be assigned to characters
fn is_valid_string_to_char_assignment(
    left_type: &DataTypeInformation,
    right_type: &DataTypeInformation,
    right: &AstStatement,
    location: &SourceRange,
    validator: &mut Validator,
) -> bool {
    // TODO: casted literals and reference
    if left_type.is_compatible_char_and_string(right_type) {
        if let AstStatement::Literal { kind: AstLiteral::String(StringValue { value, .. }), .. } = right {
            if value.len() == 1 {
                return true;
            } else {
                validator.push_diagnostic(Diagnostic::syntax_error(
                    format!("Value: '{value}' exceeds length for type: {}", left_type.get_name()).as_str(),
                    location.clone(),
                ));
                return false;
            }
        }
    }
    false
}

fn is_invalid_pointer_assignment(
    left_type: &DataTypeInformation,
    right_type: &DataTypeInformation,
    index: &Index,
    location: &SourceRange,
    validator: &mut Validator,
) -> bool {
    if left_type.is_pointer() & right_type.is_pointer() {
        return !typesystem::is_same_type_class(left_type, right_type, index);
    }
    //check if Datatype can hold a Pointer (u64)
    else if right_type.is_pointer()
        && !left_type.is_pointer()
        && left_type.get_size_in_bits(index) < POINTER_SIZE
    {
        validator.push_diagnostic(Diagnostic::incompatible_type_size(
            left_type.get_name(),
            left_type.get_size_in_bits(index),
            "hold a",
            location.clone(),
        ));
        return true;
    }
    //check if size allocated to Pointer is standart pointer size (u64)
    else if left_type.is_pointer()
        && !right_type.is_pointer()
        && right_type.get_size_in_bits(index) < POINTER_SIZE
    {
        validator.push_diagnostic(Diagnostic::incompatible_type_size(
            right_type.get_name(),
            right_type.get_size_in_bits(index),
            "to be stored in a",
            location.clone(),
        ));
        return true;
    }
    false
}

/// check if we try to assign a CHAR to WCHAR or vice versa
fn is_invalid_char_assignment(left_type: &DataTypeInformation, right_type: &DataTypeInformation) -> bool {
    if (left_type.is_character() & right_type.is_character())
        && (left_type.get_name() != right_type.get_name())
    {
        return true;
    }
    false
}

/// aggregate types can only be assigned to aggregate types
/// special case char := string_with_length_1, handled by `is_valid_string_to_char_assignment()`
fn is_aggregate_to_none_aggregate_assignment(left_type: &DataType, right_type: &DataType) -> bool {
    left_type.is_aggregate_type() ^ right_type.is_aggregate_type()
}

/// if we try to assign an aggregate type to another
/// check if we have the same type
fn is_aggregate_type_missmatch(left_type: &DataType, right_type: &DataType, index: &Index) -> bool {
    left_type.is_aggregate_type() & right_type.is_aggregate_type()
        && !typesystem::is_same_type_class(
            left_type.get_type_information(),
            right_type.get_type_information(),
            index,
        )
}

fn validate_call<T: AnnotationMap>(
    validator: &mut Validator,
    operator: &AstStatement,
    parameters: &Option<AstStatement>,
    context: &ValidationContext<T>,
) {
    // visit called pou
    visit_statement(validator, operator, context);

    if let Some(pou) = context.find_pou(operator) {
        // additional validation for builtin calls if necessary
        if let Some(validation) = builtins::get_builtin(pou.get_name()).and_then(BuiltIn::get_validation) {
            validation(validator, operator, parameters, context.annotations, context.index)
        }

        let declared_parameters = context.index.get_declared_parameters(pou.get_name());
        let passed_parameters = parameters.as_ref().map(flatten_expression_list).unwrap_or_default();

        let mut are_implicit_parameters = true;
        let mut variable_location_in_parent = vec![];

        // validate parameters
        for (i, p) in passed_parameters.iter().enumerate() {
            if let Ok((parameter_location_in_parent, right, is_implicit)) =
                get_implicit_call_parameter(p, &declared_parameters, i)
            {
                let left = declared_parameters.get(parameter_location_in_parent);
                if let Some(left) = left {
                    validate_call_by_ref(validator, left, p);
                    // 'parameter location in parent' and 'variable location in parent' are not the same (e.g VAR blocks are not counted as param).
                    // save actual location in parent for InOut validation
                    variable_location_in_parent.push(left.get_location_in_parent());
                }

                // explicit call parameter assignments will be handled by
                // `visit_statement()` via `Assignment` and `OutputAssignment`
                if is_implicit {
                    validate_assignment(validator, right, None, &p.get_location(), context);
                }

                // mixing implicit and explicit parameters is not allowed
                // allways compare to the first passed parameter
                if i == 0 {
                    are_implicit_parameters = is_implicit;
                } else if are_implicit_parameters != is_implicit {
                    validator.push_diagnostic(Diagnostic::invalid_parameter_type(p.get_location()));
                }
            }

            visit_statement(validator, p, context);
        }

        // for PROGRAM/FB we need special inout validation
        if let PouIndexEntry::FunctionBlock { .. } | PouIndexEntry::Program { .. } = pou {
            let declared_in_out_params: Vec<&&VariableIndexEntry> =
                declared_parameters.iter().filter(|p| VariableType::InOut == p.get_variable_type()).collect();

            // if the called pou has declared inouts, we need to make sure that these were passed to the pou call
            if !declared_in_out_params.is_empty() {
                // check if all inouts were passed to the pou call
                declared_in_out_params.into_iter().for_each(|p| {
                    if !variable_location_in_parent.contains(&p.get_location_in_parent()) {
                        validator.push_diagnostic(Diagnostic::missing_inout_parameter(
                            p.get_name(),
                            operator.get_location(),
                        ));
                    }
                });
            }
        }
    } else {
        // POU could not be found, we can still partially validate the passed parameters
        if let Some(s) = parameters.as_ref() {
            visit_statement(validator, s, context);
        }
    }
}

// selector, case_blocks, else_block
fn validate_case_statement<T: AnnotationMap>(
    validator: &mut Validator,
    selector: &AstStatement,
    case_blocks: &[ConditionalBlock],
    else_block: &[AstStatement],
    context: &ValidationContext<T>,
) {
    visit_statement(validator, selector, context);

    let mut cases = HashSet::new();
    case_blocks.iter().for_each(|b| {
        let condition = b.condition.as_ref();

        // invalid case conditions
        if matches!(condition, AstStatement::Assignment { .. } | AstStatement::CallStatement { .. }) {
            validator.push_diagnostic(Diagnostic::invalid_case_condition(condition.get_location()));
        }

        // validate for duplicate conditions
        // first try to evaluate the conditions value
        const_evaluator::evaluate(condition, context.qualifier, context.index)
            .map_err(|err| {
                // value evaluation and validation not possible with non constants
                validator.push_diagnostic(Diagnostic::non_constant_case_condition(
                    err.get_reason(),
                    condition.get_location(),
                ))
            })
            .map(|v| {
                // check for duplicates if we got a value
                if let Some(AstStatement::Literal { kind: AstLiteral::Integer(value), .. }) = v {
                    if !cases.insert(value) {
                        validator.push_diagnostic(Diagnostic::duplicate_case_condition(
                            &value,
                            condition.get_location(),
                        ));
                    }
                };
            })
            .ok(); // no need to worry about the result

        visit_statement(validator, condition, context);
        b.body.iter().for_each(|s| visit_statement(validator, s, context));
    });

    else_block.iter().for_each(|s| visit_statement(validator, s, context));
}

/// Validates that the assigned type and type hint are compatible with the nature for this
/// statement
fn validate_type_nature<T: AnnotationMap>(
    validator: &mut Validator,
    statement: &AstStatement,
    context: &ValidationContext<T>,
) {
    if let Some(type_hint) = context
        .annotations
        .get_type_hint(statement, context.index)
        .or_else(|| context.annotations.get_type(statement, context.index))
    {
        if let DataTypeInformation::Generic { generic_symbol, nature, .. } = type_hint.get_type_information()
        {
            validator.push_diagnostic(Diagnostic::unresolved_generic_type(
                generic_symbol,
                &format!("{nature:?}"),
                statement.get_location(),
            ))
        } else if let Some((actual_type, generic_nature)) = context
            .annotations
            .get_type(statement, context.index)
            .zip(context.annotations.get_generic_nature(statement))
        {
            // check if type_hint and actual_type is compatible
            // should be handled by assignment validation
            if !(actual_type.has_nature(*generic_nature, context.index)
				// INT parameter for REAL is allowed
                | (type_hint.is_real() & actual_type.is_numerical()))
            {
                validator.push_diagnostic(Diagnostic::invalid_type_nature(
                    actual_type.get_name(),
                    format!("{generic_nature:?}").as_str(),
                    statement.get_location(),
                ));
            }
        }
    }
}

fn _validate_assignment_type_sizes<T: AnnotationMap>(
    validator: &mut Validator,
    left: &DataType,
    right: &DataType,
    location: &SourceRange,
    context: &ValidationContext<T>,
) {
    if left.get_type_information().get_size(context.index)
        < right.get_type_information().get_size(context.index)
    {
        validator.push_diagnostic(Diagnostic::implicit_downcast(
            left.get_name(),
            right.get_name(),
            location.clone(),
        ))
    }
}

mod helper {
    use std::ops::Range;

    use plc_ast::ast::DirectAccessType;

    use crate::{index::Index, typesystem::DataTypeInformation};

    /// Returns true if the current index is in the range for the given type
    pub fn is_in_range(
        access: &DirectAccessType,
        access_index: u64,
        data_type: &DataTypeInformation,
        index: &Index,
    ) -> bool {
        (access.get_bit_width() * access_index) < data_type.get_size_in_bits(index) as u64
    }

    /// Returns the range from 0 for the given data type
    pub fn get_range(
        access: &DirectAccessType,
        data_type: &DataTypeInformation,
        index: &Index,
    ) -> Range<u64> {
        0..((data_type.get_size_in_bits(index) as u64 / access.get_bit_width()) - 1)
    }

    /// Returns true if the direct access can be used for the given type
    pub fn is_compatible(access: &DirectAccessType, data_type: &DataTypeInformation, index: &Index) -> bool {
        data_type.get_semantic_size(index) as u64 > access.get_bit_width()
    }
}<|MERGE_RESOLUTION|>--- conflicted
+++ resolved
@@ -705,13 +705,8 @@
                 location.clone(),
             ));
         } else if !matches!(right, AstStatement::Literal { .. }) {
-<<<<<<< HEAD
-            // FIXME: See https://github.com/PLC-lang/rusty/issues/857
-            //validate_assignment_type_sizes(validator, left_type, right_type, location, context)
-=======
             // TODO: See https://github.com/PLC-lang/rusty/issues/857
             // validate_assignment_type_sizes(validator, left_type, right_type, location, context)
->>>>>>> 3c36dd76
         }
     }
 }
