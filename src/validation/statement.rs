use std::{collections::HashSet, mem::discriminant};

use plc_ast::control_statements::ForLoopStatement;
use plc_ast::{
    ast::{
        flatten_expression_list, AstNode, AstStatement, BinaryExpression, CallStatement, DirectAccess,
        DirectAccessType, JumpStatement, Operator, ReferenceAccess, UnaryExpression,
    },
    control_statements::{AstControlStatement, ConditionalBlock},
    literals::{Array, AstLiteral, StringValue},
};
use plc_diagnostics::diagnostics::Diagnostic;
use plc_source::source_location::SourceLocation;

use super::{array::validate_array_assignment, ValidationContext, Validator, Validators};
use crate::validation::statement::helper::{get_datatype_name_or_slice, get_literal_int_or_const_expr_value};
use crate::{
    builtins::{self, BuiltIn},
    codegen::generators::expression_generator::get_implicit_call_parameter,
    index::{ArgumentType, Index, PouIndexEntry, VariableIndexEntry, VariableType},
    resolver::{const_evaluator, AnnotationMap, StatementAnnotation},
    typesystem::{
        self, get_equals_function_name_for, get_literal_actual_signed_type_name, DataType,
        DataTypeInformation, Dimension, StructSource, BOOL_TYPE, POINTER_SIZE,
    },
};

macro_rules! visit_all_statements {
    ($validator:expr, $context:expr, $last:expr ) => {
        visit_statement($validator, $last, $context);
    };

    ($validator:expr, $context:expr, $head:expr, $($tail:expr), +) => {
      visit_statement($validator, $head, $context);
      visit_all_statements!($validator, $context, $($tail),+)
    };
}

pub fn visit_statement<T: AnnotationMap>(
    validator: &mut Validator,
    statement: &AstNode,
    context: &ValidationContext<T>,
) {
    match statement.get_stmt() {
        // AstStatement::EmptyStatement { location, id } => (),
        // AstStatement::DefaultValue { location, id } => (),
        // AstStatement::LiteralInteger { value, location, id } => (),
        // AstStatement::LiteralDate { year, month, day, location, id } => (),
        // AstStatement::LiteralDateAndTime { year, month, day, hour, min, sec, nano, location, id } => (),
        // AstStatement::LiteralTimeOfDay { hour, min, sec, nano, location, id } => (),
        // AstStatement::LiteralTime { day, hour, min, sec, milli, micro, nano, negative, location, id } => (),
        // AstStatement::LiteralReal { value, location, id } => (),
        // AstStatement::LiteralBool { value, location, id } => (),
        // AstStatement::LiteralString { value, is_wide, location, id } => (),
        AstStatement::Literal(AstLiteral::Array(Array { elements: Some(elements) })) => {
            visit_statement(validator, elements.as_ref(), context);
        }
        AstStatement::CastStatement(data) => {
            if let AstStatement::Literal(literal) = data.target.get_stmt() {
                validate_cast_literal(
                    validator,
                    literal,
                    statement,
                    &data.type_name,
                    &statement.get_location(),
                    context,
                );
            }
        }
        AstStatement::MultipliedStatement(data) => {
            visit_statement(validator, &data.element, context);
        }
        AstStatement::ReferenceExpr(data) => {
            if let Some(base) = &data.base {
                visit_statement(validator, base, context);
            }

            validate_reference_expression(&data.access, validator, context, statement, &data.base);
        }
        AstStatement::BinaryExpression(data) => {
            visit_all_statements!(validator, context, &data.left, &data.right);
            visit_binary_expression(validator, statement, &data.operator, &data.left, &data.right, context);
        }
        AstStatement::UnaryExpression(data) => {
            visit_statement(validator, &data.value, context);
        }
        AstStatement::ExpressionList(expressions) => {
            expressions.iter().for_each(|element| visit_statement(validator, element, context))
        }
        AstStatement::RangeStatement(data) => {
            visit_all_statements!(validator, context, &data.start, &data.end);
        }
        AstStatement::Assignment(data) => {
            visit_statement(validator, &data.left, context);
            visit_statement(validator, &data.right, context);

            validate_assignment(validator, &data.right, Some(&data.left), &statement.get_location(), context);
            validate_array_assignment(validator, context, statement);
        }
        AstStatement::OutputAssignment(data) => {
            visit_statement(validator, &data.left, context);
            visit_statement(validator, &data.right, context);

            validate_assignment(validator, &data.right, Some(&data.left), &statement.get_location(), context);
        }
        AstStatement::CallStatement(data) => {
            validate_call(validator, &data.operator, data.parameters.as_deref(), &context.set_is_call());
        }
        AstStatement::ControlStatement(kind) => validate_control_statement(validator, kind, context),
        AstStatement::CaseCondition(condition) => {
            // if we get here, then a `CaseCondition` is used outside a `CaseStatement`
            // `CaseCondition` are used as a marker for `CaseStatements` and are not passed as such to the `CaseStatement.case_blocks`
            // see `control_parser` `parse_case_statement()`
            validator.push_diagnostic(
                Diagnostic::new("Case condition used outside of case statement! Did you mean to use ';'?")
                    .with_error_code("E079")
                    .with_location(condition.get_location()),
            );
            visit_statement(validator, condition, context);
        }
        AstStatement::JumpStatement(JumpStatement { condition, target }) => {
            visit_statement(validator, condition, context);
            if context.annotations.get(statement).is_none() {
                validator.push_diagnostic(Diagnostic::unresolved_reference(
                    target.get_flat_reference_name().unwrap_or_default(),
                    statement.get_location(),
                ))
            }
        }
        // AstStatement::ExitStatement { location, id } => (),
        // AstStatement::ContinueStatement { location, id } => (),
        // AstStatement::ReturnStatement { location, id } => (),
        // AstStatement::LiteralNull { location, id } => (),
        AstStatement::ParenExpression(expr) => visit_statement(validator, expr, context),
        _ => {}
    }
    validate_type_nature(validator, statement, context);
}

fn validate_reference_expression<T: AnnotationMap>(
    access: &ReferenceAccess,
    validator: &mut Validator,
    context: &ValidationContext<T>,
    statement: &AstNode,
    base: &Option<Box<AstNode>>,
) {
    match access {
        ReferenceAccess::Member(m) => {
            visit_statement(validator, m.as_ref(), context);

            if let Some(reference_name) = statement.get_flat_reference_name() {
                validate_reference(
                    validator,
                    statement,
                    base.as_deref(),
                    reference_name,
                    &m.get_location(),
                    context,
                );
            }
            validate_direct_access(m, base.as_deref(), context, validator);
        }
        ReferenceAccess::Index(i) => {
            if let Some(base) = base {
                visit_array_access(validator, base, i, context)
            } else {
                validator.push_diagnostic(
                    Diagnostic::new("Index-Access requires an array-value.")
                        .with_error_code("E069")
                        .with_location(statement.get_location()),
                );
            }
        }
        ReferenceAccess::Cast(c) => {
            visit_statement(validator, c.as_ref(), context);

            // see if we try to cast a literal
            if let (AstStatement::Literal(literal), Some(StatementAnnotation::Type { type_name })) =
                (c.get_stmt(), base.as_ref().and_then(|it| context.annotations.get(it)))
            {
                validate_cast_literal(
                    validator,
                    literal,
                    c.as_ref(),
                    type_name.as_str(),
                    &statement.get_location(),
                    context,
                );
            }
        }
        ReferenceAccess::Deref => {
            if base.is_none() {
                validator.diagnostics.push(
                    Diagnostic::new("Dereferencing requires a pointer-value.")
                        .with_error_code("E068")
                        .with_location(statement.get_location()),
                );
            }
        }
        ReferenceAccess::Address => {
            if let Some(base) = base {
                validate_address_of_expression(validator, base, statement.get_location(), context);
            } else {
                validator.diagnostics.push(
                    Diagnostic::new("Address-of requires a value.")
                        .with_error_code("E070")
                        .with_location(statement.get_location()),
                );
            }
        }
    }
}

fn validate_address_of_expression<T: AnnotationMap>(
    validator: &mut Validator,
    target: &AstNode,
    location: SourceLocation,
    context: &ValidationContext<T>,
) {
    if let AstStatement::ParenExpression(expr) = &target.stmt {
        validate_address_of_expression(validator, expr, location, context);
        return;
    }

    let a = context.annotations.get(target);

    if !matches!(a, Some(StatementAnnotation::Variable { .. })) && !target.is_array_access() {
        validator.push_diagnostic(
            Diagnostic::new("Invalid address-of operation").with_error_code("E066").with_location(location),
        );
    }
}

fn validate_direct_access<T: AnnotationMap>(
    m: &AstNode,
    base: Option<&AstNode>,
    context: &ValidationContext<T>,
    validator: &mut Validator,
) {
    if let (AstStatement::DirectAccess(DirectAccess { access, index }), Some(base_annotation)) = (
        m.get_stmt(),
        // FIXME: should we consider the hint if one is available?
        base.and_then(|base| context.annotations.get(base)),
    ) {
        let base_type = context
            .annotations
            .get_type_for_annotation(context.index, base_annotation)
            .unwrap_or(context.index.get_void_type())
            .get_type_information();
        if base_type.is_int() && helper::is_compatible(access, base_type, context.index) {
            validate_access_index(validator, context, index, access, base_type, &m.get_location());
        } else {
            validator.push_diagnostic(
                Diagnostic::new(format!(
                    "{access:?}-Wise access requires a Numerical type larger than {} bits",
                    access.get_bit_width()
                ))
                .with_error_code("E055")
                .with_location(m.get_location()),
            )
        }
    }
}

fn validate_for_loop<T: AnnotationMap>(
    validator: &mut Validator,
    context: &ValidationContext<T>,
    statement: &ForLoopStatement,
) {
    statement.get_conditionals().iter().for_each(|node| {
        let kind = context.annotations.get_type_or_void(node, context.index);

        if kind.is_real() || !kind.is_numerical() {
            let slice = get_datatype_name_or_slice(validator.context, kind);
            let message = format!("Expected an integer value, got `{slice}`");
            validator.push_diagnostic(
                Diagnostic::new(message).with_location(node.get_location()).with_error_code("E094"),
            );
        }
    })

    // TODO: Check if start, end, counter and the step values have the same type, e.g. all of them have to be DINT
    // TODO: Check if the body doesn't modify the conditional values
    //       NOTE: This requires some analysis feature which we currently lack.
    //       While it might be possible to check if the left-hand side of an assignment is a
    //       conditional value, we currently can not guarantee these values will not be mutated
    //       by a VAR_INPUT {ref} function call.
}

fn validate_control_statement<T: AnnotationMap>(
    validator: &mut Validator,
    control_statement: &AstControlStatement,
    context: &ValidationContext<T>,
) {
    match control_statement {
        AstControlStatement::If(stmt) => {
            stmt.blocks.iter().for_each(|b| {
                visit_statement(validator, b.condition.as_ref(), context);
                b.body.iter().for_each(|s| visit_statement(validator, s, context));
            });
            stmt.else_block.iter().for_each(|e| visit_statement(validator, e, context));
        }
        AstControlStatement::ForLoop(stmt) => {
            validate_for_loop(validator, context, stmt);
            visit_all_statements!(validator, context, &stmt.counter, &stmt.start, &stmt.end);
            if let Some(by_step) = &stmt.by_step {
                visit_statement(validator, by_step, context);
            }
            stmt.body.iter().for_each(|s| visit_statement(validator, s, context));
        }
        AstControlStatement::WhileLoop(stmt) | AstControlStatement::RepeatLoop(stmt) => {
            visit_statement(validator, &stmt.condition, context);
            stmt.body.iter().for_each(|s| visit_statement(validator, s, context));
        }
        AstControlStatement::Case(stmt) => {
            validate_case_statement(validator, &stmt.selector, &stmt.case_blocks, &stmt.else_block, context);
        }
    }
}

/// validates a literal statement with a dedicated type-prefix (e.g. INT#3)
/// checks whether the type-prefix is valid and if the target is a literal
fn validate_cast_literal<T: AnnotationMap>(
    // TODO: i feel like literal is misleading here. can be a reference aswell (INT#x)
    validator: &mut Validator,
    literal: &AstLiteral,
    statement: &AstNode,
    type_name: &str,
    location: &SourceLocation,
    context: &ValidationContext<T>,
) {
    fn incompatible_literal_cast(
        cast_type: &str,
        literal_type: &str,
        location: SourceLocation,
    ) -> Diagnostic {
        Diagnostic::new(format!("Literal {literal_type} is not compatible to {cast_type}"))
            .with_error_code("E054")
            .with_location(location)
    }

    fn literal_out_of_range(literal: &str, range_hint: &str, location: SourceLocation) -> Diagnostic {
        Diagnostic::new(format!("Literal {literal} out of range ({range_hint})"))
            .with_error_code("E053")
            .with_location(location)
    }

    let cast_type = context.index.get_effective_type_or_void_by_name(type_name).get_type_information();
    let literal_type = context.index.get_type_information_or_void(
        get_literal_actual_signed_type_name(literal, !cast_type.is_unsigned_int())
            .or_else(|| context.annotations.get_type_hint(statement, context.index).map(DataType::get_name))
            .unwrap_or_else(|| context.annotations.get_type_or_void(statement, context.index).get_name()),
    );

    if !literal.is_cast_prefix_eligible() {
        validator.push_diagnostic(
            Diagnostic::new(format!(
                "Cannot cast into {}, only elementary types are allowed",
                validator.context.slice(&statement.get_location())
            ))
            .with_error_code("E061")
            .with_location(location.clone()),
        )
    } else if cast_type.is_date_or_time_type() || literal_type.is_date_or_time_type() {
        validator.push_diagnostic(incompatible_literal_cast(
            cast_type.get_name(),
            literal_type.get_name(),
            location.clone(),
        ));
        // see if target and cast_type are compatible
    } else if cast_type.is_int() && literal_type.is_int() {
        // INTs with INTs
        if cast_type.get_semantic_size(context.index) < literal_type.get_semantic_size(context.index) {
            validator.push_diagnostic(literal_out_of_range(
                literal.get_literal_value().as_str(),
                cast_type.get_name(),
                location.clone(),
            ));
        }
    } else if cast_type.is_character() && literal_type.is_string() {
        let value = literal.get_literal_value();
        // value contains "" / ''
        if value.len() > 3 {
            validator.push_diagnostic(literal_out_of_range(
                value.as_str(),
                cast_type.get_name(),
                location.clone(),
            ));
        }
    } else if discriminant(cast_type) != discriminant(literal_type) {
        // different types
        // REAL#100 is fine, other differences are not
        if !(cast_type.is_float() && literal_type.is_int()) {
            validator.push_diagnostic(incompatible_literal_cast(
                cast_type.get_name(),
                literal.get_literal_value().as_str(),
                location.clone(),
            ));
        }
    }
}

fn validate_access_index<T: AnnotationMap>(
    validator: &mut Validator,
    context: &ValidationContext<T>,
    access_index: &AstNode,
    access_type: &DirectAccessType,
    target_type: &DataTypeInformation,
    location: &SourceLocation,
) {
    match *access_index.get_stmt() {
        AstStatement::Literal(AstLiteral::Integer(value)) => {
            if !helper::is_in_range(
                access_type,
                value.try_into().unwrap_or_default(),
                target_type,
                context.index,
            ) {
                let range = helper::get_range(access_type, target_type, context.index);
                validator.push_diagnostic(
                    Diagnostic::new(format!(
                        "{access_type:?}-Wise access for type {} must be in range {}..{}",
                        target_type.get_name(),
                        &range.start,
                        &range.end
                    ))
                    .with_error_code("E057")
                    .with_location(location.clone()),
                )
            }
        }
        AstStatement::ReferenceExpr(_) => {
            let ref_type = context.annotations.get_type_or_void(access_index, context.index);
            if !ref_type.get_type_information().is_int() {
                validator.push_diagnostic(
                    Diagnostic::new(format!("Invalid type {} for direct variable access. Only variables of Integer types are allowed", ref_type.get_name()))
                    .with_error_code("E056")
                    .with_location(location.clone())
                )
            }
        }
        _ => unreachable!(),
    }
}

fn validate_reference<T: AnnotationMap>(
    validator: &mut Validator,
    statement: &AstNode,
    base: Option<&AstNode>,
    ref_name: &str,
    location: &SourceLocation,
    context: &ValidationContext<T>,
) {
    // unresolved reference
    if !context.annotations.has_type_annotation(statement) {
        validator.push_diagnostic(Diagnostic::unresolved_reference(ref_name, location.clone()));

        // was this meant as a direct access?
        // TODO: find a way to solve this without re-resolving this name
        if let Some(alternative_target_type) =
            context.index.find_variable(context.qualifier, &[ref_name]).and_then(|alternative_target| {
                context.index.find_effective_type_by_name(alternative_target.get_type_name())
            })
        {
            if base.is_some() && (alternative_target_type.is_numerical() || alternative_target_type.is_enum())
            {
                // we accessed a member that does not exist, but we could find a global/local variable that fits
                validator.push_diagnostic(
                    Diagnostic::new(format!("If you meant to directly access a bit/byte/word/..., use %X/%B/%W{ref_name} instead."))
                    .with_error_code("E060")
                    .with_location(location.clone())
                );
            }
        }
    } else if let Some(StatementAnnotation::Variable { qualified_name, argument_type, .. }) =
        context.annotations.get(statement)
    {
        // check if we're accessing a private variable AND the variable's qualifier is not the
        // POU we're accessing it from
        if argument_type.is_private()
            && context
                .qualifier
                .and_then(|qualifier| context.index.find_pou(qualifier))
                .map(|pou| (pou.get_name(), pou.get_container())) // get the container pou (for actions this is the program/fb)
                .map_or(false, |(pou, container)| {
                    !qualified_name.starts_with(pou) && !qualified_name.starts_with(container)
                })
        {
            validator.push_diagnostic(
                //TODO: maybe default to warning?
                Diagnostic::new(format!("Illegal access to private member {qualified_name}"))
                    .with_error_code("E049")
                    .with_location(location.clone()),
            );
        }
    }
}

fn visit_array_access<T: AnnotationMap>(
    validator: &mut Validator,
    reference: &AstNode,
    access: &AstNode,
    context: &ValidationContext<T>,
) {
    let target_type = context.annotations.get_type_or_void(reference, context.index).get_type_information();

    match target_type {
        DataTypeInformation::Array { dimensions, .. } => match access.get_stmt() {
            AstStatement::ExpressionList(expressions) => {
                validate_array_access_dimensions(dimensions.len(), expressions.len(), validator, access);

                for (i, exp) in expressions.iter().enumerate() {
                    validate_array_access(validator, exp, dimensions, i, context);
                }
            }

            _ => {
                validate_array_access_dimensions(dimensions.len(), 1, validator, access);
                validate_array_access(validator, access, dimensions, 0, context)
            }
        },

        DataTypeInformation::Struct {
            source: StructSource::Internal(typesystem::InternalType::VariableLengthArray { ndims, .. }),
            ..
        } => {
            let dims = match access.get_stmt() {
                AstStatement::ExpressionList(expressions) => expressions.len(),
                _ => 1,
            };

            validate_array_access_dimensions(*ndims, dims, validator, access);
        }

        _ => validator.push_diagnostic(
            Diagnostic::new(format!(
                "Invalid type {} for array access. Only variables of Array types are allowed",
                target_type.get_name()
            ))
            .with_error_code("E059")
            .with_location(access.get_location()),
        ),
    }
}

fn validate_array_access_dimensions(ndims: usize, dims: usize, validator: &mut Validator, access: &AstNode) {
    if ndims != dims {
        validator.push_diagnostic(
            Diagnostic::new(format!("Expected array access with {ndims} dimensions, found {dims}"))
                .with_error_code("E045")
                .with_location(access.get_location()),
        )
    }
}

fn validate_array_access<T: AnnotationMap>(
    validator: &mut Validator,
    access: &AstNode,
    dimensions: &[Dimension],
    dimension_index: usize,
    context: &ValidationContext<T>,
) {
    if let AstStatement::Literal(AstLiteral::Integer(value)) = access.get_stmt() {
        if let Some(dimension) = dimensions.get(dimension_index) {
            if let Ok(range) = dimension.get_range(context.index) {
                if !(range.start as i128 <= *value && range.end as i128 >= *value) {
                    validator.push_diagnostic(
                        Diagnostic::new(format!(
                            "Array access must be in the range {}..{}",
                            range.start, range.end
                        ))
                        .with_error_code("E058")
                        .with_location(access.get_location()),
                    )
                }
            }
        }
    } else {
        let type_info = context.annotations.get_type_or_void(access, context.index).get_type_information();
        if !type_info.is_int() {
            validator.push_diagnostic(
                    Diagnostic::new(format!(
                            "Invalid type {} for array access. Only variables of Integer types are allowed to access an array",
                            type_info.get_name()
                    ))
                    .with_error_code("E059")
                    .with_location(access.get_location())
            )
        }
    }
}

fn visit_binary_expression<T: AnnotationMap>(
    validator: &mut Validator,
    statement: &AstNode,
    operator: &Operator,
    left: &AstNode,
    right: &AstNode,
    context: &ValidationContext<T>,
) {
    match operator {
        Operator::Equal => {
            if context.annotations.get_type_hint(statement, context.index).is_none() {
                let lhs = validator.context.slice(&left.location);
                let rhs = validator.context.slice(&right.location);

                validator.push_diagnostic(
                    Diagnostic::new(format!(
                        "This equal statement has no effect, did you mean `{lhs} := {rhs}`?"
                    ))
                    .with_error_code("E023")
                    .with_location(statement.get_location()),
                );
            }

            validate_binary_expression(validator, statement, operator, left, right, context)
        }
        Operator::NotEqual => {
            validate_binary_expression(validator, statement, &Operator::Equal, left, right, context)
        }
        Operator::GreaterOrEqual => {
            // check for the > operator
            validate_binary_expression(validator, statement, &Operator::Greater, left, right, context);
            // check for the = operator
            validate_binary_expression(validator, statement, &Operator::Equal, left, right, context);
        }
        Operator::LessOrEqual => {
            // check for the < operator
            validate_binary_expression(validator, statement, &Operator::Less, left, right, context);
            // check for the = operator
            validate_binary_expression(validator, statement, &Operator::Equal, left, right, context);
        }
        _ => validate_binary_expression(validator, statement, operator, left, right, context),
    }
}

fn validate_binary_expression<T: AnnotationMap>(
    validator: &mut Validator,
    statement: &AstNode,
    operator: &Operator,
    left: &AstNode,
    right: &AstNode,
    context: &ValidationContext<T>,
) {
    let left_type = context.annotations.get_type_or_void(left, context.index).get_type_information();
    let right_type = context.annotations.get_type_or_void(right, context.index).get_type_information();

    // if the type is a subrange, check if the intrinsic type is numerical
    let is_numerical = context.index.find_intrinsic_type(left_type).is_numerical();

    if std::mem::discriminant(left_type) == std::mem::discriminant(right_type)
        && !(is_numerical || left_type.is_pointer())
    {
        // see if we have the right compare-function (non-numbers are compared using user-defined callback-functions)
        if operator.is_comparison_operator()
            && !compare_function_exists(left_type.get_name(), operator, context)
        {
            validator.push_diagnostic(
                Diagnostic::new(format!(
                    "Missing compare function 'FUNCTION {} : BOOL VAR_INPUT a,b : {}; END_VAR ...'.",
                    crate::typesystem::get_equals_function_name_for(left_type.get_name(), operator)
                        .unwrap_or_default()
                        .as_str(),
                    left_type.get_name(),
                ))
                .with_error_code("E073")
                .with_location(statement.get_location()),
            );
        }
    }
}

fn compare_function_exists<T: AnnotationMap>(
    type_name: &str,
    operator: &Operator,
    context: &ValidationContext<T>,
) -> bool {
    let implementation = get_equals_function_name_for(type_name, operator)
        .as_ref()
        .and_then(|function_name| context.index.find_pou_implementation(function_name));

    if let Some(implementation) = implementation {
        let members = context.index.get_pou_members(implementation.get_type_name());

        // we expect two input parameters and a return-parameter
        if let [VariableIndexEntry {
            data_type_name: type_name_1,
            argument_type: ArgumentType::ByVal(VariableType::Input),
            ..
        }, VariableIndexEntry {
            data_type_name: type_name_2,
            argument_type: ArgumentType::ByVal(VariableType::Input),
            ..
        }, VariableIndexEntry {
            data_type_name: return_type,
            argument_type: ArgumentType::ByVal(VariableType::Return),
            ..
        }] = members
        {
            let type_name_1 = context
                .index
                .get_effective_type_or_void_by_name(type_name_1)
                .get_type_information()
                .get_name();
            let type_name_2 = context
                .index
                .get_effective_type_or_void_by_name(type_name_2)
                .get_type_information()
                .get_name();

            // both parameters must have the same type and the return type must be BOOL
            if type_name_1 == type_name && type_name_2 == type_name && return_type == BOOL_TYPE {
                return true;
            }
        }
    }

    false
}

/// Validates if an argument can be passed to a function with [`VariableType::Output`] and
/// [`VariableType::InOut`] parameter types by checking if the argument is a reference (e.g. `foo(x)`) or
/// an assignment (e.g. `foo(x := y)`, `foo(x => y)`). If neither is the case a diagnostic is generated.
fn validate_call_by_ref(validator: &mut Validator, param: &VariableIndexEntry, arg: &AstNode) {
    let ty = param.argument_type.get_inner();
    if !matches!(ty, VariableType::Output | VariableType::InOut) {
        return;
    }

    match (arg.can_be_assigned_to(), arg.get_stmt()) {
        (true, _) => (),

        // Output assignments are optional, e.g. `foo(bar => )` is considered valid
        (false, AstStatement::EmptyStatement(_)) if matches!(ty, VariableType::Output) => (),

        (false, AstStatement::Assignment(data) | AstStatement::OutputAssignment(data)) => {
            validate_call_by_ref(validator, param, &data.right);
        }

        _ => validator.push_diagnostic(
            Diagnostic::new(format!(
                "Expected a reference for parameter {} because their type is {}",
                param.get_name(),
                param.get_variable_type()
            ))
            .with_error_code("E031")
            .with_location(arg.get_location()),
        ),
    }
}

fn validate_assignment<T: AnnotationMap>(
    validator: &mut Validator,
    right: &AstNode,
    left: Option<&AstNode>,
    location: &SourceLocation,
    context: &ValidationContext<T>,
) {
    if let Some(left) = left {
        // Check if we are assigning to a...
        if let Some(StatementAnnotation::Variable { constant, qualified_name, argument_type, .. }) =
            context.annotations.get(left)
        {
            // ...constant variable
            if *constant {
                validator.push_diagnostic(
                    Diagnostic::new(format!("Cannot assign to CONSTANT '{qualified_name}'"))
                        .with_error_code("E036")
                        .with_location(left.get_location()),
                );
            } else {
                // ...enum variable where the RHS does not match its variants
                validate_enum_variant_assignment(
                    context,
                    validator,
                    qualified_name,
                    context.annotations.get_type_or_void(left, context.index),
                    right,
                );
            }

            // ...VAR_INPUT {ref} variable
            if matches!(argument_type, ArgumentType::ByRef(VariableType::Input)) {
                validator.push_diagnostic(
                    Diagnostic::new("VAR_INPUT {ref} variables are mutable and changes to them will also affect the referenced variable. For increased clarity use VAR_IN_OUT instead.")
                    .with_error_code("E042")
                    .with_location(location.to_owned())
                    );
            }
        }

        // ...or if whatever we got is not assignable, output an error
        if !left.can_be_assigned_to() {
            let expression = validator.context.slice(&left.get_location());
            validator.push_diagnostic(
                Diagnostic::new(format!("Expression {expression} is not assignable."))
                    .with_error_code("E050")
                    .with_location(left.get_location()),
            );
        }

        if has_return_assignment_in_void_function(context, left) {
            validator.push_diagnostic(
                Diagnostic::new("Function declared as VOID, but trying to assign a return value")
                    .with_location(location.to_owned())
                    .with_error_code("E093"),
            )
        }
    }

    let right_type = context.annotations.get_type(right, context.index);
    let left_type = context.annotations.get_type_hint(right, context.index);

    if let (Some(right_type), Some(left_type)) = (right_type, left_type) {
        // implicit call parameter assignments are annotated to auto_deref pointers for ´ByRef` parameters
        // we need the inner type
        let left_type = if let DataTypeInformation::Pointer { inner_type_name, auto_deref: true, .. } =
            left_type.get_type_information()
        {
            context.index.get_effective_type_or_void_by_name(inner_type_name)
        } else {
            left_type
        };

        // VLA <- ARRAY assignments are valid when the array is passed to a function expecting a VLA, but
        // are no longer allowed inside a POU body
        if left_type.is_vla() && right_type.is_array() && context.is_call() {
            validate_variable_length_array_assignment(validator, context, location, left_type, right_type);
            return;
        }

        if !(left_type.is_compatible_with_type(right_type)
            && is_valid_assignment(left_type, right_type, right, context.index, location, validator))
        {
            if left_type.is_pointer() && right_type.is_pointer() {
                validator.push_diagnostic(
                    Diagnostic::new(format!(
                        "Pointers {} and {} have different types",
                        get_datatype_name_or_slice(validator.context, left_type),
                        get_datatype_name_or_slice(validator.context, right_type)
                    ))
                    .with_error_code("E090")
                    .with_location(location.clone()),
                );
            } else {
                validator.push_diagnostic(Diagnostic::invalid_assignment(
                    &get_datatype_name_or_slice(validator.context, right_type),
                    &get_datatype_name_or_slice(validator.context, left_type),
                    location.clone(),
                ));
            }
        } else {
            validate_assignment_type_sizes(validator, left_type, right, context)
        }
    }
}

/// Returns true if an assignment statement exists such that a return value is assigned to a void
/// function. For example the following will return true
/// ```iecst
/// FUNCTION foo
/// foo := 1; // Doesn't make sense, foo is of type VOID
/// END_FUNCTION
/// ```
fn has_return_assignment_in_void_function<T>(context: &ValidationContext<T>, left: &AstNode) -> bool
where
    T: AnnotationMap,
{
    if let Some((var_name, qualifier)) = left.get_flat_reference_name().zip(context.qualifier) {
        let variable = context.index.find_variable(context.qualifier, &[var_name]);
        let pou = context.index.find_pou(qualifier);

        if variable.is_none() && pou.is_some_and(|fun| fun.is_void_function()) {
            return var_name == qualifier;
        }
    }

    false
}

pub(crate) fn validate_enum_variant_assignment<T: AnnotationMap>(
    context: &ValidationContext<T>,
    validator: &mut Validator,
    qualified_name: &str,
    left_dt: &DataType,
    right: &AstNode,
) {
    if !left_dt.is_enum() {
        return;
    }

    let right_dt = context.annotations.get_type_or_void(right, context.index);

    // For it to be a valid enum assignment, the right-hand side must yield a const-expr value
    // (i.e. literal integer or some enum variant) and the left-hand side (which is an enum) must have that
    // const-expr value as a variant (e.g. the const-expr must be 1 or 2 for `Status : (idle := 1, running := 2)`)
    let Some(value_rhs) = get_literal_int_or_const_expr_value(right, context) else {
        // ...however function calls for example are no const-expr hence only report if datatypes also differ
        if left_dt.get_name() != right_dt.get_name() {
            validator.push_diagnostic(
                Diagnostic::new(format!(
                    "Value evaluated at run-time, use an enum variant from `{}`",
                    get_datatype_name_or_slice(validator.context, left_dt)
                ))
                .with_location(right.get_location())
                .with_secondary_location(left_dt.location.clone())
                .with_error_code("E091"),
            );
        }

        return;
    };

    let Some(variable) = context.index.find_fully_qualified_variable(qualified_name) else { return };
    let variants = context.index.get_enum_variant_values(variable);

    match variants.iter().find(|(_, value_lhs)| *value_lhs == value_rhs) {
        Some((variant, _)) => {
            if left_dt.get_name() != right_dt.get_name() {
                validator.push_diagnostic(
                    Diagnostic::new(format!(
                        "Replace `{}` with `{}`",
                        validator.context.slice(&right.location),
                        variant.get_name()
                    ))
                    .with_error_code("E092")
                    .with_location(right.get_location())
                    .with_secondary_location(left_dt.location.clone()),
                );
            }
        }
        None => {
            validator.push_diagnostic(
                Diagnostic::new(format!(
                    "Invalid enum value `{}` for `{}`",
                    validator.context.slice(&right.location),
                    get_datatype_name_or_slice(validator.context, left_dt)
                ))
                .with_location(right.get_location())
                .with_secondary_location(left_dt.location.clone())
                .with_error_code("E040"),
            );
        }
    };
}

fn validate_variable_length_array_assignment<T: AnnotationMap>(
    validator: &mut Validator,
    context: &ValidationContext<T>,
    location: &SourceLocation,
    left_type: &DataType,
    right_type: &DataType,
) {
    let left_inner_type = left_type.get_type_information().get_vla_referenced_type().unwrap();
    let right_inner_type = right_type.get_type_information().get_inner_array_type_name().unwrap();

    let left_dt = context.index.get_effective_type_or_void_by_name(left_inner_type);
    let right_dt = context.index.get_effective_type_or_void_by_name(right_inner_type);

    let left_dims = left_type.get_type_information().get_dimensions().unwrap();
    let right_dims = right_type.get_type_information().get_dimensions().unwrap();

    if left_dt != right_dt || left_dims != right_dims {
        validator.push_diagnostic(Diagnostic::invalid_assignment(
            &get_datatype_name_or_slice(validator.context, right_type),
            &get_datatype_name_or_slice(validator.context, left_type),
            location.clone(),
        ));
    }
}

fn is_valid_assignment(
    left_type: &DataType,
    right_type: &DataType,
    right: &AstNode,
    index: &Index,
    location: &SourceLocation,
    validator: &mut Validator,
) -> bool {
    if right_type.is_void() {
        return false;
    }

    if is_valid_string_to_char_assignment(
        left_type.get_type_information(),
        right_type.get_type_information(),
        right,
        location,
        validator,
    ) {
        // in this case return true and skip any other validation
        // because those would fail
        return true;
    } else if is_invalid_char_assignment(left_type.get_type_information(), right_type.get_type_information())
    // FIXME: See https://github.com/PLC-lang/rusty/issues/857
        | is_invalid_pointer_assignment(left_type.get_type_information(), right_type.get_type_information(), index, location, validator)
        | is_aggregate_to_none_aggregate_assignment(left_type, right_type)
        | is_aggregate_type_missmatch(left_type, right_type, index)
    {
        return false;
    }
    true
}

/// strings with length 1 can be assigned to characters
fn is_valid_string_to_char_assignment(
    left_type: &DataTypeInformation,
    right_type: &DataTypeInformation,
    right: &AstNode,
    location: &SourceLocation,
    validator: &mut Validator,
) -> bool {
    // TODO: casted literals and reference
    if left_type.is_compatible_char_and_string(right_type) {
        if let AstStatement::Literal(AstLiteral::String(StringValue { value, .. })) = right.get_stmt() {
            if value.len() == 1 {
                return true;
            } else {
                validator.push_diagnostic(
                    Diagnostic::new(
                        format!("Value: '{value}' exceeds length for type: {}", left_type.get_name())
                            .as_str(),
                    )
                    .with_error_code("E065")
                    .with_location(location.clone()),
                );
                return false;
            }
        }
    }
    false
}

fn is_invalid_pointer_assignment(
    left_type: &DataTypeInformation,
    right_type: &DataTypeInformation,
    index: &Index,
    location: &SourceLocation,
    validator: &mut Validator,
) -> bool {
    if left_type.is_pointer() & right_type.is_pointer() {
        return !typesystem::is_same_type_class(left_type, right_type, index);
    }
    //check if Datatype can hold a Pointer (u64)
    else if right_type.is_pointer()
        && !left_type.is_pointer()
        && left_type.get_size_in_bits(index) < POINTER_SIZE
    {
        validator.push_diagnostic(
            Diagnostic::new(format!(
                "The type {} {} is too small to hold a Pointer",
                left_type.get_name(),
                left_type.get_size_in_bits(index)
            ))
            .with_error_code("E065")
            .with_location(location.clone()),
        );
        return true;
    }
    //check if size allocated to Pointer is standart pointer size (u64)
    else if left_type.is_pointer()
        && !right_type.is_pointer()
        && right_type.get_size_in_bits(index) < POINTER_SIZE
    {
        validator.push_diagnostic(
            Diagnostic::new(format!(
                "The type {} {} is too small to be stored in a Pointer",
                right_type.get_name(),
                right_type.get_size_in_bits(index)
            ))
            .with_error_code("E065")
            .with_location(location.clone()),
        );
        return true;
    }
    false
}

/// check if we try to assign a CHAR to WCHAR or vice versa
fn is_invalid_char_assignment(left_type: &DataTypeInformation, right_type: &DataTypeInformation) -> bool {
    if (left_type.is_character() & right_type.is_character())
        && (left_type.get_name() != right_type.get_name())
    {
        return true;
    }
    false
}

/// aggregate types can only be assigned to aggregate types
/// special case char := string_with_length_1, handled by `is_valid_string_to_char_assignment()`
fn is_aggregate_to_none_aggregate_assignment(left_type: &DataType, right_type: &DataType) -> bool {
    left_type.is_aggregate_type() ^ right_type.is_aggregate_type()
}

/// if we try to assign an aggregate type to another
/// check if we have the same type
fn is_aggregate_type_missmatch(left_type: &DataType, right_type: &DataType, index: &Index) -> bool {
    left_type.is_aggregate_type() & right_type.is_aggregate_type()
        && !typesystem::is_same_type_class(
            left_type.get_type_information(),
            right_type.get_type_information(),
            index,
        )
}

fn validate_call<T: AnnotationMap>(
    validator: &mut Validator,
    operator: &AstNode,
    parameters: Option<&AstNode>,
    context: &ValidationContext<T>,
) {
    // visit called pou
    visit_statement(validator, operator, context);

    if let Some(pou) = context.find_pou(operator) {
        // additional validation for builtin calls if necessary
        if let Some(validation) = builtins::get_builtin(pou.get_name()).and_then(BuiltIn::get_validation) {
            validation(validator, operator, parameters, context.annotations, context.index)
        }

        let declared_parameters = context.index.get_declared_parameters(pou.get_name());
        let passed_parameters = parameters.map(flatten_expression_list).unwrap_or_default();

        let mut are_implicit_parameters = true;
        let mut variable_location_in_parent = vec![];

        // validate parameters
        for (i, param) in passed_parameters.iter().enumerate() {
            match get_implicit_call_parameter(param, &declared_parameters, i) {
                Ok((parameter_location_in_parent, right, is_implicit)) => {
                    let left = declared_parameters.get(parameter_location_in_parent);
                    if let Some(left) = left {
                        validate_call_by_ref(validator, left, param);
                        // 'parameter location in parent' and 'variable location in parent' are not the same (e.g VAR blocks are not counted as param).
                        // save actual location in parent for InOut validation
                        variable_location_in_parent.push(left.get_location_in_parent());
                    }

                    // explicit call parameter assignments will be handled by
                    // `visit_statement()` via `Assignment` and `OutputAssignment`
                    if is_implicit {
                        validate_assignment(validator, right, None, &param.get_location(), context);
                    }

                    // mixing implicit and explicit parameters is not allowed
                    // allways compare to the first passed parameter
                    if i == 0 {
                        are_implicit_parameters = is_implicit;
                    } else if are_implicit_parameters != is_implicit {
                        validator.push_diagnostic(
                            Diagnostic::new("Cannot mix implicit and explicit call parameters!")
                                .with_error_code("E031")
                                .with_location(param.get_location()),
                        );
                    }
                }
                Err(err) => {
                    validator.push_diagnostic(
                        Diagnostic::new("Invalid call parameters")
                            .with_error_code("E089")
                            .with_location(param.get_location())
                            .with_sub_diagnostic(err),
                    );
                    break;
                }
            }

            visit_statement(validator, param, context);
        }

        // for PROGRAM/FB we need special inout validation
        if let PouIndexEntry::FunctionBlock { .. } | PouIndexEntry::Program { .. } = pou {
            // pou might actually be an action call: in that case,
            // we need to check if it is called within the context of the parent POU
            // (either the body of the parent or another associated action) => we don't need to validate the params
            if is_action_call_in_qualified_context(context, operator) {
                return;
            }
            let declared_in_out_params: Vec<&&VariableIndexEntry> =
                declared_parameters.iter().filter(|p| VariableType::InOut == p.get_variable_type()).collect();

            // if the called pou has declared inouts, we need to make sure that these were passed to the pou call
            if !declared_in_out_params.is_empty() {
                // check if all inouts were passed to the pou call
                declared_in_out_params.into_iter().for_each(|p| {
                    if !variable_location_in_parent.contains(&p.get_location_in_parent()) {
                        validator.push_diagnostic(
                            Diagnostic::new(format!("Missing inout parameter: {}", p.get_name()))
                                .with_error_code("E030")
                                .with_location(operator.get_location()),
                        );
                    }
                });
            }
        }
    } else {
        // POU could not be found, we can still partially validate the passed parameters
        if let Some(s) = parameters.as_ref() {
            visit_statement(validator, s, context);
        }
    }
}

fn is_action_call_in_qualified_context<T: AnnotationMap>(
    context: &ValidationContext<T>,
    operator: &AstNode,
) -> bool {
    let Some(implementation) = context
        .annotations
        .get_call_name(operator)
        .and_then(|it| context.index.find_implementation_by_name(it))
    else {
        return false;
    };

    if !(implementation.get_implementation_type() == &crate::index::ImplementationType::Action) {
        return false;
    };

    context.qualifier.is_some_and(|qualifier| {
        let pou = context.index.find_pou(qualifier);
        // we are in a qualified context for this action call, i.e. in the parent pou or another associated action
        // => dont validate params
        pou.is_some_and(|it| it.get_container() == implementation.get_type_name())
    })
}

// selector, case_blocks, else_block
fn validate_case_statement<T: AnnotationMap>(
    validator: &mut Validator,
    selector: &AstNode,
    case_blocks: &[ConditionalBlock],
    else_block: &[AstNode],
    context: &ValidationContext<T>,
) {
    visit_statement(validator, selector, context);

    let mut cases = HashSet::new();
    case_blocks.iter().for_each(|b| {
        let condition = b.condition.as_ref();

        // invalid case conditions
        if matches!(condition.get_stmt(), AstStatement::Assignment(_) | AstStatement::CallStatement(_)) {
            validator.push_diagnostic(
                Diagnostic::new("Invalid case condition!")
                    .with_error_code("E079")
                    .with_location(condition.get_location()),
            );
        }

        // validate for duplicate conditions
        // first try to evaluate the conditions value
        const_evaluator::evaluate(condition, context.qualifier, context.index)
            .map_err(|err| {
                // value evaluation and validation not possible with non constants
                validator.push_diagnostic(
                    Diagnostic::new(format!(
                        "{}. Non constant variables are not supported in case conditions",
                        err.get_reason()
                    ))
                    .with_error_code("E080")
                    .with_location(condition.get_location()),
                )
            })
            .map(|v| {
                // check for duplicates if we got a value
                if let Some(AstNode { stmt: AstStatement::Literal(AstLiteral::Integer(value)), .. }) = v {
                    if !cases.insert(value) {
                        validator.push_diagnostic(
                            Diagnostic::new(format!(
                                "Duplicate condition value: {value}. Occurred more than once!"
                            ))
                            .with_error_code("E078")
                            .with_location(condition.get_location()),
                        );
                    }
                };
            })
            .ok(); // no need to worry about the result

        visit_statement(validator, condition, context);
        b.body.iter().for_each(|s| visit_statement(validator, s, context));
    });

    else_block.iter().for_each(|s| visit_statement(validator, s, context));
}

/// Validates that the assigned type and type hint are compatible with the nature for this
/// statement
fn validate_type_nature<T: AnnotationMap>(
    validator: &mut Validator,
    statement: &AstNode,
    context: &ValidationContext<T>,
) {
    if let Some(type_hint) = context
        .annotations
        .get_type_hint(statement, context.index)
        .or_else(|| context.annotations.get_type(statement, context.index))
    {
        if let DataTypeInformation::Generic { generic_symbol, nature, .. } = type_hint.get_type_information()
        {
            // we might be validating an identifier of a formal parameter assignment (FOO(x := 0))
            if let AstStatement::Identifier(_) = statement.get_stmt() {
                return;
            }
            validator.push_diagnostic(
                Diagnostic::new(format!("Could not resolve generic type {generic_symbol} with {nature}"))
                    .with_error_code("E064")
                    .with_location(statement.get_location()),
            );
        } else if let Some((actual_type, generic_nature)) = context
            .annotations
            .get_type(statement, context.index)
            .zip(context.annotations.get_generic_nature(statement))
        {
            // check if type_hint and actual_type is compatible
            // should be handled by assignment validation
            if !(actual_type.has_nature(*generic_nature, context.index)
                // INT parameter for REAL is allowed
                | (type_hint.is_real() & actual_type.is_numerical()))
            {
                validator.push_diagnostic(
                    Diagnostic::new(format!(
                        "Invalid type nature for generic argument. {} is no {}",
                        actual_type.get_name(),
                        generic_nature
                    ))
                    .with_error_code("E062")
                    .with_location(statement.get_location()),
                );
            }
        }
    }
}

fn validate_assignment_type_sizes<T: AnnotationMap>(
    validator: &mut Validator,
    left: &DataType,
    right: &AstNode,
    context: &ValidationContext<T>,
) {
<<<<<<< HEAD
    use std::collections::HashMap;
    fn get_expression_types_and_locations<'b, T: AnnotationMap>(
        expression: &AstNode,
        context: ValidationContext<'b, T>,
        lhs_is_signed_int: bool,
    ) -> HashMap<&'b DataType, Vec<SourceLocation>> {
        let mut map: HashMap<&DataType, Vec<SourceLocation>> = HashMap::new();
        match expression.get_stmt_peeled() {
            AstStatement::BinaryExpression(BinaryExpression { operator, left, right, .. })
                if !operator.is_comparison_operator() =>
            {
                get_expression_types_and_locations(left, context.clone(), lhs_is_signed_int)
                    .into_iter()
                    .for_each(|(k, v)| map.entry(k).or_default().extend(v));
                // the RHS type in a MOD expression has no impact on the resulting value type
                if !matches!(operator, Operator::Modulo) {
                    get_expression_types_and_locations(right, context, lhs_is_signed_int)
                        .into_iter()
                        .for_each(|(k, v)| map.entry(k).or_default().extend(v));
                }
            }
            AstStatement::UnaryExpression(UnaryExpression { operator, value })
                if !operator.is_comparison_operator() =>
            {
                get_expression_types_and_locations(value, context, lhs_is_signed_int)
                    .into_iter()
                    .for_each(|(k, v)| map.entry(k).or_default().extend(v));
            }
            // `get_literal_actual_signed_type_name` will always return `LREAL` for FP literals, so they will be handled by the fall-through case according to their annotated type
            AstStatement::Literal(lit) if !matches!(lit, &AstLiteral::Real(_)) => {
                if lit.is_numerical() {
                    if let Some(dt) = get_literal_actual_signed_type_name(lit, lhs_is_signed_int)
                        .map(|name| context.index.get_type(name).unwrap_or(context.index.get_void_type()))
                    {
                        map.entry(dt).or_default().push(expression.get_location());
                    }
                }
            }
            AstStatement::CallStatement(CallStatement { operator, parameters })
                // special handling for builtin selector functions MUX and SEL
                if matches!(operator.get_flat_reference_name().unwrap_or_default(), "MUX" | "SEL") =>
            {
                if let Some(args) = parameters {
                    if let AstStatement::ExpressionList(list) = args.get_stmt_peeled() {
                        // skip the selector argument since it will never be assigned to the target type
                        let args = list.iter().skip(1).collect::<Vec<_>>();
                        args.iter().for_each(|arg| {
                            get_expression_types_and_locations(arg, context.set_is_builtin_call(), lhs_is_signed_int)
                            .into_iter()
                            .for_each(|(k, v)| map.entry(k).or_default().extend(v));
                        });
                    };
                };
            }
            _ => {
                if context.annotations.get_generic_nature(expression).is_none() || context.is_builtin_call {
                    if let Some(dt) = context.annotations.get_type(expression, context.index) {
                        map.entry(dt).or_default().push(expression.get_location());
                    }
                }
            }
        };
        map
=======
    if left.get_type_information().get_size(context.index)
        < right.get_type_information().get_size(context.index)
    {
        validator.push_diagnostic(
            Diagnostic::new(format!(
                "Potential loss of information due to assigning '{}' to variable of type '{}'.",
                left.get_name(),
                right.get_name()
            ))
            .with_error_code("E067")
            .with_location(location.clone()),
        )
>>>>>>> e39e2421
    }

    let lhs = left.get_type_information();
    let lhs_size = lhs.get_size(context.index);
    let results_in_truncation = |rhs: &DataType| {
        let rhs = rhs.get_type_information();
        let rhs_size = rhs.get_size(context.index);
        lhs_size < rhs_size
            || (lhs_size == rhs_size
                && ((lhs.is_signed_int() && rhs.is_unsigned_int()) || (lhs.is_int() && rhs.is_float())))
    };

    get_expression_types_and_locations(right, context.clone(), lhs.is_signed_int())
        .into_iter()
        .filter(|(dt, _)| results_in_truncation(dt))
        .for_each(|(dt, location)| {
            location.into_iter().for_each(|loc| {
                validator.push_diagnostic(
                    Diagnostic::warning(format!(
                        "Implicit downcast from '{}' to '{}'.",
                        get_datatype_name_or_slice(validator.context, dt),
                        left.get_name()
                    ))
                    .with_error_code("E067")
                    .with_location(loc),
                );
            })
        });
}

mod helper {
    use std::ops::Range;

    use plc_ast::ast::{AstNode, DirectAccessType};
    use plc_index::GlobalContext;

    use crate::resolver::AnnotationMap;
    use crate::typesystem::DataType;
    use crate::validation::ValidationContext;
    use crate::{index::Index, typesystem::DataTypeInformation};

    /// Returns true if the current index is in the range for the given type
    pub fn is_in_range(
        access: &DirectAccessType,
        access_index: u64,
        data_type: &DataTypeInformation,
        index: &Index,
    ) -> bool {
        (access.get_bit_width() * access_index) < data_type.get_size_in_bits(index) as u64
    }

    /// Returns the range from 0 for the given data type
    pub fn get_range(
        access: &DirectAccessType,
        data_type: &DataTypeInformation,
        index: &Index,
    ) -> Range<u64> {
        0..((data_type.get_size_in_bits(index) as u64 / access.get_bit_width()) - 1)
    }

    /// Returns true if the direct access can be used for the given type
    pub fn is_compatible(access: &DirectAccessType, data_type: &DataTypeInformation, index: &Index) -> bool {
        data_type.get_semantic_size(index) as u64 > access.get_bit_width()
    }

    pub fn get_datatype_name_or_slice(context: &GlobalContext, dt: &DataType) -> String {
        if dt.is_internal() {
            return dt.get_type_information().get_name().to_string();
        }

        context.slice(&dt.location)
    }

    pub fn get_literal_int_or_const_expr_value<T>(
        right: &AstNode,
        context: &ValidationContext<T>,
    ) -> Option<i128>
    where
        T: AnnotationMap,
    {
        if let Some(value) = right.get_literal_integer_value() {
            return Some(value);
        }

        let path = right.get_flat_reference_name().unwrap_or_default();
        let Some(element) = context.index.find_variable(context.qualifier, &[path]) else {
            return None;
        };

        context
            .index
            .get_const_expressions()
            .maybe_get_constant_statement(&element.initial_value)
            .and_then(AstNode::get_literal_integer_value)
    }
}<|MERGE_RESOLUTION|>--- conflicted
+++ resolved
@@ -854,6 +854,7 @@
         }
     }
 }
+
 
 /// Returns true if an assignment statement exists such that a return value is assigned to a void
 /// function. For example the following will return true
@@ -1339,7 +1340,6 @@
     right: &AstNode,
     context: &ValidationContext<T>,
 ) {
-<<<<<<< HEAD
     use std::collections::HashMap;
     fn get_expression_types_and_locations<'b, T: AnnotationMap>(
         expression: &AstNode,
@@ -1403,20 +1403,6 @@
             }
         };
         map
-=======
-    if left.get_type_information().get_size(context.index)
-        < right.get_type_information().get_size(context.index)
-    {
-        validator.push_diagnostic(
-            Diagnostic::new(format!(
-                "Potential loss of information due to assigning '{}' to variable of type '{}'.",
-                left.get_name(),
-                right.get_name()
-            ))
-            .with_error_code("E067")
-            .with_location(location.clone()),
-        )
->>>>>>> e39e2421
     }
 
     let lhs = left.get_type_information();
@@ -1435,11 +1421,10 @@
         .for_each(|(dt, location)| {
             location.into_iter().for_each(|loc| {
                 validator.push_diagnostic(
-                    Diagnostic::warning(format!(
+                    Diagnostic::new(format!(
                         "Implicit downcast from '{}' to '{}'.",
                         get_datatype_name_or_slice(validator.context, dt),
-                        left.get_name()
-                    ))
+                        left.get_name()))
                     .with_error_code("E067")
                     .with_location(loc),
                 );
