--- conflicted
+++ resolved
@@ -524,22 +524,9 @@
     context: &ValidationContext<T>,
 ) {
     match operator {
-<<<<<<< HEAD
-        // TODO: Remove this once PR is ready
-        Operator::Equal => {
-            if context.annotations.get_type_hint(statement, context.index).is_none() {
-                let lhs = validator.context.slice(&left.location);
-                let rhs = validator.context.slice(&right.location);
-
-                validator.push_diagnostic(Diagnostic::ImprovementSuggestion {
-                    message: format!("Did you mean `{lhs} := {rhs}`?"),
-                    range: vec![statement.get_location()],
-                });
-=======
         Operator::Equal => {
             if context.annotations.get_type_hint(statement, context.index).is_none() {
                 validator.push_diagnostic(Diagnostic::assignment_instead_of_equal(statement.get_location()));
->>>>>>> aa577c2b
             }
 
             validate_binary_expression(validator, statement, operator, left, right, context)
