use std::{collections::HashSet, mem::discriminant};

use plc_ast::control_statements::ForLoopStatement;
use plc_ast::{
    ast::{
        flatten_expression_list, AstNode, AstStatement, DirectAccess, DirectAccessType, JumpStatement,
        Operator, ReferenceAccess,
    },
    control_statements::{AstControlStatement, ConditionalBlock},
    literals::{Array, AstLiteral, StringValue},
};
use plc_diagnostics::diagnostics::Diagnostic;
use plc_source::source_location::SourceLocation;

use super::{array::validate_array_assignment, ValidationContext, Validator, Validators};
use crate::validation::statement::helper::{get_datatype_name_or_slice, get_literal_int_or_const_expr_value};
use crate::{
    builtins::{self, BuiltIn},
    codegen::generators::expression_generator::get_implicit_call_parameter,
    index::{ArgumentType, Index, PouIndexEntry, VariableIndexEntry, VariableType},
    resolver::{const_evaluator, AnnotationMap, StatementAnnotation},
    typesystem::{
        self, get_equals_function_name_for, get_literal_actual_signed_type_name, DataType,
        DataTypeInformation, Dimension, StructSource, BOOL_TYPE, POINTER_SIZE,
    },
};

macro_rules! visit_all_statements {
    ($validator:expr, $context:expr, $last:expr ) => {
        visit_statement($validator, $last, $context);
    };

    ($validator:expr, $context:expr, $head:expr, $($tail:expr), +) => {
      visit_statement($validator, $head, $context);
      visit_all_statements!($validator, $context, $($tail),+)
    };
}

pub fn visit_statement<T: AnnotationMap>(
    validator: &mut Validator,
    statement: &AstNode,
    context: &ValidationContext<T>,
) {
    match statement.get_stmt() {
        // AstStatement::EmptyStatement { location, id } => (),
        // AstStatement::DefaultValue { location, id } => (),
        // AstStatement::LiteralInteger { value, location, id } => (),
        // AstStatement::LiteralDate { year, month, day, location, id } => (),
        // AstStatement::LiteralDateAndTime { year, month, day, hour, min, sec, nano, location, id } => (),
        // AstStatement::LiteralTimeOfDay { hour, min, sec, nano, location, id } => (),
        // AstStatement::LiteralTime { day, hour, min, sec, milli, micro, nano, negative, location, id } => (),
        // AstStatement::LiteralReal { value, location, id } => (),
        // AstStatement::LiteralBool { value, location, id } => (),
        // AstStatement::LiteralString { value, is_wide, location, id } => (),
        AstStatement::Literal(AstLiteral::Array(Array { elements: Some(elements) })) => {
            visit_statement(validator, elements.as_ref(), context);
        }
        AstStatement::CastStatement(data) => {
            if let AstStatement::Literal(literal) = data.target.get_stmt() {
                validate_cast_literal(
                    validator,
                    literal,
                    statement,
                    &data.type_name,
                    &statement.get_location(),
                    context,
                );
            }
        }
        AstStatement::MultipliedStatement(data) => {
            visit_statement(validator, &data.element, context);
        }
        AstStatement::ReferenceExpr(data) => {
            if let Some(base) = &data.base {
                visit_statement(validator, base, context);
            }

            validate_reference_expression(&data.access, validator, context, statement, &data.base);
        }
        AstStatement::BinaryExpression(data) => {
            visit_all_statements!(validator, context, &data.left, &data.right);
            visit_binary_expression(validator, statement, &data.operator, &data.left, &data.right, context);
        }
        AstStatement::UnaryExpression(data) => {
            visit_statement(validator, &data.value, context);
        }
        AstStatement::ExpressionList(expressions) => {
            expressions.iter().for_each(|element| visit_statement(validator, element, context))
        }
        AstStatement::RangeStatement(data) => {
            visit_all_statements!(validator, context, &data.start, &data.end);
        }
        AstStatement::Assignment(data) => {
            visit_statement(validator, &data.left, context);
            visit_statement(validator, &data.right, context);

            validate_assignment(validator, &data.right, Some(&data.left), &statement.get_location(), context);
            validate_array_assignment(validator, context, statement);
        }
        AstStatement::OutputAssignment(data) => {
            visit_statement(validator, &data.left, context);
            visit_statement(validator, &data.right, context);

            validate_assignment(validator, &data.right, Some(&data.left), &statement.get_location(), context);
        }
        AstStatement::CallStatement(data) => {
            validate_call(validator, &data.operator, data.parameters.as_deref(), &context.set_is_call());
        }
        AstStatement::ControlStatement(kind) => validate_control_statement(validator, kind, context),
        AstStatement::CaseCondition(condition) => {
            // if we get here, then a `CaseCondition` is used outside a `CaseStatement`
            // `CaseCondition` are used as a marker for `CaseStatements` and are not passed as such to the `CaseStatement.case_blocks`
            // see `control_parser` `parse_case_statement()`
            validator.push_diagnostic(
                Diagnostic::new("Case condition used outside of case statement! Did you mean to use ';'?")
                    .with_error_code("E079")
                    .with_location(condition.get_location()),
            );
            visit_statement(validator, condition, context);
        }
        AstStatement::JumpStatement(JumpStatement { condition, target }) => {
            visit_statement(validator, condition, context);
            if context.annotations.get(statement).is_none() {
                validator.push_diagnostic(Diagnostic::unresolved_reference(
                    target.get_flat_reference_name().unwrap_or_default(),
                    statement.get_location(),
                ))
            }
        }
        // AstStatement::ExitStatement { location, id } => (),
        // AstStatement::ContinueStatement { location, id } => (),
        // AstStatement::ReturnStatement { location, id } => (),
        // AstStatement::LiteralNull { location, id } => (),
        AstStatement::ParenExpression(expr) => visit_statement(validator, expr, context),
        _ => {}
    }
    validate_type_nature(validator, statement, context);
}

fn validate_reference_expression<T: AnnotationMap>(
    access: &ReferenceAccess,
    validator: &mut Validator,
    context: &ValidationContext<T>,
    statement: &AstNode,
    base: &Option<Box<AstNode>>,
) {
    match access {
        ReferenceAccess::Member(m) => {
            visit_statement(validator, m.as_ref(), context);

            if let Some(reference_name) = statement.get_flat_reference_name() {
                validate_reference(
                    validator,
                    statement,
                    base.as_deref(),
                    reference_name,
                    &m.get_location(),
                    context,
                );
            }
            validate_direct_access(m, base.as_deref(), context, validator);
        }
        ReferenceAccess::Index(i) => {
            if let Some(base) = base {
                visit_array_access(validator, base, i, context)
            } else {
                validator.push_diagnostic(
                    Diagnostic::new("Index-Access requires an array-value.")
                        .with_error_code("E069")
                        .with_location(statement.get_location()),
                );
            }
        }
        ReferenceAccess::Cast(c) => {
            visit_statement(validator, c.as_ref(), context);

            // see if we try to cast a literal
            if let (AstStatement::Literal(literal), Some(StatementAnnotation::Type { type_name })) =
                (c.get_stmt(), base.as_ref().and_then(|it| context.annotations.get(it)))
            {
                validate_cast_literal(
                    validator,
                    literal,
                    c.as_ref(),
                    type_name.as_str(),
                    &statement.get_location(),
                    context,
                );
            }
        }
        ReferenceAccess::Deref => {
            if base.is_none() {
                validator.diagnostics.push(
                    Diagnostic::new("Dereferencing requires a pointer-value.")
                        .with_error_code("E068")
                        .with_location(statement.get_location()),
                );
            }
        }
        ReferenceAccess::Address => {
            if let Some(base) = base {
                validate_address_of_expression(validator, base, statement.get_location(), context);
            } else {
                validator.diagnostics.push(
                    Diagnostic::new("Address-of requires a value.")
                        .with_error_code("E070")
                        .with_location(statement.get_location()),
                );
            }
        }
    }
}

fn validate_address_of_expression<T: AnnotationMap>(
    validator: &mut Validator,
    target: &AstNode,
    location: SourceLocation,
    context: &ValidationContext<T>,
) {
    if let AstStatement::ParenExpression(expr) = &target.stmt {
        validate_address_of_expression(validator, expr, location, context);
        return;
    }

    let a = context.annotations.get(target);

    if !matches!(a, Some(StatementAnnotation::Variable { .. })) && !target.is_array_access() {
        validator.push_diagnostic(
            Diagnostic::new("Invalid address-of operation").with_error_code("E066").with_location(location),
        );
    }
}

fn validate_direct_access<T: AnnotationMap>(
    m: &AstNode,
    base: Option<&AstNode>,
    context: &ValidationContext<T>,
    validator: &mut Validator,
) {
    if let (AstStatement::DirectAccess(DirectAccess { access, index }), Some(base_annotation)) = (
        m.get_stmt(),
        // FIXME: should we consider the hint if one is available?
        base.and_then(|base| context.annotations.get(base)),
    ) {
        let base_type = context
            .annotations
            .get_type_for_annotation(context.index, base_annotation)
            .unwrap_or(context.index.get_void_type())
            .get_type_information();
        if base_type.is_int() && helper::is_compatible(access, base_type, context.index) {
            validate_access_index(validator, context, index, access, base_type, &m.get_location());
        } else {
            validator.push_diagnostic(
                Diagnostic::new(format!(
                    "{access:?}-Wise access requires a Numerical type larger than {} bits",
                    access.get_bit_width()
                ))
                .with_error_code("E055")
                .with_location(m.get_location()),
            )
        }
    }
}

fn validate_control_statement<T: AnnotationMap>(
    validator: &mut Validator,
    control_statement: &AstControlStatement,
    context: &ValidationContext<T>,
) {
    let mut validate_if_condition_is_bool = |node: &AstNode| {
        let kind = context.annotations.get_type_or_void(node, context.index);

        if !kind.get_type_information().is_bool() {
            let slice = get_datatype_name_or_slice(validator.context, kind);
            let message = format!("Expected a boolean, got `{slice}`");
            validator.push_diagnostic(
<<<<<<< HEAD
                Diagnostic::error(message).with_location(node.get_location()).with_error_code("E093"),
            )
=======
                Diagnostic::new(message).with_location(node.get_location()).with_error_code("E094"),
            );
>>>>>>> e39e2421
        }
    };

    match control_statement {
        AstControlStatement::If(stmt) => {
            stmt.blocks.iter().map(|it| it.condition.as_ref()).for_each(validate_if_condition_is_bool);
            stmt.blocks.iter().for_each(|b| {
                visit_statement(validator, b.condition.as_ref(), context);
                b.body.iter().for_each(|s| visit_statement(validator, s, context));
            });
            stmt.else_block.iter().for_each(|e| visit_statement(validator, e, context));
        }
        AstControlStatement::ForLoop(stmt) => {
            validate_for_loop(validator, context, stmt);
            visit_all_statements!(validator, context, &stmt.counter, &stmt.start, &stmt.end);
            if let Some(by_step) = &stmt.by_step {
                visit_statement(validator, by_step, context);
            }
            stmt.body.iter().for_each(|s| visit_statement(validator, s, context));
        }
        AstControlStatement::WhileLoop(stmt) | AstControlStatement::RepeatLoop(stmt) => {
            validate_if_condition_is_bool(&stmt.condition);
            stmt.body.iter().for_each(|s| visit_statement(validator, s, context));
        }
        AstControlStatement::Case(stmt) => {
            validate_case_statement(validator, &stmt.selector, &stmt.case_blocks, &stmt.else_block, context);
        }
    }
}

/// validates a literal statement with a dedicated type-prefix (e.g. INT#3)
/// checks whether the type-prefix is valid and if the target is a literal
fn validate_cast_literal<T: AnnotationMap>(
    // TODO: i feel like literal is misleading here. can be a reference aswell (INT#x)
    validator: &mut Validator,
    literal: &AstLiteral,
    statement: &AstNode,
    type_name: &str,
    location: &SourceLocation,
    context: &ValidationContext<T>,
) {
    fn incompatible_literal_cast(
        cast_type: &str,
        literal_type: &str,
        location: SourceLocation,
    ) -> Diagnostic {
        Diagnostic::new(format!("Literal {literal_type} is not compatible to {cast_type}"))
            .with_error_code("E054")
            .with_location(location)
    }

    fn literal_out_of_range(literal: &str, range_hint: &str, location: SourceLocation) -> Diagnostic {
        Diagnostic::new(format!("Literal {literal} out of range ({range_hint})"))
            .with_error_code("E053")
            .with_location(location)
    }

    let cast_type = context.index.get_effective_type_or_void_by_name(type_name).get_type_information();
    let literal_type = context.index.get_type_information_or_void(
        get_literal_actual_signed_type_name(literal, !cast_type.is_unsigned_int())
            .or_else(|| context.annotations.get_type_hint(statement, context.index).map(DataType::get_name))
            .unwrap_or_else(|| context.annotations.get_type_or_void(statement, context.index).get_name()),
    );

    if !literal.is_cast_prefix_eligible() {
        validator.push_diagnostic(
            Diagnostic::new(format!(
                "Cannot cast into {}, only elementary types are allowed",
                validator.context.slice(&statement.get_location())
            ))
            .with_error_code("E061")
            .with_location(location.clone()),
        )
    } else if cast_type.is_date_or_time_type() || literal_type.is_date_or_time_type() {
        validator.push_diagnostic(incompatible_literal_cast(
            cast_type.get_name(),
            literal_type.get_name(),
            location.clone(),
        ));
        // see if target and cast_type are compatible
    } else if cast_type.is_int() && literal_type.is_int() {
        // INTs with INTs
        if cast_type.get_semantic_size(context.index) < literal_type.get_semantic_size(context.index) {
            validator.push_diagnostic(literal_out_of_range(
                literal.get_literal_value().as_str(),
                cast_type.get_name(),
                location.clone(),
            ));
        }
    } else if cast_type.is_character() && literal_type.is_string() {
        let value = literal.get_literal_value();
        // value contains "" / ''
        if value.len() > 3 {
            validator.push_diagnostic(literal_out_of_range(
                value.as_str(),
                cast_type.get_name(),
                location.clone(),
            ));
        }
    } else if discriminant(cast_type) != discriminant(literal_type) {
        // different types
        // REAL#100 is fine, other differences are not
        if !(cast_type.is_float() && literal_type.is_int()) {
            validator.push_diagnostic(incompatible_literal_cast(
                cast_type.get_name(),
                literal.get_literal_value().as_str(),
                location.clone(),
            ));
        }
    }
}

fn validate_access_index<T: AnnotationMap>(
    validator: &mut Validator,
    context: &ValidationContext<T>,
    access_index: &AstNode,
    access_type: &DirectAccessType,
    target_type: &DataTypeInformation,
    location: &SourceLocation,
) {
    match *access_index.get_stmt() {
        AstStatement::Literal(AstLiteral::Integer(value)) => {
            if !helper::is_in_range(
                access_type,
                value.try_into().unwrap_or_default(),
                target_type,
                context.index,
            ) {
                let range = helper::get_range(access_type, target_type, context.index);
                validator.push_diagnostic(
                    Diagnostic::new(format!(
                        "{access_type:?}-Wise access for type {} must be in range {}..{}",
                        target_type.get_name(),
                        &range.start,
                        &range.end
                    ))
                    .with_error_code("E057")
                    .with_location(location.clone()),
                )
            }
        }
        AstStatement::ReferenceExpr(_) => {
            let ref_type = context.annotations.get_type_or_void(access_index, context.index);
            if !ref_type.get_type_information().is_int() {
                validator.push_diagnostic(
                    Diagnostic::new(format!("Invalid type {} for direct variable access. Only variables of Integer types are allowed", ref_type.get_name()))
                    .with_error_code("E056")
                    .with_location(location.clone())
                )
            }
        }
        _ => unreachable!(),
    }
}

fn validate_reference<T: AnnotationMap>(
    validator: &mut Validator,
    statement: &AstNode,
    base: Option<&AstNode>,
    ref_name: &str,
    location: &SourceLocation,
    context: &ValidationContext<T>,
) {
    // unresolved reference
    if !context.annotations.has_type_annotation(statement) {
        validator.push_diagnostic(Diagnostic::unresolved_reference(ref_name, location.clone()));

        // was this meant as a direct access?
        // TODO: find a way to solve this without re-resolving this name
        if let Some(alternative_target_type) =
            context.index.find_variable(context.qualifier, &[ref_name]).and_then(|alternative_target| {
                context.index.find_effective_type_by_name(alternative_target.get_type_name())
            })
        {
            if base.is_some() && (alternative_target_type.is_numerical() || alternative_target_type.is_enum())
            {
                // we accessed a member that does not exist, but we could find a global/local variable that fits
                validator.push_diagnostic(
                    Diagnostic::new(format!("If you meant to directly access a bit/byte/word/..., use %X/%B/%W{ref_name} instead."))
                    .with_error_code("E060")
                    .with_location(location.clone())
                );
            }
        }
    } else if let Some(StatementAnnotation::Variable { qualified_name, argument_type, .. }) =
        context.annotations.get(statement)
    {
        // check if we're accessing a private variable AND the variable's qualifier is not the
        // POU we're accessing it from
        if argument_type.is_private()
            && context
                .qualifier
                .and_then(|qualifier| context.index.find_pou(qualifier))
                .map(|pou| (pou.get_name(), pou.get_container())) // get the container pou (for actions this is the program/fb)
                .map_or(false, |(pou, container)| {
                    !qualified_name.starts_with(pou) && !qualified_name.starts_with(container)
                })
        {
            validator.push_diagnostic(
                //TODO: maybe default to warning?
                Diagnostic::new(format!("Illegal access to private member {qualified_name}"))
                    .with_error_code("E049")
                    .with_location(location.clone()),
            );
        }
    }
}

fn visit_array_access<T: AnnotationMap>(
    validator: &mut Validator,
    reference: &AstNode,
    access: &AstNode,
    context: &ValidationContext<T>,
) {
    let target_type = context.annotations.get_type_or_void(reference, context.index).get_type_information();

    match target_type {
        DataTypeInformation::Array { dimensions, .. } => match access.get_stmt() {
            AstStatement::ExpressionList(expressions) => {
                validate_array_access_dimensions(dimensions.len(), expressions.len(), validator, access);

                for (i, exp) in expressions.iter().enumerate() {
                    validate_array_access(validator, exp, dimensions, i, context);
                }
            }

            _ => {
                validate_array_access_dimensions(dimensions.len(), 1, validator, access);
                validate_array_access(validator, access, dimensions, 0, context)
            }
        },

        DataTypeInformation::Struct {
            source: StructSource::Internal(typesystem::InternalType::VariableLengthArray { ndims, .. }),
            ..
        } => {
            let dims = match access.get_stmt() {
                AstStatement::ExpressionList(expressions) => expressions.len(),
                _ => 1,
            };

            validate_array_access_dimensions(*ndims, dims, validator, access);
        }

        _ => validator.push_diagnostic(
            Diagnostic::new(format!(
                "Invalid type {} for array access. Only variables of Array types are allowed",
                target_type.get_name()
            ))
            .with_error_code("E059")
            .with_location(access.get_location()),
        ),
    }
}

fn validate_array_access_dimensions(ndims: usize, dims: usize, validator: &mut Validator, access: &AstNode) {
    if ndims != dims {
        validator.push_diagnostic(
            Diagnostic::new(format!("Expected array access with {ndims} dimensions, found {dims}"))
                .with_error_code("E045")
                .with_location(access.get_location()),
        )
    }
}

fn validate_array_access<T: AnnotationMap>(
    validator: &mut Validator,
    access: &AstNode,
    dimensions: &[Dimension],
    dimension_index: usize,
    context: &ValidationContext<T>,
) {
    if let AstStatement::Literal(AstLiteral::Integer(value)) = access.get_stmt() {
        if let Some(dimension) = dimensions.get(dimension_index) {
            if let Ok(range) = dimension.get_range(context.index) {
                if !(range.start as i128 <= *value && range.end as i128 >= *value) {
                    validator.push_diagnostic(
                        Diagnostic::new(format!(
                            "Array access must be in the range {}..{}",
                            range.start, range.end
                        ))
                        .with_error_code("E058")
                        .with_location(access.get_location()),
                    )
                }
            }
        }
    } else {
        let type_info = context.annotations.get_type_or_void(access, context.index).get_type_information();
        if !type_info.is_int() {
            validator.push_diagnostic(
                    Diagnostic::new(format!(
                            "Invalid type {} for array access. Only variables of Integer types are allowed to access an array",
                            type_info.get_name()
                    ))
                    .with_error_code("E059")
                    .with_location(access.get_location())
            )
        }
    }
}

fn visit_binary_expression<T: AnnotationMap>(
    validator: &mut Validator,
    statement: &AstNode,
    operator: &Operator,
    left: &AstNode,
    right: &AstNode,
    context: &ValidationContext<T>,
) {
    match operator {
        Operator::Equal => {
            if context.annotations.get_type_hint(statement, context.index).is_none() {
                let lhs = validator.context.slice(&left.location);
                let rhs = validator.context.slice(&right.location);

                validator.push_diagnostic(
                    Diagnostic::new(format!(
                        "This equal statement has no effect, did you mean `{lhs} := {rhs}`?"
                    ))
                    .with_error_code("E023")
                    .with_location(statement.get_location()),
                );
            }

            validate_binary_expression(validator, statement, operator, left, right, context)
        }
        Operator::NotEqual => {
            validate_binary_expression(validator, statement, &Operator::Equal, left, right, context)
        }
        Operator::GreaterOrEqual => {
            // check for the > operator
            validate_binary_expression(validator, statement, &Operator::Greater, left, right, context);
            // check for the = operator
            validate_binary_expression(validator, statement, &Operator::Equal, left, right, context);
        }
        Operator::LessOrEqual => {
            // check for the < operator
            validate_binary_expression(validator, statement, &Operator::Less, left, right, context);
            // check for the = operator
            validate_binary_expression(validator, statement, &Operator::Equal, left, right, context);
        }
        _ => validate_binary_expression(validator, statement, operator, left, right, context),
    }
}

fn validate_binary_expression<T: AnnotationMap>(
    validator: &mut Validator,
    statement: &AstNode,
    operator: &Operator,
    left: &AstNode,
    right: &AstNode,
    context: &ValidationContext<T>,
) {
    let left_type = context.annotations.get_type_or_void(left, context.index).get_type_information();
    let right_type = context.annotations.get_type_or_void(right, context.index).get_type_information();

    // if the type is a subrange, check if the intrinsic type is numerical
    let is_numerical = context.index.find_intrinsic_type(left_type).is_numerical();

    if discriminant(left_type) == discriminant(right_type) && !(is_numerical || left_type.is_pointer()) {
        // see if we have the right compare-function (non-numbers are compared using user-defined callback-functions)
        if operator.is_comparison_operator()
            && !compare_function_exists(left_type.get_name(), operator, context)
        {
            validator.push_diagnostic(
                Diagnostic::new(format!(
                    "Missing compare function 'FUNCTION {} : BOOL VAR_INPUT a,b : {}; END_VAR ...'.",
                    get_equals_function_name_for(left_type.get_name(), operator).unwrap_or_default().as_str(),
                    left_type.get_name(),
                ))
                .with_error_code("E073")
                .with_location(statement.get_location()),
            );
        }
    }
}

fn compare_function_exists<T: AnnotationMap>(
    type_name: &str,
    operator: &Operator,
    context: &ValidationContext<T>,
) -> bool {
    let implementation = get_equals_function_name_for(type_name, operator)
        .as_ref()
        .and_then(|function_name| context.index.find_pou_implementation(function_name));

    if let Some(implementation) = implementation {
        let members = context.index.get_pou_members(implementation.get_type_name());

        // we expect two input parameters and a return-parameter
        if let [VariableIndexEntry {
            data_type_name: type_name_1,
            argument_type: ArgumentType::ByVal(VariableType::Input),
            ..
        }, VariableIndexEntry {
            data_type_name: type_name_2,
            argument_type: ArgumentType::ByVal(VariableType::Input),
            ..
        }, VariableIndexEntry {
            data_type_name: return_type,
            argument_type: ArgumentType::ByVal(VariableType::Return),
            ..
        }] = members
        {
            let type_name_1 = context
                .index
                .get_effective_type_or_void_by_name(type_name_1)
                .get_type_information()
                .get_name();
            let type_name_2 = context
                .index
                .get_effective_type_or_void_by_name(type_name_2)
                .get_type_information()
                .get_name();

            // both parameters must have the same type and the return type must be BOOL
            if type_name_1 == type_name && type_name_2 == type_name && return_type == BOOL_TYPE {
                return true;
            }
        }
    }

    false
}

/// Validates if an argument can be passed to a function with [`VariableType::Output`] and
/// [`VariableType::InOut`] parameter types by checking if the argument is a reference (e.g. `foo(x)`) or
/// an assignment (e.g. `foo(x := y)`, `foo(x => y)`). If neither is the case a diagnostic is generated.
fn validate_call_by_ref(validator: &mut Validator, param: &VariableIndexEntry, arg: &AstNode) {
    let ty = param.argument_type.get_inner();
    if !matches!(ty, VariableType::Output | VariableType::InOut) {
        return;
    }

    match (arg.can_be_assigned_to(), arg.get_stmt()) {
        (true, _) => (),

        // Output assignments are optional, e.g. `foo(bar => )` is considered valid
        (false, AstStatement::EmptyStatement(_)) if matches!(ty, VariableType::Output) => (),

        (false, AstStatement::Assignment(data) | AstStatement::OutputAssignment(data)) => {
            validate_call_by_ref(validator, param, &data.right);
        }

        _ => validator.push_diagnostic(
            Diagnostic::new(format!(
                "Expected a reference for parameter {} because their type is {}",
                param.get_name(),
                param.get_variable_type()
            ))
            .with_error_code("E031")
            .with_location(arg.get_location()),
        ),
    }
}

fn validate_assignment<T: AnnotationMap>(
    validator: &mut Validator,
    right: &AstNode,
    left: Option<&AstNode>,
    location: &SourceLocation,
    context: &ValidationContext<T>,
) {
    if let Some(left) = left {
        // Check if we are assigning to a...
        if let Some(StatementAnnotation::Variable { constant, qualified_name, argument_type, .. }) =
            context.annotations.get(left)
        {
            // ...constant variable
            if *constant {
                validator.push_diagnostic(
                    Diagnostic::new(format!("Cannot assign to CONSTANT '{qualified_name}'"))
                        .with_error_code("E036")
                        .with_location(left.get_location()),
                );
            } else {
                // ...enum variable where the RHS does not match its variants
                validate_enum_variant_assignment(
                    context,
                    validator,
                    qualified_name,
                    context.annotations.get_type_or_void(left, context.index),
                    right,
                );
            }

            // ...VAR_INPUT {ref} variable
            if matches!(argument_type, ArgumentType::ByRef(VariableType::Input)) {
                validator.push_diagnostic(
                    Diagnostic::new("VAR_INPUT {ref} variables are mutable and changes to them will also affect the referenced variable. For increased clarity use VAR_IN_OUT instead.")
                    .with_error_code("E042")
                    .with_location(location.to_owned())
                    );
            }
        }

        // ...or if whatever we got is not assignable, output an error
        if !left.can_be_assigned_to() {
            let expression = validator.context.slice(&left.get_location());
            validator.push_diagnostic(
                Diagnostic::new(format!("Expression {expression} is not assignable."))
                    .with_error_code("E050")
                    .with_location(left.get_location()),
            );
        }

        if has_return_assignment_in_void_function(context, left) {
            validator.push_diagnostic(
                Diagnostic::new("Function declared as VOID, but trying to assign a return value")
                    .with_location(location.to_owned())
                    .with_error_code("E093"),
            )
        }
    }

    let right_type = context.annotations.get_type(right, context.index);
    let left_type = context.annotations.get_type_hint(right, context.index);

    if let (Some(right_type), Some(left_type)) = (right_type, left_type) {
        // implicit call parameter assignments are annotated to auto_deref pointers for ´ByRef` parameters
        // we need the inner type
        let left_type = if let DataTypeInformation::Pointer { inner_type_name, auto_deref: true, .. } =
            left_type.get_type_information()
        {
            context.index.get_effective_type_or_void_by_name(inner_type_name)
        } else {
            left_type
        };

        // VLA <- ARRAY assignments are valid when the array is passed to a function expecting a VLA, but
        // are no longer allowed inside a POU body
        if left_type.is_vla() && right_type.is_array() && context.is_call() {
            validate_variable_length_array_assignment(validator, context, location, left_type, right_type);
            return;
        }

        if !(left_type.is_compatible_with_type(right_type)
            && is_valid_assignment(left_type, right_type, right, context.index, location, validator))
        {
            if left_type.is_pointer() && right_type.is_pointer() {
                validator.push_diagnostic(
                    Diagnostic::new(format!(
                        "Pointers {} and {} have different types",
                        get_datatype_name_or_slice(validator.context, left_type),
                        get_datatype_name_or_slice(validator.context, right_type)
                    ))
                    .with_error_code("E090")
                    .with_location(location.clone()),
                );
            } else {
                validator.push_diagnostic(Diagnostic::invalid_assignment(
                    &get_datatype_name_or_slice(validator.context, right_type),
                    &get_datatype_name_or_slice(validator.context, left_type),
                    location.clone(),
                ));
            }
        } else if right.is_literal() {
            // TODO: See https://github.com/PLC-lang/rusty/issues/857
            // validate_assignment_type_sizes(validator, left_type, right_type, location, context)
        }
    }
}

/// Returns true if an assignment statement exists such that a return value is assigned to a void
/// function. For example the following will return true
/// ```iecst
/// FUNCTION foo
/// foo := 1; // Doesn't make sense, foo is of type VOID
/// END_FUNCTION
/// ```
fn has_return_assignment_in_void_function<T>(context: &ValidationContext<T>, left: &AstNode) -> bool
where
    T: AnnotationMap,
{
    if let Some((var_name, qualifier)) = left.get_flat_reference_name().zip(context.qualifier) {
        let variable = context.index.find_variable(context.qualifier, &[var_name]);
        let pou = context.index.find_pou(qualifier);

        if variable.is_none() && pou.is_some_and(|fun| fun.is_void_function()) {
            return var_name == qualifier;
        }
    }

    false
}

pub(crate) fn validate_enum_variant_assignment<T: AnnotationMap>(
    context: &ValidationContext<T>,
    validator: &mut Validator,
    qualified_name: &str,
    left_dt: &DataType,
    right: &AstNode,
) {
    if !left_dt.is_enum() {
        return;
    }

    let right_dt = context.annotations.get_type_or_void(right, context.index);

    // For it to be a valid enum assignment, the right-hand side must yield a const-expr value
    // (i.e. literal integer or some enum variant) and the left-hand side (which is an enum) must have that
    // const-expr value as a variant (e.g. the const-expr must be 1 or 2 for `Status : (idle := 1, running := 2)`)
    let Some(value_rhs) = get_literal_int_or_const_expr_value(right, context) else {
        // ...however function calls for example are no const-expr hence only report if datatypes also differ
        if left_dt.get_name() != right_dt.get_name() {
            validator.push_diagnostic(
                Diagnostic::new(format!(
                    "Value evaluated at run-time, use an enum variant from `{}`",
                    get_datatype_name_or_slice(validator.context, left_dt)
                ))
                .with_location(right.get_location())
                .with_secondary_location(left_dt.location.clone())
                .with_error_code("E091"),
            );
        }

        return;
    };

    let Some(variable) = context.index.find_fully_qualified_variable(qualified_name) else { return };
    let variants = context.index.get_enum_variant_values(variable);

    match variants.iter().find(|(_, value_lhs)| *value_lhs == value_rhs) {
        Some((variant, _)) => {
            if left_dt.get_name() != right_dt.get_name() {
                validator.push_diagnostic(
                    Diagnostic::new(format!(
                        "Replace `{}` with `{}`",
                        validator.context.slice(&right.location),
                        variant.get_name()
                    ))
                    .with_error_code("E092")
                    .with_location(right.get_location())
                    .with_secondary_location(left_dt.location.clone()),
                );
            }
        }
        None => {
            validator.push_diagnostic(
                Diagnostic::new(format!(
                    "Invalid enum value `{}` for `{}`",
                    validator.context.slice(&right.location),
                    get_datatype_name_or_slice(validator.context, left_dt)
                ))
                .with_location(right.get_location())
                .with_secondary_location(left_dt.location.clone())
                .with_error_code("E040"),
            );
        }
    };
}

fn validate_variable_length_array_assignment<T: AnnotationMap>(
    validator: &mut Validator,
    context: &ValidationContext<T>,
    location: &SourceLocation,
    left_type: &DataType,
    right_type: &DataType,
) {
    let left_inner_type = left_type.get_type_information().get_vla_referenced_type().unwrap();
    let right_inner_type = right_type.get_type_information().get_inner_array_type_name().unwrap();

    let left_dt = context.index.get_effective_type_or_void_by_name(left_inner_type);
    let right_dt = context.index.get_effective_type_or_void_by_name(right_inner_type);

    let left_dims = left_type.get_type_information().get_dimensions().unwrap();
    let right_dims = right_type.get_type_information().get_dimensions().unwrap();

    if left_dt != right_dt || left_dims != right_dims {
        validator.push_diagnostic(Diagnostic::invalid_assignment(
            &get_datatype_name_or_slice(validator.context, right_type),
            &get_datatype_name_or_slice(validator.context, left_type),
            location.clone(),
        ));
    }
}

fn is_valid_assignment(
    left_type: &DataType,
    right_type: &DataType,
    right: &AstNode,
    index: &Index,
    location: &SourceLocation,
    validator: &mut Validator,
) -> bool {
    if right_type.is_void() {
        return false;
    }

    if is_valid_string_to_char_assignment(
        left_type.get_type_information(),
        right_type.get_type_information(),
        right,
        location,
        validator,
    ) {
        // in this case return true and skip any other validation
        // because those would fail
        return true;
    } else if is_invalid_char_assignment(left_type.get_type_information(), right_type.get_type_information())
    // FIXME: See https://github.com/PLC-lang/rusty/issues/857
        | is_invalid_pointer_assignment(left_type.get_type_information(), right_type.get_type_information(), index, location, validator)
        | is_aggregate_to_none_aggregate_assignment(left_type, right_type)
        | is_aggregate_type_missmatch(left_type, right_type, index)
    {
        return false;
    }
    true
}

/// strings with length 1 can be assigned to characters
fn is_valid_string_to_char_assignment(
    left_type: &DataTypeInformation,
    right_type: &DataTypeInformation,
    right: &AstNode,
    location: &SourceLocation,
    validator: &mut Validator,
) -> bool {
    // TODO: casted literals and reference
    if left_type.is_compatible_char_and_string(right_type) {
        if let AstStatement::Literal(AstLiteral::String(StringValue { value, .. })) = right.get_stmt() {
            if value.len() == 1 {
                return true;
            } else {
                validator.push_diagnostic(
                    Diagnostic::new(
                        format!("Value: '{value}' exceeds length for type: {}", left_type.get_name())
                            .as_str(),
                    )
                    .with_error_code("E065")
                    .with_location(location.clone()),
                );
                return false;
            }
        }
    }
    false
}

fn is_invalid_pointer_assignment(
    left_type: &DataTypeInformation,
    right_type: &DataTypeInformation,
    index: &Index,
    location: &SourceLocation,
    validator: &mut Validator,
) -> bool {
    if left_type.is_pointer() & right_type.is_pointer() {
        return !typesystem::is_same_type_class(left_type, right_type, index);
    }
    //check if Datatype can hold a Pointer (u64)
    else if right_type.is_pointer()
        && !left_type.is_pointer()
        && left_type.get_size_in_bits(index) < POINTER_SIZE
    {
        validator.push_diagnostic(
            Diagnostic::new(format!(
                "The type {} {} is too small to hold a Pointer",
                left_type.get_name(),
                left_type.get_size_in_bits(index)
            ))
            .with_error_code("E065")
            .with_location(location.clone()),
        );
        return true;
    }
    //check if size allocated to Pointer is standart pointer size (u64)
    else if left_type.is_pointer()
        && !right_type.is_pointer()
        && right_type.get_size_in_bits(index) < POINTER_SIZE
    {
        validator.push_diagnostic(
            Diagnostic::new(format!(
                "The type {} {} is too small to be stored in a Pointer",
                right_type.get_name(),
                right_type.get_size_in_bits(index)
            ))
            .with_error_code("E065")
            .with_location(location.clone()),
        );
        return true;
    }
    false
}

/// check if we try to assign a CHAR to WCHAR or vice versa
fn is_invalid_char_assignment(left_type: &DataTypeInformation, right_type: &DataTypeInformation) -> bool {
    if (left_type.is_character() & right_type.is_character())
        && (left_type.get_name() != right_type.get_name())
    {
        return true;
    }
    false
}

/// aggregate types can only be assigned to aggregate types
/// special case char := string_with_length_1, handled by `is_valid_string_to_char_assignment()`
fn is_aggregate_to_none_aggregate_assignment(left_type: &DataType, right_type: &DataType) -> bool {
    left_type.is_aggregate_type() ^ right_type.is_aggregate_type()
}

/// if we try to assign an aggregate type to another
/// check if we have the same type
fn is_aggregate_type_missmatch(left_type: &DataType, right_type: &DataType, index: &Index) -> bool {
    left_type.is_aggregate_type() & right_type.is_aggregate_type()
        && !typesystem::is_same_type_class(
            left_type.get_type_information(),
            right_type.get_type_information(),
            index,
        )
}

fn validate_call<T: AnnotationMap>(
    validator: &mut Validator,
    operator: &AstNode,
    parameters: Option<&AstNode>,
    context: &ValidationContext<T>,
) {
    // visit called pou
    visit_statement(validator, operator, context);

    if let Some(pou) = context.find_pou(operator) {
        // additional validation for builtin calls if necessary
        if let Some(validation) = builtins::get_builtin(pou.get_name()).and_then(BuiltIn::get_validation) {
            validation(validator, operator, parameters, context.annotations, context.index)
        }

        let declared_parameters = context.index.get_declared_parameters(pou.get_name());
        let passed_parameters = parameters.map(flatten_expression_list).unwrap_or_default();

        let mut are_implicit_parameters = true;
        let mut variable_location_in_parent = vec![];

        // validate parameters
        for (i, param) in passed_parameters.iter().enumerate() {
            match get_implicit_call_parameter(param, &declared_parameters, i) {
                Ok((parameter_location_in_parent, right, is_implicit)) => {
                    let left = declared_parameters.get(parameter_location_in_parent);
                    if let Some(left) = left {
                        validate_call_by_ref(validator, left, param);
                        // 'parameter location in parent' and 'variable location in parent' are not the same (e.g VAR blocks are not counted as param).
                        // save actual location in parent for InOut validation
                        variable_location_in_parent.push(left.get_location_in_parent());
                    }

                    // explicit call parameter assignments will be handled by
                    // `visit_statement()` via `Assignment` and `OutputAssignment`
                    if is_implicit {
                        validate_assignment(validator, right, None, &param.get_location(), context);
                    }

                    // mixing implicit and explicit parameters is not allowed
                    // allways compare to the first passed parameter
                    if i == 0 {
                        are_implicit_parameters = is_implicit;
                    } else if are_implicit_parameters != is_implicit {
                        validator.push_diagnostic(
                            Diagnostic::new("Cannot mix implicit and explicit call parameters!")
                                .with_error_code("E031")
                                .with_location(param.get_location()),
                        );
                    }
                }
                Err(err) => {
                    validator.push_diagnostic(
                        Diagnostic::new("Invalid call parameters")
                            .with_error_code("E089")
                            .with_location(param.get_location())
                            .with_sub_diagnostic(err),
                    );
                    break;
                }
            }

            visit_statement(validator, param, context);
        }

        // for PROGRAM/FB we need special inout validation
        if let PouIndexEntry::FunctionBlock { .. } | PouIndexEntry::Program { .. } = pou {
            // pou might actually be an action call: in that case,
            // we need to check if it is called within the context of the parent POU
            // (either the body of the parent or another associated action) => we don't need to validate the params
            if is_action_call_in_qualified_context(context, operator) {
                return;
            }
            let declared_in_out_params: Vec<&&VariableIndexEntry> =
                declared_parameters.iter().filter(|p| VariableType::InOut == p.get_variable_type()).collect();

            // if the called pou has declared inouts, we need to make sure that these were passed to the pou call
            if !declared_in_out_params.is_empty() {
                // check if all inouts were passed to the pou call
                declared_in_out_params.into_iter().for_each(|p| {
                    if !variable_location_in_parent.contains(&p.get_location_in_parent()) {
                        validator.push_diagnostic(
                            Diagnostic::new(format!("Missing inout parameter: {}", p.get_name()))
                                .with_error_code("E030")
                                .with_location(operator.get_location()),
                        );
                    }
                });
            }
        }
    } else {
        // POU could not be found, we can still partially validate the passed parameters
        if let Some(s) = parameters.as_ref() {
            visit_statement(validator, s, context);
        }
    }
}

fn is_action_call_in_qualified_context<T: AnnotationMap>(
    context: &ValidationContext<T>,
    operator: &AstNode,
) -> bool {
    let Some(implementation) = context
        .annotations
        .get_call_name(operator)
        .and_then(|it| context.index.find_implementation_by_name(it))
    else {
        return false;
    };

    if !(implementation.get_implementation_type() == &crate::index::ImplementationType::Action) {
        return false;
    };

    context.qualifier.is_some_and(|qualifier| {
        let pou = context.index.find_pou(qualifier);
        // we are in a qualified context for this action call, i.e. in the parent pou or another associated action
        // => dont validate params
        pou.is_some_and(|it| it.get_container() == implementation.get_type_name())
    })
}

// selector, case_blocks, else_block
fn validate_case_statement<T: AnnotationMap>(
    validator: &mut Validator,
    selector: &AstNode,
    case_blocks: &[ConditionalBlock],
    else_block: &[AstNode],
    context: &ValidationContext<T>,
) {
    visit_statement(validator, selector, context);

    let mut cases = HashSet::new();
    case_blocks.iter().for_each(|b| {
        let condition = b.condition.as_ref();

        // invalid case conditions
        if matches!(condition.get_stmt(), AstStatement::Assignment(_) | AstStatement::CallStatement(_)) {
            validator.push_diagnostic(
                Diagnostic::new("Invalid case condition!")
                    .with_error_code("E079")
                    .with_location(condition.get_location()),
            );
        }

        // validate for duplicate conditions
        // first try to evaluate the conditions value
        const_evaluator::evaluate(condition, context.qualifier, context.index)
            .map_err(|err| {
                // value evaluation and validation not possible with non constants
                validator.push_diagnostic(
                    Diagnostic::new(format!(
                        "{}. Non constant variables are not supported in case conditions",
                        err.get_reason()
                    ))
                    .with_error_code("E080")
                    .with_location(condition.get_location()),
                )
            })
            .map(|v| {
                // check for duplicates if we got a value
                if let Some(AstNode { stmt: AstStatement::Literal(AstLiteral::Integer(value)), .. }) = v {
                    if !cases.insert(value) {
                        validator.push_diagnostic(
                            Diagnostic::new(format!(
                                "Duplicate condition value: {value}. Occurred more than once!"
                            ))
                            .with_error_code("E078")
                            .with_location(condition.get_location()),
                        );
                    }
                };
            })
            .ok(); // no need to worry about the result

        visit_statement(validator, condition, context);
        b.body.iter().for_each(|s| visit_statement(validator, s, context));
    });

    else_block.iter().for_each(|s| visit_statement(validator, s, context));
}

fn validate_for_loop<T: AnnotationMap>(
    validator: &mut Validator,
    context: &ValidationContext<T>,
    statement: &ForLoopStatement,
) {
    statement.get_conditionals().iter().for_each(|node| {
        let kind = context.annotations.get_type_or_void(node, context.index);

        if kind.is_real() || !kind.is_numerical() {
            let slice = get_datatype_name_or_slice(validator.context, kind);
            let message = format!("Expected an integer value, got `{slice}`");
            validator.push_diagnostic(
                Diagnostic::error(message).with_location(node.get_location()).with_error_code("E093"),
            );
        }
    })

    // TODO: Check if start, end, counter and the step values have the same type, e.g. all of them have to be DINT
    // TODO: Check if the body doesn't modify the conditional values
    //       NOTE: This requires some analysis feature which we currently lack.
    //       While it might be possible to check if the left-hand side of an assignment is a
    //       conditional value, we currently can not guarantee these values will not be mutated
    //       by a VAR_INPUT {ref} function call.
}

/// Validates that the assigned type and type hint are compatible with the nature for this
/// statement
fn validate_type_nature<T: AnnotationMap>(
    validator: &mut Validator,
    statement: &AstNode,
    context: &ValidationContext<T>,
) {
    if let Some(type_hint) = context
        .annotations
        .get_type_hint(statement, context.index)
        .or_else(|| context.annotations.get_type(statement, context.index))
    {
        if let DataTypeInformation::Generic { generic_symbol, nature, .. } = type_hint.get_type_information()
        {
            // we might be validating an identifier of a formal parameter assignment (FOO(x := 0))
            if let AstStatement::Identifier(_) = statement.get_stmt() {
                return;
            }
            validator.push_diagnostic(
                Diagnostic::new(format!("Could not resolve generic type {generic_symbol} with {nature}"))
                    .with_error_code("E064")
                    .with_location(statement.get_location()),
            );
        } else if let Some((actual_type, generic_nature)) = context
            .annotations
            .get_type(statement, context.index)
            .zip(context.annotations.get_generic_nature(statement))
        {
            // check if type_hint and actual_type is compatible
            // should be handled by assignment validation
            if !(actual_type.has_nature(*generic_nature, context.index)
                // INT parameter for REAL is allowed
                | (type_hint.is_real() & actual_type.is_numerical()))
            {
                validator.push_diagnostic(
                    Diagnostic::new(format!(
                        "Invalid type nature for generic argument. {} is no {}",
                        actual_type.get_name(),
                        generic_nature
                    ))
                    .with_error_code("E062")
                    .with_location(statement.get_location()),
                );
            }
        }
    }
}

fn _validate_assignment_type_sizes<T: AnnotationMap>(
    validator: &mut Validator,
    left: &DataType,
    right: &DataType,
    location: &SourceLocation,
    context: &ValidationContext<T>,
) {
    if left.get_type_information().get_size(context.index)
        < right.get_type_information().get_size(context.index)
    {
        validator.push_diagnostic(
            Diagnostic::new(format!(
                "Potential loss of information due to assigning '{}' to variable of type '{}'.",
                left.get_name(),
                right.get_name()
            ))
            .with_error_code("E067")
            .with_location(location.clone()),
        )
    }
}

mod helper {
    use std::ops::Range;

    use plc_ast::ast::{AstNode, DirectAccessType};
    use plc_index::GlobalContext;

    use crate::resolver::AnnotationMap;
    use crate::typesystem::DataType;
    use crate::validation::ValidationContext;
    use crate::{index::Index, typesystem::DataTypeInformation};

    /// Returns true if the current index is in the range for the given type
    pub fn is_in_range(
        access: &DirectAccessType,
        access_index: u64,
        data_type: &DataTypeInformation,
        index: &Index,
    ) -> bool {
        (access.get_bit_width() * access_index) < data_type.get_size_in_bits(index) as u64
    }

    /// Returns the range from 0 for the given data type
    pub fn get_range(
        access: &DirectAccessType,
        data_type: &DataTypeInformation,
        index: &Index,
    ) -> Range<u64> {
        0..((data_type.get_size_in_bits(index) as u64 / access.get_bit_width()) - 1)
    }

    /// Returns true if the direct access can be used for the given type
    pub fn is_compatible(access: &DirectAccessType, data_type: &DataTypeInformation, index: &Index) -> bool {
        data_type.get_semantic_size(index) as u64 > access.get_bit_width()
    }

    pub fn get_datatype_name_or_slice(context: &GlobalContext, dt: &DataType) -> String {
        if dt.is_internal() {
            return dt.get_type_information().get_name().to_string();
        }

        context.slice(&dt.location)
    }

    pub fn get_literal_int_or_const_expr_value<T>(
        right: &AstNode,
        context: &ValidationContext<T>,
    ) -> Option<i128>
    where
        T: AnnotationMap,
    {
        if let Some(value) = right.get_literal_integer_value() {
            return Some(value);
        }

        let path = right.get_flat_reference_name().unwrap_or_default();
        let Some(element) = context.index.find_variable(context.qualifier, &[path]) else {
            return None;
        };

        context
            .index
            .get_const_expressions()
            .maybe_get_constant_statement(&element.initial_value)
            .and_then(AstNode::get_literal_integer_value)
    }
}<|MERGE_RESOLUTION|>--- conflicted
+++ resolved
@@ -274,13 +274,8 @@
             let slice = get_datatype_name_or_slice(validator.context, kind);
             let message = format!("Expected a boolean, got `{slice}`");
             validator.push_diagnostic(
-<<<<<<< HEAD
-                Diagnostic::error(message).with_location(node.get_location()).with_error_code("E093"),
+                Diagnostic::new(message).with_location(node.get_location()).with_error_code("E094"),
             )
-=======
-                Diagnostic::new(message).with_location(node.get_location()).with_error_code("E094"),
-            );
->>>>>>> e39e2421
         }
     };
 
@@ -1287,7 +1282,7 @@
             let slice = get_datatype_name_or_slice(validator.context, kind);
             let message = format!("Expected an integer value, got `{slice}`");
             validator.push_diagnostic(
-                Diagnostic::error(message).with_location(node.get_location()).with_error_code("E093"),
+                Diagnostic::new(message).with_location(node.get_location()).with_error_code("E094"),
             );
         }
     })
