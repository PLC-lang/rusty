--- conflicted
+++ resolved
@@ -829,7 +829,6 @@
     }
 }
 
-<<<<<<< HEAD
 /// Returns true if an assignment statement exists such that a return value is assigned to a void
 /// function. For example the following will return true
 /// ```norun
@@ -852,11 +851,8 @@
     false
 }
 
-pub(crate) fn validate_enum_variant_assignment(
-=======
 pub(crate) fn validate_enum_variant_assignment<T: AnnotationMap>(
     context: &ValidationContext<T>,
->>>>>>> 946e8394
     validator: &mut Validator,
     qualified_name: &str,
     left_dt: &DataType,
