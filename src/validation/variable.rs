use plc_ast::ast::{ArgumentProperty, Pou, PouType, Variable, VariableBlock, VariableBlockType};
use plc_diagnostics::diagnostics::Diagnostic;

use crate::{index::const_expressions::ConstExpression, resolver::AnnotationMap};

use super::{
    array::{validate_array_assignment, Wrapper},
<<<<<<< HEAD
    statement::validate_enum_variant_assignment,
=======
    statement::{validate_enum_variant_assignment, visit_statement},
>>>>>>> 0105dc0f
    types::{data_type_is_fb_or_class_instance, visit_data_type_declaration},
    ValidationContext, Validator, Validators,
};

pub fn visit_variable_block<T: AnnotationMap>(
    validator: &mut Validator,
    pou: Option<&Pou>,
    block: &VariableBlock,
    context: &ValidationContext<T>,
) {
    validate_variable_block(validator, block);

    for variable in &block.variables {
        visit_variable(validator, variable, context);

        if let Some(referenced_type) = variable.data_type_declaration.get_referenced_type() {
            if context.index.get_type_information_or_void(&referenced_type).is_vla() {
                validate_vla(validator, pou, block, variable);
            }
        }
    }
}

fn validate_variable_block(validator: &mut Validator, block: &VariableBlock) {
    if block.constant
        && !matches!(block.variable_block_type, VariableBlockType::Global | VariableBlockType::Local)
    {
        validator.push_diagnostic(Diagnostic::invalid_constant_block(block.location.clone()))
    }
}

pub fn visit_variable<T: AnnotationMap>(
    validator: &mut Validator,
    variable: &Variable,
    context: &ValidationContext<T>,
) {
    validate_variable(validator, variable, context);

    visit_data_type_declaration(validator, &variable.data_type_declaration, context);
}

/// Validates Variable Length Arrays as specified in the IEC61131-3, i.e. VLAs are only allowed to be defined
/// inside the following Variable Block and POU combinations
/// - Input, Output and InOut within a Function or Method or
/// - InOut within Function-Block
fn validate_vla(validator: &mut Validator, pou: Option<&Pou>, block: &VariableBlock, variable: &Variable) {
    let Some(pou) = pou else {
        if matches!(block.variable_block_type, VariableBlockType::Global) {
            validator.push_diagnostic(Diagnostic::invalid_vla_container(
                "VLAs can not be defined as global variables".to_string(),
                variable.location.clone())
            )
        }

        return;
    };

    match (&pou.pou_type, block.variable_block_type) {
        (PouType::Function, VariableBlockType::Input(ArgumentProperty::ByVal)) => {
            validator.push_diagnostic(Diagnostic::vla_by_val_warning(variable.location.clone()))
        }

        (PouType::Program, _) => validator.push_diagnostic(Diagnostic::invalid_vla_container(
            "Variable Length Arrays are not allowed to be defined inside a Program".to_string(),
            variable.location.clone(),
        )),

        (
            PouType::Function | PouType::Method { .. },
            VariableBlockType::Input(ArgumentProperty::ByRef)
            | VariableBlockType::Output
            | VariableBlockType::InOut,
        )
        | (PouType::FunctionBlock, VariableBlockType::InOut) => (),

        _ => validator.push_diagnostic(Diagnostic::invalid_vla_container(
            format!(
                "Variable Length Arrays are not allowed to be defined as {} variables inside a {}",
                block.variable_block_type, pou.pou_type
            ),
            variable.location.clone(),
        )),
    }
}

fn validate_variable<T: AnnotationMap>(
    validator: &mut Validator,
    variable: &Variable,
    context: &ValidationContext<T>,
) {
    if let Some(v_entry) = context
        .qualifier
        .and_then(|qualifier| context.index.find_member(qualifier, variable.name.as_str()))
        .or_else(|| context.index.find_global_variable(variable.name.as_str()))
    {
        if let Some(initializer) = &variable.initializer {
            // Assume `foo : ARRAY[1..5] OF DINT := [...]`, here the first function call validates the
            // assignment as a whole whereas the second function call (`visit_statement`) validates the
            // initializer in case it has further sub-assignments.
            validate_array_assignment(validator, context, Wrapper::Variable(variable));
<<<<<<< HEAD
            super::statement::visit_statement(validator, initializer, context);
=======
            visit_statement(validator, initializer, context);
>>>>>>> 0105dc0f
        }

        match v_entry
            .initial_value
            .and_then(|initial_id| context.index.get_const_expressions().find_const_expression(&initial_id))
        {
            Some(ConstExpression::Unresolvable { reason, statement }) if reason.is_misc() => {
                validator.push_diagnostic(Diagnostic::unresolved_constant(
                    variable.name.as_str(),
                    Some(reason.get_reason()),
                    statement.get_location(),
                ));
            }
            Some(ConstExpression::Unresolved { statement, .. }) => {
                validator.push_diagnostic(Diagnostic::unresolved_constant(
                    variable.name.as_str(),
                    None,
                    statement.get_location(),
                ));
            }
            None if v_entry.is_constant() => {
                validator.push_diagnostic(Diagnostic::unresolved_constant(
                    variable.name.as_str(),
                    None,
                    variable.location.clone(),
                ));
            }
            _ => {
                if let Some(rhs) = variable.initializer.as_ref() {
                    validate_enum_variant_assignment(
                        validator,
                        context
                            .index
                            .get_effective_type_or_void_by_name(v_entry.get_type_name())
                            .get_type_information(),
                        context.annotations.get_type_or_void(rhs, context.index).get_type_information(),
                        v_entry.get_qualified_name(),
                        rhs.get_location(),
                    )
                }
            }
        }

        // check if we declared a constant fb-instance or class-instance
        if v_entry.is_constant() && data_type_is_fb_or_class_instance(v_entry.get_type_name(), context.index)
        {
            validator
                .push_diagnostic(Diagnostic::invalid_constant(v_entry.get_name(), variable.location.clone()));
        }
    }
}

#[cfg(test)]
mod variable_validator_tests {
    use plc_diagnostics::diagnostics::Diagnostic;

    use crate::{assert_validation_snapshot, test_utils::tests::parse_and_validate};

    #[test]
    fn validate_empty_struct_declaration() {
        let diagnostics = parse_and_validate(
            "
        TYPE the_struct : STRUCT END_STRUCT END_TYPE
            
        PROGRAM prg
            VAR
                my_struct : STRUCT
                END_STRUCT
            END_VAR
        END_PROGRAM
        ",
        );

        assert_eq!(
            diagnostics,
            vec![
                Diagnostic::empty_variable_block((14..24).into()),
                Diagnostic::empty_variable_block((131..164).into())
            ]
        );
    }

    #[test]
    fn validate_empty_enum_declaration() {
        let diagnostics = parse_and_validate(
            "
        TYPE my_enum : (); END_TYPE
            
        PROGRAM prg
            VAR
                my_enum : ();
            END_VAR
        END_PROGRAM
        ",
        );

        assert_eq!(
            diagnostics,
            vec![
                Diagnostic::empty_variable_block((14..21).into()),
                Diagnostic::empty_variable_block((112..114).into())
            ]
        );
    }

    #[test]
    fn validate_enum_variant_initializer() {
        let diagnostics = parse_and_validate(
            "VAR_GLOBAL
                x : (red, yellow, green) := 2; // error
            END_VAR
    
            PROGRAM  main
            VAR
                y : (metallic := 1, matte := 2, neon := 3) := red; // error
            END_VAR
            VAR
                var1 : (x1 := 1, x2 := 2, x3 := 3) := yellow; // error
                var2 : (x5, x6, x7) := neon; // error
                var3 : (a, b, c) := 7; // error
            END_VAR
            END_PROGRAM",
        );

        assert_validation_snapshot!(diagnostics);
    }
}<|MERGE_RESOLUTION|>--- conflicted
+++ resolved
@@ -5,11 +5,7 @@
 
 use super::{
     array::{validate_array_assignment, Wrapper},
-<<<<<<< HEAD
-    statement::validate_enum_variant_assignment,
-=======
     statement::{validate_enum_variant_assignment, visit_statement},
->>>>>>> 0105dc0f
     types::{data_type_is_fb_or_class_instance, visit_data_type_declaration},
     ValidationContext, Validator, Validators,
 };
@@ -110,11 +106,7 @@
             // assignment as a whole whereas the second function call (`visit_statement`) validates the
             // initializer in case it has further sub-assignments.
             validate_array_assignment(validator, context, Wrapper::Variable(variable));
-<<<<<<< HEAD
-            super::statement::visit_statement(validator, initializer, context);
-=======
             visit_statement(validator, initializer, context);
->>>>>>> 0105dc0f
         }
 
         match v_entry
