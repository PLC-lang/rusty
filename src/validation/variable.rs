use crate::{
<<<<<<< HEAD
    ast::{ArgumentProperty, AstStatement, Pou, PouType, Variable, VariableBlock, VariableBlockType},
=======
    ast::{AstStatement, DataTypeDeclaration, Variable, VariableBlock, VariableBlockType},
    diagnostics::ErrNo,
>>>>>>> c10600f8
    index::const_expressions::ConstExpression,
    resolver::const_evaluator,
    typesystem::DataTypeInformation,
    Diagnostic,
};

use super::{
    types::{data_type_is_fb_or_class_instance, visit_data_type_declaration},
    validate_for_array_assignment, ValidationContext, Validator, Validators,
};

<<<<<<< HEAD
pub fn visit_variable_block(
    validator: &mut Validator,
    pou: Option<&Pou>,
    block: &VariableBlock,
    context: &ValidationContext,
) {
=======
pub fn visit_variable_block(validator: &mut Validator, block: &VariableBlock, context: &ValidationContext) {
    dbg!(context.index.get_const_expressions());
>>>>>>> c10600f8
    validate_variable_block(validator, block);

    for variable in &block.variables {
        visit_variable(validator, variable, context);

        if let Some(referenced_type) = variable.data_type_declaration.get_referenced_type() {
            if context.index.get_type_information_or_void(&referenced_type).is_vla() {
                validate_vla(validator, pou, block, variable);
            }
        }
    }
}

fn validate_variable_block(validator: &mut Validator, block: &VariableBlock) {
    if block.constant
        && !matches!(block.variable_block_type, VariableBlockType::Global | VariableBlockType::Local)
    {
        validator.push_diagnostic(Diagnostic::invalid_constant_block(block.location.clone()))
    }
}

pub fn visit_variable(validator: &mut Validator, variable: &Variable, context: &ValidationContext) {
    validate_variable(validator, variable, context);
    check_if_overflows(validator, variable, context);

    visit_data_type_declaration(validator, &variable.data_type_declaration, context);
}

/// Validates Variable Length Arrays as specified in the IEC61131-3, i.e. VLAs are only allowed to be defined
/// inside the following Variable Block and POU combinations
/// - Input, Output and InOut within a Function or Method or
/// - InOut within Function-Block
fn validate_vla(validator: &mut Validator, pou: Option<&Pou>, block: &VariableBlock, variable: &Variable) {
    let Some(pou) = pou else {
        if matches!(block.variable_block_type, VariableBlockType::Global) {
            validator.push_diagnostic(Diagnostic::invalid_vla_container(
                "VLAs can not be defined as global variables".to_string(),
                variable.location.clone())
            )
        }

        return;
    };

    match (&pou.pou_type, block.variable_block_type) {
        (PouType::Function, VariableBlockType::Input(ArgumentProperty::ByVal)) => {
            validator.push_diagnostic(Diagnostic::vla_by_val_warning(variable.location.clone()))
        }

        (PouType::Program, _) => validator.push_diagnostic(Diagnostic::invalid_vla_container(
            "Variable Length Arrays are not allowed to be defined inside a Program".to_string(),
            variable.location.clone(),
        )),

        (
            PouType::Function | PouType::Method { .. },
            VariableBlockType::Input(ArgumentProperty::ByRef)
            | VariableBlockType::Output
            | VariableBlockType::InOut,
        )
        | (PouType::FunctionBlock, VariableBlockType::InOut) => (),

        _ => validator.push_diagnostic(Diagnostic::invalid_vla_container(
            format!(
                "Variable Length Arrays are not allowed to be defined as {} variables inside a {}",
                block.variable_block_type, pou.pou_type
            ),
            variable.location.clone(),
        )),
    }
}

fn validate_variable(validator: &mut Validator, variable: &Variable, context: &ValidationContext) {
    if let Some(v_entry) = context
        .qualifier
        .and_then(|qualifier| context.index.find_member(qualifier, variable.name.as_str()))
        .or_else(|| context.index.find_global_variable(variable.name.as_str()))
    {
        if let Some(AstStatement::ExpressionList { expressions, .. }) = &variable.initializer {
            validate_for_array_assignment(validator, expressions, context);
        }

        match v_entry
            .initial_value
            .and_then(|initial_id| context.index.get_const_expressions().find_const_expression(&initial_id))
        {
            Some(ConstExpression::Unresolvable { reason, statement }) => {
                validator.push_diagnostic(Diagnostic::unresolved_constant(
                    variable.name.as_str(),
                    Some(reason),
                    statement.get_location(),
                ));
            }
            Some(ConstExpression::Unresolved { statement, .. }) => {
                validator.push_diagnostic(Diagnostic::unresolved_constant(
                    variable.name.as_str(),
                    None,
                    statement.get_location(),
                ));
            }
            None if v_entry.is_constant() => {
                validator.push_diagnostic(Diagnostic::unresolved_constant(
                    variable.name.as_str(),
                    None,
                    variable.location.clone(),
                ));
            }
            _ => {}
        }

        // check if we declared a constant fb-instance or class-instance
        if v_entry.is_constant() && data_type_is_fb_or_class_instance(v_entry.get_type_name(), context.index)
        {
            validator
                .push_diagnostic(Diagnostic::invalid_constant(v_entry.get_name(), variable.location.clone()));
        }
    }
}

/// Checks if a literal or an expression would yield an overflow and if so reports it.
fn check_if_overflows(validator: &mut Validator, variable: &Variable, context: &ValidationContext) {
    let Some(entry) = context.qualifier
        .and_then(|qualifier| context.index.find_member(qualifier, &variable.name))
        .or_else(|| context.index.find_global_variable(&variable.name)) else {
            return 
        };

    let Some(id) = entry.initial_value else { return };
    let Some(initializer) = context.index.get_const_expressions().get_resolved_constant_statement(&id) else { return };
    let Some(dt) = context.index.find_effective_type_info(&entry.data_type_name) else { return };


    let overflow = match dt {
        DataTypeInformation::Integer { signed, size, .. } => match (signed, size, initializer) {
            (true, 8, AstStatement::LiteralInteger { value, .. }) => i8::try_from(*value).is_err(),
            (true, 16, AstStatement::LiteralInteger { value, .. }) => i16::try_from(*value).is_err(),
            (true, 32, AstStatement::LiteralInteger { value, .. }) => i32::try_from(*value).is_err(),
            (true, 64, AstStatement::LiteralInteger { value, .. }) => i64::try_from(*value).is_err(),

            (false, 8, AstStatement::LiteralInteger { value, .. }) => u8::try_from(*value).is_err(),
            (false, 16, AstStatement::LiteralInteger { value, .. }) => u16::try_from(*value).is_err(),
            (false, 32, AstStatement::LiteralInteger { value, .. }) => u32::try_from(*value).is_err(),
            (false, 64, AstStatement::LiteralInteger { value, .. }) => u64::try_from(*value).is_err(),

            _ => return,
        },

        DataTypeInformation::Float { size, .. } => match (size, initializer) {
            // The unwraps() should be safe, because the `const_evaluator::evaluate` checks for invalid values
            (32, AstStatement::LiteralReal { value, .. }) => value.parse::<f32>().unwrap().is_infinite(),
            (64, AstStatement::LiteralReal { value, .. }) => value.parse::<f64>().unwrap().is_infinite(),

            _ => return,
        },

        _ => return,
    };

    if overflow {
        let message = match &variable.initializer {
            Some(
                AstStatement::LiteralInteger { .. }
                | AstStatement::LiteralReal { .. }
                | AstStatement::UnaryExpression { .. },
            ) => {
                format!("Literal out of range for {}", dt.get_name())
            }

            Some(AstStatement::ExpressionList { .. } | AstStatement::BinaryExpression { .. }) => {
                format!("This arithmetic operation will overflow for {}", dt.get_name())
            }

            _ => unreachable!(),
        };

        validator.push_diagnostic(Diagnostic::SemanticError {
            message,
            range: vec![variable.initializer.as_ref().unwrap().get_location()],
            err_no: ErrNo::var__overflow,
        });
    }
}

#[cfg(test)]
mod variable_validator_tests {
    use crate::test_utils::tests::parse_and_validate;
    use crate::Diagnostic;

    #[test]
    fn validate_empty_struct_declaration() {
        let diagnostics = parse_and_validate(
            "
        TYPE the_struct : STRUCT END_STRUCT END_TYPE
            
        PROGRAM prg
            VAR
                my_struct : STRUCT
                END_STRUCT
            END_VAR
        END_PROGRAM
        ",
        );

        assert_eq!(
            diagnostics,
            vec![
                Diagnostic::empty_variable_block((14..24).into()),
                Diagnostic::empty_variable_block((131..164).into())
            ]
        );
    }

    #[test]
    fn validate_empty_enum_declaration() {
        let diagnostics = parse_and_validate(
            "
        TYPE my_enum : (); END_TYPE
            
        PROGRAM prg
            VAR
                my_enum : ();
            END_VAR
        END_PROGRAM
        ",
        );

        assert_eq!(
            diagnostics,
            vec![
                Diagnostic::empty_variable_block((14..21).into()),
                Diagnostic::empty_variable_block((112..114).into())
            ]
        );
    }
}<|MERGE_RESOLUTION|>--- conflicted
+++ resolved
@@ -1,10 +1,6 @@
 use crate::{
-<<<<<<< HEAD
-    ast::{ArgumentProperty, AstStatement, Pou, PouType, Variable, VariableBlock, VariableBlockType},
-=======
     ast::{AstStatement, DataTypeDeclaration, Variable, VariableBlock, VariableBlockType},
     diagnostics::ErrNo,
->>>>>>> c10600f8
     index::const_expressions::ConstExpression,
     resolver::const_evaluator,
     typesystem::DataTypeInformation,
@@ -16,17 +12,12 @@
     validate_for_array_assignment, ValidationContext, Validator, Validators,
 };
 
-<<<<<<< HEAD
 pub fn visit_variable_block(
     validator: &mut Validator,
     pou: Option<&Pou>,
     block: &VariableBlock,
     context: &ValidationContext,
 ) {
-=======
-pub fn visit_variable_block(validator: &mut Validator, block: &VariableBlock, context: &ValidationContext) {
-    dbg!(context.index.get_const_expressions());
->>>>>>> c10600f8
     validate_variable_block(validator, block);
 
     for variable in &block.variables {
