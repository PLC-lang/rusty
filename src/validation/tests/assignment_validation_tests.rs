--- conflicted
+++ resolved
@@ -779,8 +779,7 @@
         "#,
     );
 
-<<<<<<< HEAD
-    assert_snapshot!(make_readable(&diagnostics))
+    assert_validation_snapshot!(&diagnostics)
 }
 
 #[test]
@@ -842,7 +841,4 @@
     );
 
     assert_snapshot!(make_readable(&diagnostics))
-=======
-    assert_validation_snapshot!(&diagnostics)
->>>>>>> 5f0df8df
 }