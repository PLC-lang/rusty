--- conflicted
+++ resolved
@@ -677,7 +677,6 @@
 }
 
 #[test]
-<<<<<<< HEAD
 fn assigning_literal_with_incompatible_encoding_to_char_is_validated() {
     let diagnostics = parse_and_validate(
         r#"
@@ -692,7 +691,9 @@
     );
 
     assert_snapshot!(make_readable(&diagnostics));
-=======
+}
+
+#[test]
 #[ignore = "var_in_out blocks cause false positive validation errors. see https://github.com/PLC-lang/rusty/issues/803"]
 fn invalid_action_call_assignments_are_validated() {
     let diagnostics = parse_and_validate(
@@ -798,5 +799,4 @@
     );
 
     assert_snapshot!(make_readable(&diagnostics))
->>>>>>> 7a9fbdb1
 }