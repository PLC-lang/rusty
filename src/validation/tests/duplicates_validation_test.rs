use crate::{ast::SourceRange, diagnostics::Diagnostic, test_utils::tests::parse_and_validate};

#[test]
fn duplicate_pous_validation() {
    // GIVEN two POUs witht he same name
    // WHEN parse_and_validate is done
    let diagnostics = parse_and_validate(
        r#"
        FUNCTION        foo : INT  END_FUNCTION

        PROGRAM         foo  END_PROGRAM

        FUNCTION_BLOCK  foo  END_FUNCTION_BLOCK
    "#,
    );
    // THEN there should be 3 duplication diagnostics
    assert_eq!(
        diagnostics,
        vec![
            Diagnostic::global_name_conflict(
                "foo",
                SourceRange::without_file(25..28),
                vec![
                    SourceRange::without_file(74..77),
                    SourceRange::without_file(116..119)
                ]
            ),
            Diagnostic::global_name_conflict(
                "foo",
                SourceRange::without_file(74..77),
                vec![
                    SourceRange::without_file(25..28),
                    SourceRange::without_file(116..119)
                ]
            ),
            Diagnostic::global_name_conflict(
                "foo",
                SourceRange::without_file(116..119),
                vec![
                    SourceRange::without_file(25..28),
                    SourceRange::without_file(74..77),
                ]
            ),
        ]
    );
}

#[test]
fn duplicate_pous_and_types_validation() {
    // GIVEN a POU and a Type with the same name
    // WHEN parse_and_validate is done
    let diagnostics = parse_and_validate(
        r#"
        FUNCTION_BLOCK  foo  END_FUNCTION_BLOCK
        TYPE foo : INT END_TYPE
    "#,
    );
    // THEN there should be 3 duplication diagnostics
    assert_eq!(
        diagnostics,
        vec![
            Diagnostic::global_name_conflict(
                "foo",
                SourceRange::without_file(25..28),
                vec![SourceRange::without_file(62..65),]
            ),
            Diagnostic::global_name_conflict(
                "foo",
                SourceRange::without_file(62..65),
                vec![SourceRange::without_file(25..28),]
            ),
<<<<<<< HEAD
=======
        ]
    );
}

#[ignore = "technically this works, practically this adds sooo much complexity :-("]
#[test]
fn duplicate_function_and_type_is_no_issue() {
    // GIVEN a Function and a Type with the same name
    // WHEN parse_and_validate is done
    let diagnostics = parse_and_validate(
        r#"
        FUNCTION  foo: INT  END_FUNCTION
        TYPE foo : INT END_TYPE
    "#,
    );
    // THEN there should be 0 duplication diagnostics
    assert_eq!(diagnostics, vec![]);
}

#[test]
fn duplicate_global_variables() {
    // GIVEN some duplicate global variables
    // WHEN parse_and_validate is done
    let diagnostics = parse_and_validate(
        r#"
        VAR_GLOBAL
            a: INT;
            b: INT;
            c: INT;
        END_VAR

        VAR_GLOBAL
            a: BOOL;
        END_VAR
    
        "#,
    );
    // THEN there should be 0 duplication diagnostics
    assert_eq!(
        diagnostics,
        vec![
            Diagnostic::global_name_conflict(
                "a",
                SourceRange::without_file(32..33),
                vec![SourceRange::without_file(128..129),]
            ),
            Diagnostic::global_name_conflict(
                "a",
                SourceRange::without_file(128..129),
                vec![SourceRange::without_file(32..33),]
            ),
        ]
    );
}

#[test]
fn duplicate_variables_in_same_pou() {
    // GIVEN a POU with a duplicate variable
    // WHEN parse_and_validate is done
    let diagnostics = parse_and_validate(
        r#"
        PROGRAM prg
        VAR
            a: INT;
            b: INT;
            c: INT;
        END_VAR
        VAR
            b: BOOL;
        END_VAR
        END_PROGRAM
        "#,
    );
    // THEN there should be 2 duplication diagnostics
    assert_eq!(
        diagnostics,
        vec![
            Diagnostic::global_name_conflict(
                "prg.b",
                SourceRange::without_file(65..66),
                vec![SourceRange::without_file(133..134),]
            ),
            Diagnostic::global_name_conflict(
                "prg.b",
                SourceRange::without_file(133..134),
                vec![SourceRange::without_file(65..66),]
            ),
        ]
    );
}

#[test]
fn duplicate_enum_members_in_different_types_is_no_issue() {
    // GIVEN a two enums with the same elements
    // WHEN parse_and_validate is done
    let diagnostics = parse_and_validate(
        r#"
            TYPE enum1 : (red, green, yellow); END_TYPE
            TYPE enum2 : (red, green, yellow); END_TYPE
        "#,
    );
    // THEN there should be no issues
    assert_eq!(diagnostics, vec![]);
}

#[test]
fn duplicate_enum_variables() {
    // GIVEN an enum with two identical elements
    // WHEN parse_and_validate is done
    let diagnostics = parse_and_validate(
        r#"
            TYPE enum1 : (red, green, yellow, red); END_TYPE
        "#,
    );
    // THEN there should be 2 duplication diagnostics
    assert_eq!(
        diagnostics,
        vec![
            Diagnostic::global_name_conflict(
                "enum1.red",
                SourceRange::without_file(27..30),
                vec![SourceRange::without_file(47..50),]
            ),
            Diagnostic::global_name_conflict(
                "enum1.red",
                SourceRange::without_file(47..50),
                vec![SourceRange::without_file(27..30),]
            ),
>>>>>>> 103680a4
        ]
    );
}<|MERGE_RESOLUTION|>--- conflicted
+++ resolved
@@ -69,8 +69,6 @@
                 SourceRange::without_file(62..65),
                 vec![SourceRange::without_file(25..28),]
             ),
-<<<<<<< HEAD
-=======
         ]
     );
 }
@@ -199,7 +197,6 @@
                 SourceRange::without_file(47..50),
                 vec![SourceRange::without_file(27..30),]
             ),
->>>>>>> 103680a4
         ]
     );
 }