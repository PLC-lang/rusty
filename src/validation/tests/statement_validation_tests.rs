use crate::test_utils::tests::parse_and_validate;
use crate::Diagnostic;

#[test]
fn assign_pointer_to_too_small_type_result_in_an_error() {
    //GIVEN assignment statements to DWORD
    //WHEN it is validated
    let diagnostics: Vec<Diagnostic> = parse_and_validate(
        "
        PROGRAM FOO
            VAR
                ptr : POINTER TO INT;
                address : DWORD;
            END_VAR
            
            address := 16#DEAD_BEEF;              
            address := ptr;         //should throw error as address is too small to store full pointer
        END_PROGRAM
        ",
    );

    //THEN assignment with different type sizes are reported
    assert_eq!(
        diagnostics,
        vec![Diagnostic::incompatible_type_size(
            "DWORD",
            32,
            "hold a",
            (204..218).into()
        ),]
    );
}

#[test]
fn assign_too_small_type_to_pointer_result_in_an_error() {
    //GIVEN assignment statements to pointer
    //WHEN it is validated
    let diagnostics: Vec<Diagnostic> = parse_and_validate(
        "
        PROGRAM FOO
            VAR
                ptr : POINTER TO INT;
                address : DWORD;
            END_VAR
            
            address := 16#DEAD_BEEF;              
            ptr := address;         //should throw error as address is too small to store full pointer
        END_PROGRAM
        ",
    );

    //THEN assignment with different type sizes are reported
    assert_eq!(
        diagnostics,
        vec![Diagnostic::incompatible_type_size(
            "DWORD",
            32,
            "to be stored in a",
            (204..218).into()
        ),]
    );
}

#[test]
fn assign_pointer_to_lword() {
    //GIVEN assignment statements to lword
    //WHEN it is validated
    let diagnostics: Vec<Diagnostic> = parse_and_validate(
        "
        PROGRAM FOO
            VAR
                ptr : POINTER TO INT;
                address : LWORD;
            END_VAR
            
            address := 16#DEAD_BEEF;              
            address := ptr;         //should throw error as address is too small to store full pointer
        END_PROGRAM
        ",
    );

    //THEN every assignment is valid
    assert_eq!(diagnostics, vec![]);
}

#[test]
fn assignment_to_constants_result_in_an_error() {
    // GIVEN assignment statements to constants, some to writable variables
    // WHEN it is validated
    let diagnostics = parse_and_validate(
        "
        VAR_GLOBAL CONSTANT
            ci: INT := 1;
        END_VAR

        VAR_GLOBAL
            i : INT;
        END_VAR

        PROGRAM prg
            VAR CONSTANT
                cl : INT := 1;
            END_VAR

            VAR
                l : INT := 1;
            END_VAR

            l   := 7;
            cl  := 4;
            i   := 1;
            ci  := 4;
        END_PROGRAM
      ",
    );

    // THEN everything but VAR and VAR_GLOBALS are reported
    assert_eq!(
        diagnostics,
        vec![
            Diagnostic::cannot_assign_to_constant("prg.cl", (327..329).into()),
            Diagnostic::cannot_assign_to_constant("ci", (371..373).into()),
        ]
    );
}

#[test]
fn assignment_to_enum_literals_results_in_error() {
    // GIVEN assignment statements to constants, some to writable variables
    // WHEN it is validated
    let diagnostics = parse_and_validate(
        "
        TYPE Color: (red, yellow, green); END_TYPE

        VAR_GLOBAL 
            g_enum: (A, B, C);
        END_VAR

        PROGRAM prg
            VAR 
                state: (OPEN, CLOSED);
            END_VAR

            OPEN := 3;
            B := A;
            red := green;
       END_PROGRAM
      ",
    );

    // THEN everything but VAR and VAR_GLOBALS are reported
    assert_eq!(
        diagnostics,
        vec![
            Diagnostic::cannot_assign_to_constant("__prg_state.OPEN", (230..234).into()),
            Diagnostic::cannot_assign_to_constant("__global_g_enum.B", (253..254).into()),
            Diagnostic::cannot_assign_to_constant("Color.red", (273..276).into()),
        ]
    );
}

#[test]
fn invalid_char_assignments() {
    // GIVEN invalid assignments to CHAR/WCHAR
    // WHEN it is validated
    let diagnostics = parse_and_validate(
        r#"
		PROGRAM mainProg
		VAR
			c : CHAR;
			c2 : CHAR;
			wc : WCHAR;
			wc2 : WCHAR;
			i : INT;
			s : STRING;
		END_VAR
			c := 'AJK%&/231'; // invalid
			wc := "898JKAN"; // invalid

			c := wc; // invalid
			wc := c; // invalid

			i := 54;
			c := i; // invalid
			c := 42; // invalid

			s := 'ABC';
			c := s; // invalid
			wc := s; // invalid

			i := c; // invalid
			s := c; // invalid

			c := 'A';
			c2 := 'B';
			c := c2;

			wc := "A";
			wc2 := "B";
			wc := wc2;
		END_PROGRAM"#,
    );

    // THEN every assignment should be reported
    assert_eq!(
        diagnostics,
        vec![
            Diagnostic::syntax_error(
                "Value: 'AJK%&/231' exceeds length for type: CHAR",
                (129..140).into()
            ),
            Diagnostic::syntax_error(
                "Value: '898JKAN' exceeds length for type: WCHAR",
                (162..171).into()
            ),
            Diagnostic::invalid_assignment("WCHAR", "CHAR", (188..195).into()),
            Diagnostic::invalid_assignment("CHAR", "WCHAR", (211..218).into()),
            Diagnostic::invalid_assignment("INT", "CHAR", (247..253).into()),
            Diagnostic::invalid_assignment("DINT", "CHAR", (269..276).into()),
            Diagnostic::invalid_assignment("STRING", "CHAR", (308..314).into()),
            Diagnostic::invalid_assignment("STRING", "WCHAR", (330..337).into()),
            Diagnostic::invalid_assignment("CHAR", "INT", (354..360).into()),
            Diagnostic::invalid_assignment("CHAR", "STRING", (376..382).into()),
        ]
    );
}

#[test]
fn missing_string_compare_function_causes_error() {
    // GIVEN assignment statements to constants, some to writable variables
    // WHEN it is validated
    let diagnostics = parse_and_validate(
        "
        PROGRAM prg
            'a' =  'b'; // missing compare function :-(
            'a' <> 'b'; // missing compare function :-(
            'a' <  'b'; // missing compare function :-(
            'a' >  'b'; // missing compare function :-(
            'a' <= 'b'; // missing compare function :-(
            'a' >= 'b'; // missing compare function :-(
        END_PROGRAM
      ",
    );

    // THEN everything but VAR and VAR_GLOBALS are reported
    assert_eq!(
        diagnostics,
        vec![
            Diagnostic::missing_compare_function("STRING_EQUAL", "STRING", (33..43).into()),
            Diagnostic::missing_compare_function("STRING_EQUAL", "STRING", (89..99).into()),
            Diagnostic::missing_compare_function("STRING_LESS", "STRING", (145..155).into()),
            Diagnostic::missing_compare_function("STRING_GREATER", "STRING", (201..211).into()),
            Diagnostic::missing_compare_function("STRING_LESS", "STRING", (257..267).into()),
            Diagnostic::missing_compare_function("STRING_EQUAL", "STRING", (257..267).into()),
            Diagnostic::missing_compare_function("STRING_GREATER", "STRING", (313..323).into()),
            Diagnostic::missing_compare_function("STRING_EQUAL", "STRING", (313..323).into()),
        ]
    );
}

#[test]
fn string_compare_function_cause_no_error_if_functions_exist() {
    // GIVEN assignment statements to constants, some to writable variables
    // WHEN it is validated
    let diagnostics = parse_and_validate(
        "
        FUNCTION STRING_EQUAL : BOOL VAR_INPUT a,b : STRING END_VAR END_FUNCTION
        FUNCTION STRING_GREATER : BOOL VAR_INPUT a,b : STRING END_VAR END_FUNCTION
        FUNCTION STRING_LESS : BOOL VAR_INPUT a,b : STRING END_VAR END_FUNCTION

        PROGRAM prg
            'a' =  'b'; // missing compare function :-(
            'a' <> 'b'; // missing compare function :-(
            'a' <  'b'; // missing compare function :-(
            'a' >  'b'; // missing compare function :-(
            'a' <= 'b'; // missing compare function :-(
            'a' >= 'b'; // missing compare function :-(
        END_PROGRAM
      ",
    );

    // THEN everything but VAR and VAR_GLOBALS are reported
    assert_eq!(diagnostics, vec![]);
}

#[test]
fn string_compare_function_with_wrong_signature_causes_error() {
    // GIVEN assignment statements to constants, some to writable variables
    // WHEN it is validated
    let diagnostics = parse_and_validate(
        "
        FUNCTION STRING_EQUAL : BOOL VAR_INPUT a : STRING END_VAR END_FUNCTION

        PROGRAM prg
            'a' =  'b'; // missing compare function :-(
        END_PROGRAM
      ",
    );

    // THEN everything but VAR and VAR_GLOBALS are reported
    assert_eq!(
        diagnostics,
        vec![Diagnostic::missing_compare_function(
            "STRING_EQUAL",
            "STRING",
            (113..123).into()
        ),]
    );
}

#[test]
fn missing_wstring_compare_function_causes_error() {
    // GIVEN assignment statements to constants, some to writable variables
    // WHEN it is validated
    let diagnostics = parse_and_validate(
        r#"
        PROGRAM prg
            "a" =  "b"; // missing compare function :-(
            "a" <> "b"; // missing compare function :-(
            "a" <  "b"; // missing compare function :-(
            "a" >  "b"; // missing compare function :-(
            "a" <= "b"; // missing compare function :-(
            "a" >= "b"; // missing compare function :-(
        END_PROGRAM
      "#,
    );

    // THEN everything but VAR and VAR_GLOBALS are reported
    assert_eq!(
        diagnostics,
        vec![
            Diagnostic::missing_compare_function("WSTRING_EQUAL", "WSTRING", (33..43).into()),
            Diagnostic::missing_compare_function("WSTRING_EQUAL", "WSTRING", (89..99).into()),
            Diagnostic::missing_compare_function("WSTRING_LESS", "WSTRING", (145..155).into()),
            Diagnostic::missing_compare_function("WSTRING_GREATER", "WSTRING", (201..211).into()),
            Diagnostic::missing_compare_function("WSTRING_LESS", "WSTRING", (257..267).into()),
            Diagnostic::missing_compare_function("WSTRING_EQUAL", "WSTRING", (257..267).into()),
            Diagnostic::missing_compare_function("WSTRING_GREATER", "WSTRING", (313..323).into()),
            Diagnostic::missing_compare_function("WSTRING_EQUAL", "WSTRING", (313..323).into()),
        ]
    );
}

#[test]
fn wstring_compare_function_cause_no_error_if_functions_exist() {
    // GIVEN assignment statements to constants, some to writable variables
    // WHEN it is validated
    let diagnostics = parse_and_validate(
        r#"
        FUNCTION WSTRING_EQUAL : BOOL VAR_INPUT a,b : WSTRING END_VAR END_FUNCTION
        FUNCTION WSTRING_GREATER : BOOL VAR_INPUT a,b : WSTRING END_VAR END_FUNCTION
        FUNCTION WSTRING_LESS : BOOL VAR_INPUT a,b : WSTRING END_VAR END_FUNCTION

        PROGRAM prg
            "a" =  "b"; // missing compare function :-(
            "a" <> "b"; // missing compare function :-(
            "a" <  "b"; // missing compare function :-(
            "a" >  "b"; // missing compare function :-(
            "a" <= "b"; // missing compare function :-(
            "a" >= "b"; // missing compare function :-(
        END_PROGRAM
      "#,
    );

    // THEN everything but VAR and VAR_GLOBALS are reported
    assert_eq!(diagnostics, vec![]);
}

#[test]
fn switch_case() {
    // GIVEN switch case statement
    // WHEN it is validated
    let diagnostics = parse_and_validate(
        r#"
		VAR_GLOBAL CONSTANT
			BASE : DINT := 1;
		END_VAR

		TYPE myType: ( MYTYPE_A := BASE+1 ); END_TYPE

        PROGRAM
		VAR
			input, res : DINT;
		END_VAR

			CASE input OF
				BASE:
					res := 1;
				MYTYPE_A:
					res := 2;
				MYTYPE_A+1:
					res := 3;
				4:
					res := 4;
				2*2+1:
					res := 5;
        (BASE*5)..(BASE*10):
					res := 6;
			END_CASE
		END_PROGRAM
      "#,
    );

    // THEN no errors should occure
    assert_eq!(diagnostics, vec![]);
}

#[test]
fn switch_case_duplicate_integer_non_const_var_reference() {
    // GIVEN switch case with non constant variables
    // WHEN it is validated
    let diagnostics = parse_and_validate(
        r#"
		VAR_GLOBAL CONSTANT
			CONST : DINT := 8;
		END_VAR

        PROGRAM
		VAR
			input, res, x, y : DINT;
		END_VAR
			x := 2;
			y := x;

			CASE input OF
				x: // x is no constant => error
					res := 1;
				y: // y is no constant => error
					res := 2;
				2+x: // x is no constant => error
					res := 3;
				CONST:
					res := 4;
				CONST+x: // x is no constant => error
					res := 5;
			END_CASE
		END_PROGRAM
      "#,
    );

    // THEN the non constant variables are reported
    assert_eq!(
        diagnostics,
        vec![
            Diagnostic::non_constant_case_condition("'x' is no const reference", (160..161).into()),
            Diagnostic::non_constant_case_condition("'y' is no const reference", (211..212).into()),
            Diagnostic::non_constant_case_condition("'x' is no const reference", (262..265).into()),
            Diagnostic::non_constant_case_condition("'x' is no const reference", (341..348).into())
        ]
    );
}

#[test]
fn switch_case_duplicate_integer() {
    // GIVEN switch case with duplicate constant conditions
    // WHEN it is validated
    let diagnostics = parse_and_validate(
        r#"
		VAR_GLOBAL CONSTANT
			BASE : DINT := 2;
			GLOB : DINT := 2;
		END_VAR

		TYPE myType: ( MYTYPE_A := BASE*2 ); END_TYPE

        PROGRAM
		VAR
			input, res : DINT;
		END_VAR
			CASE input OF
				4:
					res := 1;
				BASE*2:
					res := 2;
				BASE+GLOB:
					res := 3;
				MYTYPE_A:
					res := 4;
				2+2:
					res := 5;
			END_CASE
		END_PROGRAM
      "#,
    );

    // THEN the non constant variables are reported
    assert_eq!(
        diagnostics,
        vec![
            Diagnostic::duplicate_case_condition(&4, (222..228).into()),
            Diagnostic::duplicate_case_condition(&4, (249..258).into()),
            Diagnostic::duplicate_case_condition(&4, (279..287).into()),
            Diagnostic::duplicate_case_condition(&4, (308..311).into()),
        ]
    );
}

#[test]
fn switch_case_invalid_case_conditions() {
    // GIVEN switch case statement
    // WHEN it is validated
    let diagnostics = parse_and_validate(
        r#"
		FUNCTION foo : DINT
		END_FUNCTION

        PROGRAM main
		VAR
			input, res : DINT;
		END_VAR

			CASE input OF
				foo():
					res := 1;
				res := 2:
					res := 2;
			END_CASE
		END_PROGRAM
      "#,
    );

    // THEN
    assert_eq!(
        diagnostics,
        vec![
            Diagnostic::invalid_case_condition((120..126).into()),
            Diagnostic::non_constant_case_condition("Cannot resolve constant: CallStatement {\n    operator: Reference {\n        name: \"foo\",\n    },\n    parameters: None,\n}", (120..126).into()),
            Diagnostic::invalid_case_condition((146..154).into()),
        ]
    );
}

#[test]
fn case_condition_used_outside_case_statement() {
    // GIVEN switch case statement
    // WHEN it is validated
    let diagnostics = parse_and_validate(
        r#"
		PROGRAM main
		VAR
			var1 : TOD;
		END_VAR
			var1 := TOD#20:15:30:123;
			23:
			var1 := TOD#20:15:30;
		END_PROGRAM
      "#,
    );

    // THEN
    assert_eq!(
        diagnostics,
        vec![
            Diagnostic::case_condition_used_outside_case_statement((50..70).into()),
            Diagnostic::case_condition_used_outside_case_statement((79..81).into()),
        ]
    );
}

#[test]
fn subrange_compare_function_causes_no_error() {
    // GIVEN comparison of subranges
    // WHEN it is validated
    let diagnostics = parse_and_validate(
        r#"
        PROGRAM main
        VAR 
            a, b, c, d, e, f : BOOL;
        END_VAR      
        VAR_TEMP
            x,y : INT(0..500);
        END_VAR
            a := x < y;
            b := x = y;
            c := x = 3;
            d := y = 500;
            e := x >= 0 AND x <= 500;
            f := x < 0 OR x > 500;
        END_PROGRAM
        "#,
    );

    // THEN the validator does not throw an error
    assert_eq!(diagnostics, vec![]);
}

#[test]
fn aliased_subrange_compare_function_causes_no_error() {
    // GIVEN comparison of aliased subranges
    // WHEN it is validated
    let diagnostics = parse_and_validate(
        r#"
        TYPE MyInt: INT(0..500); END_TYPE
        PROGRAM main
        VAR 
            a, b, c, d, e, f : BOOL;
        END_VAR      
        VAR_TEMP
            x,y : MyInt;
        END_VAR
            a := x < y;
            b := x = y;
            c := x = 3;
            d := y = 500;
            e := x >= 0 AND x <= 500;
            f := x < 0 OR x > 500;
        END_PROGRAM
        "#,
    );

    // THEN the validator does not throw an error
    assert_eq!(diagnostics, vec![]);
}

#[test]
fn aliased_int_compare_function_causes_no_error() {
    // GIVEN comparison of aliased integers
    // WHEN it is validated
    let diagnostics = parse_and_validate(
        r#"
        TYPE MyInt: INT; END_TYPE
        PROGRAM main
        VAR 
            a, b, c, d, e, f : BOOL;
        END_VAR      
        VAR_TEMP
            x,y : MyInt;
        END_VAR
            a := x < y;
            b := x = y;
            c := x = 3;
            d := y = 500;
            e := x >= 0 AND x <= 500;
            f := x < 0 OR x > 500;
        END_PROGRAM
        "#,
    );

    // THEN the validator does not throw an error
    assert_eq!(diagnostics, vec![]);
}

#[test]
fn program_missing_inout_assignment() {
    // GIVEN
    let result = parse_and_validate(
        "
		PROGRAM prog
		VAR_INPUT
			input1 : DINT;
		END_VAR
		VAR_OUTPUT
			output1 : DINT;
		END_VAR
		VAR_IN_OUT
			inout1 : DINT;
		END_VAR
		END_PROGRAM

		PROGRAM main
		VAR
			var1, var2, var3 : DINT;
		END_VAR
			prog(input1 := var1, output1 => var2);
			prog(var1, var2);
			prog(var1);
			prog();
		END_PROGRAM
		",
    );
    // THEN
    assert_eq!(
        vec![
            Diagnostic::missing_inout_parameter("inout1", (216..220).into(),),
            Diagnostic::missing_inout_parameter("inout1", (258..262).into(),),
            Diagnostic::missing_inout_parameter("inout1", (279..283).into(),),
            Diagnostic::missing_inout_parameter("inout1", (294..298).into(),)
        ],
        result
    )
}

#[test]
fn function_call_parameter_validation() {
    // GIVEN
    // WHEN
    let diagnostics = parse_and_validate(
        r#"
		FUNCTION foo : DINT
		VAR_INPUT
			input1 : DINT;
		END_VAR
		VAR_IN_OUT
			inout1 : DINT;
		END_VAR
		VAR_OUTPUT
			output1 : DINT;
		END_VAR
		END_FUNCTION

		PROGRAM main
		VAR
			var1 : DINT;
			var2 : STRING;
			var3 : REF_TO WSTRING;
			var4 : REAL;
		END_VAR
			foo(input1 := var1, inout1 := var1, output1 => var1); // valid

			foo(output1 => var1, var1, var1); // invalid cannot mix explicit and implicit

			foo(input1 := var2, inout1 := var3, output1 => var4); // invalid types assigned
			foo(var2, var3, var4); // invalid types assigned
		END_PROGRAM
        "#,
    );

    // THEN
    assert_eq!(
        diagnostics,
        vec![
            Diagnostic::invalid_parameter_type((360..364).into()),
            Diagnostic::invalid_parameter_type((366..370).into()),
            Diagnostic::invalid_assignment("STRING", "DINT", (425..439).into()),
            Diagnostic::invalid_assignment("__main_var3", "DINT", (441..455).into()),
            Diagnostic::incompatible_type_size("DINT", 32, "hold a", (441..455).into()),
            Diagnostic::invalid_assignment("REAL", "DINT", (457..472).into()),
            Diagnostic::invalid_assignment("STRING", "DINT", (508..512).into()),
            Diagnostic::invalid_assignment("__main_var3", "DINT", (514..518).into()),
            Diagnostic::invalid_assignment("REAL", "DINT", (520..524).into()),
        ]
    );
}

#[test]
fn program_call_parameter_validation() {
    // GIVEN
    // WHEN
    let diagnostics = parse_and_validate(
        r#"
		PROGRAM prog
		VAR_INPUT
			input1 : DINT;
		END_VAR
		VAR_IN_OUT
			inout1 : DINT;
		END_VAR
		VAR_OUTPUT
			output1 : DINT;
		END_VAR
		END_PROGRAM

		PROGRAM main
		VAR
			var1 : DINT;
			var2 : STRING;
			var3 : REF_TO WSTRING;
			var4 : REAL;
		END_VAR
			prog(input1 := var1, inout1 := var1, output1 => var1); // valid

			prog(output1 => var1, var1, var1); // invalid cannot mix explicit and implicit

			prog(input1 := var2, inout1 := var3, output1 => var4); // invalid types assigned
			prog(var2, var3, var4); // invalid types assigned
		END_PROGRAM
        "#,
    );

    // THEN
    assert_eq!(
        diagnostics,
        vec![
            Diagnostic::invalid_parameter_type((354..358).into()),
            Diagnostic::invalid_parameter_type((360..364).into()),
            Diagnostic::invalid_assignment("STRING", "DINT", (420..434).into()),
            Diagnostic::invalid_assignment("__main_var3", "DINT", (436..450).into()),
            Diagnostic::incompatible_type_size("DINT", 32, "hold a", (436..450).into()),
            Diagnostic::invalid_assignment("REAL", "DINT", (452..467).into()),
            Diagnostic::invalid_assignment("STRING", "DINT", (504..508).into()),
            Diagnostic::invalid_assignment("__main_var3", "DINT", (510..514).into()),
            Diagnostic::invalid_assignment("REAL", "DINT", (516..520).into()),
        ]
    );
}

#[test]
<<<<<<< HEAD
fn reference_to_reference_assignments_in_function_arguments() {
    let diagnostics: Vec<Diagnostic> = parse_and_validate(
        r#"
    VAR_GLOBAL
        global1 : STRUCT_params;
        global2 : STRUCT_params;
        global3 : STRUCT_params;

        global4 : INT := 1;
        global5 : REAL := 1.1;
        global6 : String[6] := 'foobar';
    END_VAR

    TYPE STRUCT_params :
        STRUCT
            param1 : BOOL;
            param2 : BOOL;
            param3 : BOOL;
        END_STRUCT
    END_TYPE

    PROGRAM prog
        VAR_INPUT
            input1 : REF_TO STRUCT_params;
            input2 : REF_TO STRUCT_params;
            input3 : REF_TO STRUCT_params;
        END_VAR
    END_PROGRAM

    PROGRAM main
        prog(
            // ALL of these should be valid
            input1 := ADR(global1),
            input2 := REF(global2),
            input3 := &global3
        );

        prog(
            // ALL of these should be valid because ADR(...) returns no type information and instead
            // only a LWORD is returned which we allow to be assigned to any pointer
            input1 := ADR(global4),
            input2 := ADR(global5),
            input3 := ADR(global6),
        );

        prog(
            // NONE of these should be valid because REF(...) returns type information and we
            // explicitly check if pointer assignments are of the same type
            input1 := REF(global4),
            input2 := REF(global5),
            input3 := REF(global6),
        );
        
        prog(
            // NONE of these should be valid because &(...) returns type information and we
            // explicitly check if pointer assignments are of the same type
            input1 := &(global4),
            input2 := &(global5),
            input3 := &(global6),
        );
    END_PROGRAM
    "#,
    );

    assert_eq!(diagnostics.len(), 6);
=======
fn address_of_operations() {
    let diagnostics: Vec<Diagnostic> = parse_and_validate(
        "
        TYPE MyStruct: STRUCT
            a : SubStruct;
        END_STRUCT
        END_TYPE

        TYPE SubStruct: STRUCT
            b : INT;
        END_STRUCT
        END_TYPE

        PROGRAM main
            VAR
                a: INT;
                b: ARRAY[0..5] OF INT;
                c: MyStruct;
            END_VAR

            // Should work
            &(a);
            &b[1];
            &c.a.b;

            // Should not work
            &&a;
            &100;
            &(a+3);
        END_PROGRAM
        ",
    );

    assert_eq!(diagnostics.len(), 3);

    let ranges = vec![(462..465), (479..483), (497..502)];
    for (idx, diagnostic) in diagnostics.iter().enumerate() {
        assert_eq!(
            diagnostic,
            &Diagnostic::invalid_operation(
                "Invalid address-of operation",
                ranges[idx].to_owned().into()
            )
        );
    }
>>>>>>> 1f0b143e
}<|MERGE_RESOLUTION|>--- conflicted
+++ resolved
@@ -785,7 +785,6 @@
 }
 
 #[test]
-<<<<<<< HEAD
 fn reference_to_reference_assignments_in_function_arguments() {
     let diagnostics: Vec<Diagnostic> = parse_and_validate(
         r#"
@@ -851,7 +850,8 @@
     );
 
     assert_eq!(diagnostics.len(), 6);
-=======
+}
+
 fn address_of_operations() {
     let diagnostics: Vec<Diagnostic> = parse_and_validate(
         "
@@ -897,5 +897,4 @@
             )
         );
     }
->>>>>>> 1f0b143e
 }