--- conflicted
+++ resolved
@@ -1007,7 +1007,73 @@
 }
 
 #[test]
-<<<<<<< HEAD
+fn validate_arrays_passed_to_functions() {
+    let diagnostics: Vec<Diagnostic> = parse_and_validate(
+        "
+        FUNCTION func : DINT
+            VAR_INPUT
+                arr_dint  : ARRAY[0..1] OF DINT;
+            END_VAR
+        END_FUNCTION
+
+        PROGRAM main
+            VAR
+                arr_sint   : ARRAY[0..1] OF   SINT;
+                arr_int    : ARRAY[0..1] OF    INT;
+                arr_dint   : ARRAY[0..1] OF   DINT;
+                arr_lint   : ARRAY[0..1] OF   LINT;
+                arr_real   : ARRAY[0..1] OF   REAL;
+                arr_lreal  : ARRAY[0..1] OF  LREAL;
+
+                arr_dint_1_2            : ARRAY[1..2]       OF DINT; 
+                arr_dint_3_4            : ARRAY[3..4]       OF DINT;
+                arr_dint_1_10           : ARRAY[1..10]      OF DINT;
+                arr_dint_10_100         : ARRAY[10..100]    OF DINT;
+                
+                arr_dint_2d : ARRAY[0..1] OF ARRAY[0..1] OF DINT;
+            END_VAR
+
+            // Check if datatypes are correctly checked; only `arr_dint` should work
+            func(arr_sint);
+            func(arr_int);
+            func(arr_dint);
+            func(arr_lint);
+            func(arr_real);
+            func(arr_lreal);
+
+            // Check if dimensions are correctly checked
+            func(arr_dint_1_2); // Should work (but why would you write this)
+            func(arr_dint_3_4); // ^
+            func(arr_dint_1_10);
+            func(arr_dint_10_100);
+
+            // Check if 2D arrays are correctly checked
+            func(arr_dint_2d);
+        END_PROGRAM
+        ",
+    );
+
+    #[rustfmt::skip]
+    let expected = vec![
+        Diagnostic::invalid_assignment("__main_arr_sint",           "__func_arr_dint", (976..984  ).into()),
+        Diagnostic::invalid_assignment("__main_arr_int",            "__func_arr_dint", (1004..1011).into()),
+        Diagnostic::invalid_assignment("__main_arr_lint",           "__func_arr_dint", (1059..1067).into()),
+        Diagnostic::invalid_assignment("__main_arr_real",           "__func_arr_dint", (1087..1095).into()),
+        Diagnostic::invalid_assignment("__main_arr_lreal",          "__func_arr_dint", (1115..1124).into()),
+        Diagnostic::invalid_assignment("__main_arr_dint_1_10",      "__func_arr_dint", (1317..1330).into()),
+        Diagnostic::invalid_assignment("__main_arr_dint_10_100",    "__func_arr_dint", (1350..1365).into()),
+        Diagnostic::invalid_assignment("__main_arr_dint_2d",        "__func_arr_dint", (1442..1453).into())
+    ];
+
+    assert_eq!(diagnostics.len(), 8);
+    assert_eq!(diagnostics.len(), expected.len());
+    for (actual, expected) in diagnostics.iter().zip(expected) {
+        assert_eq!(actual.get_message(), expected.get_message());
+        assert_eq!(actual.get_affected_ranges(), expected.get_affected_ranges());
+    }
+}
+
+#[test]
 fn assigning_to_rvalue() {
     let diagnostics = parse_and_validate(
         r#"
@@ -1033,70 +1099,5 @@
     let ranges = &[(193..194), (213..214), (238..239)];
     for (idx, diag) in diagnostics.iter().enumerate() {
         assert_eq!(diag, &Diagnostic::reference_expected(ranges[idx].to_owned().into()))
-=======
-fn validate_arrays_passed_to_functions() {
-    let diagnostics: Vec<Diagnostic> = parse_and_validate(
-        "
-        FUNCTION func : DINT
-            VAR_INPUT
-                arr_dint  : ARRAY[0..1] OF DINT;
-            END_VAR
-        END_FUNCTION
-
-        PROGRAM main
-            VAR
-                arr_sint   : ARRAY[0..1] OF   SINT;
-                arr_int    : ARRAY[0..1] OF    INT;
-                arr_dint   : ARRAY[0..1] OF   DINT;
-                arr_lint   : ARRAY[0..1] OF   LINT;
-                arr_real   : ARRAY[0..1] OF   REAL;
-                arr_lreal  : ARRAY[0..1] OF  LREAL;
-
-                arr_dint_1_2            : ARRAY[1..2]       OF DINT; 
-                arr_dint_3_4            : ARRAY[3..4]       OF DINT;
-                arr_dint_1_10           : ARRAY[1..10]      OF DINT;
-                arr_dint_10_100         : ARRAY[10..100]    OF DINT;
-                
-                arr_dint_2d : ARRAY[0..1] OF ARRAY[0..1] OF DINT;
-            END_VAR
-
-            // Check if datatypes are correctly checked; only `arr_dint` should work
-            func(arr_sint);
-            func(arr_int);
-            func(arr_dint);
-            func(arr_lint);
-            func(arr_real);
-            func(arr_lreal);
-
-            // Check if dimensions are correctly checked
-            func(arr_dint_1_2); // Should work (but why would you write this)
-            func(arr_dint_3_4); // ^
-            func(arr_dint_1_10);
-            func(arr_dint_10_100);
-
-            // Check if 2D arrays are correctly checked
-            func(arr_dint_2d);
-        END_PROGRAM
-        ",
-    );
-
-    #[rustfmt::skip]
-    let expected = vec![
-        Diagnostic::invalid_assignment("__main_arr_sint",           "__func_arr_dint", (976..984  ).into()),
-        Diagnostic::invalid_assignment("__main_arr_int",            "__func_arr_dint", (1004..1011).into()),
-        Diagnostic::invalid_assignment("__main_arr_lint",           "__func_arr_dint", (1059..1067).into()),
-        Diagnostic::invalid_assignment("__main_arr_real",           "__func_arr_dint", (1087..1095).into()),
-        Diagnostic::invalid_assignment("__main_arr_lreal",          "__func_arr_dint", (1115..1124).into()),
-        Diagnostic::invalid_assignment("__main_arr_dint_1_10",      "__func_arr_dint", (1317..1330).into()),
-        Diagnostic::invalid_assignment("__main_arr_dint_10_100",    "__func_arr_dint", (1350..1365).into()),
-        Diagnostic::invalid_assignment("__main_arr_dint_2d",        "__func_arr_dint", (1442..1453).into())
-    ];
-
-    assert_eq!(diagnostics.len(), 8);
-    assert_eq!(diagnostics.len(), expected.len());
-    for (actual, expected) in diagnostics.iter().zip(expected) {
-        assert_eq!(actual.get_message(), expected.get_message());
-        assert_eq!(actual.get_affected_ranges(), expected.get_affected_ranges());
->>>>>>> 556b48b0
     }
 }