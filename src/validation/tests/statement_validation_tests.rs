--- conflicted
+++ resolved
@@ -767,15 +767,10 @@
             Diagnostic::invalid_parameter_type((360..364).into()),
             Diagnostic::invalid_assignment("STRING", "DINT", (420..434).into()),
             Diagnostic::incompatible_type_size("DINT", 32, "hold a", (436..450).into()),
-<<<<<<< HEAD
             Diagnostic::invalid_assignment("__main_var3", "DINT", (436..450).into()),
             Diagnostic::invalid_assignment("STRING", "DINT", (602..606).into()),
             Diagnostic::incompatible_type_size("DINT", 32, "hold a", (608..612).into()),
             Diagnostic::invalid_assignment("__main_var3", "DINT", (608..612).into()),
-=======
-            Diagnostic::invalid_assignment("STRING", "DINT", (504..508).into()),
-            Diagnostic::invalid_assignment("__main_var3", "DINT", (510..514).into()),
->>>>>>> 0c865bba
         ]
     );
 }
