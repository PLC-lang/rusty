use crate::index::VariableType;
use crate::test_utils::tests::parse_and_validate;
use crate::Diagnostic;

#[test]
fn assign_pointer_to_too_small_type_result_in_an_error() {
    //GIVEN assignment statements to DWORD
    //WHEN it is validated
    let diagnostics: Vec<Diagnostic> = parse_and_validate(
        "
        PROGRAM FOO
            VAR
                ptr : POINTER TO INT;
                address : DWORD;
            END_VAR
            
            address := 16#DEAD_BEEF;              
            address := ptr;         //should throw error as address is too small to store full pointer
        END_PROGRAM
        ",
    );

    //THEN assignment with different type sizes are reported
    assert_eq!(
        diagnostics,
        vec![Diagnostic::incompatible_type_size("DWORD", 32, "hold a", (204..218).into()),]
    );
}

#[test]
fn assign_too_small_type_to_pointer_result_in_an_error() {
    //GIVEN assignment statements to pointer
    //WHEN it is validated
    let diagnostics: Vec<Diagnostic> = parse_and_validate(
        "
        PROGRAM FOO
            VAR
                ptr : POINTER TO INT;
                address : DWORD;
            END_VAR
            
            address := 16#DEAD_BEEF;              
            ptr := address;         //should throw error as address is too small to store full pointer
        END_PROGRAM
        ",
    );

    //THEN assignment with different type sizes are reported
    assert_eq!(
        diagnostics,
        vec![Diagnostic::incompatible_type_size("DWORD", 32, "to be stored in a", (204..218).into()),]
    );
}

#[test]
fn assign_pointer_to_lword() {
    //GIVEN assignment statements to lword
    //WHEN it is validated
    let diagnostics: Vec<Diagnostic> = parse_and_validate(
        "
        PROGRAM FOO
            VAR
                ptr : POINTER TO INT;
                address : LWORD;
            END_VAR
            
            address := 16#DEAD_BEEF;              
            address := ptr;         //should throw error as address is too small to store full pointer
        END_PROGRAM
        ",
    );

    //THEN every assignment is valid
    assert_eq!(diagnostics, vec![]);
}

#[test]
fn assignment_to_constants_result_in_an_error() {
    // GIVEN assignment statements to constants, some to writable variables
    // WHEN it is validated
    let diagnostics = parse_and_validate(
        "
        VAR_GLOBAL CONSTANT
            ci: INT := 1;
        END_VAR

        VAR_GLOBAL
            i : INT;
        END_VAR

        PROGRAM prg
            VAR CONSTANT
                cl : INT := 1;
            END_VAR

            VAR
                l : INT := 1;
            END_VAR

            l   := 7;
            cl  := 4;
            i   := 1;
            ci  := 4;
        END_PROGRAM
      ",
    );

    // THEN everything but VAR and VAR_GLOBALS are reported
    assert_eq!(
        diagnostics,
        vec![
            Diagnostic::cannot_assign_to_constant("prg.cl", (327..329).into()),
            Diagnostic::cannot_assign_to_constant("ci", (371..373).into()),
        ]
    );
}

#[test]
fn assignment_to_enum_literals_results_in_error() {
    // GIVEN assignment statements to constants, some to writable variables
    // WHEN it is validated
    let diagnostics = parse_and_validate(
        "
        TYPE Color: (red, yellow, green); END_TYPE

        VAR_GLOBAL 
            g_enum: (A, B, C);
        END_VAR

        PROGRAM prg
            VAR 
                state: (OPEN, CLOSED);
            END_VAR

            OPEN := 3;
            B := A;
            red := green;
       END_PROGRAM
      ",
    );

    // THEN everything but VAR and VAR_GLOBALS are reported
    assert_eq!(
        diagnostics,
        vec![
            Diagnostic::cannot_assign_to_constant("__prg_state.OPEN", (230..234).into()),
            Diagnostic::cannot_assign_to_constant("__global_g_enum.B", (253..254).into()),
            Diagnostic::cannot_assign_to_constant("Color.red", (273..276).into()),
        ]
    );
}

#[test]
fn invalid_char_assignments() {
    // GIVEN invalid assignments to CHAR/WCHAR
    // WHEN it is validated
    let diagnostics = parse_and_validate(
        r#"
		PROGRAM mainProg
		VAR
			c : CHAR;
			c2 : CHAR;
			wc : WCHAR;
			wc2 : WCHAR;
			i : INT;
			s : STRING;
		END_VAR
			c := 'AJK%&/231'; // invalid
			wc := "898JKAN"; // invalid

			c := wc; // invalid
			wc := c; // invalid

			i := 54;
			c := i; // invalid
			c := 42; // invalid

			s := 'ABC';
			c := s; // invalid
			wc := s; // invalid

			i := c; // invalid
			s := c; // invalid

			c := 'A';
			c2 := 'B';
			c := c2;

			wc := "A";
			wc2 := "B";
			wc := wc2;
		END_PROGRAM"#,
    );

    // THEN every assignment should be reported
    assert_eq!(
        diagnostics,
        vec![
            Diagnostic::syntax_error("Value: 'AJK%&/231' exceeds length for type: CHAR", (129..140).into()),
            Diagnostic::syntax_error("Value: '898JKAN' exceeds length for type: WCHAR", (162..171).into()),
            Diagnostic::invalid_assignment("WCHAR", "CHAR", (188..195).into()),
            Diagnostic::invalid_assignment("CHAR", "WCHAR", (211..218).into()),
            Diagnostic::invalid_assignment("INT", "CHAR", (247..253).into()),
            Diagnostic::invalid_assignment("DINT", "CHAR", (269..276).into()),
            Diagnostic::invalid_assignment("STRING", "CHAR", (308..314).into()),
            Diagnostic::invalid_assignment("STRING", "WCHAR", (330..337).into()),
            Diagnostic::invalid_assignment("CHAR", "INT", (354..360).into()),
            Diagnostic::invalid_assignment("CHAR", "STRING", (376..382).into()),
        ]
    );
}

#[test]
fn missing_string_compare_function_causes_error() {
    // GIVEN assignment statements to constants, some to writable variables
    // WHEN it is validated
    let diagnostics = parse_and_validate(
        "
        PROGRAM prg
            'a' =  'b'; // missing compare function :-(
            'a' <> 'b'; // missing compare function :-(
            'a' <  'b'; // missing compare function :-(
            'a' >  'b'; // missing compare function :-(
            'a' <= 'b'; // missing compare function :-(
            'a' >= 'b'; // missing compare function :-(
        END_PROGRAM
      ",
    );

    // THEN everything but VAR and VAR_GLOBALS are reported
    assert_eq!(
        diagnostics,
        vec![
            Diagnostic::missing_compare_function("STRING_EQUAL", "STRING", (33..43).into()),
            Diagnostic::missing_compare_function("STRING_EQUAL", "STRING", (89..99).into()),
            Diagnostic::missing_compare_function("STRING_LESS", "STRING", (145..155).into()),
            Diagnostic::missing_compare_function("STRING_GREATER", "STRING", (201..211).into()),
            Diagnostic::missing_compare_function("STRING_LESS", "STRING", (257..267).into()),
            Diagnostic::missing_compare_function("STRING_EQUAL", "STRING", (257..267).into()),
            Diagnostic::missing_compare_function("STRING_GREATER", "STRING", (313..323).into()),
            Diagnostic::missing_compare_function("STRING_EQUAL", "STRING", (313..323).into()),
        ]
    );
}

#[test]
fn string_compare_function_cause_no_error_if_functions_exist() {
    // GIVEN assignment statements to constants, some to writable variables
    // WHEN it is validated
    let diagnostics = parse_and_validate(
        "
        FUNCTION STRING_EQUAL : BOOL VAR_INPUT a,b : STRING END_VAR END_FUNCTION
        FUNCTION STRING_GREATER : BOOL VAR_INPUT a,b : STRING END_VAR END_FUNCTION
        FUNCTION STRING_LESS : BOOL VAR_INPUT a,b : STRING END_VAR END_FUNCTION

        PROGRAM prg
            'a' =  'b'; // missing compare function :-(
            'a' <> 'b'; // missing compare function :-(
            'a' <  'b'; // missing compare function :-(
            'a' >  'b'; // missing compare function :-(
            'a' <= 'b'; // missing compare function :-(
            'a' >= 'b'; // missing compare function :-(
        END_PROGRAM
      ",
    );

    // THEN everything but VAR and VAR_GLOBALS are reported
    assert_eq!(diagnostics, vec![]);
}

#[test]
fn string_compare_function_with_wrong_signature_causes_error() {
    // GIVEN assignment statements to constants, some to writable variables
    // WHEN it is validated
    let diagnostics = parse_and_validate(
        "
        FUNCTION STRING_EQUAL : BOOL VAR_INPUT a : STRING END_VAR END_FUNCTION

        PROGRAM prg
            'a' =  'b'; // missing compare function :-(
        END_PROGRAM
      ",
    );

    // THEN everything but VAR and VAR_GLOBALS are reported
    assert_eq!(
        diagnostics,
        vec![Diagnostic::missing_compare_function("STRING_EQUAL", "STRING", (113..123).into()),]
    );
}

#[test]
fn missing_wstring_compare_function_causes_error() {
    // GIVEN assignment statements to constants, some to writable variables
    // WHEN it is validated
    let diagnostics = parse_and_validate(
        r#"
        PROGRAM prg
            "a" =  "b"; // missing compare function :-(
            "a" <> "b"; // missing compare function :-(
            "a" <  "b"; // missing compare function :-(
            "a" >  "b"; // missing compare function :-(
            "a" <= "b"; // missing compare function :-(
            "a" >= "b"; // missing compare function :-(
        END_PROGRAM
      "#,
    );

    // THEN everything but VAR and VAR_GLOBALS are reported
    assert_eq!(
        diagnostics,
        vec![
            Diagnostic::missing_compare_function("WSTRING_EQUAL", "WSTRING", (33..43).into()),
            Diagnostic::missing_compare_function("WSTRING_EQUAL", "WSTRING", (89..99).into()),
            Diagnostic::missing_compare_function("WSTRING_LESS", "WSTRING", (145..155).into()),
            Diagnostic::missing_compare_function("WSTRING_GREATER", "WSTRING", (201..211).into()),
            Diagnostic::missing_compare_function("WSTRING_LESS", "WSTRING", (257..267).into()),
            Diagnostic::missing_compare_function("WSTRING_EQUAL", "WSTRING", (257..267).into()),
            Diagnostic::missing_compare_function("WSTRING_GREATER", "WSTRING", (313..323).into()),
            Diagnostic::missing_compare_function("WSTRING_EQUAL", "WSTRING", (313..323).into()),
        ]
    );
}

#[test]
fn wstring_compare_function_cause_no_error_if_functions_exist() {
    // GIVEN assignment statements to constants, some to writable variables
    // WHEN it is validated
    let diagnostics = parse_and_validate(
        r#"
        FUNCTION WSTRING_EQUAL : BOOL VAR_INPUT a,b : WSTRING END_VAR END_FUNCTION
        FUNCTION WSTRING_GREATER : BOOL VAR_INPUT a,b : WSTRING END_VAR END_FUNCTION
        FUNCTION WSTRING_LESS : BOOL VAR_INPUT a,b : WSTRING END_VAR END_FUNCTION

        PROGRAM prg
            "a" =  "b"; // missing compare function :-(
            "a" <> "b"; // missing compare function :-(
            "a" <  "b"; // missing compare function :-(
            "a" >  "b"; // missing compare function :-(
            "a" <= "b"; // missing compare function :-(
            "a" >= "b"; // missing compare function :-(
        END_PROGRAM
      "#,
    );

    // THEN everything but VAR and VAR_GLOBALS are reported
    assert_eq!(diagnostics, vec![]);
}

#[test]
fn switch_case() {
    // GIVEN switch case statement
    // WHEN it is validated
    let diagnostics = parse_and_validate(
        r#"
		VAR_GLOBAL CONSTANT
			BASE : DINT := 1;
		END_VAR

		TYPE myType: ( MYTYPE_A := BASE+1 ); END_TYPE

        PROGRAM
		VAR
			input, res : DINT;
		END_VAR

			CASE input OF
				BASE:
					res := 1;
				MYTYPE_A:
					res := 2;
				MYTYPE_A+1:
					res := 3;
				4:
					res := 4;
				2*2+1:
					res := 5;
        (BASE*5)..(BASE*10):
					res := 6;
			END_CASE
		END_PROGRAM
      "#,
    );

    // THEN no errors should occure
    assert_eq!(diagnostics, vec![]);
}

#[test]
fn switch_case_duplicate_integer_non_const_var_reference() {
    // GIVEN switch case with non constant variables
    // WHEN it is validated
    let diagnostics = parse_and_validate(
        r#"
		VAR_GLOBAL CONSTANT
			CONST : DINT := 8;
		END_VAR

        PROGRAM
		VAR
			input, res, x, y : DINT;
		END_VAR
			x := 2;
			y := x;

			CASE input OF
				x: // x is no constant => error
					res := 1;
				y: // y is no constant => error
					res := 2;
				2+x: // x is no constant => error
					res := 3;
				CONST:
					res := 4;
				CONST+x: // x is no constant => error
					res := 5;
			END_CASE
		END_PROGRAM
      "#,
    );

    // THEN the non constant variables are reported
    assert_eq!(
        diagnostics,
        vec![
            Diagnostic::non_constant_case_condition("'x' is no const reference", (160..161).into()),
            Diagnostic::non_constant_case_condition("'y' is no const reference", (211..212).into()),
            Diagnostic::non_constant_case_condition("'x' is no const reference", (262..265).into()),
            Diagnostic::non_constant_case_condition("'x' is no const reference", (341..348).into())
        ]
    );
}

#[test]
fn switch_case_duplicate_integer() {
    // GIVEN switch case with duplicate constant conditions
    // WHEN it is validated
    let diagnostics = parse_and_validate(
        r#"
		VAR_GLOBAL CONSTANT
			BASE : DINT := 2;
			GLOB : DINT := 2;
		END_VAR

		TYPE myType: ( MYTYPE_A := BASE*2 ); END_TYPE

        PROGRAM
		VAR
			input, res : DINT;
		END_VAR
			CASE input OF
				4:
					res := 1;
				BASE*2:
					res := 2;
				BASE+GLOB:
					res := 3;
				MYTYPE_A:
					res := 4;
				2+2:
					res := 5;
			END_CASE
		END_PROGRAM
      "#,
    );

    // THEN the non constant variables are reported
    assert_eq!(
        diagnostics,
        vec![
            Diagnostic::duplicate_case_condition(&4, (222..228).into()),
            Diagnostic::duplicate_case_condition(&4, (249..258).into()),
            Diagnostic::duplicate_case_condition(&4, (279..287).into()),
            Diagnostic::duplicate_case_condition(&4, (308..311).into()),
        ]
    );
}

#[test]
fn switch_case_invalid_case_conditions() {
    // GIVEN switch case statement
    // WHEN it is validated
    let diagnostics = parse_and_validate(
        r#"
		FUNCTION foo : DINT
		END_FUNCTION

        PROGRAM main
		VAR
			input, res : DINT;
		END_VAR

			CASE input OF
				foo():
					res := 1;
				res := 2:
					res := 2;
			END_CASE
		END_PROGRAM
      "#,
    );

    // THEN
    assert_eq!(
        diagnostics,
        vec![
            Diagnostic::invalid_case_condition((120..126).into()),
            Diagnostic::non_constant_case_condition("Cannot resolve constant: CallStatement {\n    operator: Reference {\n        name: \"foo\",\n    },\n    parameters: None,\n}", (120..126).into()),
            Diagnostic::invalid_case_condition((146..154).into()),
        ]
    );
}

#[test]
fn case_condition_used_outside_case_statement() {
    // GIVEN switch case statement
    // WHEN it is validated
    let diagnostics = parse_and_validate(
        r#"
		PROGRAM main
		VAR
			var1 : TOD;
		END_VAR
			var1 := TOD#20:15:30:123;
			23:
			var1 := TOD#20:15:30;
		END_PROGRAM
      "#,
    );

    // THEN
    assert_eq!(
        diagnostics,
        vec![
            Diagnostic::case_condition_used_outside_case_statement((50..70).into()),
            Diagnostic::case_condition_used_outside_case_statement((79..81).into()),
        ]
    );
}

#[test]
fn subrange_compare_function_causes_no_error() {
    // GIVEN comparison of subranges
    // WHEN it is validated
    let diagnostics = parse_and_validate(
        r#"
        PROGRAM main
        VAR 
            a, b, c, d, e, f : BOOL;
        END_VAR      
        VAR_TEMP
            x,y : INT(0..500);
        END_VAR
            a := x < y;
            b := x = y;
            c := x = 3;
            d := y = 500;
            e := x >= 0 AND x <= 500;
            f := x < 0 OR x > 500;
        END_PROGRAM
        "#,
    );

    // THEN the validator does not throw an error
    assert_eq!(diagnostics, vec![]);
}

#[test]
fn aliased_subrange_compare_function_causes_no_error() {
    // GIVEN comparison of aliased subranges
    // WHEN it is validated
    let diagnostics = parse_and_validate(
        r#"
        TYPE MyInt: INT(0..500); END_TYPE
        PROGRAM main
        VAR 
            a, b, c, d, e, f : BOOL;
        END_VAR      
        VAR_TEMP
            x,y : MyInt;
        END_VAR
            a := x < y;
            b := x = y;
            c := x = 3;
            d := y = 500;
            e := x >= 0 AND x <= 500;
            f := x < 0 OR x > 500;
        END_PROGRAM
        "#,
    );

    // THEN the validator does not throw an error
    assert_eq!(diagnostics, vec![]);
}

#[test]
fn aliased_int_compare_function_causes_no_error() {
    // GIVEN comparison of aliased integers
    // WHEN it is validated
    let diagnostics = parse_and_validate(
        r#"
        TYPE MyInt: INT; END_TYPE
        PROGRAM main
        VAR 
            a, b, c, d, e, f : BOOL;
        END_VAR      
        VAR_TEMP
            x,y : MyInt;
        END_VAR
            a := x < y;
            b := x = y;
            c := x = 3;
            d := y = 500;
            e := x >= 0 AND x <= 500;
            f := x < 0 OR x > 500;
        END_PROGRAM
        "#,
    );

    // THEN the validator does not throw an error
    assert_eq!(diagnostics, vec![]);
}

#[test]
fn program_missing_inout_assignment() {
    // GIVEN
    let result = parse_and_validate(
        "
		PROGRAM prog
		VAR_INPUT
			input1 : DINT;
		END_VAR
		VAR_OUTPUT
			output1 : DINT;
		END_VAR
		VAR_IN_OUT
			inout1 : DINT;
		END_VAR
		END_PROGRAM

		PROGRAM main
		VAR
			var1, var2, var3 : DINT;
		END_VAR
			prog(input1 := var1, output1 => var2);
			prog(var1, var2);
			prog(var1);
			prog();
		END_PROGRAM
		",
    );
    // THEN
    assert_eq!(
        vec![
            Diagnostic::missing_inout_parameter("inout1", (216..220).into(),),
            Diagnostic::missing_inout_parameter("inout1", (258..262).into(),),
            Diagnostic::missing_inout_parameter("inout1", (279..283).into(),),
            Diagnostic::missing_inout_parameter("inout1", (294..298).into(),)
        ],
        result
    )
}

#[test]
fn function_call_parameter_validation() {
    // GIVEN
    // WHEN
    let diagnostics = parse_and_validate(
        r#"
		FUNCTION foo : DINT
		VAR_INPUT
			input1 : DINT;
		END_VAR
		VAR_IN_OUT
			inout1 : DINT;
		END_VAR
		VAR_OUTPUT
			output1 : DINT;
		END_VAR
		END_FUNCTION

		PROGRAM main
		VAR
			var1 : DINT;
			var2 : STRING;
			var3 : REF_TO WSTRING;
			var4 : REAL;
		END_VAR
			foo(input1 := var1, inout1 := var1, output1 => var1); // valid

			foo(output1 => var1, var1, var1); // invalid cannot mix explicit and implicit

			foo(input1 := var2, inout1 := var3, output1 => var4); // invalid types assigned
			foo(var2, var3, var4); // invalid types assigned
		END_PROGRAM
        "#,
    );

    // THEN
    assert_eq!(
        diagnostics,
        vec![
            Diagnostic::invalid_parameter_type((360..364).into()),
            Diagnostic::invalid_parameter_type((366..370).into()),
            Diagnostic::invalid_assignment("STRING", "DINT", (425..439).into()),
            Diagnostic::invalid_assignment("__main_var3", "DINT", (441..455).into()),
            Diagnostic::incompatible_type_size("DINT", 32, "hold a", (441..455).into()),
            Diagnostic::invalid_assignment("REAL", "DINT", (457..472).into()),
            Diagnostic::invalid_assignment("STRING", "DINT", (508..512).into()),
            Diagnostic::invalid_assignment("__main_var3", "DINT", (514..518).into()),
            Diagnostic::invalid_assignment("REAL", "DINT", (520..524).into()),
        ]
    );
}

#[test]
fn program_call_parameter_validation() {
    // GIVEN
    // WHEN
    let diagnostics = parse_and_validate(
        r#"
		PROGRAM prog
		VAR_INPUT
			input1 : DINT;
		END_VAR
		VAR_IN_OUT
			inout1 : DINT;
		END_VAR
		VAR_OUTPUT
			output1 : DINT;
		END_VAR
		END_PROGRAM

		PROGRAM main
		VAR
			var1 : DINT;
			var2 : STRING;
			var3 : REF_TO WSTRING;
			var4 : REAL;
		END_VAR
			prog(input1 := var1, inout1 := var1, output1 => var1); // valid

			prog(output1 => var1, var1, var1); // invalid cannot mix explicit and implicit

			prog(input1 := var2, inout1 := var3, output1 => var4); // invalid types assigned
			prog(var2, var3, var4); // invalid types assigned
		END_PROGRAM
        "#,
    );

    // THEN
    assert_eq!(
        diagnostics,
        vec![
            Diagnostic::invalid_parameter_type((354..358).into()),
            Diagnostic::invalid_parameter_type((360..364).into()),
            Diagnostic::invalid_assignment("STRING", "DINT", (420..434).into()),
            Diagnostic::invalid_assignment("__main_var3", "DINT", (436..450).into()),
            Diagnostic::incompatible_type_size("DINT", 32, "hold a", (436..450).into()),
            Diagnostic::invalid_assignment("REAL", "DINT", (452..467).into()),
            Diagnostic::invalid_assignment("STRING", "DINT", (504..508).into()),
            Diagnostic::invalid_assignment("__main_var3", "DINT", (510..514).into()),
            Diagnostic::invalid_assignment("REAL", "DINT", (516..520).into()),
        ]
    );
}

#[test]
fn reference_to_reference_assignments_in_function_arguments() {
    let diagnostics: Vec<Diagnostic> = parse_and_validate(
        r#"
    VAR_GLOBAL
        global1 : STRUCT_params;
        global2 : STRUCT_params;
        global3 : STRUCT_params;

        global4 : INT := 1;
        global5 : REAL := 1.1;
        global6 : String[6] := 'foobar';
    END_VAR

    TYPE STRUCT_params :
        STRUCT
            param1 : BOOL;
            param2 : BOOL;
            param3 : BOOL;
        END_STRUCT
    END_TYPE

    PROGRAM prog
        VAR_INPUT
            input1 : REF_TO STRUCT_params;
            input2 : REF_TO STRUCT_params;
            input3 : REF_TO STRUCT_params;
        END_VAR
    END_PROGRAM

    PROGRAM main
        prog(
            // ALL of these should be valid
            input1 := ADR(global1),
            input2 := REF(global2),
            input3 := &global3
        );

        prog(
            // ALL of these should be valid because ADR(...) returns no type information and instead
            // only a LWORD is returned which we allow to be assigned to any pointer
            input1 := ADR(global4),
            input2 := ADR(global5),
            input3 := ADR(global6),
        );

        prog(
            // NONE of these should be valid because REF(...) returns type information and we
            // explicitly check if pointer assignments are of the same type
            input1 := REF(global4),
            input2 := REF(global5),
            input3 := REF(global6),
        );
        
        prog(
            // NONE of these should be valid because &(...) returns type information and we
            // explicitly check if pointer assignments are of the same type
            input1 := &(global4),
            input2 := &(global5),
            input3 := &(global6),
        );
    END_PROGRAM
    "#,
    );

    let types_and_ranges = vec![
        // REF(...)
        ("__POINTER_TO_INT", "__prog_input1", (1286..1308)),
        ("__POINTER_TO_REAL", "__prog_input2", (1322..1344)),
        ("__POINTER_TO_STRING", "__prog_input3", (1358..1380)),
        // &(...)
        ("__POINTER_TO_INT", "__prog_input1", (1596..1615)),
        ("__POINTER_TO_REAL", "__prog_input2", (1630..1649)),
        ("__POINTER_TO_STRING", "__prog_input3", (1664..1683)),
    ];

    assert_eq!(diagnostics.len(), 6);
    assert_eq!(diagnostics.len(), types_and_ranges.len());

    for (idx, diagnostic) in diagnostics.iter().enumerate() {
        assert_eq!(
            diagnostic,
            &Diagnostic::invalid_assignment(
                types_and_ranges[idx].0,
                types_and_ranges[idx].1,
                types_and_ranges[idx].2.to_owned().into()
            )
        );
    }
}

#[test]
fn address_of_operations() {
    let diagnostics: Vec<Diagnostic> = parse_and_validate(
        "
        TYPE MyStruct: STRUCT
            a : SubStruct;
        END_STRUCT
        END_TYPE

        TYPE SubStruct: STRUCT
            b : INT;
        END_STRUCT
        END_TYPE

        PROGRAM main
            VAR
                a: INT;
                b: ARRAY[0..5] OF INT;
                c: MyStruct;
            END_VAR

            // Should work
            &(a);
            &b[1];
            &c.a.b;

            // Should not work
            &&a;
            &100;
            &(a+3);
        END_PROGRAM
        ",
    );

    assert_eq!(diagnostics.len(), 3);

    let ranges = vec![(462..465), (479..483), (497..502)];
    for (idx, diagnostic) in diagnostics.iter().enumerate() {
        assert_eq!(
            diagnostic,
            &Diagnostic::invalid_operation("Invalid address-of operation", ranges[idx].to_owned().into())
        );
    }
}

#[test]
fn validate_call_by_ref() {
    let diagnostics: Vec<Diagnostic> = parse_and_validate(
        "
        FUNCTION func : DINT
            VAR_INPUT
                byValInput : INT;
            END_VAR
        
            VAR_IN_OUT
                byRefInOut : INT;
            END_VAR
        
            VAR_OUTPUT
                byRefOutput : INT;
            END_VAR
        END_FUNCTION
    
        PROGRAM main
            VAR
                x : INT := 1;
            END_VAR
        
            // The second and third arguments are expected to be references, as such
            // any call to `func` where these two arguments are literals will fail
            func(1, 2, 3);
            func(1, 2, x);
            func(1, x, 3);
            func(1, x, x); // Valid
            func(x, 2, 3);
            func(x, 2, x);
            func(x, x, 3);
            func(x, x, x); // Valid
            
            // Explicit argument assignments are also valid, IF their right side is a LValue
            func(byValInput := 1, byRefInOut := 2, byRefOutput =>  );
            func(byValInput := 1, byRefInOut := x, byRefOutput =>  ); // Valid (Output assignments are optional)
            func(byValInput := 1, byRefInOut := 2, byRefOutput => 3); 
            func(byValInput := 1, byRefInOut := 2, byRefOutput => x);
            func(byValInput := 1, byRefInOut := x, byRefOutput => 3);
            func(byValInput := 1, byRefInOut := x, byRefOutput => x); // Valid

        END_PROGRAM
        ",
    );

    let ranges = vec![
        ("byRefInOut", VariableType::InOut, (589..590)),
        ("byRefOutput", VariableType::Output, (592..593)),
        ("byRefInOut", VariableType::InOut, (616..617)),
        ("byRefOutput", VariableType::Output, (646..647)),
        ("byRefInOut", VariableType::InOut, (706..707)),
        ("byRefOutput", VariableType::Output, (709..710)),
        ("byRefInOut", VariableType::InOut, (733..734)),
        ("byRefOutput", VariableType::Output, (763..764)),
        ("byRefInOut", VariableType::InOut, (957..958)),
        ("byRefInOut", VariableType::InOut, (1140..1141)),
        ("byRefOutput", VariableType::Output, (1158..1159)),
        ("byRefInOut", VariableType::InOut, (1211..1212)),
        ("byRefOutput", VariableType::Output, (1299..1300)),
    ];

    assert_eq!(diagnostics.len(), 13);
    for (idx, diagnostic) in diagnostics.iter().enumerate() {
        assert_eq!(
            diagnostic,
            &Diagnostic::invalid_argument_type(ranges[idx].0, ranges[idx].1, ranges[idx].2.to_owned().into()),
        );
    }
}

#[test]
<<<<<<< HEAD
fn implicit_param_downcast_in_function_call() {
    let diagnostics: Vec<Diagnostic> = parse_and_validate(
        "
        PROGRAM main
        VAR
            var1_lint, var2_lint : LINT;
            var_lreal            : LREAL;
            var_lword            : LWORD;
            // trying to implicitly cast arrays gives an invalid assignment error, it shouldn't also give a downcast warning
            var_ref_arr          : ARRAY[1..3] OF LTIME;
            var_in_out_arr       : WSTRING;
            var_arr              : ARRAY[1..3] OF LINT;
        END_VAR
            foo(
                var1_lint, 
                var_lword, 
                var_ref_arr,
                var_lreal, 
                INT#var1_lint, 
                var_arr,
                var2_lint, 
                var_in_out_arr,
                var1_lint
            );
        END_PROGRAM

        FUNCTION foo : DINT
        VAR_INPUT {ref}
            in_ref_int      : INT;
            in_ref_dword    : DWORD;
            in_ref_arr      : ARRAY[1..3] OF TIME;
        END_VAR
        VAR_INPUT
            in_real         : REAL;
            in_sint         : SINT;
            in_arr          : ARRAY[1..3] OF TIME;
        END_VAR
        VAR_IN_OUT
            in_out          : INT;
            in_out_arr      : STRING;
        END_VAR
        VAR_OUTPUT
            out_var         : DINT;
        END_VAR
        END_FUNCTION
        ",
    );
    // we are expecting 6 implicit downcast warnings and 3 invalid assignment
    assert_eq!(diagnostics.len(), 9);
    let ranges = &[(490..499), (518..527), (575..584), (603..616), (660..669), (720..729)];
    let passed_types = &["LINT", "LWORD", "LREAL", "INT", "LINT", "LINT"];
    let expected_types = &["INT", "DWORD", "REAL", "SINT", "INT", "DINT"];
    for (idx, diagnostic) in
        diagnostics.iter().filter(|it| matches!(it, Diagnostic::ImprovementSuggestion { .. })).enumerate()
    {
        assert_eq!(
            diagnostic,
            &Diagnostic::implicit_downcast(
                expected_types[idx],
                passed_types[idx],
                ranges[idx].to_owned().into()
            )
        );
    }
    assert_eq!(diagnostics.iter().filter(|it| matches!(it, Diagnostic::SyntaxError { .. })).count(), 3);
}

#[test]
fn function_block_implicit_downcast() {
    let diagnostics = parse_and_validate(
        r#"
        PROGRAM main
        VAR
            fb: fb_t;
            var1_lint, var2_lint : LINT;
            var_real             : REAL;
            var_lword            : LWORD;
            var_wstr             : WSTRING;
        END_VAR
            fb(
                var1_lint, 
                var_lword, 
                var_real, 
                INT#var1_lint, 
                var2_lint, 
                var_wstr,
                var1_lint
            );
        END_PROGRAM

        FUNCTION_BLOCK fb_t        
        VAR_INPUT {ref}
            in_ref_int      : INT;
            in_ref_dword    : DWORD;
        END_VAR
        VAR_INPUT
            in_real         : LREAL;
            in_sint         : SINT;
        END_VAR
        VAR_IN_OUT
            in_out          : INT;
            in_out_arr      : STRING;
        END_VAR
        VAR_OUTPUT
            out_var         : DINT;
        END_VAR
        END_FUNCTION_BLOCK
    "#,
    );
    // we are expecting 5 implicit downcast warnings and 1 invalid assignment
    assert_eq!(diagnostics.len(), 6);
    let ranges = &[(272..281), (300..309), (355..368), (387..396), (441..450)];
    let passed_types = &["LINT", "LWORD", "INT", "LINT", "LINT"];
    let expected_types = &["INT", "DWORD", "SINT", "INT", "DINT"];
    for (idx, diagnostic) in
        diagnostics.iter().filter(|it| matches!(it, Diagnostic::ImprovementSuggestion { .. })).enumerate()
    {
        assert_eq!(
            diagnostic,
            &Diagnostic::implicit_downcast(
                expected_types[idx],
                passed_types[idx],
                ranges[idx].to_owned().into()
            )
        );
    }
    assert_eq!(diagnostics.iter().filter(|it| matches!(it, Diagnostic::SyntaxError { .. })).count(), 1);
}

#[test]
fn program_implicit_downcast() {
    let diagnostics = parse_and_validate(
        r#"
        PROGRAM main
        VAR
            fb: fb_t;
            var1_lint, var2_lint : LINT;
            var_real             : REAL;
            var_lword            : LWORD;
            var_wstr             : WSTRING;
        END_VAR
            prog(
                var1_lint, 
                var_lword, 
                var_real, 
                INT#var1_lint, 
                var2_lint, 
                var_wstr,
                var1_lint
            );
        END_PROGRAM

        PROGRAM prog        
        VAR_INPUT {ref}
            in_ref_int      : INT;
            in_ref_dword    : DWORD;
        END_VAR
        VAR_INPUT
            in_real         : LREAL;
            in_sint         : SINT;
        END_VAR
        VAR_IN_OUT
            in_out          : INT;
            in_out_arr      : STRING;
        END_VAR
        VAR_OUTPUT
            out_var         : DINT;
        END_VAR
        END_PROGRAM

    "#,
    );
    // we are expecting 5 implicit downcast warnings and 1 invalid assignment
    assert_eq!(diagnostics.len(), 6);
    let ranges = &[(274..283), (302..311), (357..370), (389..398), (443..452)];
    let passed_types = &["LINT", "LWORD", "INT", "LINT", "LINT"];
    let expected_types = &["INT", "DWORD", "SINT", "INT", "DINT"];
    for (idx, diagnostic) in
        diagnostics.iter().filter(|it| matches!(it, Diagnostic::ImprovementSuggestion { .. })).enumerate()
    {
        assert_eq!(
            diagnostic,
            &Diagnostic::implicit_downcast(
                expected_types[idx],
                passed_types[idx],
                ranges[idx].to_owned().into()
            )
        );
    }
    assert_eq!(diagnostics.iter().filter(|it| matches!(it, Diagnostic::SyntaxError { .. })).count(), 1);
}

#[test]
fn action_implicit_downcast() {
    let diagnostics = parse_and_validate(
        r#"
        PROGRAM main
        VAR
            var_lint : LINT;
            var_wstr : WSTRING;
            var_arr  : ARRAY[1..3] OF LINT;
            fb       : fb_t;
        END_VAR
            fb.foo(var_lint, var_wstr);
            prog.bar(var_lint, var_arr);
        END_PROGRAM

        FUNCTION_BLOCK fb_t
        VAR_INPUT
            in1 : DINT;
            in2 : STRING;
        END_VAR
        END_FUNCTION_BLOCK
        
        ACTIONS fb_t
        ACTION foo
        END_ACTION
        END_ACTIONS

        PROGRAM prog
        VAR_INPUT
            in1 : INT;
            in2 : STRING;
        END_VAR
        END_PROGRAM

        ACTIONS prog
        ACTION bar
        END_ACTION
        END_ACTIONS
    "#,
    );

    // we are expecting 2 implicit downcast warnings and 2 invalid assignment errors
    assert_eq!(diagnostics.len(), 4);
    let ranges = &[(203..211), (245..253)];
    let passed_types = &["LINT", "LINT"];
    let expected_types = &["DINT", "INT"];
    for (idx, diagnostic) in
        diagnostics.iter().filter(|it| matches!(it, Diagnostic::ImprovementSuggestion { .. })).enumerate()
    {
        assert_eq!(
            diagnostic,
            &Diagnostic::implicit_downcast(
                expected_types[idx],
                passed_types[idx],
                ranges[idx].to_owned().into()
            )
        );
    }
    assert_eq!(diagnostics.iter().filter(|it| matches!(it, Diagnostic::SyntaxError { .. })).count(), 2);
}

#[test]
fn method_implicit_downcast() {
    // FIXME: no diagnostics at all - should be 1 downcast and 1 invalid assignment!
    let diagnostics = parse_and_validate(
        r#"
    PROGRAM main
    VAR
        cl : MyClass;
        var_lint : LINT;
        var_arr : ARRAY[1..3] OF DINT;
    END_VAR
        cl.testMethod(var_lint, var_arr)
    END_PROGRAM

    CLASS MyClass
    VAR
        x, y : DINT;
    END_VAR

    METHOD testMethod
    VAR_INPUT 
        val : INT; 
        arr : ARRAY[1..3] OF SINT;
    END_VAR
    END_METHOD
    END_CLASS    
    "#,
    );

    dbg!(&diagnostics);
    assert_eq!(diagnostics.len(), 2);
=======
fn validate_call_by_ref_arrays() {
    let diagnostics: Vec<Diagnostic> = parse_and_validate(
        "
        FUNCTION func : DINT
            VAR_IN_OUT
                byRefInOut : INT;
            END_VAR

            VAR_OUTPUT
                byRefOutput : INT;
            END_VAR
        END_FUNCTION

        PROGRAM main
            VAR
                x : ARRAY[0..1] OF INT;
            END_VAR

            func(x, x);                                    // Invalid because we pass a whole array
            func(x[0], x[1]);                              // Valid because we pass a variable by array access 
            func(byRefInOut := x[0], byRefOutput := x[1]); // Valid because we pass a variable by array access 
        END_PROGRAM
        ",
    );

    assert_eq!(diagnostics.len(), 2);
    assert_eq!(diagnostics[0].get_message(), "Invalid assignment: cannot assign '__main_x' to 'INT'");
    assert_eq!(diagnostics[0].get_affected_ranges(), &[(323..324).into()]);

    assert_eq!(diagnostics[1].get_message(), "Invalid assignment: cannot assign '__main_x' to 'INT'");
    assert_eq!(diagnostics[1].get_affected_ranges(), &[(326..327).into()]);
>>>>>>> ec69a87b
}<|MERGE_RESOLUTION|>--- conflicted
+++ resolved
@@ -973,7 +973,6 @@
 }
 
 #[test]
-<<<<<<< HEAD
 fn implicit_param_downcast_in_function_call() {
     let diagnostics: Vec<Diagnostic> = parse_and_validate(
         "
@@ -1258,7 +1257,9 @@
 
     dbg!(&diagnostics);
     assert_eq!(diagnostics.len(), 2);
-=======
+}
+
+#[test]
 fn validate_call_by_ref_arrays() {
     let diagnostics: Vec<Diagnostic> = parse_and_validate(
         "
@@ -1290,5 +1291,4 @@
 
     assert_eq!(diagnostics[1].get_message(), "Invalid assignment: cannot assign '__main_x' to 'INT'");
     assert_eq!(diagnostics[1].get_affected_ranges(), &[(326..327).into()]);
->>>>>>> ec69a87b
 }