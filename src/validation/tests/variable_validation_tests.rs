use crate::test_utils::tests::parse_and_validate_buffered;
use insta::assert_snapshot;

#[test]
fn uninitialized_constants_fall_back_to_the_default() {
    let diagnostics = parse_and_validate_buffered(
        "
        VAR_GLOBAL
            gX : INT;
            gXi : INT := 7;
        END_VAR

        VAR_GLOBAL CONSTANT
            cgX : INT;
            cgXi : INT := 7;
        END_VAR

        PROGRAM prg
            VAR
                x : INT;
                xi : INT := 7;
            END_VAR

            VAR CONSTANT
                cx : INT;
                cxi : INT := 7;
            END_VAR
        END_PROGRAM
       ",
    );

    assert!(diagnostics.is_empty());
}

#[test]
fn unresolvable_variables_are_reported() {
    let diagnostics = parse_and_validate_buffered(
        "
        VAR_GLOBAL
            gX : INT := 7 + cgX;
            gXi : INT := 7;
        END_VAR

        VAR_GLOBAL CONSTANT
            cgX : INT;  //default
            cgXi : INT := 7;
        END_VAR

        PROGRAM prg
            VAR
                x : INT;
                xi : INT := 7;
            END_VAR

            VAR CONSTANT
                cx : INT := cx;  //unresolvable
                cxi : INT := 7;
                cai : INT := a;  //unresolvable
            END_VAR
        END_PROGRAM
       ",
    );

    assert_snapshot!(&diagnostics);
}

#[test]
fn constant_on_illegal_var_blocks_cause_validation_issue() {
    // GIVEN different variable block types with the CONSTANT modifier
    // WHEN it is validated
    let diagnostics = parse_and_validate_buffered(
        "
        VAR_GLOBAL CONSTANT //OK
        END_VAR

        PROGRAM prg
            VAR_INPUT CONSTANT //illegal
            END_VAR

            VAR_OUTPUT CONSTANT //illegal
            END_VAR

            VAR_IN_OUT CONSTANT //illegal
            END_VAR

            VAR CONSTANT //ok
            END_VAR

        END_PROGRAM

        CLASS cls
            VAR CONSTANT //ok
            END_VAR

             METHOD testMethod
                VAR_INPUT CONSTANT //illegal
                END_VAR

                VAR_OUTPUT CONSTANT //illegal
                END_VAR

                VAR_IN_OUT CONSTANT //illegal
                END_VAR

                VAR CONSTANT //ok
                END_VAR
            END_METHOD
        END_CLASS
       ",
    );

    // THEN everything but VAR and VAR_GLOBALS are reported
    assert_snapshot!(&diagnostics);
}

#[test]
fn constant_fb_instances_are_illegal() {
    // GIVEN a couple of constants, including FB instances and class-instances
    // WHEN it is validated
    let diagnostics = parse_and_validate_buffered(
        "
        FUNCTION_BLOCK MyFb
            ;
        END_FUNCTION_BLOCK

        CLASS cls
            METHOD testMethod : INT
                VAR_INPUT myMethodArg : INT; END_VAR
                testMethod := 1;
            END_METHOD
        END_CLASS

        VAR_GLOBAL CONSTANT
            x : INT := 1;
            y : MyFb;
            z : cls;
        END_VAR
      ",
    );

    // THEN everything but VAR and VAR_GLOBALS are reported
    assert_snapshot!(&diagnostics);
}

#[test]
fn sized_varargs_require_type() {
    // GIVEN a function with a untyped sized variadic argument
    // WHEN it is validated
    let diagnostics = parse_and_validate_buffered(
        "
        FUNCTION f_with_var : INT
        VAR_INPUT
            in   : INT;
            args : {sized}...;
        END_VAR
        END_FUNCTION
      ",
    );

    assert_snapshot!(&diagnostics);
}

mod overflows {
    use crate::test_utils::tests::parse_and_validate_buffered;
    use insta::assert_snapshot;

    #[test]
    fn overflows_with_literals() {
        let diagnostics = parse_and_validate_buffered(
            "
        FUNCTION main : DINT
            VAR
                // 8
                min_sint    : SINT  := -129;    // -128
                max_sint    : SINT  :=  128;    //  127
                min_usint   : USINT  := -1;     // 0
                max_usint   : USINT  := 257;    // 256

                // 16
                min_int     : INT  := -32_769;  // -32768
                max_int     : INT  := 32_768;   //  32767
                min_uint    : UINT  := -1;      // 0
                max_uint    : UINT  := 65_537;  // 65536

                // 32
                min_dint    : DINT  := -2_147_483_649;  // -2_147_483_648
                max_dint    : DINT  :=  2_147_483_648;  //  2_147_483_647
                min_udint   : UDINT  := -1;             // 0
                max_udint   : UDINT  := 4_294_967_296;  // 4_294_967_296

                // 64
                min_lint    : LINT  := -9_223_372_036_854_775_809;  // -9_223_372_036_854_775_808
                max_lint    : LINT  :=  9_223_372_036_854_775_808;  //  9_223_372_036_854_775_807
                min_ulint   : ULINT  := -1;                         // 0
                max_ulint   : ULINT  := 18_446_744_073_709_551_616; // 18_446_744_073_709_551_615

                // f32
                min_real : REAL := -3.50282347E+38; // -3.40282347E+38
                max_real : REAL :=  3.50282347E+38; //  3.40282347E+38

                // f64
                min_lreal : LREAL := -1.8076931348623157E+308; // -1.7976931348623157E+308
                max_lreal : LREAL :=  1.8076931348623157E+308; //  1.7976931348623157E+308
            END_VAR
        END_FUNCTION
        ",
        );

        assert_snapshot!(diagnostics);
    }

    #[test]
    fn overflows_with_expressions() {
        let diagnostics = parse_and_validate_buffered(
            "
        FUNCTION main : DINT
            VAR
                // 8
                min_sint    : SINT  := ((-128 * 1) * 2);    // -128
                max_sint    : SINT  :=  ((127 * 1) * 2);    //  127
                min_usint   : USINT  := ((1 * 1) * -2);     // 0
                max_usint   : USINT  := ((256 * 1) * 2);    // 256

                // 16
                min_int     : INT  := ((-32_768 * 1) * 2);   // -32768
                max_int     : INT  :=  ((32_767 * 1) * 2);   //  32767
                min_uint    : UINT  := ((1 * 1) * -2);      // 0
                max_uint    : UINT  := ((65_536 * 1) * 2);  // 65536

                // 32
                min_dint    : DINT  := ((-2_147_483_649 * 1) * 2);  // -2_147_483_648
                max_dint    : DINT  := (( 2_147_483_648 * 1) * 2);  //  2_147_483_647
                min_udint   : UDINT  := ((1 * 1) * -2);             // 0
                max_udint   : UDINT  := ((4_294_967_296 * 1) * 2);  // 4_294_967_296

                // 64
                min_lint    : LINT  := ((-9_223_372_036_854_775_808 * 1) * 2);  // -9_223_372_036_854_775_808
                max_lint    : LINT  := (( 9_223_372_036_854_775_807 * 1) * 2);  //  9_223_372_036_854_775_807
                min_ulint   : ULINT  := ((1 * 1) * -2);                         // 0
                max_ulint   : ULINT  := ((18_446_744_073_709_551_615 * 1) * 2); // 18_446_744_073_709_551_615

                // f32
                min_real : REAL := ((-3.40282347E+38 * 1) * 2); // -3.40282347E+38
                max_real : REAL := (( 3.40282347E+38 * 1) * 2); //  3.40282347E+38

                // f64
                min_lreal : LREAL := ((-1.7976931348623157E+308 * 1) * 2); // -1.7976931348623157E+308
                max_lreal : LREAL := (( 1.7976931348623157E+308 * 1) * 2); //  1.7976931348623157E+308
            END_VAR
        END_FUNCTION
        ",
        );

        assert_snapshot!(diagnostics);
    }

    #[test]
    fn overflows_with_globals() {
        let diagnostics = parse_and_validate_buffered(
            "
        VAR_GLOBAL
            a : INT := 32768;
            b : INT := 32767 + 1;
        END_VAR
        ",
        );

        assert_snapshot!(diagnostics);
    }

    #[test]
    fn overflows_with_aliases() {
        let diagnostics = parse_and_validate_buffered(
            "
        TYPE MyINT      : INT   := 60000; END_TYPE
        TYPE MyREAL     : REAL  := 3.50282347E+38; END_TYPE
        TYPE MyLREAL    : LREAL := 1.8076931348623157E+308; END_TYPE
        ",
        );

        assert_snapshot!(diagnostics);
    }

    #[test]
    fn overflows_with_constants() {
        let diagnostics = parse_and_validate_buffered(
            "
        VAR_GLOBAL CONSTANT
            a : INT := 16384; // OK
            b : INT := 16384; // OK
            c : INT := a + b; // Will overflow
        END_VAR
        ",
        );

        assert_snapshot!(diagnostics);
    }

    #[test]
    fn overflows_with_non_global_constants() {
        let diagnostics = parse_and_validate_buffered(
            "
        VAR_GLOBAL
            a : INT := 16384; // OK
            b : INT := 16384; // OK
            c : INT := a + b; // Will overflow
        END_VAR
        ",
        );

        // As of now we do not evaluate `c` because the variable block isn't defined to be constant.
        // If at some point we support evaluation such cases, this test should fail. See also:
        // https://github.com/PLC-lang/rusty/issues/847
        assert_snapshot!(diagnostics)
    }

    #[test]
    fn overflows_with_array_initializer() {
        // TODO(volsa): We currently only detect the first overflow value inside an array-initalizer because
        // the `evaluate_with_target_hint` method will return an error after it first detected such a value (i.e.
        // after `-1`).
        let diagnostics = parse_and_validate_buffered(
            "
        VAR_GLOBAL
            arr : ARRAY[0..5] OF UINT := [0, -1, -2, -3, -4, -5];
        END_VAR
        ",
        );

        assert_snapshot!(diagnostics)
    }

    #[test]
    fn overflows_with_not() {
        let diagnostics = parse_and_validate_buffered(
            "
        VAR_GLOBAL
            x : UINT := 1234;       // OK
            y : UINT := NOT -1234;  // Not OK (because of -1234)
        END_VAR
        ",
        );

        assert_snapshot!(diagnostics);
    }

    #[test]
    fn overflows_with_hex() {
        let diagnostics = parse_and_validate_buffered(
            "
        VAR_GLOBAL
            x : UINT := WORD#16#ffff;   // OK
            y : UINT := WORD#16#fffff;  // Not OK, should have been `ffff` not `ffff_f_`
        END_VAR
        ",
        );

        assert_snapshot!(diagnostics);
    }
}

#[test]
fn type_initializers_in_structs_are_validated() {
    let diagnostics = parse_and_validate_buffered(
        "
        TYPE foo : STRUCT
            x : DINT;
        END_STRUCT END_TYPE

        TYPE MyStruct: STRUCT
            unknown_reference : foo := (xxx := 1);
            invalid_array_assignment : ARRAY[0..1] OF INT := 0;
        END_STRUCT END_TYPE
        ",
    );

    assert_snapshot!(diagnostics);
}

#[test]
fn assignment_suggestion_for_equal_operation_with_no_effect() {
    let diagnostics = parse_and_validate_buffered(
        "
        PROGRAM main
            VAR
                value       : DINT;
                condition   : BOOL;

                // These Should work
                arr_dint : ARRAY[0..5] OF DINT := [1 = 1, 2, 3, 4, 5 = 5];
                arr_bool : ARRAY[1..5] OF BOOL := [1 = 1, 2 = 2, 3 = 3, 4 = 4, 5 = 10];
            END_VAR

            // These should work
            value := (condition = TRUE);

            IF   condition = TRUE   THEN (* ... *) END_IF
            IF  (condition = TRUE)  THEN (* ... *) END_IF
            IF ((condition = TRUE)) THEN (* ... *) END_IF

            IF   condition = TRUE  AND  condition = TRUE    THEN (* ... *) END_IF
            IF  (condition = TRUE) AND (condition = TRUE)   THEN (* ... *) END_IF
            IF ((condition = TRUE) AND (condition = TRUE))  THEN (* ... *) END_IF

            // These should NOT work
            value = 1;
            value = condition AND condition;
            value = condition AND (condition = TRUE);

            IF TRUE THEN value = 1; END_IF
            WHILE TRUE DO value = 1; END_WHILE
        END_PROGRAM
        ",
    );

    assert_snapshot!(diagnostics);
}

#[test]
fn invalid_initial_constant_values_in_pou_variables() {
    let diagnostics = parse_and_validate_buffered(
        r#"
        VAR_GLOBAL CONSTANT
            MAX_LEN : INT := 99;
        END_VAR
        VAR_GLOBAL
            LEN : DINT := MAX_LEN - 2;
        END_VAR
        PROGRAM prg
          VAR_INPUT
            my_len: INT := LEN + 4;  //cannot be evaluated at compile time!
          END_VAR
        END_PROGRAM
        "#,
    );

    assert_snapshot!(diagnostics, @r###"
    error[E033]: Unresolved constant `my_len` variable: `LEN` is no const reference
       ┌─ <internal>:10:28
       │
    10 │             my_len: INT := LEN + 4;  //cannot be evaluated at compile time!
       │                            ^^^^^^^ Unresolved constant `my_len` variable: `LEN` is no const reference

    "###);
}

#[test]
#[ignore = "no validation for non-leap-year date literals yet"]
fn date_invalid_declaration() {
    let diagnostics = parse_and_validate_buffered(
        r#"PROGRAM prg
        VAR
          a : DATE := D#2001-02-29; (* feb29 on non-leap year should not pass *)
        END_VAR
        END_PROGRAM"#,
    );

    assert!(!diagnostics.is_empty());

    assert_snapshot!(diagnostics, @r###""###);
}

#[test]
fn var_conf_template_variable_does_not_exist() {
    let diagnostics = parse_and_validate_buffered(
        r#"
        FUNCTION_BLOCK foo_fb
            VAR
                bar AT %I* : BOOL;
            END_VAR
        END_FUNCTION_BLOCK

        PROGRAM main
            VAR
                foo : foo_fb;
            END_VAR
        END_PROGRAM

        VAR_CONFIG
            main.foo.qux AT %IX1.0 : BOOL;
        END_VAR
        "#,
    );

    assert_snapshot!(diagnostics, @r###"
    error[E101]: Template variable `qux` does not exist
       ┌─ <internal>:15:13
       │
    15 │             main.foo.qux AT %IX1.0 : BOOL;
       │             ^^^^^^^^^^^^ Template variable `qux` does not exist

    "###);
}

#[test]
fn var_conf_config_and_template_variable_types_differ() {
    let diagnostics = parse_and_validate_buffered(
        r#"
        FUNCTION_BLOCK foo_fb
            VAR
                bar AT %I* : DINT;
            END_VAR
        END_FUNCTION_BLOCK

        PROGRAM main
            VAR
                foo : foo_fb;
            END_VAR
        END_PROGRAM

        VAR_CONFIG
            main.foo.bar AT %IX1.0 : BOOL;
        END_VAR
        "#,
    );

    assert_snapshot!(diagnostics, @r###"
    error[E001]: Config and Template variable types differ (BOOL and : DINT)
       ┌─ <internal>:15:13
       │
     4 │                 bar AT %I* : DINT;
       │                 --- see also
       ·
    15 │             main.foo.bar AT %IX1.0 : BOOL;
       │             ^^^^^^^^^^^^^^^^^^^^^^^^^^^^^ Config and Template variable types differ (BOOL and : DINT)

    "###);
}

#[test]
fn var_conf_config_variable_has_incomplete_address() {
    let diagnostics = parse_and_validate_buffered(
        r#"
        FUNCTION_BLOCK foo_fb
            VAR
                bar AT %I* : BOOL;
            END_VAR
        END_FUNCTION_BLOCK

        PROGRAM main
            VAR
                foo : foo_fb;
            END_VAR
        END_PROGRAM

        VAR_CONFIG
            main.foo.bar AT %I* : BOOL;
        END_VAR
        "#,
    );

    assert_snapshot!(diagnostics, @r###"
    error[E104]: Variables defined in a VAR_CONFIG block must have a complete address
       ┌─ <internal>:15:26
       │
    15 │             main.foo.bar AT %I* : BOOL;
       │                          ^^^^^^ Variables defined in a VAR_CONFIG block must have a complete address

    "###);
}

#[test]
fn var_conf_template_address_has_complete_address() {
    let diagnostics = parse_and_validate_buffered(
        r#"
        FUNCTION_BLOCK foo_fb
            VAR
                bar AT %IX1.0 : BOOL;
            END_VAR
        END_FUNCTION_BLOCK

        PROGRAM main
            VAR
                foo : foo_fb;
            END_VAR
        END_PROGRAM

        VAR_CONFIG
            main.foo.bar AT %IX1.0 : BOOL;
        END_VAR
        "#,
    );

    assert_snapshot!(diagnostics, @r###"
    error[E103]: The configured variable is not a template, overriding non-template hardware addresses is not allowed
       ┌─ <internal>:15:13
       │
     4 │                 bar AT %IX1.0 : BOOL;
       │                 --- see also
       ·
    15 │             main.foo.bar AT %IX1.0 : BOOL;
       │             ^^^^^^^^^^^^ The configured variable is not a template, overriding non-template hardware addresses is not allowed

    "###);
}

#[test]
fn var_conf_template_variable_is_no_template() {
    let diagnostics = parse_and_validate_buffered(
        r#"
        FUNCTION_BLOCK foo_fb
            VAR
                bar : BOOL;
            END_VAR
        END_FUNCTION_BLOCK

        PROGRAM main
            VAR
                foo : foo_fb;
            END_VAR
        END_PROGRAM

        VAR_CONFIG
            main.foo.bar AT %IX1.0 : BOOL;
        END_VAR
        "#,
    );

    assert_snapshot!(diagnostics, @r###"
    error[E102]: `foo` is missing a hardware binding
       ┌─ <internal>:4:17
       │
     4 │                 bar : BOOL;
       │                 ^^^ `foo` is missing a hardware binding
       ·
    15 │             main.foo.bar AT %IX1.0 : BOOL;
       │             ----------------------------- see also

    "###);
}

#[test]
<<<<<<< HEAD
fn use_of_var_external_block_gives_a_warning() {
    let diagnostics = parse_and_validate_buffered(
        r#"
        VAR_GLOBAL
            b: BOOL;
        END_VAR
        FUNCTION_BLOCK foo_fb
            VAR_EXTERNAL
                b : BOOL;
            END_VAR
        END_FUNCTION_BLOCK
        "#,
    );

    assert_snapshot!(diagnostics, @r###"
    warning[E105]: VAR_EXTERNAL blocks have no effect
      ┌─ <internal>:6:13
      │
    6 │             VAR_EXTERNAL
      │             ^^^^^^^^^^^^ VAR_EXTERNAL blocks have no effect

    "###);
}

#[test]
fn unresolved_var_external_reference_does_not_lead_to_errors() {
    let diagnostics = parse_and_validate_buffered(
        r#"
        VAR_GLOBAL
            a: BOOL;
        END_VAR
        FUNCTION_BLOCK foo_fb
            VAR_EXTERNAL
                b : BOOL;
=======
fn only_constant_builtins_are_allowed_in_initializer() {
    let diagnostics = parse_and_validate_buffered(
        r#"
        VAR_GLOBAL 
            gb: BOOL;
            gb2: BOOL;
        END_VAR

        {constant}
        FUNCTION AlwaysTrue : BOOL
            AlwaysTrue := TRUE;
        END_FUNCTION

        FUNCTION Negate : BOOL
        VAR_INPUT
            in: BOOL;
        END_VAR
            Negate := NOT in;
        END_FUNCTION

        FUNCTION_BLOCK foo
            VAR
                bar : REF_TO BOOL := REF(gb); // OK
                qux : BOOL := AlwaysTrue(); // is const but no builtin, should err
                quux : BOOL := Negate(gb); // Should err
                corge : LWORD := ADR(gb); // OK
                grault : BOOL := SEL(TRUE, gb, gb2); // is builtin but no const, should err
>>>>>>> 1bb47b77
            END_VAR
        END_FUNCTION_BLOCK
        "#,
    );

    assert_snapshot!(diagnostics, @r###"
<<<<<<< HEAD
    warning[E105]: VAR_EXTERNAL blocks have no effect
      ┌─ <internal>:6:13
      │
    6 │             VAR_EXTERNAL
      │             ^^^^^^^^^^^^ VAR_EXTERNAL blocks have no effect

    "###);
}

#[test]
fn var_external_with_initializer_does_not_err() {
    let diagnostics = parse_and_validate_buffered(
        r#"
        VAR_GLOBAL
            b: BOOL;
        END_VAR
        FUNCTION_BLOCK foo_fb
            VAR_EXTERNAL
                b : BOOL := TRUE;
            END_VAR
        END_FUNCTION_BLOCK
        "#,
    );

    assert_snapshot!(diagnostics, @r###"
    warning[E105]: VAR_EXTERNAL blocks have no effect
      ┌─ <internal>:6:13
      │
    6 │             VAR_EXTERNAL
      │             ^^^^^^^^^^^^ VAR_EXTERNAL blocks have no effect
=======
    error[E105]: Pragma {constant} is not allowed in POU declarations
      ┌─ <internal>:7:9
      │  
    7 │ ╭         {constant}
    8 │ │         FUNCTION AlwaysTrue : BOOL
      │ ╰────────────────^ Pragma {constant} is not allowed in POU declarations

    error[E033]: Unresolved constant `qux` variable: Call-statement 'AlwaysTrue' in initializer is not constant.
       ┌─ <internal>:22:31
       │
    22 │                 qux : BOOL := AlwaysTrue(); // is const but no builtin, should err
       │                               ^^^^^^^^^^^^^ Unresolved constant `qux` variable: Call-statement 'AlwaysTrue' in initializer is not constant.

    error[E033]: Unresolved constant `quux` variable: Call-statement 'Negate' in initializer is not constant.
       ┌─ <internal>:23:32
       │
    23 │                 quux : BOOL := Negate(gb); // Should err
       │                                ^^^^^^^^^^ Unresolved constant `quux` variable: Call-statement 'Negate' in initializer is not constant.

    error[E033]: Unresolved constant `grault` variable: Call-statement 'SEL' in initializer is not constant.
       ┌─ <internal>:25:34
       │
    25 │                 grault : BOOL := SEL(TRUE, gb, gb2); // is builtin but no const, should err
       │                                  ^^^^^^^^^^^^^^^^^^ Unresolved constant `grault` variable: Call-statement 'SEL' in initializer is not constant.
>>>>>>> 1bb47b77

    "###);
}

#[test]
<<<<<<< HEAD
fn using_var_external_variable_without_matching_global_will_not_resolve() {
    let diagnostics = parse_and_validate_buffered(
        r#"
        FUNCTION_BLOCK foo_fb
            VAR_EXTERNAL
                b : BOOL := TRUE;
            END_VAR

            b := FALSE;
=======
fn unresolved_references_to_const_builtins_in_initializer_are_reported() {
    let diagnostics = parse_and_validate_buffered(
        r#"
        FUNCTION_BLOCK foo
            VAR
                bar : REF_TO BOOL := REF(gb); // unresolved reference to gb
            END_VAR
>>>>>>> 1bb47b77
        END_FUNCTION_BLOCK
        "#,
    );

    assert_snapshot!(diagnostics, @r###"
<<<<<<< HEAD
    warning[E105]: VAR_EXTERNAL blocks have no effect
      ┌─ <internal>:3:13
      │
    3 │             VAR_EXTERNAL
      │             ^^^^^^^^^^^^ VAR_EXTERNAL blocks have no effect

    error[E048]: Could not resolve reference to b
      ┌─ <internal>:7:13
      │
    7 │             b := FALSE;
      │             ^ Could not resolve reference to b
=======
    error[E048]: Could not resolve reference to gb
      ┌─ <internal>:4:42
      │
    4 │                 bar : REF_TO BOOL := REF(gb); // unresolved reference to gb
      │                                          ^^ Could not resolve reference to gb
>>>>>>> 1bb47b77

    "###);
}<|MERGE_RESOLUTION|>--- conflicted
+++ resolved
@@ -630,42 +630,6 @@
 }
 
 #[test]
-<<<<<<< HEAD
-fn use_of_var_external_block_gives_a_warning() {
-    let diagnostics = parse_and_validate_buffered(
-        r#"
-        VAR_GLOBAL
-            b: BOOL;
-        END_VAR
-        FUNCTION_BLOCK foo_fb
-            VAR_EXTERNAL
-                b : BOOL;
-            END_VAR
-        END_FUNCTION_BLOCK
-        "#,
-    );
-
-    assert_snapshot!(diagnostics, @r###"
-    warning[E105]: VAR_EXTERNAL blocks have no effect
-      ┌─ <internal>:6:13
-      │
-    6 │             VAR_EXTERNAL
-      │             ^^^^^^^^^^^^ VAR_EXTERNAL blocks have no effect
-
-    "###);
-}
-
-#[test]
-fn unresolved_var_external_reference_does_not_lead_to_errors() {
-    let diagnostics = parse_and_validate_buffered(
-        r#"
-        VAR_GLOBAL
-            a: BOOL;
-        END_VAR
-        FUNCTION_BLOCK foo_fb
-            VAR_EXTERNAL
-                b : BOOL;
-=======
 fn only_constant_builtins_are_allowed_in_initializer() {
     let diagnostics = parse_and_validate_buffered(
         r#"
@@ -693,45 +657,12 @@
                 quux : BOOL := Negate(gb); // Should err
                 corge : LWORD := ADR(gb); // OK
                 grault : BOOL := SEL(TRUE, gb, gb2); // is builtin but no const, should err
->>>>>>> 1bb47b77
-            END_VAR
-        END_FUNCTION_BLOCK
-        "#,
-    );
-
-    assert_snapshot!(diagnostics, @r###"
-<<<<<<< HEAD
-    warning[E105]: VAR_EXTERNAL blocks have no effect
-      ┌─ <internal>:6:13
-      │
-    6 │             VAR_EXTERNAL
-      │             ^^^^^^^^^^^^ VAR_EXTERNAL blocks have no effect
-
-    "###);
-}
-
-#[test]
-fn var_external_with_initializer_does_not_err() {
-    let diagnostics = parse_and_validate_buffered(
-        r#"
-        VAR_GLOBAL
-            b: BOOL;
-        END_VAR
-        FUNCTION_BLOCK foo_fb
-            VAR_EXTERNAL
-                b : BOOL := TRUE;
-            END_VAR
-        END_FUNCTION_BLOCK
-        "#,
-    );
-
-    assert_snapshot!(diagnostics, @r###"
-    warning[E105]: VAR_EXTERNAL blocks have no effect
-      ┌─ <internal>:6:13
-      │
-    6 │             VAR_EXTERNAL
-      │             ^^^^^^^^^^^^ VAR_EXTERNAL blocks have no effect
-=======
+            END_VAR
+        END_FUNCTION_BLOCK
+        "#,
+    );
+
+    assert_snapshot!(diagnostics, @r###"
     error[E105]: Pragma {constant} is not allowed in POU declarations
       ┌─ <internal>:7:9
       │  
@@ -756,38 +687,123 @@
        │
     25 │                 grault : BOOL := SEL(TRUE, gb, gb2); // is builtin but no const, should err
        │                                  ^^^^^^^^^^^^^^^^^^ Unresolved constant `grault` variable: Call-statement 'SEL' in initializer is not constant.
->>>>>>> 1bb47b77
-
-    "###);
-}
-
-#[test]
-<<<<<<< HEAD
-fn using_var_external_variable_without_matching_global_will_not_resolve() {
-    let diagnostics = parse_and_validate_buffered(
-        r#"
+
+    "###);
+}
+
+#[test]
+fn unresolved_references_to_const_builtins_in_initializer_are_reported() {
+    let diagnostics = parse_and_validate_buffered(
+        r#"
+        FUNCTION_BLOCK foo
+            VAR
+                bar : REF_TO BOOL := REF(gb); // unresolved reference to gb
+            END_VAR
+        END_FUNCTION_BLOCK
+        "#,
+    );
+
+    assert_snapshot!(diagnostics, @r###"
+    error[E048]: Could not resolve reference to gb
+      ┌─ <internal>:4:42
+      │
+    4 │                 bar : REF_TO BOOL := REF(gb); // unresolved reference to gb
+      │                                          ^^ Could not resolve reference to gb
+
+    "###);
+}
+
+#[test]
+fn use_of_var_external_block_gives_a_warning() {
+    let diagnostics = parse_and_validate_buffered(
+        r#"
+        VAR_GLOBAL
+            b: BOOL;
+        END_VAR
+        FUNCTION_BLOCK foo_fb
+            VAR_EXTERNAL
+                b : BOOL;
+            END_VAR
+        END_FUNCTION_BLOCK
+        "#,
+    );
+
+    assert_snapshot!(diagnostics, @r###"
+    warning[E106]: VAR_EXTERNAL blocks have no effect
+      ┌─ <internal>:6:13
+      │
+    6 │             VAR_EXTERNAL
+      │             ^^^^^^^^^^^^ VAR_EXTERNAL blocks have no effect
+
+    "###);
+}
+
+#[test]
+fn unresolved_var_external_reference_does_not_lead_to_errors() {
+    let diagnostics = parse_and_validate_buffered(
+        r#"
+        VAR_GLOBAL
+            a: BOOL;
+        END_VAR
+        FUNCTION_BLOCK foo_fb
+            VAR_EXTERNAL
+                b : BOOL;
+            END_VAR
+        END_FUNCTION_BLOCK
+        "#,
+    );
+
+    assert_snapshot!(diagnostics, @r###"
+    warning[E106]: VAR_EXTERNAL blocks have no effect
+      ┌─ <internal>:6:13
+      │
+    6 │             VAR_EXTERNAL
+      │             ^^^^^^^^^^^^ VAR_EXTERNAL blocks have no effect
+
+    "###);
+}
+
+#[test]
+fn var_external_with_initializer_does_not_err() {
+    let diagnostics = parse_and_validate_buffered(
+        r#"
+        VAR_GLOBAL
+            b: BOOL;
+        END_VAR
         FUNCTION_BLOCK foo_fb
             VAR_EXTERNAL
                 b : BOOL := TRUE;
             END_VAR
+        END_FUNCTION_BLOCK
+        "#,
+    );
+
+    assert_snapshot!(diagnostics, @r###"
+    warning[E106]: VAR_EXTERNAL blocks have no effect
+      ┌─ <internal>:6:13
+      │
+    6 │             VAR_EXTERNAL
+      │             ^^^^^^^^^^^^ VAR_EXTERNAL blocks have no effect
+
+    "###);
+}
+
+#[test]
+fn using_var_external_variable_without_matching_global_will_not_resolve() {
+    let diagnostics = parse_and_validate_buffered(
+        r#"
+        FUNCTION_BLOCK foo_fb
+            VAR_EXTERNAL
+                b : BOOL := TRUE;
+            END_VAR
 
             b := FALSE;
-=======
-fn unresolved_references_to_const_builtins_in_initializer_are_reported() {
-    let diagnostics = parse_and_validate_buffered(
-        r#"
-        FUNCTION_BLOCK foo
-            VAR
-                bar : REF_TO BOOL := REF(gb); // unresolved reference to gb
-            END_VAR
->>>>>>> 1bb47b77
-        END_FUNCTION_BLOCK
-        "#,
-    );
-
-    assert_snapshot!(diagnostics, @r###"
-<<<<<<< HEAD
-    warning[E105]: VAR_EXTERNAL blocks have no effect
+        END_FUNCTION_BLOCK
+        "#,
+    );
+
+    assert_snapshot!(diagnostics, @r###"
+    warning[E106]: VAR_EXTERNAL blocks have no effect
       ┌─ <internal>:3:13
       │
     3 │             VAR_EXTERNAL
@@ -798,13 +814,6 @@
       │
     7 │             b := FALSE;
       │             ^ Could not resolve reference to b
-=======
-    error[E048]: Could not resolve reference to gb
-      ┌─ <internal>:4:42
-      │
-    4 │                 bar : REF_TO BOOL := REF(gb); // unresolved reference to gb
-      │                                          ^^ Could not resolve reference to gb
->>>>>>> 1bb47b77
 
     "###);
 }