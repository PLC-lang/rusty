--- conflicted
+++ resolved
@@ -483,7 +483,7 @@
     );
 
     assert_snapshot!(diagnostics, @r###"
-    error[E105]: Template-variable must have a configuration
+    error[E107]: Template-variable must have a configuration
       ┌─ <internal>:4:17
       │
     4 │                 bar AT %I* : BOOL;
@@ -636,7 +636,90 @@
 }
 
 #[test]
-<<<<<<< HEAD
+fn only_constant_builtins_are_allowed_in_initializer() {
+    let diagnostics = parse_and_validate_buffered(
+        r#"
+        VAR_GLOBAL 
+            gb: BOOL;
+            gb2: BOOL;
+        END_VAR
+
+        {constant}
+        FUNCTION AlwaysTrue : BOOL
+            AlwaysTrue := TRUE;
+        END_FUNCTION
+
+        FUNCTION Negate : BOOL
+        VAR_INPUT
+            in: BOOL;
+        END_VAR
+            Negate := NOT in;
+        END_FUNCTION
+
+        FUNCTION_BLOCK foo
+            VAR
+                bar : REF_TO BOOL := REF(gb); // OK
+                qux : BOOL := AlwaysTrue(); // is const but no builtin, should err
+                quux : BOOL := Negate(gb); // Should err
+                corge : LWORD := ADR(gb); // OK
+                grault : BOOL := SEL(TRUE, gb, gb2); // is builtin but no const, should err
+            END_VAR
+        END_FUNCTION_BLOCK
+        "#,
+    );
+
+    assert_snapshot!(diagnostics, @r###"
+    error[E105]: Pragma {constant} is not allowed in POU declarations
+      ┌─ <internal>:7:9
+      │  
+    7 │ ╭         {constant}
+    8 │ │         FUNCTION AlwaysTrue : BOOL
+      │ ╰────────────────^ Pragma {constant} is not allowed in POU declarations
+
+    error[E033]: Unresolved constant `qux` variable: Call-statement 'AlwaysTrue' in initializer is not constant.
+       ┌─ <internal>:22:31
+       │
+    22 │                 qux : BOOL := AlwaysTrue(); // is const but no builtin, should err
+       │                               ^^^^^^^^^^^^^ Unresolved constant `qux` variable: Call-statement 'AlwaysTrue' in initializer is not constant.
+
+    error[E033]: Unresolved constant `quux` variable: Call-statement 'Negate' in initializer is not constant.
+       ┌─ <internal>:23:32
+       │
+    23 │                 quux : BOOL := Negate(gb); // Should err
+       │                                ^^^^^^^^^^ Unresolved constant `quux` variable: Call-statement 'Negate' in initializer is not constant.
+
+    error[E033]: Unresolved constant `grault` variable: Call-statement 'SEL' in initializer is not constant.
+       ┌─ <internal>:25:34
+       │
+    25 │                 grault : BOOL := SEL(TRUE, gb, gb2); // is builtin but no const, should err
+       │                                  ^^^^^^^^^^^^^^^^^^ Unresolved constant `grault` variable: Call-statement 'SEL' in initializer is not constant.
+
+    "###);
+}
+
+#[test]
+fn unresolved_references_to_const_builtins_in_initializer_are_reported() {
+    let diagnostics = parse_and_validate_buffered(
+        r#"
+        FUNCTION_BLOCK foo
+            VAR
+                bar : REF_TO BOOL := REF(gb); // unresolved reference to gb
+            END_VAR
+        END_FUNCTION_BLOCK
+        "#,
+    );
+
+    assert_snapshot!(diagnostics, @r###"
+    error[E048]: Could not resolve reference to gb
+      ┌─ <internal>:4:42
+      │
+    4 │                 bar : REF_TO BOOL := REF(gb); // unresolved reference to gb
+      │                                          ^^ Could not resolve reference to gb
+
+    "###);
+}
+
+#[test]
 fn unconfigured_template_variables_are_validated() {
     let diagnostics = parse_and_validate_buffered(
         r#"
@@ -660,7 +743,7 @@
     );
 
     assert_snapshot!(diagnostics, @r###"
-    error[E105]: Template-variable must have a configuration
+    error[E107]: Template-variable must have a configuration
       ┌─ <internal>:5:17
       │
     5 │                 qux AT %I* : BOOL;
@@ -694,7 +777,7 @@
     );
 
     assert_snapshot!(diagnostics, @r###"
-    error[E106]: Template variable configured multiple times
+    error[E108]: Template variable configured multiple times
        ┌─ <internal>:15:13
        │
     15 │             main.foo.bar AT %IX1.0 : BOOL;
@@ -757,43 +840,11 @@
         VAR_CONFIG
             main.foo[0].bar AT %IX1.0 : BOOL;
         END_VAR
-=======
-fn only_constant_builtins_are_allowed_in_initializer() {
-    let diagnostics = parse_and_validate_buffered(
-        r#"
-        VAR_GLOBAL 
-            gb: BOOL;
-            gb2: BOOL;
-        END_VAR
-
-        {constant}
-        FUNCTION AlwaysTrue : BOOL
-            AlwaysTrue := TRUE;
-        END_FUNCTION
-
-        FUNCTION Negate : BOOL
-        VAR_INPUT
-            in: BOOL;
-        END_VAR
-            Negate := NOT in;
-        END_FUNCTION
-
-        FUNCTION_BLOCK foo
-            VAR
-                bar : REF_TO BOOL := REF(gb); // OK
-                qux : BOOL := AlwaysTrue(); // is const but no builtin, should err
-                quux : BOOL := Negate(gb); // Should err
-                corge : LWORD := ADR(gb); // OK
-                grault : BOOL := SEL(TRUE, gb, gb2); // is builtin but no const, should err
-            END_VAR
-        END_FUNCTION_BLOCK
->>>>>>> 1bb47b77
-        "#,
-    );
-
-    assert_snapshot!(diagnostics, @r###"
-<<<<<<< HEAD
-    error[E105]: One or more template-elements in array have not been configured
+        "#,
+    );
+
+    assert_snapshot!(diagnostics, @r###"
+    error[E107]: One or more template-elements in array have not been configured
       ┌─ <internal>:4:17
       │
     4 │                 bar AT %I* : BOOL;
@@ -826,7 +877,7 @@
     );
 
     assert_snapshot!(diagnostics, @r###"
-    error[E105]: One or more template-elements in array have not been configured
+    error[E107]: One or more template-elements in array have not been configured
       ┌─ <internal>:4:17
       │
     4 │                 bar AT %I* : BOOL;
@@ -869,7 +920,7 @@
     19 │             main.foo[START].bar AT %IX1.0 : BOOL;
        │                      ^^^^^ VAR_CONFIG array access must be a literal integer
 
-    error[E105]: One or more template-elements in array have not been configured
+    error[E107]: One or more template-elements in array have not been configured
       ┌─ <internal>:8:17
       │
     8 │                 bar AT %I* : BOOL;
@@ -926,43 +977,16 @@
     21 │             main.foo[1, START * 2].bar AT %IX1.2 : BOOL;
        │                         ^^^^^^^^^ VAR_CONFIG array access must be a literal integer
 
-    error[E105]: One or more template-elements in array have not been configured
+    error[E107]: One or more template-elements in array have not been configured
       ┌─ <internal>:8:17
       │
     8 │                 bar AT %I* : BOOL;
       │                 ^^^ One or more template-elements in array have not been configured
-=======
-    error[E105]: Pragma {constant} is not allowed in POU declarations
-      ┌─ <internal>:7:9
-      │  
-    7 │ ╭         {constant}
-    8 │ │         FUNCTION AlwaysTrue : BOOL
-      │ ╰────────────────^ Pragma {constant} is not allowed in POU declarations
-
-    error[E033]: Unresolved constant `qux` variable: Call-statement 'AlwaysTrue' in initializer is not constant.
-       ┌─ <internal>:22:31
-       │
-    22 │                 qux : BOOL := AlwaysTrue(); // is const but no builtin, should err
-       │                               ^^^^^^^^^^^^^ Unresolved constant `qux` variable: Call-statement 'AlwaysTrue' in initializer is not constant.
-
-    error[E033]: Unresolved constant `quux` variable: Call-statement 'Negate' in initializer is not constant.
-       ┌─ <internal>:23:32
-       │
-    23 │                 quux : BOOL := Negate(gb); // Should err
-       │                                ^^^^^^^^^^ Unresolved constant `quux` variable: Call-statement 'Negate' in initializer is not constant.
-
-    error[E033]: Unresolved constant `grault` variable: Call-statement 'SEL' in initializer is not constant.
-       ┌─ <internal>:25:34
-       │
-    25 │                 grault : BOOL := SEL(TRUE, gb, gb2); // is builtin but no const, should err
-       │                                  ^^^^^^^^^^^^^^^^^^ Unresolved constant `grault` variable: Call-statement 'SEL' in initializer is not constant.
->>>>>>> 1bb47b77
-
-    "###);
-}
-
-#[test]
-<<<<<<< HEAD
+
+    "###);
+}
+
+#[test]
 fn array_access_with_non_integer_literal_causes_error() {
     let diagnostics = parse_and_validate_buffered(
         r#"
@@ -982,21 +1006,10 @@
             main.foo['hello world'].bar AT %IX1.0 : BOOL;
             main.foo[1.4].bar AT %IX1.1 : BOOL;
         END_VAR
-=======
-fn unresolved_references_to_const_builtins_in_initializer_are_reported() {
-    let diagnostics = parse_and_validate_buffered(
-        r#"
-        FUNCTION_BLOCK foo
-            VAR
-                bar : REF_TO BOOL := REF(gb); // unresolved reference to gb
-            END_VAR
-        END_FUNCTION_BLOCK
->>>>>>> 1bb47b77
-        "#,
-    );
-
-    assert_snapshot!(diagnostics, @r###"
-<<<<<<< HEAD
+        "#,
+    );
+
+    assert_snapshot!(diagnostics, @r###"
     error[E001]: VAR_CONFIG array access must be a literal integer
        ┌─ <internal>:15:22
        │
@@ -1009,18 +1022,11 @@
     16 │             main.foo[1.4].bar AT %IX1.1 : BOOL;
        │                      ^^^ VAR_CONFIG array access must be a literal integer
 
-    error[E105]: One or more template-elements in array have not been configured
+    error[E107]: One or more template-elements in array have not been configured
       ┌─ <internal>:4:17
       │
     4 │                 bar AT %I* : BOOL;
       │                 ^^^ One or more template-elements in array have not been configured
-=======
-    error[E048]: Could not resolve reference to gb
-      ┌─ <internal>:4:42
-      │
-    4 │                 bar : REF_TO BOOL := REF(gb); // unresolved reference to gb
-      │                                          ^^ Could not resolve reference to gb
->>>>>>> 1bb47b77
 
     "###);
 }