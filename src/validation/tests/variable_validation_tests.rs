--- conflicted
+++ resolved
@@ -720,19 +720,6 @@
 }
 
 #[test]
-<<<<<<< HEAD
-fn use_of_var_external_block_gives_a_warning() {
-    let diagnostics = parse_and_validate_buffered(
-        r#"
-        VAR_GLOBAL
-            b: BOOL;
-        END_VAR
-        FUNCTION_BLOCK foo_fb
-            VAR_EXTERNAL
-                b : BOOL;
-            END_VAR
-        END_FUNCTION_BLOCK
-=======
 fn unconfigured_template_variables_are_validated() {
     let diagnostics = parse_and_validate_buffered(
         r#"
@@ -752,18 +739,10 @@
         VAR_CONFIG
             main.foo.bar AT %IX1.0 : BOOL;
         END_VAR
->>>>>>> 223a9e00
-        "#,
-    );
-
-    assert_snapshot!(diagnostics, @r###"
-<<<<<<< HEAD
-    warning[E106]: VAR_EXTERNAL blocks have no effect
-      ┌─ <internal>:6:13
-      │
-    6 │             VAR_EXTERNAL
-      │             ^^^^^^^^^^^^ VAR_EXTERNAL blocks have no effect
-=======
+        "#,
+    );
+
+    assert_snapshot!(diagnostics, @r###"
     error[E107]: Template-variable must have a configuration
       ┌─ <internal>:5:17
       │
@@ -807,25 +786,11 @@
        │             ------------ see also
     17 │             main.foo.bar AT %IX1.2 : BOOL;
        │             ------------ see also
->>>>>>> 223a9e00
-
-    "###);
-}
-
-#[test]
-<<<<<<< HEAD
-fn unresolved_var_external_reference_does_not_lead_to_errors() {
-    let diagnostics = parse_and_validate_buffered(
-        r#"
-        VAR_GLOBAL
-            a: BOOL;
-        END_VAR
-        FUNCTION_BLOCK foo_fb
-            VAR_EXTERNAL
-                b : BOOL;
-            END_VAR
-        END_FUNCTION_BLOCK
-=======
+
+    "###);
+}
+
+#[test]
 fn all_array_elements_configured_causes_no_errors() {
     let diagnostics = parse_and_validate_buffered(
         r#"
@@ -875,42 +840,20 @@
         VAR_CONFIG
             main.foo[0].bar AT %IX1.0 : BOOL;
         END_VAR
->>>>>>> 223a9e00
-        "#,
-    );
-
-    assert_snapshot!(diagnostics, @r###"
-<<<<<<< HEAD
-    warning[E106]: VAR_EXTERNAL blocks have no effect
-      ┌─ <internal>:6:13
-      │
-    6 │             VAR_EXTERNAL
-      │             ^^^^^^^^^^^^ VAR_EXTERNAL blocks have no effect
-=======
+        "#,
+    );
+
+    assert_snapshot!(diagnostics, @r###"
     error[E107]: One or more template-elements in array have not been configured
       ┌─ <internal>:4:17
       │
     4 │                 bar AT %I* : BOOL;
       │                 ^^^ One or more template-elements in array have not been configured
->>>>>>> 223a9e00
-
-    "###);
-}
-
-#[test]
-<<<<<<< HEAD
-fn var_external_with_initializer_does_not_err() {
-    let diagnostics = parse_and_validate_buffered(
-        r#"
-        VAR_GLOBAL
-            b: BOOL;
-        END_VAR
-        FUNCTION_BLOCK foo_fb
-            VAR_EXTERNAL
-                b : BOOL := TRUE;
-            END_VAR
-        END_FUNCTION_BLOCK
-=======
+
+    "###);
+}
+
+#[test]
 fn missing_configurations_in_arrays_with_multiple_dimensions_are_validated() {
     let diagnostics = parse_and_validate_buffered(
         r#"
@@ -930,41 +873,20 @@
             main.foo[0, 2].bar AT %IX1.0 : BOOL;
             main.foo[1, 2].bar AT %IX1.1 : BOOL;
         END_VAR
->>>>>>> 223a9e00
-        "#,
-    );
-
-    assert_snapshot!(diagnostics, @r###"
-<<<<<<< HEAD
-    warning[E106]: VAR_EXTERNAL blocks have no effect
-      ┌─ <internal>:6:13
-      │
-    6 │             VAR_EXTERNAL
-      │             ^^^^^^^^^^^^ VAR_EXTERNAL blocks have no effect
-=======
+        "#,
+    );
+
+    assert_snapshot!(diagnostics, @r###"
     error[E107]: One or more template-elements in array have not been configured
       ┌─ <internal>:4:17
       │
     4 │                 bar AT %I* : BOOL;
       │                 ^^^ One or more template-elements in array have not been configured
->>>>>>> 223a9e00
-
-    "###);
-}
-
-#[test]
-<<<<<<< HEAD
-fn using_var_external_variable_without_matching_global_will_not_resolve() {
-    let diagnostics = parse_and_validate_buffered(
-        r#"
-        FUNCTION_BLOCK foo_fb
-            VAR_EXTERNAL
-                b : BOOL := TRUE;
-            END_VAR
-
-            b := FALSE;
-        END_FUNCTION_BLOCK
-=======
+
+    "###);
+}
+
+#[test]
 fn arrays_with_const_expr_access_cause_errors() {
     let diagnostics = parse_and_validate_buffered(
         r#"
@@ -1033,12 +955,172 @@
             main.foo[1, START * 2].bar AT %IX1.2 : BOOL;
             main.foo[1, 1].bar AT %IX1.3 : BOOL;
         END_VAR
->>>>>>> 223a9e00
-        "#,
-    );
-
-    assert_snapshot!(diagnostics, @r###"
-<<<<<<< HEAD
+        "#,
+    );
+
+    assert_snapshot!(diagnostics, @r###"
+    error[E001]: VAR_CONFIG array access must be a literal integer
+       ┌─ <internal>:19:22
+       │
+    19 │             main.foo[START + 3, 0].bar AT %IX1.0 : BOOL;
+       │                      ^^^^^^^^^ VAR_CONFIG array access must be a literal integer
+
+    error[E001]: VAR_CONFIG array access must be a literal integer
+       ┌─ <internal>:20:22
+       │
+    20 │             main.foo[START - 23, 1].bar AT %IX1.1 : BOOL;
+       │                      ^^^^^^^^^^ VAR_CONFIG array access must be a literal integer
+
+    error[E001]: VAR_CONFIG array access must be a literal integer
+       ┌─ <internal>:21:25
+       │
+    21 │             main.foo[1, START * 2].bar AT %IX1.2 : BOOL;
+       │                         ^^^^^^^^^ VAR_CONFIG array access must be a literal integer
+
+    error[E107]: One or more template-elements in array have not been configured
+      ┌─ <internal>:8:17
+      │
+    8 │                 bar AT %I* : BOOL;
+      │                 ^^^ One or more template-elements in array have not been configured
+
+    "###);
+}
+
+#[test]
+fn array_access_with_non_integer_literal_causes_error() {
+    let diagnostics = parse_and_validate_buffered(
+        r#"
+        FUNCTION_BLOCK foo_fb
+            VAR
+                bar AT %I* : BOOL;
+            END_VAR
+        END_FUNCTION_BLOCK
+
+        PROGRAM main
+            VAR
+                foo : ARRAY[0..1] OF foo_fb;
+            END_VAR
+        END_PROGRAM
+
+        VAR_CONFIG
+            main.foo['hello world'].bar AT %IX1.0 : BOOL;
+            main.foo[1.4].bar AT %IX1.1 : BOOL;
+        END_VAR
+        "#,
+    );
+
+    assert_snapshot!(diagnostics, @r###"
+    error[E001]: VAR_CONFIG array access must be a literal integer
+       ┌─ <internal>:15:22
+       │
+    15 │             main.foo['hello world'].bar AT %IX1.0 : BOOL;
+       │                      ^^^^^^^^^^^^^ VAR_CONFIG array access must be a literal integer
+
+    error[E001]: VAR_CONFIG array access must be a literal integer
+       ┌─ <internal>:16:22
+       │
+    16 │             main.foo[1.4].bar AT %IX1.1 : BOOL;
+       │                      ^^^ VAR_CONFIG array access must be a literal integer
+
+    error[E107]: One or more template-elements in array have not been configured
+      ┌─ <internal>:4:17
+      │
+    4 │                 bar AT %I* : BOOL;
+      │                 ^^^ One or more template-elements in array have not been configured
+
+    "###);
+}
+
+#[test]
+fn use_of_var_external_block_gives_a_warning() {
+    let diagnostics = parse_and_validate_buffered(
+        r#"
+        VAR_GLOBAL
+            b: BOOL;
+        END_VAR
+        FUNCTION_BLOCK foo_fb
+            VAR_EXTERNAL
+                b : BOOL;
+            END_VAR
+        END_FUNCTION_BLOCK
+        "#,
+    );
+
+    assert_snapshot!(diagnostics, @r###"
+    warning[E106]: VAR_EXTERNAL blocks have no effect
+      ┌─ <internal>:6:13
+      │
+    6 │             VAR_EXTERNAL
+      │             ^^^^^^^^^^^^ VAR_EXTERNAL blocks have no effect
+
+    "###);
+}
+
+#[test]
+fn unresolved_var_external_reference_does_not_lead_to_errors() {
+    let diagnostics = parse_and_validate_buffered(
+        r#"
+        VAR_GLOBAL
+            a: BOOL;
+        END_VAR
+        FUNCTION_BLOCK foo_fb
+            VAR_EXTERNAL
+                b : BOOL;
+            END_VAR
+        END_FUNCTION_BLOCK
+        "#,
+    );
+
+    assert_snapshot!(diagnostics, @r###"
+    warning[E106]: VAR_EXTERNAL blocks have no effect
+      ┌─ <internal>:6:13
+      │
+    6 │             VAR_EXTERNAL
+      │             ^^^^^^^^^^^^ VAR_EXTERNAL blocks have no effect
+
+    "###);
+}
+
+#[test]
+fn var_external_with_initializer_does_not_err() {
+    let diagnostics = parse_and_validate_buffered(
+        r#"
+        VAR_GLOBAL
+            b: BOOL;
+        END_VAR
+        FUNCTION_BLOCK foo_fb
+            VAR_EXTERNAL
+                b : BOOL := TRUE;
+            END_VAR
+        END_FUNCTION_BLOCK
+        "#,
+    );
+
+    assert_snapshot!(diagnostics, @r###"
+    warning[E106]: VAR_EXTERNAL blocks have no effect
+      ┌─ <internal>:6:13
+      │
+    6 │             VAR_EXTERNAL
+      │             ^^^^^^^^^^^^ VAR_EXTERNAL blocks have no effect
+
+    "###);
+}
+
+#[test]
+fn using_var_external_variable_without_matching_global_will_not_resolve() {
+    let diagnostics = parse_and_validate_buffered(
+        r#"
+        FUNCTION_BLOCK foo_fb
+            VAR_EXTERNAL
+                b : BOOL := TRUE;
+            END_VAR
+
+            b := FALSE;
+        END_FUNCTION_BLOCK
+        "#,
+    );
+
+    assert_snapshot!(diagnostics, @r###"
     warning[E106]: VAR_EXTERNAL blocks have no effect
       ┌─ <internal>:3:13
       │
@@ -1050,76 +1132,6 @@
       │
     7 │             b := FALSE;
       │             ^ Could not resolve reference to b
-=======
-    error[E001]: VAR_CONFIG array access must be a literal integer
-       ┌─ <internal>:19:22
-       │
-    19 │             main.foo[START + 3, 0].bar AT %IX1.0 : BOOL;
-       │                      ^^^^^^^^^ VAR_CONFIG array access must be a literal integer
-
-    error[E001]: VAR_CONFIG array access must be a literal integer
-       ┌─ <internal>:20:22
-       │
-    20 │             main.foo[START - 23, 1].bar AT %IX1.1 : BOOL;
-       │                      ^^^^^^^^^^ VAR_CONFIG array access must be a literal integer
-
-    error[E001]: VAR_CONFIG array access must be a literal integer
-       ┌─ <internal>:21:25
-       │
-    21 │             main.foo[1, START * 2].bar AT %IX1.2 : BOOL;
-       │                         ^^^^^^^^^ VAR_CONFIG array access must be a literal integer
-
-    error[E107]: One or more template-elements in array have not been configured
-      ┌─ <internal>:8:17
-      │
-    8 │                 bar AT %I* : BOOL;
-      │                 ^^^ One or more template-elements in array have not been configured
-
-    "###);
-}
-
-#[test]
-fn array_access_with_non_integer_literal_causes_error() {
-    let diagnostics = parse_and_validate_buffered(
-        r#"
-        FUNCTION_BLOCK foo_fb
-            VAR
-                bar AT %I* : BOOL;
-            END_VAR
-        END_FUNCTION_BLOCK
-
-        PROGRAM main
-            VAR
-                foo : ARRAY[0..1] OF foo_fb;
-            END_VAR
-        END_PROGRAM
-
-        VAR_CONFIG
-            main.foo['hello world'].bar AT %IX1.0 : BOOL;
-            main.foo[1.4].bar AT %IX1.1 : BOOL;
-        END_VAR
-        "#,
-    );
-
-    assert_snapshot!(diagnostics, @r###"
-    error[E001]: VAR_CONFIG array access must be a literal integer
-       ┌─ <internal>:15:22
-       │
-    15 │             main.foo['hello world'].bar AT %IX1.0 : BOOL;
-       │                      ^^^^^^^^^^^^^ VAR_CONFIG array access must be a literal integer
-
-    error[E001]: VAR_CONFIG array access must be a literal integer
-       ┌─ <internal>:16:22
-       │
-    16 │             main.foo[1.4].bar AT %IX1.1 : BOOL;
-       │                      ^^^ VAR_CONFIG array access must be a literal integer
-
-    error[E107]: One or more template-elements in array have not been configured
-      ┌─ <internal>:4:17
-      │
-    4 │                 bar AT %I* : BOOL;
-      │                 ^^^ One or more template-elements in array have not been configured
->>>>>>> 223a9e00
 
     "###);
 }