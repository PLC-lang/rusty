--- conflicted
+++ resolved
@@ -381,28 +381,6 @@
     assert_snapshot!(diagnostics);
 }
 
-<<<<<<< HEAD
-// TODO: Remove me once PR is ready
-#[test]
-fn temp_checking_if_this_works() {
-    let src = "
-        FUNCTION main : DINT
-        VAR
-            x : DINT;
-        END_VAR
-        x = 1;
-        END_FUNCTION
-        ";
-
-    assert_snapshot!(parse_and_validate_buffered(src), @r###"
-    warning: Did you mean `x := 1`?
-      ┌─ <internal>:6:9
-      │
-    6 │         x = 1;
-      │         ^^^^^ Did you mean `x := 1`?
-
-    "###);
-=======
 #[test]
 fn assignment_suggestion_for_equal_operation_with_no_effect() {
     let diagnostics = parse_and_validate_buffered(
@@ -440,5 +418,4 @@
     );
 
     assert_snapshot!(diagnostics);
->>>>>>> aa577c2b
 }