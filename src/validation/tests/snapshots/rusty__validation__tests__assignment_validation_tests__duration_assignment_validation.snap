---
source: src/validation/tests/assignment_validation_tests.rs
expression: diagnostics
---
<<<<<<< HEAD
warning: Implicit downcast from 'LREAL' to 'TIME'.
   ┌─ <internal>:29:15
   │
29 │     v_time := v_lreal; // valid
   │               ^^^^^^^ Implicit downcast from 'LREAL' to 'TIME'.

error: Invalid assignment: cannot assign 'STRING' to 'TIME'
=======
error[E037]: Invalid assignment: cannot assign 'STRING' to 'TIME'
>>>>>>> e39e2421
   ┌─ <internal>:39:5
   │
39 │     v_time := v_string; // INVALID
   │     ^^^^^^^^^^^^^^^^^^ Invalid assignment: cannot assign 'STRING' to 'TIME'

error[E037]: Invalid assignment: cannot assign 'STRING' to 'TIME'
   ┌─ <internal>:40:5
   │
40 │     v_time := STRING#'string'; // INVALID
   │     ^^^^^^^^^^^^^^^^^^^^^^^^^ Invalid assignment: cannot assign 'STRING' to 'TIME'

error[E037]: Invalid assignment: cannot assign 'STRING' to 'TIME'
   ┌─ <internal>:41:5
   │
41 │     v_time := 'string'; // INVALID
   │     ^^^^^^^^^^^^^^^^^^ Invalid assignment: cannot assign 'STRING' to 'TIME'

error[E037]: Invalid assignment: cannot assign 'CHAR' to 'TIME'
   ┌─ <internal>:42:5
   │
42 │     v_time := v_char; // INVALID
   │     ^^^^^^^^^^^^^^^^ Invalid assignment: cannot assign 'CHAR' to 'TIME'

error[E037]: Invalid assignment: cannot assign 'CHAR' to 'TIME'
   ┌─ <internal>:43:5
   │
43 │     v_time := CHAR#'c'; // INVALID
   │     ^^^^^^^^^^^^^^^^^^ Invalid assignment: cannot assign 'CHAR' to 'TIME'

error[E037]: Invalid assignment: cannot assign 'STRING' to 'TIME'
   ┌─ <internal>:47:5
   │
47 │     v_time := v_ptr_string^; // INVALID
   │     ^^^^^^^^^^^^^^^^^^^^^^^ Invalid assignment: cannot assign 'STRING' to 'TIME'

error[E037]: Invalid assignment: cannot assign 'STRING' to 'TIME'
   ┌─ <internal>:49:5
   │
49 │     v_time := v_arr_string_3[0]; // INVALID
   │     ^^^^^^^^^^^^^^^^^^^^^^^^^^^ Invalid assignment: cannot assign 'STRING' to 'TIME'<|MERGE_RESOLUTION|>--- conflicted
+++ resolved
@@ -2,17 +2,13 @@
 source: src/validation/tests/assignment_validation_tests.rs
 expression: diagnostics
 ---
-<<<<<<< HEAD
-warning: Implicit downcast from 'LREAL' to 'TIME'.
+note[E067]: Implicit downcast from 'LREAL' to 'TIME'.
    ┌─ <internal>:29:15
    │
 29 │     v_time := v_lreal; // valid
    │               ^^^^^^^ Implicit downcast from 'LREAL' to 'TIME'.
 
-error: Invalid assignment: cannot assign 'STRING' to 'TIME'
-=======
 error[E037]: Invalid assignment: cannot assign 'STRING' to 'TIME'
->>>>>>> e39e2421
    ┌─ <internal>:39:5
    │
 39 │     v_time := v_string; // INVALID
