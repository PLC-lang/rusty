---
source: src/validation/tests/statement_validation_tests.rs
expression: "&diagnostics"
---
<<<<<<< HEAD
warning: Implicit downcast from 'LINT' to 'INT'.
   ┌─ <internal>:12:17
   │
12 │                 var1_lint, // downcast
   │                 ^^^^^^^^^ Implicit downcast from 'LINT' to 'INT'.

warning: Implicit downcast from 'LWORD' to 'DWORD'.
   ┌─ <internal>:13:17
   │
13 │                 var_lword, // downcast
   │                 ^^^^^^^^^ Implicit downcast from 'LWORD' to 'DWORD'.

warning: Implicit downcast from 'LREAL' to 'REAL'.
   ┌─ <internal>:14:17
   │
14 │                 var_lreal, // downcast
   │                 ^^^^^^^^^ Implicit downcast from 'LREAL' to 'REAL'.

warning: Implicit downcast from 'INT' to 'SINT'.
   ┌─ <internal>:15:17
   │
15 │                 INT#var1_lint, // downcast
   │                 ^^^^^^^^^^^^^ Implicit downcast from 'INT' to 'SINT'.

warning: Implicit downcast from 'LINT' to 'INT'.
   ┌─ <internal>:16:17
   │
16 │                 var2_lint, // downcast
   │                 ^^^^^^^^^ Implicit downcast from 'LINT' to 'INT'.

error: Invalid assignment: cannot assign 'WSTRING' to 'STRING'
=======
error[E037]: Invalid assignment: cannot assign 'WSTRING' to 'STRING'
>>>>>>> e39e2421
   ┌─ <internal>:17:17
   │
17 │                 var_in_out_wstr, // invalid
   │                 ^^^^^^^^^^^^^^^ Invalid assignment: cannot assign 'WSTRING' to 'STRING'

warning: Implicit downcast from 'LINT' to 'DINT'.
   ┌─ <internal>:18:17
   │
18 │                 var1_lint // downcast
   │                 ^^^^^^^^^ Implicit downcast from 'LINT' to 'DINT'.<|MERGE_RESOLUTION|>--- conflicted
+++ resolved
@@ -2,47 +2,43 @@
 source: src/validation/tests/statement_validation_tests.rs
 expression: "&diagnostics"
 ---
-<<<<<<< HEAD
-warning: Implicit downcast from 'LINT' to 'INT'.
+note[E067]: Implicit downcast from 'LINT' to 'INT'.
    ┌─ <internal>:12:17
    │
 12 │                 var1_lint, // downcast
    │                 ^^^^^^^^^ Implicit downcast from 'LINT' to 'INT'.
 
-warning: Implicit downcast from 'LWORD' to 'DWORD'.
+note[E067]: Implicit downcast from 'LWORD' to 'DWORD'.
    ┌─ <internal>:13:17
    │
 13 │                 var_lword, // downcast
    │                 ^^^^^^^^^ Implicit downcast from 'LWORD' to 'DWORD'.
 
-warning: Implicit downcast from 'LREAL' to 'REAL'.
+note[E067]: Implicit downcast from 'LREAL' to 'REAL'.
    ┌─ <internal>:14:17
    │
 14 │                 var_lreal, // downcast
    │                 ^^^^^^^^^ Implicit downcast from 'LREAL' to 'REAL'.
 
-warning: Implicit downcast from 'INT' to 'SINT'.
+note[E067]: Implicit downcast from 'INT' to 'SINT'.
    ┌─ <internal>:15:17
    │
 15 │                 INT#var1_lint, // downcast
    │                 ^^^^^^^^^^^^^ Implicit downcast from 'INT' to 'SINT'.
 
-warning: Implicit downcast from 'LINT' to 'INT'.
+note[E067]: Implicit downcast from 'LINT' to 'INT'.
    ┌─ <internal>:16:17
    │
 16 │                 var2_lint, // downcast
    │                 ^^^^^^^^^ Implicit downcast from 'LINT' to 'INT'.
 
-error: Invalid assignment: cannot assign 'WSTRING' to 'STRING'
-=======
 error[E037]: Invalid assignment: cannot assign 'WSTRING' to 'STRING'
->>>>>>> e39e2421
    ┌─ <internal>:17:17
    │
 17 │                 var_in_out_wstr, // invalid
    │                 ^^^^^^^^^^^^^^^ Invalid assignment: cannot assign 'WSTRING' to 'STRING'
 
-warning: Implicit downcast from 'LINT' to 'DINT'.
+note[E067]: Implicit downcast from 'LINT' to 'DINT'.
    ┌─ <internal>:18:17
    │
 18 │                 var1_lint // downcast
