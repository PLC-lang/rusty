--- conflicted
+++ resolved
@@ -2,18 +2,11 @@
 source: src/validation/tests/statement_validation_tests.rs
 expression: res
 ---
-<<<<<<< HEAD
 SyntaxError { message: "Cannot mix implicit and explicit call parameters!", range: [SourceLocation { span: Range(TextLocation { line: 22, column: 24, offset: 360 }..TextLocation { line: 22, column: 28, offset: 364 }) }], err_no: call__invalid_parameter_type }
 SyntaxError { message: "Cannot mix implicit and explicit call parameters!", range: [SourceLocation { span: Range(TextLocation { line: 22, column: 30, offset: 366 }..TextLocation { line: 22, column: 34, offset: 370 }) }], err_no: call__invalid_parameter_type }
 SyntaxError { message: "Invalid assignment: cannot assign 'STRING' to 'DINT'", range: [SourceLocation { span: Range(TextLocation { line: 24, column: 7, offset: 425 }..TextLocation { line: 24, column: 21, offset: 439 }) }], err_no: var__invalid_assignment }
+SyntaxError { message: "The type DINT 32 is too small to hold a Pointer", range: [SourceLocation { span: Range(TextLocation { line: 24, column: 23, offset: 441 }..TextLocation { line: 24, column: 37, offset: 455 }) }], err_no: type__incompatible_size }
+SyntaxError { message: "Invalid assignment: cannot assign '__main_var3' to 'DINT'", range: [SourceLocation { span: Range(TextLocation { line: 24, column: 23, offset: 441 }..TextLocation { line: 24, column: 37, offset: 455 }) }], err_no: var__invalid_assignment }
 SyntaxError { message: "Invalid assignment: cannot assign 'STRING' to 'DINT'", range: [SourceLocation { span: Range(TextLocation { line: 26, column: 7, offset: 605 }..TextLocation { line: 26, column: 11, offset: 609 }) }], err_no: var__invalid_assignment }
-=======
-SyntaxError { message: "Cannot mix implicit and explicit call parameters!", range: [SourceRange { range: 360..364 }], err_no: call__invalid_parameter_type }
-SyntaxError { message: "Cannot mix implicit and explicit call parameters!", range: [SourceRange { range: 366..370 }], err_no: call__invalid_parameter_type }
-SyntaxError { message: "Invalid assignment: cannot assign 'STRING' to 'DINT'", range: [SourceRange { range: 425..439 }], err_no: var__invalid_assignment }
-SyntaxError { message: "The type DINT 32 is too small to hold a Pointer", range: [SourceRange { range: 441..455 }], err_no: type__incompatible_size }
-SyntaxError { message: "Invalid assignment: cannot assign '__main_var3' to 'DINT'", range: [SourceRange { range: 441..455 }], err_no: var__invalid_assignment }
-SyntaxError { message: "Invalid assignment: cannot assign 'STRING' to 'DINT'", range: [SourceRange { range: 605..609 }], err_no: var__invalid_assignment }
-SyntaxError { message: "The type DINT 32 is too small to hold a Pointer", range: [SourceRange { range: 611..615 }], err_no: type__incompatible_size }
-SyntaxError { message: "Invalid assignment: cannot assign '__main_var3' to 'DINT'", range: [SourceRange { range: 611..615 }], err_no: var__invalid_assignment }
->>>>>>> 7d17dc62
+SyntaxError { message: "The type DINT 32 is too small to hold a Pointer", range: [SourceLocation { span: Range(TextLocation { line: 26, column: 13, offset: 611 }..TextLocation { line: 26, column: 17, offset: 615 }) }], err_no: type__incompatible_size }
+SyntaxError { message: "Invalid assignment: cannot assign '__main_var3' to 'DINT'", range: [SourceLocation { span: Range(TextLocation { line: 26, column: 13, offset: 611 }..TextLocation { line: 26, column: 17, offset: 615 }) }], err_no: var__invalid_assignment }
