--- conflicted
+++ resolved
@@ -56,35 +56,31 @@
 39 │     v_arr_int_3 := (1, 2, 3, 4, 5, 6); // INVALID -> missing
    │                     ^^^^^^^^^^^^^^^^ Array assignments must be surrounded with `[]`
 
-<<<<<<< HEAD
-warning: Implicit downcast from 'DINT' to 'INT'.
+note[E067]: Implicit downcast from 'DINT' to 'INT'.
    ┌─ <internal>:40:23
    │
 40 │     v_arr_int_3[0] := v_dint; // valid
    │                       ^^^^^^ Implicit downcast from 'DINT' to 'INT'.
 
-warning: Implicit downcast from 'DINT' to 'INT'.
+note[E067]: Implicit downcast from 'DINT' to 'INT'.
    ┌─ <internal>:41:23
    │
 41 │     v_arr_int_3[0] := DINT#10; // valid
    │                       ^^^^^^^ Implicit downcast from 'DINT' to 'INT'.
 
-warning: Implicit downcast from 'REAL' to 'INT'.
+note[E067]: Implicit downcast from 'REAL' to 'INT'.
    ┌─ <internal>:42:23
    │
 42 │     v_arr_int_3[0] := v_real; // valid
    │                       ^^^^^^ Implicit downcast from 'REAL' to 'INT'.
 
-warning: Implicit downcast from 'REAL' to 'INT'.
+note[E067]: Implicit downcast from 'REAL' to 'INT'.
    ┌─ <internal>:43:23
    │
 43 │     v_arr_int_3[0] := REAL#2.0; // valid
    │                       ^^^^^^^^ Implicit downcast from 'REAL' to 'INT'.
 
-error: Invalid assignment: cannot assign 'STRING' to 'INT'
-=======
 error[E037]: Invalid assignment: cannot assign 'STRING' to 'INT'
->>>>>>> e39e2421
    ┌─ <internal>:44:5
    │
 44 │     v_arr_int_3[0] := v_string; // INVALID
