---
source: src/validation/tests/assignment_validation_tests.rs
expression: diagnostics
---
<<<<<<< HEAD
warning: Implicit downcast from 'LREAL' to 'UDINT'.
   ┌─ <internal>:31:16
   │
31 │     v_udint := v_lreal; // valid
   │                ^^^^^^^ Implicit downcast from 'LREAL' to 'UDINT'.

warning: Implicit downcast from 'REAL' to 'UDINT'.
   ┌─ <internal>:32:16
   │
32 │     v_udint := REAL#2.0; // valid
   │                ^^^^^^^^ Implicit downcast from 'REAL' to 'UDINT'.

warning: Implicit downcast from 'ULINT' to 'UDINT'.
   ┌─ <internal>:33:16
   │
33 │     v_udint := v_ulint; // valid
   │                ^^^^^^^ Implicit downcast from 'ULINT' to 'UDINT'.

warning: Implicit downcast from 'ULINT' to 'UDINT'.
   ┌─ <internal>:34:16
   │
34 │     v_udint := ULINT#10; // valid
   │                ^^^^^^^^ Implicit downcast from 'ULINT' to 'UDINT'.

warning: Implicit downcast from 'TIME' to 'UDINT'.
   ┌─ <internal>:37:16
   │
37 │     v_udint := v_time; // valid
   │                ^^^^^^ Implicit downcast from 'TIME' to 'UDINT'.

warning: Implicit downcast from 'TIME' to 'UDINT'.
   ┌─ <internal>:38:16
   │
38 │     v_udint := TIME#10h20m30s; // valid
   │                ^^^^^^^^^^^^^^ Implicit downcast from 'TIME' to 'UDINT'.

error: Invalid assignment: cannot assign 'STRING' to 'UDINT'
=======
error[E037]: Invalid assignment: cannot assign 'STRING' to 'UDINT'
>>>>>>> e39e2421
   ┌─ <internal>:41:5
   │
41 │     v_udint := v_string; // INVALID
   │     ^^^^^^^^^^^^^^^^^^^ Invalid assignment: cannot assign 'STRING' to 'UDINT'

error[E037]: Invalid assignment: cannot assign 'STRING' to 'UDINT'
   ┌─ <internal>:42:5
   │
42 │     v_udint := STRING#'string'; // INVALID
   │     ^^^^^^^^^^^^^^^^^^^^^^^^^^ Invalid assignment: cannot assign 'STRING' to 'UDINT'

error[E037]: Invalid assignment: cannot assign 'STRING' to 'UDINT'
   ┌─ <internal>:43:5
   │
43 │     v_udint := 'string'; // INVALID
   │     ^^^^^^^^^^^^^^^^^^^ Invalid assignment: cannot assign 'STRING' to 'UDINT'

error[E037]: Invalid assignment: cannot assign 'CHAR' to 'UDINT'
   ┌─ <internal>:44:5
   │
44 │     v_udint := v_char; // INVALID
   │     ^^^^^^^^^^^^^^^^^ Invalid assignment: cannot assign 'CHAR' to 'UDINT'

error[E037]: Invalid assignment: cannot assign 'CHAR' to 'UDINT'
   ┌─ <internal>:45:5
   │
45 │     v_udint := CHAR#'c'; // INVALID
   │     ^^^^^^^^^^^^^^^^^^^ Invalid assignment: cannot assign 'CHAR' to 'UDINT'

<<<<<<< HEAD
warning: Implicit downcast from 'TIME_OF_DAY' to 'UDINT'.
   ┌─ <internal>:46:16
   │
46 │     v_udint := v_tod; // valid
   │                ^^^^^ Implicit downcast from 'TIME_OF_DAY' to 'UDINT'.

warning: Implicit downcast from 'TIME_OF_DAY' to 'UDINT'.
   ┌─ <internal>:47:16
   │
47 │     v_udint := TOD#15:36:30; // valid
   │                ^^^^^^^^^^^^ Implicit downcast from 'TIME_OF_DAY' to 'UDINT'.

error: Invalid assignment: cannot assign 'STRING' to 'UDINT'
=======
error[E037]: Invalid assignment: cannot assign 'STRING' to 'UDINT'
>>>>>>> e39e2421
   ┌─ <internal>:49:5
   │
49 │     v_udint := v_ptr_string^; // INVALID
   │     ^^^^^^^^^^^^^^^^^^^^^^^^ Invalid assignment: cannot assign 'STRING' to 'UDINT'

error[E037]: Invalid assignment: cannot assign 'STRING' to 'UDINT'
   ┌─ <internal>:51:5
   │
51 │     v_udint := v_arr_string_3[0]; // INVALID
   │     ^^^^^^^^^^^^^^^^^^^^^^^^^^^^ Invalid assignment: cannot assign 'STRING' to 'UDINT'

<<<<<<< HEAD
warning: Implicit downcast from 'LREAL' to 'DINT'.
   ┌─ <internal>:54:15
   │
54 │     v_dint := v_lreal; // valid
   │               ^^^^^^^ Implicit downcast from 'LREAL' to 'DINT'.

warning: Implicit downcast from 'REAL' to 'DINT'.
   ┌─ <internal>:55:15
   │
55 │     v_dint := REAL#2.0; // valid
   │               ^^^^^^^^ Implicit downcast from 'REAL' to 'DINT'.

warning: Implicit downcast from 'UDINT' to 'DINT'.
   ┌─ <internal>:56:15
   │
56 │     v_dint := v_udint; // valid
   │               ^^^^^^^ Implicit downcast from 'UDINT' to 'DINT'.

warning: Implicit downcast from 'UDINT' to 'DINT'.
   ┌─ <internal>:57:15
   │
57 │     v_dint := UDINT#10; // valid
   │               ^^^^^^^^ Implicit downcast from 'UDINT' to 'DINT'.

warning: Implicit downcast from 'LINT' to 'DINT'.
   ┌─ <internal>:58:15
   │
58 │     v_dint := v_lint; // valid
   │               ^^^^^^ Implicit downcast from 'LINT' to 'DINT'.

warning: Implicit downcast from 'LINT' to 'DINT'.
   ┌─ <internal>:59:15
   │
59 │     v_dint := LINT#20; // valid
   │               ^^^^^^^ Implicit downcast from 'LINT' to 'DINT'.

warning: Implicit downcast from 'TIME' to 'DINT'.
   ┌─ <internal>:60:15
   │
60 │     v_dint := v_time; // valid
   │               ^^^^^^ Implicit downcast from 'TIME' to 'DINT'.

warning: Implicit downcast from 'TIME' to 'DINT'.
   ┌─ <internal>:61:15
   │
61 │     v_dint := TIME#10h20m30s; // valid
   │               ^^^^^^^^^^^^^^ Implicit downcast from 'TIME' to 'DINT'.

error: Invalid assignment: cannot assign 'STRING' to 'DINT'
=======
error[E037]: Invalid assignment: cannot assign 'STRING' to 'DINT'
>>>>>>> e39e2421
   ┌─ <internal>:64:5
   │
64 │     v_dint := v_string; // INVALID
   │     ^^^^^^^^^^^^^^^^^^ Invalid assignment: cannot assign 'STRING' to 'DINT'

error[E037]: Invalid assignment: cannot assign 'STRING' to 'DINT'
   ┌─ <internal>:65:5
   │
65 │     v_dint := STRING#'string'; // INVALID
   │     ^^^^^^^^^^^^^^^^^^^^^^^^^ Invalid assignment: cannot assign 'STRING' to 'DINT'

error[E037]: Invalid assignment: cannot assign 'STRING' to 'DINT'
   ┌─ <internal>:66:5
   │
66 │     v_dint := 'string'; // INVALID
   │     ^^^^^^^^^^^^^^^^^^ Invalid assignment: cannot assign 'STRING' to 'DINT'

error[E037]: Invalid assignment: cannot assign 'CHAR' to 'DINT'
   ┌─ <internal>:67:5
   │
67 │     v_dint := v_char; // INVALID
   │     ^^^^^^^^^^^^^^^^ Invalid assignment: cannot assign 'CHAR' to 'DINT'

error[E037]: Invalid assignment: cannot assign 'CHAR' to 'DINT'
   ┌─ <internal>:68:5
   │
68 │     v_dint := CHAR#'c'; // INVALID
   │     ^^^^^^^^^^^^^^^^^^ Invalid assignment: cannot assign 'CHAR' to 'DINT'

<<<<<<< HEAD
warning: Implicit downcast from 'TIME_OF_DAY' to 'DINT'.
   ┌─ <internal>:69:15
   │
69 │     v_dint := v_tod; // valid
   │               ^^^^^ Implicit downcast from 'TIME_OF_DAY' to 'DINT'.

warning: Implicit downcast from 'TIME_OF_DAY' to 'DINT'.
   ┌─ <internal>:70:15
   │
70 │     v_dint := TOD#15:36:30; // valid
   │               ^^^^^^^^^^^^ Implicit downcast from 'TIME_OF_DAY' to 'DINT'.

error: Invalid assignment: cannot assign 'STRING' to 'DINT'
=======
error[E037]: Invalid assignment: cannot assign 'STRING' to 'DINT'
>>>>>>> e39e2421
   ┌─ <internal>:72:5
   │
72 │     v_dint := v_ptr_string^; // INVALID
   │     ^^^^^^^^^^^^^^^^^^^^^^^ Invalid assignment: cannot assign 'STRING' to 'DINT'

error[E037]: Invalid assignment: cannot assign 'STRING' to 'DINT'
   ┌─ <internal>:74:5
   │
74 │     v_dint := v_arr_string_3[0]; // INVALID
   │     ^^^^^^^^^^^^^^^^^^^^^^^^^^^ Invalid assignment: cannot assign 'STRING' to 'DINT'<|MERGE_RESOLUTION|>--- conflicted
+++ resolved
@@ -2,47 +2,43 @@
 source: src/validation/tests/assignment_validation_tests.rs
 expression: diagnostics
 ---
-<<<<<<< HEAD
-warning: Implicit downcast from 'LREAL' to 'UDINT'.
+note[E067]: Implicit downcast from 'LREAL' to 'UDINT'.
    ┌─ <internal>:31:16
    │
 31 │     v_udint := v_lreal; // valid
    │                ^^^^^^^ Implicit downcast from 'LREAL' to 'UDINT'.
 
-warning: Implicit downcast from 'REAL' to 'UDINT'.
+note[E067]: Implicit downcast from 'REAL' to 'UDINT'.
    ┌─ <internal>:32:16
    │
 32 │     v_udint := REAL#2.0; // valid
    │                ^^^^^^^^ Implicit downcast from 'REAL' to 'UDINT'.
 
-warning: Implicit downcast from 'ULINT' to 'UDINT'.
+note[E067]: Implicit downcast from 'ULINT' to 'UDINT'.
    ┌─ <internal>:33:16
    │
 33 │     v_udint := v_ulint; // valid
    │                ^^^^^^^ Implicit downcast from 'ULINT' to 'UDINT'.
 
-warning: Implicit downcast from 'ULINT' to 'UDINT'.
+note[E067]: Implicit downcast from 'ULINT' to 'UDINT'.
    ┌─ <internal>:34:16
    │
 34 │     v_udint := ULINT#10; // valid
    │                ^^^^^^^^ Implicit downcast from 'ULINT' to 'UDINT'.
 
-warning: Implicit downcast from 'TIME' to 'UDINT'.
+note[E067]: Implicit downcast from 'TIME' to 'UDINT'.
    ┌─ <internal>:37:16
    │
 37 │     v_udint := v_time; // valid
    │                ^^^^^^ Implicit downcast from 'TIME' to 'UDINT'.
 
-warning: Implicit downcast from 'TIME' to 'UDINT'.
+note[E067]: Implicit downcast from 'TIME' to 'UDINT'.
    ┌─ <internal>:38:16
    │
 38 │     v_udint := TIME#10h20m30s; // valid
    │                ^^^^^^^^^^^^^^ Implicit downcast from 'TIME' to 'UDINT'.
 
-error: Invalid assignment: cannot assign 'STRING' to 'UDINT'
-=======
 error[E037]: Invalid assignment: cannot assign 'STRING' to 'UDINT'
->>>>>>> e39e2421
    ┌─ <internal>:41:5
    │
 41 │     v_udint := v_string; // INVALID
@@ -72,23 +68,19 @@
 45 │     v_udint := CHAR#'c'; // INVALID
    │     ^^^^^^^^^^^^^^^^^^^ Invalid assignment: cannot assign 'CHAR' to 'UDINT'
 
-<<<<<<< HEAD
-warning: Implicit downcast from 'TIME_OF_DAY' to 'UDINT'.
+note[E067]: Implicit downcast from 'TIME_OF_DAY' to 'UDINT'.
    ┌─ <internal>:46:16
    │
 46 │     v_udint := v_tod; // valid
    │                ^^^^^ Implicit downcast from 'TIME_OF_DAY' to 'UDINT'.
 
-warning: Implicit downcast from 'TIME_OF_DAY' to 'UDINT'.
+note[E067]: Implicit downcast from 'TIME_OF_DAY' to 'UDINT'.
    ┌─ <internal>:47:16
    │
 47 │     v_udint := TOD#15:36:30; // valid
    │                ^^^^^^^^^^^^ Implicit downcast from 'TIME_OF_DAY' to 'UDINT'.
 
-error: Invalid assignment: cannot assign 'STRING' to 'UDINT'
-=======
 error[E037]: Invalid assignment: cannot assign 'STRING' to 'UDINT'
->>>>>>> e39e2421
    ┌─ <internal>:49:5
    │
 49 │     v_udint := v_ptr_string^; // INVALID
@@ -100,59 +92,55 @@
 51 │     v_udint := v_arr_string_3[0]; // INVALID
    │     ^^^^^^^^^^^^^^^^^^^^^^^^^^^^ Invalid assignment: cannot assign 'STRING' to 'UDINT'
 
-<<<<<<< HEAD
-warning: Implicit downcast from 'LREAL' to 'DINT'.
+note[E067]: Implicit downcast from 'LREAL' to 'DINT'.
    ┌─ <internal>:54:15
    │
 54 │     v_dint := v_lreal; // valid
    │               ^^^^^^^ Implicit downcast from 'LREAL' to 'DINT'.
 
-warning: Implicit downcast from 'REAL' to 'DINT'.
+note[E067]: Implicit downcast from 'REAL' to 'DINT'.
    ┌─ <internal>:55:15
    │
 55 │     v_dint := REAL#2.0; // valid
    │               ^^^^^^^^ Implicit downcast from 'REAL' to 'DINT'.
 
-warning: Implicit downcast from 'UDINT' to 'DINT'.
+note[E067]: Implicit downcast from 'UDINT' to 'DINT'.
    ┌─ <internal>:56:15
    │
 56 │     v_dint := v_udint; // valid
    │               ^^^^^^^ Implicit downcast from 'UDINT' to 'DINT'.
 
-warning: Implicit downcast from 'UDINT' to 'DINT'.
+note[E067]: Implicit downcast from 'UDINT' to 'DINT'.
    ┌─ <internal>:57:15
    │
 57 │     v_dint := UDINT#10; // valid
    │               ^^^^^^^^ Implicit downcast from 'UDINT' to 'DINT'.
 
-warning: Implicit downcast from 'LINT' to 'DINT'.
+note[E067]: Implicit downcast from 'LINT' to 'DINT'.
    ┌─ <internal>:58:15
    │
 58 │     v_dint := v_lint; // valid
    │               ^^^^^^ Implicit downcast from 'LINT' to 'DINT'.
 
-warning: Implicit downcast from 'LINT' to 'DINT'.
+note[E067]: Implicit downcast from 'LINT' to 'DINT'.
    ┌─ <internal>:59:15
    │
 59 │     v_dint := LINT#20; // valid
    │               ^^^^^^^ Implicit downcast from 'LINT' to 'DINT'.
 
-warning: Implicit downcast from 'TIME' to 'DINT'.
+note[E067]: Implicit downcast from 'TIME' to 'DINT'.
    ┌─ <internal>:60:15
    │
 60 │     v_dint := v_time; // valid
    │               ^^^^^^ Implicit downcast from 'TIME' to 'DINT'.
 
-warning: Implicit downcast from 'TIME' to 'DINT'.
+note[E067]: Implicit downcast from 'TIME' to 'DINT'.
    ┌─ <internal>:61:15
    │
 61 │     v_dint := TIME#10h20m30s; // valid
    │               ^^^^^^^^^^^^^^ Implicit downcast from 'TIME' to 'DINT'.
 
-error: Invalid assignment: cannot assign 'STRING' to 'DINT'
-=======
 error[E037]: Invalid assignment: cannot assign 'STRING' to 'DINT'
->>>>>>> e39e2421
    ┌─ <internal>:64:5
    │
 64 │     v_dint := v_string; // INVALID
@@ -182,23 +170,19 @@
 68 │     v_dint := CHAR#'c'; // INVALID
    │     ^^^^^^^^^^^^^^^^^^ Invalid assignment: cannot assign 'CHAR' to 'DINT'
 
-<<<<<<< HEAD
-warning: Implicit downcast from 'TIME_OF_DAY' to 'DINT'.
+note[E067]: Implicit downcast from 'TIME_OF_DAY' to 'DINT'.
    ┌─ <internal>:69:15
    │
 69 │     v_dint := v_tod; // valid
    │               ^^^^^ Implicit downcast from 'TIME_OF_DAY' to 'DINT'.
 
-warning: Implicit downcast from 'TIME_OF_DAY' to 'DINT'.
+note[E067]: Implicit downcast from 'TIME_OF_DAY' to 'DINT'.
    ┌─ <internal>:70:15
    │
 70 │     v_dint := TOD#15:36:30; // valid
    │               ^^^^^^^^^^^^ Implicit downcast from 'TIME_OF_DAY' to 'DINT'.
 
-error: Invalid assignment: cannot assign 'STRING' to 'DINT'
-=======
 error[E037]: Invalid assignment: cannot assign 'STRING' to 'DINT'
->>>>>>> e39e2421
    ┌─ <internal>:72:5
    │
 72 │     v_dint := v_ptr_string^; // INVALID
