--- conflicted
+++ resolved
@@ -2,41 +2,37 @@
 source: src/validation/tests/statement_validation_tests.rs
 expression: "&diagnostics"
 ---
-<<<<<<< HEAD
-warning: Implicit downcast from 'LINT' to 'INT'.
+note[E067]: Implicit downcast from 'LINT' to 'INT'.
    ┌─ <internal>:11:17
    │
 11 │                 var1_lint, // downcast
    │                 ^^^^^^^^^ Implicit downcast from 'LINT' to 'INT'.
 
-warning: Implicit downcast from 'LWORD' to 'DWORD'.
+note[E067]: Implicit downcast from 'LWORD' to 'DWORD'.
    ┌─ <internal>:12:17
    │
 12 │                 var_lword, // downcast
    │                 ^^^^^^^^^ Implicit downcast from 'LWORD' to 'DWORD'.
 
-warning: Implicit downcast from 'INT' to 'SINT'.
+note[E067]: Implicit downcast from 'INT' to 'SINT'.
    ┌─ <internal>:14:17
    │
 14 │                 INT#var1_lint, // downcast
    │                 ^^^^^^^^^^^^^ Implicit downcast from 'INT' to 'SINT'.
 
-warning: Implicit downcast from 'LINT' to 'INT'.
+note[E067]: Implicit downcast from 'LINT' to 'INT'.
    ┌─ <internal>:15:17
    │
 15 │                 var2_lint, // downcast
    │                 ^^^^^^^^^ Implicit downcast from 'LINT' to 'INT'.
 
-error: Invalid assignment: cannot assign 'WSTRING' to 'STRING'
-=======
 error[E037]: Invalid assignment: cannot assign 'WSTRING' to 'STRING'
->>>>>>> e39e2421
    ┌─ <internal>:16:17
    │
 16 │                 var_wstr, // invalid
    │                 ^^^^^^^^ Invalid assignment: cannot assign 'WSTRING' to 'STRING'
 
-warning: Implicit downcast from 'LINT' to 'DINT'.
+note[E067]: Implicit downcast from 'LINT' to 'DINT'.
    ┌─ <internal>:17:17
    │
 17 │                 var1_lint // downcast
