--- conflicted
+++ resolved
@@ -2,17 +2,13 @@
 source: src/validation/tests/statement_validation_tests.rs
 expression: diagnostics
 ---
-<<<<<<< HEAD
-warning: Implicit downcast from 'DWORD' to 'BOOL'.
+note[E067]: Implicit downcast from 'DWORD' to 'BOOL'.
    ┌─ <internal>:11:43
    │
 11 │             Output.var1.%Wn1.%Bn1.%Xn1 := Input.var1; // OK
    │                                           ^^^^^^^^^^ Implicit downcast from 'DWORD' to 'BOOL'.
 
-error: Could not resolve reference to n1
-=======
 error[E048]: Could not resolve reference to n1
->>>>>>> e39e2421
    ┌─ <internal>:12:25
    │
 12 │             Output.var1.n1             := Input.var1; // bitaccess without %X -> Warning
