--- conflicted
+++ resolved
@@ -24,20 +24,15 @@
         (unit, index)
     }
 
-<<<<<<< HEAD
     pub fn index(src: &str) -> (CompilationUnit, Index) {
         let id_provider = IdProvider::default();
         do_index(src, id_provider)
     }
 
-    pub fn annotate(parse_result: &CompilationUnit, index: &Index) -> AnnotationMapImpl {
-        TypeAnnotator::visit_unit(index, parse_result)
-=======
-    pub fn annotate(parse_result: &CompilationUnit, index: &mut Index) -> AnnotationMap {
+    pub fn annotate(parse_result: &CompilationUnit, index: &mut Index) -> AnnotationMapImpl {
         let mut annotations = TypeAnnotator::visit_unit(index, parse_result);
         index.import(std::mem::take(&mut annotations.new_index));
         annotations
->>>>>>> 8bb71468
     }
 
     pub fn parse_and_validate(src: &str) -> Vec<Diagnostic> {
