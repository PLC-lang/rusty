#[cfg(test)]
pub mod tests {

    use std::{path::PathBuf, str::FromStr, sync::Mutex};

    use plc_ast::{
        ast::{pre_process, CompilationUnit, LinkageType},
        provider::IdProvider,
    };
    use plc_diagnostics::{
        diagnostician::Diagnostician, diagnostics::Diagnostic, reporter::DiagnosticReporter,
    };
    use plc_index::GlobalContext;
    use plc_source::{source_location::SourceLocationFactory, Compilable, SourceCode, SourceContainer};

    use crate::{
        builtins,
        codegen::{CodegenContext, GeneratedModule},
        index::{self, FxIndexSet, Index},
        lexer,
        lowering::AstLowerer,
        parser,
        resolver::{
            const_evaluator::evaluate_constants, AnnotationMapImpl, AstAnnotations, Dependency,
            StringLiterals, TypeAnnotator,
        },
        typesystem::get_builtin_types,
        DebugLevel, Validator,
    };

    pub fn parse(src: &str) -> (CompilationUnit, Vec<Diagnostic>) {
        parser::parse(
            lexer::lex_with_ids(src, IdProvider::default(), SourceLocationFactory::internal(src)),
            LinkageType::Internal,
            "test.st",
        )
    }

    pub fn parse_buffered(src: &str) -> (CompilationUnit, String) {
        let mut reporter = Diagnostician::buffered();
        reporter.register_file("<internal>".to_string(), src.to_string());
        let (unit, diagnostics) = parse(src);
        reporter.handle(&diagnostics);
        (unit, reporter.buffer().unwrap_or_default())
    }

    pub fn parse_and_preprocess(src: &str) -> (CompilationUnit, String) {
        let mut reporter = Diagnostician::buffered();
        reporter.register_file("<internal>".to_string(), src.to_string());
        let id_provider = IdProvider::default();
        let (mut unit, diagnostic) = parser::parse(
            lexer::lex_with_ids(src, id_provider.clone(), SourceLocationFactory::internal(src)),
            LinkageType::Internal,
            "test.st",
        );
        pre_process(&mut unit, id_provider);
        reporter.handle(&diagnostic);

        (unit, reporter.buffer().unwrap_or_default())
    }

    fn do_index<T: Into<SourceCode>>(
        src: T,
        id_provider: IdProvider,
    ) -> (CompilationUnit, Index, Vec<Diagnostic>) {
        let source = src.into();
        let source_str = &source.source;
        let source_path = source.get_location_str();
        let mut index = Index::default();
        //Import builtins
        let builtins = builtins::parse_built_ins(id_provider.clone());

        index.import(index::visitor::visit(&builtins));
        // import built-in types like INT, BOOL, etc.
        for data_type in get_builtin_types() {
            index.register_type(data_type);
        }

        let range_factory = SourceLocationFactory::for_source(&source);
        let (mut unit, diagnostics) = parser::parse(
            lexer::lex_with_ids(source_str, id_provider.clone(), range_factory),
            LinkageType::Internal,
            source_path,
        );

        pre_process(&mut unit, id_provider);
        index.import(index::visitor::visit(&unit));
        (unit, index, diagnostics)
    }

    pub fn index(src: &str) -> (CompilationUnit, Index) {
        let id_provider = IdProvider::default();
        let (unit, index, _) = do_index(src, id_provider);
        (unit, index)
    }

    pub fn index_with_ids<T: Into<SourceCode>>(src: T, id_provider: IdProvider) -> (CompilationUnit, Index) {
        let (unit, index, _) = do_index(src, id_provider);
        (unit, index)
    }

    pub fn annotate_with_ids(
        parse_result: &CompilationUnit,
        index: &mut Index,
        id_provider: IdProvider,
    ) -> AnnotationMapImpl {
        let (mut annotations, ..) = TypeAnnotator::visit_unit(index, parse_result, id_provider);
        index.import(std::mem::take(&mut annotations.new_index));
        annotations
    }

    type Lowered = (AnnotationMapImpl, Index, Vec<(CompilationUnit, FxIndexSet<Dependency>, StringLiterals)>);

    pub fn annotate_and_lower_with_ids(
        parse_result: CompilationUnit,
        index: Index,
        mut id_provider: IdProvider,
    ) -> Lowered {
        let (mut index, unresolvables) = evaluate_constants(index);
        let annotation_map = annotate_with_ids(&parse_result, &mut index, id_provider.clone());
        let lowered = AstLowerer::lower(
            vec![parse_result],
            index,
            AstAnnotations::new(annotation_map, id_provider.next_id()),
            unresolvables,
            id_provider.clone(),
            &get_project_init_symbol(),
        );

        let mut index = Index::default();
        let builtins = builtins::parse_built_ins(id_provider.clone());
        index.import(index::visitor::visit(&builtins));

        for data_type in get_builtin_types() {
            index.register_type(data_type);
        }

        let indexed_units = lowered
            .into_iter()
            .map(|mut unit| {
                pre_process(&mut unit, id_provider.clone());
                index.import(index::visitor::visit(&unit));
                unit
            })
            .collect::<Vec<_>>();
        let (mut full_index, _) = evaluate_constants(index);

        let mut all_annotations = AnnotationMapImpl::default();
        let annotated_units = indexed_units
            .into_iter()
            .map(|unit| {
                let (mut annotations, dependencies, literals) =
                    TypeAnnotator::visit_unit(&full_index, &unit, id_provider.clone());
                full_index.import(std::mem::take(&mut annotations.new_index));
                all_annotations.import(annotations);
                (unit, dependencies, literals)
            })
            .collect::<Vec<_>>();

        (all_annotations, full_index, annotated_units)
    }

    pub fn parse_and_validate_buffered(src: &str) -> String {
        let diagnostics = parse_and_validate(src);
        let mut reporter = Diagnostician::buffered();

        reporter.register_file("<internal>".to_string(), src.to_string());
        reporter.handle(&diagnostics);

        reporter.buffer().expect(
            "This should be unreachable, otherwise somethings wrong with the buffered codespan reporter",
        )
    }

    pub fn parse_and_validate(src: &str) -> Vec<Diagnostic> {
        let src = SourceCode::from(src);

        let mut ctxt = GlobalContext::new();
        ctxt.insert(&src, None).unwrap();

        let (unit, index, mut diagnostics) = do_index(src, ctxt.provider());

        let (mut index, ..) = evaluate_constants(index);
        let (mut annotations, ..) = TypeAnnotator::visit_unit(&index, &unit, ctxt.provider());
        index.import(std::mem::take(&mut annotations.new_index));

        let mut validator = Validator::new(&ctxt);
        validator.perform_global_validation(&index);
        validator.visit_unit(&annotations, &index, &unit);
        diagnostics.extend(validator.diagnostics());
        diagnostics
    }

    pub fn codegen_without_unwrap(src: &str) -> Result<String, String> {
        codegen_debug_without_unwrap(src, DebugLevel::None)
    }

    /// Returns either a string or an error, in addition it always returns
    /// reported diagnostics. Therefor the return value of this method is always a tuple.
    /// TODO: This should not be so, we should have a diagnostic type that holds multiple new
    /// issues.
    pub fn codegen_debug_without_unwrap(src: &str, debug_level: DebugLevel) -> Result<String, String> {
        let mut reporter = Diagnostician::buffered();
        reporter.register_file("<internal>".to_string(), src.to_string());
        let mut id_provider = IdProvider::default();
        let (unit, index, diagnostics) = do_index(src, id_provider.clone());
        reporter.handle(&diagnostics);

        let (annotations, index, annotated_units) =
            annotate_and_lower_with_ids(unit, index, id_provider.clone());

<<<<<<< HEAD
=======
        let context = CodegenContext::create();
        let path = PathBuf::from_str("src").ok();
        let mut code_generator = crate::codegen::CodeGen::new(
            &context,
            path.as_deref(),
            "main",
            None,
            crate::OptimizationLevel::None,
            debug_level,
            crate::OnlineChange::Disabled,
        );
>>>>>>> 3382d267
        let annotations = AstAnnotations::new(annotations, id_provider.next_id());

        let got_layout = Mutex::new(None);

        annotated_units
            .into_iter()
            .map(|(unit, dependencies, literals)| {
                let context = CodegenContext::create();
                let path = PathBuf::from_str("src").ok();
                let mut code_generator = crate::codegen::CodeGen::new(
                    &context,
                    path.as_deref(),
                    &unit.file_name,
                    None,
                    crate::OptimizationLevel::None,
                    debug_level,
                );
                let llvm_index = code_generator
                    .generate_llvm_index(&context, &annotations, &literals, &dependencies, &index, &got_layout)
                    .map_err(|err| {
                        reporter.handle(&[err]);
                        reporter.buffer().unwrap()
                    })?;

                code_generator
                    .generate(&context, &unit, &annotations, &index, llvm_index)
                    .map(|module| module.persist_to_string())
                    .map_err(|err| {
                        reporter.handle(&[err]);
                        reporter.buffer().unwrap()
                    })
            })
            .reduce(|acc, ir| {
                Ok(format!(
                    "{}\
                        {}",
                    acc?, ir?
                ))
            })
            .unwrap()
    }

    pub fn codegen_with_debug(src: &str) -> String {
        codegen_debug_without_unwrap(src, DebugLevel::Full(crate::DEFAULT_DWARF_VERSION)).unwrap()
    }

    pub fn codegen_with_debug_version(src: &str, dwarf_version: usize) -> String {
        codegen_debug_without_unwrap(src, DebugLevel::Full(dwarf_version)).unwrap()
    }

    pub fn codegen(src: &str) -> String {
        codegen_without_unwrap(src).map_err(|it| panic!("{it}")).unwrap()
    }

    fn codegen_into_modules<T: Compilable>(
        context: &CodegenContext,
        sources: T,
        debug_level: DebugLevel,
    ) -> Result<Vec<GeneratedModule<'_>>, Diagnostic>
    where
        SourceCode: From<<T as Compilable>::T>,
    {
        let mut id_provider = IdProvider::default();
        let mut units = vec![];
        let mut index = Index::default();
        sources.containers().into_iter().map(|source| do_index(source, id_provider.clone())).for_each(
            |(unit, idx, ..)| {
                units.push(unit);
                index.import(idx);
            },
        );
        let (mut index, ..) = evaluate_constants(index);
        let mut all_annotations = AnnotationMapImpl::default();
        let units = units
            .into_iter()
            .map(|unit| {
                let (mut annotation, dependencies, literals) =
                    TypeAnnotator::visit_unit(&index, &unit, id_provider.clone());
                index.import(std::mem::take(&mut annotation.new_index));
                all_annotations.import(annotation);
                (unit, dependencies, literals)
            })
            .collect::<Vec<_>>();

        let path = PathBuf::from_str("src").ok();
        let annotations = AstAnnotations::new(all_annotations, id_provider.next_id());
        units
            .into_iter()
            .map(|(unit, dependencies, literals)| {
                let mut code_generator = crate::codegen::CodeGen::new(
                    context,
                    path.as_deref(),
                    &unit.file_name,
                    None,
                    crate::OptimizationLevel::None,
                    debug_level,
                    crate::OnlineChange::Disabled,
                );
                let got_layout = Mutex::new(None);

                let llvm_index = code_generator.generate_llvm_index(
                    context,
                    &annotations,
                    &literals,
                    &dependencies,
                    &index,
                    &got_layout,
                )?;

                code_generator.generate(context, &unit, &annotations, &index, llvm_index)
            })
            .collect::<Result<Vec<_>, Diagnostic>>()
    }

    pub fn codegen_multi<T: Compilable>(sources: T, debug_level: DebugLevel) -> Vec<String>
    where
        SourceCode: From<<T as Compilable>::T>,
    {
        let context = CodegenContext::create();
        codegen_into_modules(&context, sources, debug_level)
            .unwrap()
            .into_iter()
            .map(|module| module.persist_to_string())
            .collect()
    }

    pub fn generate_with_empty_program(src: &str) -> String {
        let source = format!("{} {}", "PROGRAM main END_PROGRAM", src);
        codegen(source.as_str())
    }

    fn get_project_init_symbol() -> String {
        "__init___testproject".to_string()
    }
}<|MERGE_RESOLUTION|>--- conflicted
+++ resolved
@@ -1,7 +1,7 @@
 #[cfg(test)]
 pub mod tests {
 
-    use std::{path::PathBuf, str::FromStr, sync::Mutex};
+    use std::{collections::HashMap, path::PathBuf, str::FromStr, sync::Mutex};
 
     use plc_ast::{
         ast::{pre_process, CompilationUnit, LinkageType},
@@ -209,23 +209,9 @@
         let (annotations, index, annotated_units) =
             annotate_and_lower_with_ids(unit, index, id_provider.clone());
 
-<<<<<<< HEAD
-=======
-        let context = CodegenContext::create();
-        let path = PathBuf::from_str("src").ok();
-        let mut code_generator = crate::codegen::CodeGen::new(
-            &context,
-            path.as_deref(),
-            "main",
-            None,
-            crate::OptimizationLevel::None,
-            debug_level,
-            crate::OnlineChange::Disabled,
-        );
->>>>>>> 3382d267
         let annotations = AstAnnotations::new(annotations, id_provider.next_id());
 
-        let got_layout = Mutex::new(None);
+        let got_layout = Mutex::new(HashMap::default());
 
         annotated_units
             .into_iter()
@@ -236,12 +222,19 @@
                     &context,
                     path.as_deref(),
                     &unit.file_name,
-                    None,
                     crate::OptimizationLevel::None,
                     debug_level,
+                    crate::OnlineChange::Disabled,
                 );
                 let llvm_index = code_generator
-                    .generate_llvm_index(&context, &annotations, &literals, &dependencies, &index, &got_layout)
+                    .generate_llvm_index(
+                        &context,
+                        &annotations,
+                        &literals,
+                        &dependencies,
+                        &index,
+                        &got_layout,
+                    )
                     .map_err(|err| {
                         reporter.handle(&[err]);
                         reporter.buffer().unwrap()
@@ -316,12 +309,11 @@
                     context,
                     path.as_deref(),
                     &unit.file_name,
-                    None,
                     crate::OptimizationLevel::None,
                     debug_level,
                     crate::OnlineChange::Disabled,
                 );
-                let got_layout = Mutex::new(None);
+                let got_layout = Mutex::new(HashMap::default());
 
                 let llvm_index = code_generator.generate_llvm_index(
                     context,
