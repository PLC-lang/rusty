use super::symbol::{SymbolLocation, SymbolLocationFactory};
// Copyright (c) 2020 Ghaith Hachem and Mathias Rieder
use super::{HardwareBinding, PouIndexEntry, VariableIndexEntry, VariableType};
use crate::ast::{
    self, ArgumentProperty, AstStatement, CompilationUnit, DataType, DataTypeDeclaration,
    Implementation, Pou, PouType, SourceRange, TypeNature, UserTypeDeclaration, VariableBlock,
    VariableBlockType,
};
use crate::diagnostics::Diagnostic;
use crate::index::{ArgumentType, Index, MemberInfo};
use crate::lexer::IdProvider;
use crate::typesystem::{self, *};

pub fn visit(unit: &CompilationUnit, mut id_provider: IdProvider) -> Index {
    let mut index = Index::default();
    //Create the typesystem
    let symbol_location_factory = SymbolLocationFactory::new(&unit.new_lines);

    //Create user defined datatypes
    for user_type in &unit.types {
        visit_data_type(
            &mut index,
            &mut id_provider,
            user_type,
            &symbol_location_factory,
        );
    }

    //Create defined global variables
    for global_vars in &unit.global_vars {
        visit_global_var_block(&mut index, global_vars, &symbol_location_factory);
    }

    //Create types and variables for POUs
    for pou in &unit.units {
        visit_pou(&mut index, pou, &symbol_location_factory);
    }

    for implementation in &unit.implementations {
        visit_implementation(&mut index, implementation, &symbol_location_factory);
    }
    index
}

pub fn visit_pou(index: &mut Index, pou: &Pou, symbol_location_factory: &SymbolLocationFactory) {
    let mut member_names = vec![];

    //register the pou's member variables
    let mut member_varargs = None;
    let mut count = 0;
    for block in &pou.variable_blocks {
        let block_type = get_declaration_type_for(block, &pou.pou_type);
        for var in &block.variables {
            let varargs = if let DataTypeDeclaration::DataTypeDefinition {
                data_type:
                    ast::DataType::VarArgs {
                        referenced_type,
                        sized,
                    },
                ..
            } = &var.data_type
            {
                let name = referenced_type
                    .as_ref()
                    .map(|it| &**it)
                    .and_then(DataTypeDeclaration::get_name)
                    .map(|it| it.to_string());
                Some(if *sized {
                    VarArgs::Sized(name)
                } else {
                    VarArgs::Unsized(name)
                })
            } else {
                None
            };

            if varargs.is_some() {
                member_varargs = varargs.clone();
            }

            member_names.push(var.name.clone());

            if let Some(var_type_name) = var.data_type.get_name() {
                let type_name = if block_type.is_by_ref() {
                    //register a pointer type for argument
                    register_byref_pointer_type_for(index, var_type_name)
                } else {
                    var_type_name.to_string()
                };
                let initial_value = index
                    .get_mut_const_expressions()
                    .maybe_add_constant_expression(
                        var.initializer.clone(),
                        type_name.as_str(),
                        Some(pou.name.clone()),
                    );

                let binding = var.address.as_ref().and_then(|it| {
                    HardwareBinding::from_statement(index, it, Some(pou.name.clone()))
                });

                index.register_member_variable(
                    MemberInfo {
                        container_name: &pou.name,
                        variable_name: &var.name,
                        variable_linkage: block_type,
                        variable_type_name: &type_name,
                        is_constant: block.constant,
                        binding,
                        varargs,
                    },
                    initial_value,
                    symbol_location_factory.create_symbol_location(&var.location),
                    count,
                );
                count += 1;
            }
        }
    }

    //register a function's return type as a member variable
    let return_type_name = pou
        .return_type
        .as_ref()
        .and_then(|it| it.get_name())
        .unwrap_or(VOID_TYPE);
    if pou.return_type.is_some() {
        member_names.push(pou.get_return_name().into());
        index.register_member_variable(
            MemberInfo {
                container_name: &pou.name,
                variable_name: pou.get_return_name(),
                variable_linkage: ArgumentType::ByVal(VariableType::Return),
                variable_type_name: return_type_name,
                is_constant: false, //return variables are not constants
                binding: None,
                varargs: None,
            },
            None,
            symbol_location_factory.create_symbol_location(&pou.name_location),
            count,
        )
    }

    let has_varargs = member_varargs.is_some();
    let datatype = typesystem::DataType {
        name: pou.name.to_string(),
        initial_value: None,
        information: DataTypeInformation::Struct {
            name: pou.name.to_string(),
            member_names,
            source: StructSource::Pou(pou.pou_type.clone()),
        },
        nature: TypeNature::Any,
        location: symbol_location_factory.create_symbol_location(&pou.name_location),
    };

    match &pou.pou_type {
        PouType::Program => {
            index.register_program(
                &pou.name,
                symbol_location_factory.create_symbol_location(&pou.name_location),
                pou.linkage,
            );
            index.register_pou_type(datatype);
        }
        PouType::FunctionBlock => {
            let global_struct_name = crate::index::get_initializer_name(&pou.name);
            let variable = VariableIndexEntry::create_global(
                &global_struct_name,
                &global_struct_name,
                &pou.name,
                symbol_location_factory.create_symbol_location(&pou.name_location),
            )
            .set_constant(true);
            index.register_global_initializer(&global_struct_name, variable);
            index.register_pou(PouIndexEntry::create_function_block_entry(
                &pou.name,
                pou.linkage,
                symbol_location_factory.create_symbol_location(&pou.name_location),
            ));
            index.register_pou_type(datatype);
        }
        PouType::Class => {
            let global_struct_name = crate::index::get_initializer_name(&pou.name);
            let variable = VariableIndexEntry::create_global(
                &global_struct_name,
                &global_struct_name,
                &pou.name,
                symbol_location_factory.create_symbol_location(&pou.name_location),
            )
            .set_constant(true);
            index.register_global_initializer(&global_struct_name, variable);
            index.register_pou(PouIndexEntry::create_class_entry(
                &pou.name,
                pou.linkage,
                symbol_location_factory.create_symbol_location(&pou.name_location),
            ));
            index.register_pou_type(datatype);
        }
        PouType::Function => {
            index.register_pou(PouIndexEntry::create_function_entry(
                &pou.name,
                return_type_name,
                &pou.generics,
                pou.linkage,
                has_varargs,
                symbol_location_factory.create_symbol_location(&pou.name_location),
            ));
            index.register_pou_type(datatype);
        }
        PouType::Method { owner_class } => {
            index.register_pou(PouIndexEntry::create_method_entry(
                &pou.name,
                return_type_name,
                owner_class,
                pou.linkage,
                symbol_location_factory.create_symbol_location(&pou.name_location),
            ));
            index.register_pou_type(datatype);
        }
        _ => {}
    };
}

/// returns the declaration type (ByRef or ByVal) for the given VariableBlock (VAR_INPUT, VAR_OUTPUT, VAR_INOUT, etc.)
fn get_declaration_type_for(block: &VariableBlock, pou_type: &PouType) -> ArgumentType {
    if matches!(
        block.variable_block_type,
        VariableBlockType::InOut | VariableBlockType::Input(ArgumentProperty::ByRef)
    ) {
        ArgumentType::ByRef(get_variable_type_from_block(block))
    } else if block.variable_block_type == VariableBlockType::Output {
        // outputs differ depending on pou type
        match pou_type {
            PouType::Function => ArgumentType::ByRef(get_variable_type_from_block(block)),
            _ => ArgumentType::ByVal(get_variable_type_from_block(block)),
        }
    } else {
        ArgumentType::ByVal(get_variable_type_from_block(block))
    }
}

fn visit_implementation(
    index: &mut Index,
    implementation: &Implementation,
    symbol_location_factory: &SymbolLocationFactory,
) {
    let pou_type = &implementation.pou_type;
    index.register_implementation(
        &implementation.name,
        &implementation.type_name,
        pou_type.get_optional_owner_class().as_ref(),
        pou_type.into(),
        implementation.generic,
    );
    //if we are registing an action, also register a datatype for it
    if pou_type == &PouType::Action {
        let datatype = typesystem::DataType {
            name: implementation.name.to_string(),
            initial_value: None,
            information: DataTypeInformation::Alias {
                name: implementation.name.clone(),
                referenced_type: implementation.type_name.clone(),
            },
            nature: TypeNature::Derived,
            location: symbol_location_factory.create_symbol_location(&implementation.name_location),
        };

        index.register_pou(PouIndexEntry::create_action_entry(
            implementation.name.as_str(),
            implementation.type_name.as_str(),
            ast::LinkageType::Internal, //TODO: where do I get correct linkage from?
            symbol_location_factory.create_symbol_location(&implementation.name_location),
        ));
        index.register_pou_type(datatype);
    }
}

/// registers an auto-deref pointer type for the inner_type_name if it does not already exist
fn register_byref_pointer_type_for(index: &mut Index, inner_type_name: &str) -> String {
    //get unique name
<<<<<<< HEAD
    let type_name = format!("auto_pointer_to_{}", inner_type_name);
=======
    let type_name = typesystem::create_internal_type_name("auto_pointer_to_", inner_type_name);
>>>>>>> 44bad56c

    //check if type was already created
    if index
        .find_effective_type_by_name(type_name.as_str())
        .is_none()
    {
        //generate a pointertype for the variable
        index.register_type(typesystem::DataType {
            name: type_name.clone(),
            initial_value: None,
            information: DataTypeInformation::Pointer {
                name: type_name.clone(),
                inner_type_name: inner_type_name.to_string(),
                auto_deref: true,
            },
            nature: TypeNature::Any,
            location: SymbolLocation::internal(),
        });
    }

    type_name
}

fn visit_global_var_block(
    index: &mut Index,
    block: &VariableBlock,
    symbol_location_factory: &SymbolLocationFactory,
) {
    let linkage = block.linkage;
    for var in &block.variables {
        let target_type = var.data_type.get_name().unwrap_or_default();
        let initializer = index
            .get_mut_const_expressions()
            .maybe_add_constant_expression(var.initializer.clone(), target_type, None);
        let variable = VariableIndexEntry::create_global(
            &var.name,
            &var.name,
            var.data_type.get_name().expect("named variable datatype"),
            symbol_location_factory.create_symbol_location(&var.location),
        )
        .set_initial_value(initializer)
        .set_constant(block.constant)
        .set_linkage(linkage)
        .set_hardware_binding(
            var.address
                .as_ref()
                .and_then(|it| HardwareBinding::from_statement(index, it, None)),
        );
        index.register_global_variable(&var.name, variable);
    }
}

fn get_variable_type_from_block(block: &VariableBlock) -> VariableType {
    match block.variable_block_type {
        VariableBlockType::Local => VariableType::Local,
        VariableBlockType::Temp => VariableType::Temp,
        VariableBlockType::Input(_) => VariableType::Input,
        VariableBlockType::Output => VariableType::Output,
        VariableBlockType::Global => VariableType::Global,
        VariableBlockType::InOut => VariableType::InOut,
    }
}

fn visit_data_type(
    index: &mut Index,
    id_provider: &mut IdProvider,
    type_declaration: &UserTypeDeclaration,
    symbol_location_factory: &SymbolLocationFactory,
) {
    let data_type = &type_declaration.data_type;
    let scope = &type_declaration.scope;
    //names should not be empty
    match data_type {
        DataType::StructType {
            name: Some(name),
            variables,
        } => {
            let struct_name = name.as_str();

            let member_names: Vec<String> =
                variables.iter().map(|it| it.name.to_string()).collect();

            let type_name = name.clone();
            let information = DataTypeInformation::Struct {
                name: type_name.clone(),
                member_names,
                source: StructSource::OriginalDeclaration,
            };

            let init = index
                .get_mut_const_expressions()
                .maybe_add_constant_expression(
                    type_declaration.initializer.clone(),
                    type_name.as_str(),
                    scope.clone(),
                );
            index.register_type(typesystem::DataType {
                name: name.to_string(),
                initial_value: init,
                information,
                nature: TypeNature::Derived,
                location: symbol_location_factory
                    .create_symbol_location(&type_declaration.location),
            });
            //Generate an initializer for the struct
            let global_struct_name = crate::index::get_initializer_name(name);
            let variable = VariableIndexEntry::create_global(
                &global_struct_name,
                &global_struct_name,
                type_name.as_str(),
                symbol_location_factory.create_symbol_location(&type_declaration.location),
            )
            .set_initial_value(init)
            .set_constant(true);
            index.register_global_initializer(&global_struct_name, variable);
            for (count, var) in variables.iter().enumerate() {
                if let DataTypeDeclaration::DataTypeDefinition {
                    data_type, scope, ..
                } = &var.data_type
                {
                    //first we need to handle the inner type
                    visit_data_type(
                        index,
                        id_provider,
                        &UserTypeDeclaration {
                            data_type: data_type.clone(),
                            initializer: None,
                            location: SourceRange::undefined(),
                            scope: scope.clone(),
                        },
                        symbol_location_factory,
                    )
                }

                let member_type = var.data_type.get_name().expect("named variable datatype");
                let init = index
                    .get_mut_const_expressions()
                    .maybe_add_constant_expression(
                        var.initializer.clone(),
                        member_type,
                        scope.clone(),
                    );

                let binding = var
                    .address
                    .as_ref()
                    .and_then(|it| HardwareBinding::from_statement(index, it, scope.clone()));

                index.register_member_variable(
                    MemberInfo {
                        container_name: struct_name,
                        variable_name: &var.name,
                        variable_linkage: ArgumentType::ByVal(VariableType::Input), // struct members act like VAR_INPUT in terms of visibility
                        variable_type_name: member_type,
                        is_constant: false, //struct members are not constants //TODO thats probably not true (you can define a struct in an CONST-block?!)
                        binding,
                        varargs: None,
                    },
                    init,
                    symbol_location_factory.create_symbol_location(&var.location),
                    count as u32,
                );
            }
        }

        DataType::EnumType {
            name: Some(name),
            elements,
            numeric_type,
            ..
        } => {
            let enum_name = name.as_str();

            let information = DataTypeInformation::Enum {
                name: enum_name.to_string(),
                elements: ast::get_enum_element_names(elements),
                referenced_type: numeric_type.clone(),
            };

            for ele in ast::flatten_expression_list(elements) {
                let element_name = ast::get_enum_element_name(ele);
                if let AstStatement::Assignment { right, .. } = ele {
                    let init = index.get_mut_const_expressions().add_constant_expression(
                        right.as_ref().clone(),
                        numeric_type.clone(),
                        scope.clone(),
                    );
                    index.register_enum_element(
                        &element_name,
                        enum_name,
                        Some(init),
                        symbol_location_factory.create_symbol_location(&ele.get_location()),
                    )
                } else {
                    unreachable!("the preprocessor should have provided explicit assignments for enum values")
                }
            }

            let init = index
                .get_mut_const_expressions()
                .maybe_add_constant_expression(
                    type_declaration.initializer.clone(),
                    enum_name,
                    scope.clone(),
                );
            index.register_type(typesystem::DataType {
                name: enum_name.to_string(),
                initial_value: init,
                information,
                nature: TypeNature::Int,
                location: symbol_location_factory
                    .create_symbol_location(&type_declaration.location),
            });
        }

        DataType::SubRangeType {
            name: Some(name),
            referenced_type,
            bounds,
        } => {
            let information = if let Some(AstStatement::RangeStatement { start, end, .. }) = bounds
            {
                DataTypeInformation::SubRange {
                    name: name.into(),
                    referenced_type: referenced_type.into(),
                    sub_range: (*start.clone()..*end.clone()),
                }
            } else {
                DataTypeInformation::Alias {
                    name: name.into(),
                    referenced_type: referenced_type.into(),
                }
            };

            let init = index
                .get_mut_const_expressions()
                .maybe_add_constant_expression(
                    type_declaration.initializer.clone(),
                    name,
                    scope.clone(),
                );
            index.register_type(typesystem::DataType {
                name: name.to_string(),
                initial_value: init,
                information,
                nature: TypeNature::Int,
                location: symbol_location_factory
                    .create_symbol_location(&type_declaration.location),
            });
        }
        DataType::ArrayType {
            name: Some(name),
            referenced_type,
            bounds,
        } => {
            let dimensions: Result<Vec<Dimension>, Diagnostic> = bounds
                .get_as_list()
                .iter()
                .map(|it| {
                    if let AstStatement::RangeStatement { start, end, .. } = it {
                        let constants = index.get_mut_const_expressions();
                        Ok(Dimension {
                            start_offset: TypeSize::from_expression(
                                constants.add_constant_expression(
                                    *start.clone(),
                                    typesystem::INT_TYPE.to_string(),
                                    scope.clone(),
                                ),
                            ),
                            end_offset: TypeSize::from_expression(
                                constants.add_constant_expression(
                                    *end.clone(),
                                    typesystem::INT_TYPE.to_string(),
                                    scope.clone(),
                                ),
                            ),
                        })
                    } else {
                        Err(Diagnostic::codegen_error(
                            "Invalid array definition: RangeStatement expected",
                            it.get_location(),
                        ))
                    }
                })
                .collect();
            let dimensions = dimensions.unwrap(); //TODO hmm we need to talk about all this unwrapping :-/
            let referenced_type_name = referenced_type.get_name().expect("named datatype");
            let information = DataTypeInformation::Array {
                name: name.clone(),
                inner_type_name: referenced_type_name.to_string(),
                dimensions,
            };

            let init1 = index
                .get_mut_const_expressions()
                .maybe_add_constant_expression(
                    type_declaration.initializer.clone(),
                    name,
                    scope.clone(),
                );
            // TODO unfortunately we cannot share const-expressions between multiple
            // index-entries
            let init2 = index
                .get_mut_const_expressions()
                .maybe_add_constant_expression(
                    type_declaration.initializer.clone(),
                    name,
                    scope.clone(),
                );

            index.register_type(typesystem::DataType {
                name: name.to_string(),
                initial_value: init1,
                information,
                nature: TypeNature::Any,
                location: symbol_location_factory
                    .create_symbol_location(&type_declaration.location),
            });
            let global_init_name = crate::index::get_initializer_name(name);
            if init2.is_some() {
                let variable = VariableIndexEntry::create_global(
                    global_init_name.as_str(),
                    global_init_name.as_str(),
                    name,
                    symbol_location_factory.create_symbol_location(&type_declaration.location),
                )
                .set_constant(true)
                .set_initial_value(init2);
                index.register_global_initializer(&global_init_name, variable);
            }
        }
        DataType::PointerType {
            name: Some(name),
            referenced_type,
            ..
        } => {
            let inner_type_name = referenced_type.get_name().expect("named datatype");
            let information = DataTypeInformation::Pointer {
                name: name.clone(),
                inner_type_name: inner_type_name.into(),
                auto_deref: false,
            };

            let init = index
                .get_mut_const_expressions()
                .maybe_add_constant_expression(
                    type_declaration.initializer.clone(),
                    name,
                    scope.clone(),
                );
            index.register_type(typesystem::DataType {
                name: name.to_string(),
                initial_value: init,
                information,
                nature: TypeNature::Any,
                location: symbol_location_factory
                    .create_symbol_location(&type_declaration.location),
            });
        }
        DataType::StringType {
            name: Some(name),
            size,
            is_wide,
            ..
        } => {
            let type_name = name;
            let encoding = if *is_wide {
                StringEncoding::Utf16
            } else {
                StringEncoding::Utf8
            };

            let size = match size {
                Some(AstStatement::LiteralInteger { value, .. }) => {
                    TypeSize::from_literal((value + 1) as i64)
                }
                Some(statement) => {
                    // construct a "x + 1" expression because we need one additional character for \0 terminator
                    let len_plus_1 = AstStatement::BinaryExpression {
                        id: statement.get_id(),
                        left: Box::new(statement.clone()),
                        operator: ast::Operator::Plus,
                        right: Box::new(AstStatement::LiteralInteger {
                            id: statement.get_id(),
                            location: statement.get_location(),
                            value: 1,
                        }),
                    };

                    TypeSize::from_expression(
                        index.get_mut_const_expressions().add_constant_expression(
                            len_plus_1,
                            type_name.clone(),
                            scope.clone(),
                        ),
                    )
                }
                None => TypeSize::from_literal((DEFAULT_STRING_LEN + 1).into()),
            };
            let information = DataTypeInformation::String { size, encoding };
            let init = index
                .get_mut_const_expressions()
                .maybe_add_constant_expression(
                    type_declaration.initializer.clone(),
                    type_name,
                    scope.clone(),
                );
            index.register_type(typesystem::DataType {
                name: name.to_string(),
                initial_value: init,
                information,
                nature: TypeNature::String,
                location: symbol_location_factory
                    .create_symbol_location(&type_declaration.location),
            });

            if init.is_some() {
                // register a global variable with the initial value to memcopy from
                let global_init_name = crate::index::get_initializer_name(name);
                let initializer_global = VariableIndexEntry::create_global(
                    global_init_name.as_str(),
                    global_init_name.as_str(),
                    name,
                    symbol_location_factory.create_symbol_location(&type_declaration.location),
                )
                .set_constant(true)
                .set_initial_value(init);
                index.register_global_initializer(global_init_name.as_str(), initializer_global);
            }
        }
        DataType::VarArgs { .. } => {} //Varargs are not indexed,
        DataType::GenericType {
            name,
            generic_symbol,
            nature,
        } => {
            let information = DataTypeInformation::Generic {
                name: name.clone(),
                generic_symbol: generic_symbol.clone(),
                nature: *nature,
            };
            index.register_type(typesystem::DataType {
                name: name.to_string(),
                initial_value: None,
                information,
                nature: TypeNature::Any,
                location: symbol_location_factory
                    .create_symbol_location(&type_declaration.location),
            });
        }

        _ => { /* unnamed datatypes are ignored */ }
    };
}<|MERGE_RESOLUTION|>--- conflicted
+++ resolved
@@ -280,11 +280,7 @@
 /// registers an auto-deref pointer type for the inner_type_name if it does not already exist
 fn register_byref_pointer_type_for(index: &mut Index, inner_type_name: &str) -> String {
     //get unique name
-<<<<<<< HEAD
-    let type_name = format!("auto_pointer_to_{}", inner_type_name);
-=======
     let type_name = typesystem::create_internal_type_name("auto_pointer_to_", inner_type_name);
->>>>>>> 44bad56c
 
     //check if type was already created
     if index
