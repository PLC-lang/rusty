// Copyright (c) 2020 Ghaith Hachem and Mathias Rieder
use super::{HardwareBinding, PouIndexEntry, VariableIndexEntry, VariableType};
use crate::index::{ArgumentType, Index, MemberInfo};
use crate::typesystem::{self, *};
use plc_ast::ast::{
<<<<<<< HEAD
    self, ArgumentProperty, Assignment, AstFactory, AstStatement, AstStatementKind, CompilationUnit,
    DataType, DataTypeDeclaration, Implementation, Pou, PouType, RangeStatement, SourceRange, TypeNature,
    UserTypeDeclaration, Variable, VariableBlock, VariableBlockType,
=======
    self, ArgumentProperty, AstStatement, CompilationUnit, DataType, DataTypeDeclaration, Implementation,
    Pou, PouType, TypeNature, UserTypeDeclaration, Variable, VariableBlock, VariableBlockType,
>>>>>>> 98e9a0f9
};
use plc_ast::literals::AstLiteral;
use plc_diagnostics::diagnostics::Diagnostic;
use plc_source::source_location::SourceLocation;
use plc_util::convention::internal_type_name;

pub fn visit(unit: &CompilationUnit) -> Index {
    let mut index = Index::default();
    //Create user defined datatypes
    for user_type in &unit.user_types {
        visit_data_type(&mut index, user_type);
    }

    //Create defined global variables
    for global_vars in &unit.global_vars {
        visit_global_var_block(&mut index, global_vars);
    }

    //Create types and variables for POUs
    for pou in &unit.units {
        visit_pou(&mut index, pou);
    }

    for implementation in &unit.implementations {
        visit_implementation(&mut index, implementation);
    }
    index
}

pub fn visit_pou(index: &mut Index, pou: &Pou) {
    let mut members = vec![];

    //register the pou's member variables
    let mut member_varargs = None;
    let mut count = 0;
    for block in &pou.variable_blocks {
        let block_type = get_declaration_type_for(block, &pou.pou_type);
        for var in &block.variables {
            let varargs = if let DataTypeDeclaration::DataTypeDefinition {
                data_type: ast::DataType::VarArgs { referenced_type, sized },
                ..
            } = &var.data_type_declaration
            {
                let name = referenced_type
                    .as_ref()
                    .map(|it| &**it)
                    .and_then(DataTypeDeclaration::get_name)
                    .map(|it| it.to_string());
                Some(if *sized { VarArgs::Sized(name) } else { VarArgs::Unsized(name) })
            } else {
                None
            };

            if varargs.is_some() {
                member_varargs = varargs.clone();
            }

            let var_type_name = var.data_type_declaration.get_name().unwrap_or(VOID_TYPE);
            let type_name = if block_type.is_by_ref() {
                //register a pointer type for argument
                register_byref_pointer_type_for(index, var_type_name)
            } else {
                var_type_name.to_string()
            };
            let initial_value = index.get_mut_const_expressions().maybe_add_constant_expression(
                var.initializer.clone(),
                type_name.as_str(),
                Some(pou.name.clone()),
            );

            let binding = var
                .address
                .as_ref()
                .and_then(|it| HardwareBinding::from_statement(index, it, Some(pou.name.clone())));

            let entry = index.register_member_variable(
                MemberInfo {
                    container_name: &pou.name,
                    variable_name: &var.name,
                    variable_linkage: block_type,
                    variable_type_name: &type_name,
                    is_constant: block.constant,
                    binding,
                    varargs,
                },
                initial_value,
                var.location.clone(),
                count,
            );
            members.push(entry);
            count += 1;
        }
    }

    //register a function's return type as a member variable
    let return_type_name = pou.return_type.as_ref().and_then(|it| it.get_name()).unwrap_or(VOID_TYPE);
    if pou.return_type.is_some() {
        let entry = index.register_member_variable(
            MemberInfo {
                container_name: &pou.name,
                variable_name: pou.get_return_name(),
                variable_linkage: ArgumentType::ByVal(VariableType::Return),
                variable_type_name: return_type_name,
                is_constant: false, //return variables are not constants
                binding: None,
                varargs: None,
            },
            None,
            pou.name_location.clone(),
            count,
        );
        members.push(entry);
    }

    let has_varargs = member_varargs.is_some();
    let datatype = typesystem::DataType {
        name: pou.name.to_string(),
        initial_value: None,
        information: DataTypeInformation::Struct {
            name: pou.name.to_string(),
            members,
            source: StructSource::Pou(pou.pou_type.clone()),
        },
        nature: TypeNature::Any,
        location: pou.name_location.clone(),
    };

    match &pou.pou_type {
        PouType::Program => {
            index.register_program(&pou.name, pou.name_location.clone(), pou.linkage);
            index.register_pou_type(datatype);
        }
        PouType::FunctionBlock => {
            let global_struct_name = crate::index::get_initializer_name(&pou.name);
            let variable = VariableIndexEntry::create_global(
                &global_struct_name,
                &global_struct_name,
                &pou.name,
                pou.name_location.clone(),
            )
            .set_constant(true);
            index.register_global_initializer(&global_struct_name, variable);
            index.register_pou(PouIndexEntry::create_function_block_entry(
                &pou.name,
                pou.linkage,
                pou.name_location.clone(),
                pou.super_class.clone().as_deref(),
            ));
            index.register_pou_type(datatype);
        }
        PouType::Class => {
            let global_struct_name = crate::index::get_initializer_name(&pou.name);
            let variable = VariableIndexEntry::create_global(
                &global_struct_name,
                &global_struct_name,
                &pou.name,
                pou.name_location.clone(),
            )
            .set_constant(true);
            index.register_global_initializer(&global_struct_name, variable);
            index.register_pou(PouIndexEntry::create_class_entry(
                &pou.name,
                pou.linkage,
                pou.name_location.clone(),
                pou.super_class.clone(),
            ));
            index.register_pou_type(datatype);
        }
        PouType::Function => {
            index.register_pou(PouIndexEntry::create_function_entry(
                &pou.name,
                return_type_name,
                &pou.generics,
                pou.linkage,
                has_varargs,
                pou.name_location.clone(),
            ));
            index.register_pou_type(datatype);
        }
        PouType::Method { owner_class } => {
            index.register_pou(PouIndexEntry::create_method_entry(
                &pou.name,
                return_type_name,
                owner_class,
                pou.linkage,
                pou.name_location.clone(),
            ));
            index.register_pou_type(datatype);
        }
        _ => {}
    };
}

/// returns the declaration type (ByRef or ByVal) for the given VariableBlock (VAR_INPUT, VAR_OUTPUT, VAR_INOUT, etc.)
fn get_declaration_type_for(block: &VariableBlock, pou_type: &PouType) -> ArgumentType {
    if matches!(
        block.variable_block_type,
        VariableBlockType::InOut | VariableBlockType::Input(ArgumentProperty::ByRef)
    ) {
        ArgumentType::ByRef(get_variable_type_from_block(block))
    } else if block.variable_block_type == VariableBlockType::Output {
        // outputs differ depending on pou type
        match pou_type {
            PouType::Function => ArgumentType::ByRef(get_variable_type_from_block(block)),
            _ => ArgumentType::ByVal(get_variable_type_from_block(block)),
        }
    } else {
        ArgumentType::ByVal(get_variable_type_from_block(block))
    }
}

fn visit_implementation(index: &mut Index, implementation: &Implementation) {
    let pou_type = &implementation.pou_type;
    let start_location = implementation
        .statements
        .first()
        .map(|it| it.get_location())
        .as_ref()
        .or(Some(&implementation.location))
        .map(Clone::clone)
        .unwrap();
    index.register_implementation(
        &implementation.name,
        &implementation.type_name,
        pou_type.get_optional_owner_class().as_ref(),
        pou_type.into(),
        implementation.generic,
        start_location,
    );
    //if we are registing an action, also register a datatype for it
    if pou_type == &PouType::Action {
        let datatype = typesystem::DataType {
            name: implementation.name.to_string(),
            initial_value: None,
            information: DataTypeInformation::Alias {
                name: implementation.name.clone(),
                referenced_type: implementation.type_name.clone(),
            },
            nature: TypeNature::Derived,
            location: implementation.name_location.clone(),
        };

        index.register_pou(PouIndexEntry::create_action_entry(
            implementation.name.as_str(),
            implementation.type_name.as_str(),
            implementation.linkage,
            implementation.name_location.clone(),
        ));
        index.register_pou_type(datatype);
    }
}

/// registers an auto-deref pointer type for the inner_type_name if it does not already exist
fn register_byref_pointer_type_for(index: &mut Index, inner_type_name: &str) -> String {
    //get unique name
    let type_name = internal_type_name("auto_pointer_to_", inner_type_name);

    //check if type was already created
    if index.find_effective_type_by_name(type_name.as_str()).is_none() {
        //generate a pointertype for the variable
        index.register_type(typesystem::DataType {
            name: type_name.clone(),
            initial_value: None,
            information: DataTypeInformation::Pointer {
                name: type_name.clone(),
                inner_type_name: inner_type_name.to_string(),
                auto_deref: true,
            },
            nature: TypeNature::Any,
            location: SourceLocation::internal(),
        });
    }

    type_name
}

fn visit_global_var_block(index: &mut Index, block: &VariableBlock) {
    let linkage = block.linkage;
    for var in &block.variables {
        let target_type = var.data_type_declaration.get_name().unwrap_or_default();
        let initializer = index.get_mut_const_expressions().maybe_add_constant_expression(
            var.initializer.clone(),
            target_type,
            None,
        );
        let variable = VariableIndexEntry::create_global(
            &var.name,
            &var.name,
            var.data_type_declaration.get_name().expect("named variable datatype"),
            var.location.clone(),
        )
        .set_initial_value(initializer)
        .set_constant(block.constant)
        .set_linkage(linkage)
        .set_hardware_binding(
            var.address.as_ref().and_then(|it| HardwareBinding::from_statement(index, it, None)),
        );
        index.register_global_variable(&var.name, variable);
    }
}

fn get_variable_type_from_block(block: &VariableBlock) -> VariableType {
    match block.variable_block_type {
        VariableBlockType::Local => VariableType::Local,
        VariableBlockType::Temp => VariableType::Temp,
        VariableBlockType::Input(_) => VariableType::Input,
        VariableBlockType::Output => VariableType::Output,
        VariableBlockType::Global => VariableType::Global,
        VariableBlockType::InOut => VariableType::InOut,
    }
}

fn visit_data_type(index: &mut Index, type_declaration: &UserTypeDeclaration) {
    let data_type = &type_declaration.data_type;
    let scope = &type_declaration.scope;
    //names should not be empty
    match data_type {
        DataType::StructType { name: Some(name), variables } => {
            visit_struct(name, variables, index, scope, type_declaration, StructSource::OriginalDeclaration);
        }

        DataType::EnumType { name: Some(name), elements, numeric_type, .. } => {
            let enum_name = name.as_str();

            let information = DataTypeInformation::Enum {
                name: enum_name.to_string(),
                elements: ast::get_enum_element_names(elements),
                referenced_type: numeric_type.clone(),
            };

            for ele in ast::flatten_expression_list(elements) {
                let element_name = ast::get_enum_element_name(ele);
                if let AstStatementKind::Assignment(Assignment { right, .. }) = ele.get_stmt() {
                    let init = index.get_mut_const_expressions().add_constant_expression(
                        right.as_ref().clone(),
                        numeric_type.clone(),
                        scope.clone(),
                    );
                    index.register_enum_element(&element_name, enum_name, Some(init), ele.get_location())
                } else {
                    unreachable!("the preprocessor should have provided explicit assignments for enum values")
                }
            }

            let init = index.get_mut_const_expressions().maybe_add_constant_expression(
                type_declaration.initializer.clone(),
                enum_name,
                scope.clone(),
            );
            index.register_type(typesystem::DataType {
                name: enum_name.to_string(),
                initial_value: init,
                information,
                nature: TypeNature::Int,
                location: type_declaration.location.clone(),
            });
        }

        DataType::SubRangeType { name: Some(name), referenced_type, bounds } => {
            let information = if let Some(AstStatementKind::RangeStatement(RangeStatement { start, end })) =
                bounds.as_ref().map(|it| it.get_stmt())
            {
                DataTypeInformation::SubRange {
                    name: name.into(),
                    referenced_type: referenced_type.into(),
                    sub_range: (*start.clone()..*end.clone()),
                }
            } else {
                DataTypeInformation::Alias { name: name.into(), referenced_type: referenced_type.into() }
            };

            let init = index.get_mut_const_expressions().maybe_add_constant_expression(
                type_declaration.initializer.clone(),
                name,
                scope.clone(),
            );
            index.register_type(typesystem::DataType {
                name: name.to_string(),
                initial_value: init,
                information,
                nature: TypeNature::Int,
                location: type_declaration.location.clone(),
            });
        }
        DataType::ArrayType { name: Some(name), referenced_type, bounds, is_variable_length }
            if *is_variable_length =>
        {
            visit_variable_length_array(bounds, referenced_type, name, index, type_declaration);
        }
        DataType::ArrayType { name: Some(name), bounds, referenced_type, .. } => {
            visit_array(bounds, index, scope, referenced_type, name, type_declaration);
        }
        DataType::PointerType { name: Some(name), referenced_type, .. } => {
            let inner_type_name = referenced_type.get_name().expect("named datatype");
            let information = DataTypeInformation::Pointer {
                name: name.clone(),
                inner_type_name: inner_type_name.into(),
                auto_deref: false,
            };

            let init = index.get_mut_const_expressions().maybe_add_constant_expression(
                type_declaration.initializer.clone(),
                name,
                scope.clone(),
            );
            index.register_type(typesystem::DataType {
                name: name.to_string(),
                initial_value: init,
                information,
                nature: TypeNature::Any,
                location: type_declaration.location.clone(),
            });
        }
        DataType::StringType { name: Some(name), size, is_wide, .. } => {
            let type_name = name;
            let encoding = if *is_wide { StringEncoding::Utf16 } else { StringEncoding::Utf8 };

            let size = match size {
                Some(AstStatement {
                    stmt: AstStatementKind::Literal(AstLiteral::Integer(value)), ..
                }) => TypeSize::from_literal((value + 1) as i64),
                Some(statement) => {
                    // construct a "x + 1" expression because we need one additional character for \0 terminator
                    let len_plus_1 = AstFactory::create_binary_expression(
                        statement.clone(),
                        ast::Operator::Plus,
                        AstStatement::new_literal(
                            AstLiteral::new_integer(1),
                            statement.get_id(),
                            statement.get_location(),
                        ),
                        statement.get_id(),
                    );

                    TypeSize::from_expression(index.get_mut_const_expressions().add_constant_expression(
                        len_plus_1,
                        type_name.clone(),
                        scope.clone(),
                    ))
                }
                None => TypeSize::from_literal((DEFAULT_STRING_LEN + 1).into()),
            };
            let information = DataTypeInformation::String { size, encoding };
            let init = index.get_mut_const_expressions().maybe_add_constant_expression(
                type_declaration.initializer.clone(),
                type_name,
                scope.clone(),
            );
            index.register_type(typesystem::DataType {
                name: name.to_string(),
                initial_value: init,
                information,
                nature: TypeNature::String,
                location: type_declaration.location.clone(),
            });

            if init.is_some() {
                // register a global variable with the initial value to memcopy from
                let global_init_name = crate::index::get_initializer_name(name);
                let initializer_global = VariableIndexEntry::create_global(
                    global_init_name.as_str(),
                    global_init_name.as_str(),
                    name,
                    type_declaration.location.clone(),
                )
                .set_constant(true)
                .set_initial_value(init);
                index.register_global_initializer(global_init_name.as_str(), initializer_global);
            }
        }
        DataType::VarArgs { .. } => {} //Varargs are not indexed,
        DataType::GenericType { name, generic_symbol, nature } => {
            let information = DataTypeInformation::Generic {
                name: name.clone(),
                generic_symbol: generic_symbol.clone(),
                nature: *nature,
            };
            index.register_type(typesystem::DataType {
                name: name.to_string(),
                initial_value: None,
                information,
                nature: TypeNature::Any,
                location: type_declaration.location.clone(),
            });
        }

        _ => { /* unnamed datatypes are ignored */ }
    };
}

/// Internally we create a fat pointer struct for VLAs, which consists of a pointer to the passed array plus
/// its dimensions, such that `ARRAY[*, *, *] OF INT` becomes
/// ```ignore
/// STRUCT
///     ptr       : REF_TO ARRAY[*] OF INT;
///     dimensions: ARRAY[0..2, 0..1] OF DINT;
///                       ^^^^       --> dimension index
///                             ^^^^ --> start- & end-offset
/// END_STRUCT
/// ```
fn visit_variable_length_array(
    bounds: &AstStatement,
    referenced_type: &DataTypeDeclaration,
    name: &str,
    index: &mut Index,
    type_declaration: &UserTypeDeclaration,
) {
    let ndims = match bounds.get_stmt() {
        AstStatementKind::VlaRangeStatement => 1,
        AstStatementKind::ExpressionList ( expressions) => expressions.len(),
        _ => unreachable!("not a bounds statement"),
    };

    let referenced_type = referenced_type.get_name().expect("named datatype").to_string();
    let struct_name = name.to_owned();

    let dummy_array_name = format!("__arr_vla_{ndims}_{referenced_type}").to_lowercase();
    let member_array_name = format!("__ptr_to_{dummy_array_name}");
    let member_dimensions_name = format!("__bounds_{dummy_array_name}");

    // check the index if a dummy-array type matching the given VLA (eg. 1 dimension, type INT) already exists.
    // if we find a type, we can use references to the internal types. otherwise, register the array in the index
    // and declare internal member types.
    let (vla_arr_type_declaration, dim_arr_type_declaration) =
        if index.get_effective_type_by_name(&dummy_array_name).is_ok() {
            (
                DataTypeDeclaration::DataTypeReference {
                    referenced_type: member_array_name,
                    location: SourceLocation::undefined(),
                },
                DataTypeDeclaration::DataTypeReference {
                    referenced_type: member_dimensions_name,
                    location: SourceLocation::undefined(),
                },
            )
        } else {
            // register dummy array type so it can later be annotated as a type hint
            index.register_type(typesystem::DataType {
                name: dummy_array_name.clone(),
                initial_value: None,
                information: DataTypeInformation::Array {
                    name: dummy_array_name.clone(),
                    inner_type_name: referenced_type.clone(),
                    // dummy dimensions that will never actually be used
                    dimensions: (0..ndims)
                        .map(|_| Dimension {
                            start_offset: TypeSize::Undetermined,
                            end_offset: TypeSize::Undetermined,
                        })
                        .collect::<Vec<_>>(),
                },
                nature: TypeNature::__VLA,
                location: SourceLocation::internal(),
            });

            // define internal vla members
            (
                DataTypeDeclaration::DataTypeDefinition {
                    data_type: DataType::PointerType {
                        name: Some(member_array_name),
                        referenced_type: Box::new(DataTypeDeclaration::DataTypeReference {
                            referenced_type: dummy_array_name,
                            location: SourceLocation::undefined(),
                        }),
                    },
                    location: SourceLocation::undefined(),
                    scope: None,
                },
                DataTypeDeclaration::DataTypeDefinition {
                    data_type: DataType::ArrayType {
                        name: Some(member_dimensions_name),
<<<<<<< HEAD
                        bounds: AstStatement::new( AstStatementKind::ExpressionList (
                            (0..ndims)
                                .map(|_| {
                                    AstFactory::create_range_statement(
                                        AstStatement::new_literal(
                                            AstLiteral::new_integer(0),
                                            0,
                                            SourceRange::undefined(),
                                        ),
                                        AstStatement::new_literal(
                                            AstLiteral::new_integer(1),
                                            0,
                                            SourceRange::undefined(),
                                        ),
                                        0,
                                    )
=======
                        bounds: AstStatement::ExpressionList {
                            expressions: (0..ndims)
                                .map(|_| AstStatement::RangeStatement {
                                    start: Box::new(AstStatement::new_literal(
                                        AstLiteral::new_integer(0),
                                        0,
                                        SourceLocation::undefined(),
                                    )),
                                    end: Box::new(AstStatement::new_literal(
                                        AstLiteral::new_integer(1),
                                        0,
                                        SourceLocation::undefined(),
                                    )),
                                    id: 0,
>>>>>>> 98e9a0f9
                                })
                                .collect::<_>()),
                            0, SourceRange::undefined()),
                        referenced_type: Box::new(DataTypeDeclaration::DataTypeReference {
                            referenced_type: DINT_TYPE.to_string(),
                            location: SourceLocation::undefined(),
                        }),
                        is_variable_length: false,
                    },
                    location: SourceLocation::undefined(),
                    scope: None,
                },
            )
        };

    // Create variable index entries for VLA struct members
    let variables = vec![
        // Pointer
        Variable {
            name: format!("struct_vla_{referenced_type}_{ndims}").to_lowercase(),
            data_type_declaration: vla_arr_type_declaration,
            initializer: None,
            address: None,
            location: SourceLocation::undefined(),
        },
        // Dimensions Array
        Variable {
            name: "dimensions".to_string(),
            data_type_declaration: dim_arr_type_declaration,
            initializer: None,
            address: None,
            location: SourceLocation::undefined(),
        },
    ];

    let struct_ty = DataType::StructType { name: Some(struct_name.clone()), variables: variables.clone() };
    let type_dec = UserTypeDeclaration {
        data_type: struct_ty,
        initializer: None,
        location: type_declaration.location.clone(),
        scope: type_declaration.scope.clone(),
    };

    // visit the internally created struct type to also index its members
    visit_struct(
        &struct_name,
        &variables,
        index,
        &type_declaration.scope,
        &type_dec,
        StructSource::Internal(InternalType::VariableLengthArray { inner_type_name: referenced_type, ndims }),
    )
}

fn visit_array(
    bounds: &AstStatement,
    index: &mut Index,
    scope: &Option<String>,
    referenced_type: &DataTypeDeclaration,
    name: &String,
    type_declaration: &UserTypeDeclaration,
) {
    let dimensions: Result<Vec<Dimension>, Diagnostic> = bounds
        .get_as_list()
        .iter()
        .map(|it| match it.get_stmt() {
            AstStatementKind::RangeStatement ( RangeStatement { start, end }) => {
                let constants = index.get_mut_const_expressions();
                Ok(Dimension {
                    start_offset: TypeSize::from_expression(constants.add_constant_expression(
                        *start.clone(),
                        typesystem::INT_TYPE.to_string(),
                        scope.clone(),
                    )),
                    end_offset: TypeSize::from_expression(constants.add_constant_expression(
                        *end.clone(),
                        typesystem::INT_TYPE.to_string(),
                        scope.clone(),
                    )),
                })
            }

            _ => Err(Diagnostic::codegen_error(
                "Invalid array definition: RangeStatement expected",
                it.get_location(),
            )),
        })
        .collect();

    // TODO(mhasel, volsa): This unwrap will panic with `ARRAY[0..5, 5] OF DINT;`
    let dimensions = dimensions.unwrap();

    //TODO hmm we need to talk about all this unwrapping :-/
    let referenced_type_name = referenced_type.get_name().expect("named datatype");
    let information = DataTypeInformation::Array {
        name: name.clone(),
        inner_type_name: referenced_type_name.to_string(),
        dimensions,
    };

    let init1 = index.get_mut_const_expressions().maybe_add_constant_expression(
        type_declaration.initializer.clone(),
        name,
        scope.clone(),
    );
    // TODO unfortunately we cannot share const-expressions between multiple
    // index-entries
    let init2 = index.get_mut_const_expressions().maybe_add_constant_expression(
        type_declaration.initializer.clone(),
        name,
        scope.clone(),
    );

    index.register_type(typesystem::DataType {
        name: name.to_string(),
        initial_value: init1,
        information,
        nature: TypeNature::Any,
        location: type_declaration.location.clone(),
    });
    let global_init_name = crate::index::get_initializer_name(name);
    if init2.is_some() {
        let variable = VariableIndexEntry::create_global(
            global_init_name.as_str(),
            global_init_name.as_str(),
            name,
            type_declaration.location.clone(),
        )
        .set_constant(true)
        .set_initial_value(init2);
        index.register_global_initializer(&global_init_name, variable);
    }
}

fn visit_struct(
    name: &str,
    variables: &[Variable],
    index: &mut Index,
    scope: &Option<String>,
    type_declaration: &UserTypeDeclaration,
    source: StructSource,
) {
    let members = variables
        .iter()
        .enumerate()
        .map(|(count, var)| {
            if let DataTypeDeclaration::DataTypeDefinition { data_type, scope, .. } =
                &var.data_type_declaration
            {
                //first we need to handle the inner type
                visit_data_type(
                    index,
                    &UserTypeDeclaration {
                        data_type: data_type.clone(),
                        initializer: None,
                        location: SourceLocation::undefined(),
                        scope: scope.clone(),
                    },
                )
            }

            let member_type = var.data_type_declaration.get_name().expect("named variable datatype");
            let init = index.get_mut_const_expressions().maybe_add_constant_expression(
                var.initializer.clone(),
                member_type,
                scope.clone(),
            );

            let binding =
                var.address.as_ref().and_then(|it| HardwareBinding::from_statement(index, it, scope.clone()));

            index.register_member_variable(
                MemberInfo {
                    container_name: name,
                    variable_name: &var.name,
                    variable_linkage: ArgumentType::ByVal(VariableType::Input), // struct members act like VAR_INPUT in terms of visibility
                    variable_type_name: member_type,
                    is_constant: false, //struct members are not constants //TODO thats probably not true (you can define a struct in an CONST-block?!)
                    binding,
                    varargs: None,
                },
                init,
                var.location.clone(),
                count as u32,
            )
        })
        .collect::<Vec<_>>();

    let nature = source.get_type_nature();
    let information = DataTypeInformation::Struct { name: name.to_owned(), members, source };

    let init = index.get_mut_const_expressions().maybe_add_constant_expression(
        type_declaration.initializer.clone(),
        name,
        scope.clone(),
    );
    index.register_type(typesystem::DataType {
        name: name.to_string(),
        initial_value: init,
        information,
        nature,
        location: type_declaration.location.clone(),
    });
    //Generate an initializer for the struct
    let global_struct_name = crate::index::get_initializer_name(name);
    let variable = VariableIndexEntry::create_global(
        &global_struct_name,
        &global_struct_name,
        name,
        type_declaration.location.clone(),
    )
    .set_initial_value(init)
    .set_constant(true);
    index.register_global_initializer(&global_struct_name, variable);
}<|MERGE_RESOLUTION|>--- conflicted
+++ resolved
@@ -3,14 +3,9 @@
 use crate::index::{ArgumentType, Index, MemberInfo};
 use crate::typesystem::{self, *};
 use plc_ast::ast::{
-<<<<<<< HEAD
     self, ArgumentProperty, Assignment, AstFactory, AstStatement, AstStatementKind, CompilationUnit,
-    DataType, DataTypeDeclaration, Implementation, Pou, PouType, RangeStatement, SourceRange, TypeNature,
+    DataType, DataTypeDeclaration, Implementation, Pou, PouType, RangeStatement, TypeNature,
     UserTypeDeclaration, Variable, VariableBlock, VariableBlockType,
-=======
-    self, ArgumentProperty, AstStatement, CompilationUnit, DataType, DataTypeDeclaration, Implementation,
-    Pou, PouType, TypeNature, UserTypeDeclaration, Variable, VariableBlock, VariableBlockType,
->>>>>>> 98e9a0f9
 };
 use plc_ast::literals::AstLiteral;
 use plc_diagnostics::diagnostics::Diagnostic;
@@ -582,7 +577,6 @@
                 DataTypeDeclaration::DataTypeDefinition {
                     data_type: DataType::ArrayType {
                         name: Some(member_dimensions_name),
-<<<<<<< HEAD
                         bounds: AstStatement::new( AstStatementKind::ExpressionList (
                             (0..ndims)
                                 .map(|_| {
@@ -590,34 +584,18 @@
                                         AstStatement::new_literal(
                                             AstLiteral::new_integer(0),
                                             0,
-                                            SourceRange::undefined(),
+                                            SourceLocation::undefined(),
                                         ),
                                         AstStatement::new_literal(
                                             AstLiteral::new_integer(1),
                                             0,
-                                            SourceRange::undefined(),
+                                            SourceLocation::undefined(),
                                         ),
                                         0,
                                     )
-=======
-                        bounds: AstStatement::ExpressionList {
-                            expressions: (0..ndims)
-                                .map(|_| AstStatement::RangeStatement {
-                                    start: Box::new(AstStatement::new_literal(
-                                        AstLiteral::new_integer(0),
-                                        0,
-                                        SourceLocation::undefined(),
-                                    )),
-                                    end: Box::new(AstStatement::new_literal(
-                                        AstLiteral::new_integer(1),
-                                        0,
-                                        SourceLocation::undefined(),
-                                    )),
-                                    id: 0,
->>>>>>> 98e9a0f9
                                 })
                                 .collect::<_>()),
-                            0, SourceRange::undefined()),
+                            0, SourceLocation::undefined()),
                         referenced_type: Box::new(DataTypeDeclaration::DataTypeReference {
                             referenced_type: DINT_TYPE.to_string(),
                             location: SourceLocation::undefined(),
