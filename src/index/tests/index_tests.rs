--- conflicted
+++ resolved
@@ -1683,14 +1683,13 @@
 }
 
 #[test]
-<<<<<<< HEAD
 fn aliased_hardware_access_variable_is_indexed() {
     // Given some aliased hardware access variable like `foo AT %IX1.2.3.4 : BOOL` we expect the index to have
     // two variables: (1) a pointer variable named foo and (2) an internally created global variable named
     // `1.2.3.4` of type BOOL that is being pointed at by (1)
     let (_, index) = index(
         r"
-            VAR_GLOBAL 
+            VAR_GLOBAL
             foo AT %IX1.2.3.4 : BOOL;
             END_VAR
         ",
@@ -1834,7 +1833,8 @@
         },
     )
     "###);
-=======
+}
+
 fn __init_function_is_indexed_unconditionally() {
     // GIVEN nothing
     // WHEN indexed
@@ -1843,5 +1843,4 @@
     // THEN we expect an `__init` function to be registered regardless
     let init = index.find_pou("__init");
     assert!(init.is_some());
->>>>>>> 8c977773
 }