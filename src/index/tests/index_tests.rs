--- conflicted
+++ resolved
@@ -2282,14 +2282,10 @@
     );
 
     let pou_type = index.find_pou_type("p").unwrap();
-<<<<<<< HEAD
     assert_eq!(pou_type.get_type_information().get_size(&index).unwrap().bits(), 128);
 
     assert!(index.find_local_member("p", "x").is_some());
     assert!(index.find_local_member("p", "y").is_some());
-=======
-    assert_eq!(pou_type.get_type_information().get_size(&index).unwrap().bits(), 64);
->>>>>>> 427dde5e
 }
 
 #[test]
