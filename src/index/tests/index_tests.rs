--- conflicted
+++ resolved
@@ -1,35 +1,12 @@
 // Copyright (c) 2020 Ghaith Hachem and Mathias Rieder
 use pretty_assertions::assert_eq;
 
-<<<<<<< HEAD
-use crate::lexer;
 use crate::lexer::IdProvider;
-use crate::parser;
-=======
->>>>>>> c1c49bc2
 use crate::parser::tests::literal_int;
 use crate::test_utils::tests::{index, parse};
 use crate::typesystem::TypeSize;
 use crate::{ast::*, index::VariableType, typesystem::DataTypeInformation};
 
-<<<<<<< HEAD
-macro_rules! index {
-    ($code:tt) => {{
-        let ids = crate::lexer::IdProvider::default();
-        let lexer = crate::lexer::lex_with_ids($code, ids.clone());
-        let (mut ast, ..) = crate::parser::parse(lexer);
-
-        crate::ast::pre_process(&mut ast);
-        crate::index::visitor::visit(&ast, ids.clone())
-    }};
-}
-
-fn lex(source: &str) -> lexer::ParseSession {
-    lexer::lex(source)
-}
-
-=======
->>>>>>> c1c49bc2
 #[test]
 fn index_not_case_sensitive() {
     let (_, index) = index(
