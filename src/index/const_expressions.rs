// Copyright (c) 2020 Ghaith Hachem and Mathias Rieder

use generational_arena::{Arena, Iter};
<<<<<<< HEAD
use plc_ast::{
    ast::{AstStatement, SourceRange, AstStatementKind},
    literals::AstLiteral,
};
=======
use plc_ast::{ast::AstStatement, literals::AstLiteral};
>>>>>>> 98e9a0f9

use plc_source::source_location::SourceLocation;
pub type ConstId = generational_arena::Index;

/// wrapper around ConstExpression stored in the arena
/// changing expr allows to change the referenced const-expression
/// without aquiring a new ID in the arena
#[derive(Debug)]
struct ConstWrapper {
    /// the constant expression
    expr: ConstExpression,
    /// the name of the data_type that this should resolve to (is this really always known?)
    target_type_name: String,
}

impl ConstWrapper {
    pub fn get_statement(&self) -> &AstStatement {
        self.expr.get_statement()
    }
}

/// constant expressions registered here are wrapped behind this enum to indicate
/// whether this expression was already (potentially) resolved or not, or if a
/// resolving failed.
#[derive(Debug)]
pub enum ConstExpression {
    Unresolved {
        statement: AstStatement,
        /// optional qualifier used when evaluating this expression
        /// e.g. a const-expression inside a POU would use this POU's name as a
        /// qualifier.
        scope: Option<String>,
    },
    Resolved(AstStatement),
    Unresolvable {
        statement: AstStatement,
        reason: UnresolvableKind,
    },
}

impl ConstExpression {
    /// returns the const-expression represented as an AST-element
    pub fn get_statement(&self) -> &AstStatement {
        match &self {
            ConstExpression::Unresolved { statement, .. }
            | ConstExpression::Resolved(statement)
            | ConstExpression::Unresolvable { statement, .. } => statement,
        }
    }

    /// returns an optional qualifier that should be used as a scope when
    /// resolving this ConstExpression (e.g. the host's POU-name)
    pub fn get_qualifier(&self) -> Option<&str> {
        match &self {
            ConstExpression::Unresolved { scope, .. } => scope.as_ref().map(|it| it.as_str()),
            _ => None,
        }
    }

    pub fn is_resolved(&self) -> bool {
        matches!(self, ConstExpression::Resolved(_))
    }

    pub(crate) fn is_default(&self) -> bool {
        self.get_statement().is_default_value()

    }
}

#[derive(Debug)]
pub enum UnresolvableKind {
    /// Indicates that the const expression was not resolvable for any reason not listed in [`UnresolvableKind`].
    Misc(String),

    /// Indicates that the const expression was not resolvable because it would yield an overflow.
    Overflow(String, SourceLocation),
}

impl UnresolvableKind {
    pub fn get_reason(&self) -> &str {
        match self {
            UnresolvableKind::Misc(val) | UnresolvableKind::Overflow(val, ..) => val,
        }
    }

    pub fn is_misc(&self) -> bool {
        matches!(self, UnresolvableKind::Misc(..))
    }

    pub fn is_overflow(&self) -> bool {
        matches!(self, UnresolvableKind::Overflow(..))
    }
}

#[derive(Default, Debug)]
pub struct ConstExpressions {
    expressions: Arena<ConstWrapper>,
}

impl ConstExpressions {
    pub fn new() -> ConstExpressions {
        ConstExpressions { expressions: Arena::new() }
    }

    /// adds the const expression `statement`
    /// - `statement`: the const expression to add
    /// - `target_type_name`: the datatype this expression will be assigned to
    /// - `scope`: the scope this expression needs to be resolved in (e.g. a POU's name)
    pub fn add_expression(
        &mut self,
        statement: AstStatement,
        target_type_name: String,
        scope: Option<String>,
    ) -> ConstId {
        self.expressions
            .insert(ConstWrapper { expr: ConstExpression::Unresolved { statement, scope }, target_type_name })
    }

    /// returns the expression associated with the given `id` together with an optional
    /// `qualifier` that represents the expressions scope  (e.g. the host's POU-name)
    pub fn find_expression(&self, id: &ConstId) -> (Option<&AstStatement>, Option<&str>) {
        self.expressions
            .get(*id)
            .filter(|it| !it.expr.is_default())
            .map(|it| (Some(it.expr.get_statement()), it.expr.get_qualifier()))
            .unwrap_or((None, None))
    }

    pub fn find_expression_target_type(&self, id: &ConstId) -> Option<&str> {
        self.expressions.get(*id).map(|it| it.target_type_name.as_str())
    }

    /// similar to `find_expression` but it does not return the `AstStatement` directly.
    /// it returns a ConstExpression wrapper that indicates whether this expression
    /// was successfully resolved yet or not
    pub fn find_const_expression(&self, id: &ConstId) -> Option<&ConstExpression> {
        self.expressions.get(*id).map(|it| &it.expr)
    }

    /// clones the expression in the ConstExpressions and returns all of its elements
    pub fn clone(&self, id: &ConstId) -> Option<(AstStatement, String, Option<String>)> {
        self.expressions.get(*id).map(|it| match &it.expr {
            ConstExpression::Unresolved { statement, scope } => {
                (statement.clone(), it.target_type_name.clone(), scope.clone())
            }
            ConstExpression::Resolved(s) | ConstExpression::Unresolvable { statement: s, .. } => {
                (s.clone(), it.target_type_name.clone(), None)
            }
        })
    }

    /// marks the const-expression represented by the given `id` as resolvend and stores the the
    /// given `new_statement` as it's resolved value.
    pub fn mark_resolved(&mut self, id: &ConstId, new_statement: AstStatement) -> Result<(), String> {
        let wrapper = self
            .expressions
            .get_mut(*id)
            .ok_or_else(|| format!("Cannot find constant expression with id: {id:?}"))?;

        wrapper.expr = ConstExpression::Resolved(new_statement);
        Ok(())
    }

    /// marks the const-expression represented by the given `id` as unresolvable with a given
    /// `reason`.
    pub fn mark_unresolvable(&mut self, id: &ConstId, reason: UnresolvableKind) -> Result<(), String> {
        let wrapper = self
            .expressions
            .get_mut(*id)
            .ok_or_else(|| format!("Cannot find constant expression with id: {id:?}"))?;

        wrapper.expr = ConstExpression::Unresolvable { statement: wrapper.get_statement().clone(), reason };

        Ok(())
    }

    /// adds the given constant expression to the constants arena and returns the ID to reference it
    /// - `expr`: the const expression to add
    /// - `target_type`: the datatype this expression will be assigned to
    /// - `scope`: the scope this expression needs to be resolved in (e.g. a POU's name)
    pub fn add_constant_expression(
        &mut self,
        expr: AstStatement,
        target_type: String,
        scope: Option<String>,
    ) -> ConstId {
        self.add_expression(expr, target_type, scope)
    }

    /// convinience-method to add the constant exression if there is some, otherwhise not
    /// use this only as a shortcut if you have an Option<AstStatement> - e.g. an optional initializer.
    /// otherwhise use `add_constant_expression`
    pub fn maybe_add_constant_expression(
        &mut self,
        expr: Option<AstStatement>,
        target_type_name: &str,
        scope: Option<String>,
    ) -> Option<ConstId> {
        expr.map(|it| self.add_constant_expression(it, target_type_name.to_string(), scope))
    }

    /// convinience-method to query for an optional constant expression.
    /// if the given `id` is `None`, this method returns `None`
    /// use this only as a shortcut if you have an Option<ConstId> - e.g. an optional initializer.
    /// otherwhise use `get_constant_expression`
    pub fn maybe_get_constant_statement(&self, id: &Option<ConstId>) -> Option<&AstStatement> {
        id.as_ref().and_then(|it| self.get_constant_statement(it))
    }

    /// query the constants arena for an expression associated with the given `id`
    pub fn get_constant_statement(&self, id: &ConstId) -> Option<&AstStatement> {
        self.find_expression(id).0
    }

    /// query the constants arena for a resolved expression associated with the given `id`.
    /// this operation returns None, if an unresolved/unresolvable expression was registered
    /// for the given id (for different behavior see `get_constant_statement`)
    pub fn get_resolved_constant_statement(&self, id: &ConstId) -> Option<&AstStatement> {
        self.find_const_expression(id).filter(|it| it.is_resolved()).map(ConstExpression::get_statement)
    }

    /// query the constants arena for an expression that can be evaluated to an i128.
    /// returns an Err if no expression was associated, or the associated expression is a
    /// complex one (not a LiteralInteger)
    pub fn get_constant_int_statement_value(&self, id: &ConstId) -> Result<i128, String> {
        self.get_constant_statement(id).ok_or_else(|| "Cannot find constant expression".into()).and_then(
            |it| match it.get_stmt() {
                AstStatementKind::Literal(AstLiteral::Integer(i)) => Ok(*i),
                _ => Err(format!("Cannot extract int constant from {it:#?}")),
            },
        )
    }

    pub fn import(&mut self, other: ConstExpressions) {
        self.expressions.extend(other.expressions)
    }
}

impl<'a> IntoIterator for &'a ConstExpressions {
    type Item = (ConstId, &'a AstStatement);
    type IntoIter = IntoStatementIter<'a>;

    fn into_iter(self) -> Self::IntoIter {
        IntoStatementIter { inner: self.expressions.iter() }
    }
}

pub struct IntoStatementIter<'a> {
    inner: Iter<'a, ConstWrapper>,
}

impl<'a> Iterator for IntoStatementIter<'a> {
    type Item = (ConstId, &'a AstStatement);

    fn next(&mut self) -> Option<Self::Item> {
        self.inner.next().map(|(idx, expr)| (idx, expr.get_statement()))
    }
}<|MERGE_RESOLUTION|>--- conflicted
+++ resolved
@@ -1,14 +1,10 @@
 // Copyright (c) 2020 Ghaith Hachem and Mathias Rieder
 
 use generational_arena::{Arena, Iter};
-<<<<<<< HEAD
 use plc_ast::{
-    ast::{AstStatement, SourceRange, AstStatementKind},
+    ast::{AstStatement, AstStatementKind},
     literals::AstLiteral,
 };
-=======
-use plc_ast::{ast::AstStatement, literals::AstLiteral};
->>>>>>> 98e9a0f9
 
 use plc_source::source_location::SourceLocation;
 pub type ConstId = generational_arena::Index;
