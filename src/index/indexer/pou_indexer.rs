--- conflicted
+++ resolved
@@ -1,10 +1,6 @@
 use plc_ast::ast::{
-<<<<<<< HEAD
-    ArgumentProperty, DataTypeDeclaration, DeclarationKind, PouType, PropertyKind, TypeNature, VariableBlock,
-=======
-    self, ArgumentProperty, DataTypeDeclaration, DeclarationKind, Pou, PouType, TypeNature, VariableBlock,
->>>>>>> c74f3b51
-    VariableBlockType,
+    self, ArgumentProperty, DataTypeDeclaration, DeclarationKind, Pou, PouType, PropertyKind, TypeNature,
+    VariableBlock, VariableBlockType,
 };
 use plc_source::source_location::SourceLocation;
 use plc_util::convention::internal_type_name;
