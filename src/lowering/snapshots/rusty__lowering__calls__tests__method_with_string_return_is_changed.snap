---
source: src/lowering/calls.rs
expression: "unit.units[1]"
snapshot_kind: text
---
POU {
    name: "fb.complexMethod",
    variable_blocks: [
        VariableBlock {
            variables: [
                Variable {
                    name: "complexMethod",
                    data_type: DataTypeReference {
                        referenced_type: "STRING",
                    },
                },
            ],
            variable_block_type: InOut,
        },
    ],
    pou_type: Method {
        parent: "fb",
<<<<<<< HEAD
=======
        property: None,
        declaration_kind: Concrete,
>>>>>>> da17446a
    },
    return_type: Some(
        Aggregate {
            referenced_type: "STRING",
        },
    ),
    interfaces: [],
}<|MERGE_RESOLUTION|>--- conflicted
+++ resolved
@@ -20,11 +20,7 @@
     ],
     pou_type: Method {
         parent: "fb",
-<<<<<<< HEAD
-=======
-        property: None,
         declaration_kind: Concrete,
->>>>>>> da17446a
     },
     return_type: Some(
         Aggregate {
