--- conflicted
+++ resolved
@@ -44,11 +44,7 @@
         source: Pou(
             Method {
                 parent: "fb",
-<<<<<<< HEAD
-=======
-                property: None,
                 declaration_kind: Concrete,
->>>>>>> da17446a
             },
         ),
     },
