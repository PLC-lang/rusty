--- conflicted
+++ resolved
@@ -8,58 +8,6 @@
     type_name: "main",
     linkage: Internal,
     pou_type: Function,
-<<<<<<< HEAD
-    statements: [
-        Assignment {
-            left: ReferenceExpr {
-                kind: Member(
-                    Identifier {
-                        name: "b",
-                    },
-                ),
-                base: None,
-            },
-            right: CallStatement {
-                operator: ReferenceExpr {
-                    kind: Member(
-                        Identifier {
-                            name: "ADR",
-                        },
-                    ),
-                    base: None,
-                },
-                parameters: Some(
-                    ReferenceExpr {
-                        kind: Member(
-                            Identifier {
-                                name: "a",
-                            },
-                        ),
-                        base: None,
-                    },
-                ),
-            },
-        },
-        ReferenceAssignment {
-            left: ReferenceExpr {
-                kind: Member(
-                    Identifier {
-                        name: "c",
-                    },
-                ),
-                base: None,
-            },
-            right: ReferenceExpr {
-                kind: Member(
-                    Identifier {
-                        name: "b",
-                    },
-                ),
-                base: None,
-            },
-        },
-    ],
-=======
     statements: [],
     location: SourceLocation {
         span: Range(
@@ -109,7 +57,6 @@
             "<internal>",
         ),
     },
->>>>>>> 1e543cdf
     overriding: false,
     generic: false,
     access: None,
