//! Changes the calls to aggregate return types
//! to make them VAR_IN_OUT calls, allowing them
//! to be called from C_APIs and simplifying code generation
//!
//! As a first step, the POU signature is changed. E.g. a function
//! returning a `STRING` will now return `__VOID` with the return variable
//! being moved into a `VAR_IN_OUT` block:
//! ```iec61131
//!     // user code
//!     FUNCTION foo : STRING
//!     VAR_INPUT
//!         a: DINT;
//!     END_VAR
//!     END_FUNCTION
//! ```
//! ```iec61131
//!     // lowered equivalent
//!     FUNCTION foo
//!     VAR_IN_OUT
//!         foo: STRING;
//!     END_VAR
//!     VAR_INPUT
//!         a: DINT;
//!     END_VAR
//!     END_FUNCTION
//! ```
//!
//! Next, every call-statement to that POU has it's arguments updated, with a temporary
//! variable being allocated to hold the value.
//! Locally allocated variables follow a naming-scheme of `__<function_name><number>`,
//! <number> being a value from an atomically incremented counter to avoid naming conflicts
//! (the same approach is used for allocated variables in LLVM-IR).
//! ```iec61131
//!     // user code. Let `s` be a variable of type `STRING`
//!     // ...
//!     s := foo(42);
//!     // ...
//! ```
//! ```iec61131
//!     // lowered equivalent
//!     // ...
//!     alloca __foo1 : STRING;
//!     foo(__foo1, 42);
//!     s := __foo1;
//!     // ...
//! ```

use std::{borrow::BorrowMut, sync::atomic::AtomicI32};

use plc_ast::{
    ast::{
        flatten_expression_list, steal_expression_list, AccessModifier, Allocation, Assignment, AstFactory,
        AstNode, AstStatement, CallStatement, CompilationUnit, LinkageType, Pou, Variable, VariableBlock,
        VariableBlockType,
    },
    control_statements::{AstControlStatement, ConditionalBlock, IfStatement, LoopStatement},
    mut_visitor::{AstVisitorMut, WalkerMut},
    provider::IdProvider,
    try_from_mut,
};
use plc_source::source_location::SourceLocation;

use crate::{
    index::Index,
    resolver::{AnnotationMap, StatementAnnotation},
};

#[derive(Default, Debug, Clone)]
struct VisitorContext {
    is_do_while: bool,
}

impl VisitorContext {
    fn do_while_loop() -> Self {
        Self { is_do_while: true }
    }
}

// Performs lowering for aggregate types defined in functions
#[derive(Default)]
pub struct AggregateTypeLowerer {
    pub index: Option<Index>,
    pub annotation: Option<Box<dyn AnnotationMap>>,
    pub id_provider: IdProvider,
    // New statements to be added during visit, should always be drained when read
    new_stmts: Vec<Vec<AstNode>>,
    counter: AtomicI32,
    ctx: VisitorContext,
}

impl AggregateTypeLowerer {
    pub fn new(id_provider: IdProvider) -> Self {
        Self { id_provider, ..Default::default() }
    }

    pub fn visit(&mut self, units: &mut [CompilationUnit]) {
        units.iter_mut().for_each(|u| self.visit_compilation_unit(u));
    }

    pub fn visit_unit(&mut self, unit: &mut CompilationUnit) {
        self.visit_compilation_unit(unit);
    }

    fn steal_and_walk_list(&mut self, list: &mut Vec<AstNode>) {
        //Enter new scope
        let mut new_stmts = vec![];
        for stmt in list.drain(..) {
            new_stmts.push(self.map(stmt));
        }
        std::mem::swap(list, &mut new_stmts);
    }

    fn walk_conditional_blocks(&mut self, blocks: &mut Vec<ConditionalBlock>) {
        for b in blocks {
            b.condition.walk(self);
            self.steal_and_walk_list(&mut b.body);
        }
    }

    fn visit_loop_statement(&mut self, stmt: &mut LoopStatement) {
        let location = stmt.condition.get_location();
        let mut condition = std::mem::replace(
            stmt.condition.as_mut(),
            AstFactory::create_literal(
                plc_ast::literals::AstLiteral::Bool(true),
                location.clone(),
                self.id_provider.next_id(),
            ),
        );
        if !self.ctx.is_do_while {
            condition =
                AstFactory::create_not_expression(condition, location.clone(), self.id_provider.next_id());
        }
        //wrap in if statement
        let break_stmt = AstFactory::create_exit_statement(location.clone(), self.id_provider.next_id());
        let if_condition = AstFactory::create_if_statement(
            IfStatement {
                blocks: vec![ConditionalBlock { condition: Box::new(condition), body: vec![break_stmt] }],
                else_block: vec![],
                end_location: SourceLocation::internal(),
            },
            location.clone(),
            self.id_provider.next_id(),
        );
        //Insert the if statement at the start or end of the body
        if self.ctx.is_do_while {
            stmt.body.push(if_condition);
        } else {
            stmt.body.insert(0, if_condition);
        }

        self.steal_and_walk_list(&mut stmt.body);
    }

    fn walk_with_context<T>(&mut self, t: &mut T, ctx: VisitorContext, f: impl Fn(&mut Self, &mut T))
    where
        T: WalkerMut,
    {
        let old = self.ctx.clone();
        self.ctx = ctx;
        f(self, t);
        self.ctx = old;
    }

    fn push_statement(&mut self, stmt: AstNode) {
        if let Some(stmts) = self.new_stmts.last_mut() {
            stmts.push(stmt);
        } else {
            unreachable!("Statement lists should exist at this point");
        }
    }

    fn enter_scope(&mut self) {
        self.new_stmts.push(vec![]);
    }

    fn exit_scope(&mut self) -> Option<Vec<AstNode>> {
        self.new_stmts.pop()
    }
}

impl AstVisitorMut for AggregateTypeLowerer {
    fn visit_compilation_unit(&mut self, unit: &mut plc_ast::ast::CompilationUnit) {
        if self.index.is_none() {
            //don't walk if we have no index to use
            return;
        }
        unit.walk(self);
    }

    fn visit_interface(&mut self, interface: &mut plc_ast::ast::Interface) {
        interface.methods.iter_mut().for_each(|m| self.visit_pou(m));
    }

    // Change the signature for functions/methods with aggregate returns
    fn visit_pou(&mut self, pou: &mut Pou) {
        if pou.is_aggregate() || pou.is_generic() {
            //Skip types that have already been made aggregate or are generics
            return;
        }
        let index = self.index.as_ref().expect("Can't get here without an index");
        // Check if POU has a return type
        let Some(return_type_name) = pou
            .return_type
            .as_ref()
            .map(|it| it.get_name().expect("We should have names at this point").to_string())
        else {
            return;
        };

        // If the return type is aggregate, remove it from the signature and add a matching variable
        // in a VAR_IN_OUT block
        if index.get_effective_type_or_void_by_name(&return_type_name).is_aggregate_type() {
            let original_return = pou.return_type.take().unwrap();
            let location = original_return.get_location();
            //Create a new return type for the pou
            pou.return_type.replace(plc_ast::ast::DataTypeDeclaration::Aggregate {
                referenced_type: return_type_name,
                location,
            });
            //Insert a new in out var to the pou variable block declarations
            let block = VariableBlock {
                access: AccessModifier::Public,
                constant: false,
                retain: false,
                variables: vec![Variable {
                    name: pou.get_return_name().to_string(),
                    data_type_declaration: original_return,
                    initializer: None,
                    address: None,
                    location: pou.name_location.clone(),
                }],
                kind: VariableBlockType::InOut,
                linkage: LinkageType::Internal,
                location: SourceLocation::internal(),
            };
            pou.variable_blocks.insert(0, block)
        }
    }

    fn visit_implementation(&mut self, implementation: &mut plc_ast::ast::Implementation) {
        if self.annotation.is_none() {
            return;
        }
        let mut new_stmts = vec![];
        for stmt in implementation.statements.drain(..) {
            new_stmts.push(self.map(stmt));
        }
        implementation.statements.extend(new_stmts);
    }

    fn map(&mut self, mut node: AstNode) -> AstNode {
        self.enter_scope();
        node.borrow_mut().walk(self);
        let mut new_stmts = self.exit_scope().unwrap_or_default();
        if new_stmts.is_empty() {
            node
        } else {
            let location = node.get_location();
            new_stmts.push(node);
            AstFactory::create_expression_list(new_stmts, location, self.id_provider.next_id())
        }
    }

    fn visit_assignment(&mut self, node: &mut AstNode) {
        let stmt = try_from_mut!(node, Assignment).expect("Assignment");
        stmt.walk(self);
    }

    fn visit_call_statement(&mut self, node: &mut AstNode) {
        let original_location = node.get_location();
        let stmt = try_from_mut!(node, CallStatement).expect("CallStatement");
        stmt.walk(self);
        let Some((annotation, index)) = self.annotation.as_ref().zip(self.index.as_ref()) else {
            //Early exit if not annotated or indexed
            return;
        };
        //Get the function being called
        let (qualified_name, return_type_name, generic_name) =
            match annotation.get(&stmt.operator).or_else(|| annotation.get_hint(&stmt.operator)).cloned() {
                Some(StatementAnnotation::Function { return_type, qualified_name, generic_name, .. }) => {
                    (qualified_name, return_type, generic_name)
                }
                Some(StatementAnnotation::FunctionPointer { return_type, qualified_name }) => {
                    (qualified_name, return_type, None)
                }
                _ => return,
            };
        //If there's a call name in the function, it is a generic and needs to be replaced.
        //HACK: this is because we don't lower generics
        let function_entry = index.find_pou(&qualified_name).expect("Function not found");
        let return_name = Pou::calc_return_name(function_entry.get_name()).to_string();
        let return_type = index.get_effective_type_or_void_by_name(&return_type_name);

        let generic_function: Option<&crate::index::PouIndexEntry> =
            generic_name.as_deref().and_then(|it| index.find_pou(it));
        let is_generic_function = generic_function.is_some_and(|it| it.is_generic());
        //TODO: needs to be on the function
        if return_type.is_aggregate_type() && !function_entry.is_builtin() {
            //TODO: use qualified name
            let name = format!(
                "__{}{}",
                stmt.operator.get_flat_reference_name().unwrap_or_default(),
                self.counter.fetch_add(1, std::sync::atomic::Ordering::Relaxed)
            );
            //Create an allocation of the new type
            let alloca = AstNode {
                stmt: AstStatement::AllocationStatement(Allocation {
                    name: name.clone(),
                    reference_type: return_type_name.to_string(),
                }),
                id: self.id_provider.next_id(),
                location: original_location.clone(),
                metadata: None,
            };
            self.push_statement(alloca);
            let location = stmt.parameters.as_ref().map(|it| it.get_location()).unwrap_or_default();
            let id = stmt.parameters.as_ref().map(|it| it.get_id()).unwrap_or(self.id_provider.next_id());
            let reference = super::create_member_reference_with_location(
                &name,
                self.id_provider.clone(),
                None,
                original_location.clone(),
            );
            //If the function has an formal arguments (foo(x := 1)), we need to add an assignment to the reference
            let reference = if stmt
                .parameters
                .as_ref()
                .map(|it| flatten_expression_list(it))
                .is_some_and(|it| it.iter().any(|it| it.is_assignment()))
            {
                let left = AstFactory::create_member_reference(
                    AstFactory::create_identifier(
                        &return_name,
                        original_location.clone(),
                        self.id_provider.next_id(),
                    ),
                    None,
                    self.id_provider.next_id(),
                );
                AstFactory::create_assignment(left, reference, self.id_provider.next_id())
            } else {
                reference
            };
            //TODO : we are creating th expression list twice in case of no params
            let mut parameters =
                stmt.parameters.as_mut().map(|it| steal_expression_list(it.borrow_mut())).unwrap_or_default();

<<<<<<< HEAD
            // When dealing with function pointers (which for now support only methods), then the alloca
            // variable must be placed at index 1 rather than 0 because the instance variable must always be
            // the first argument
=======
            // Place the alloca aggregate variable at index 1 when dealing with function pointers because 0
            // is reserved for the instance variable.
>>>>>>> ce689216
            if self.annotation.as_ref().unwrap().get(&stmt.operator).is_some_and(|opt| opt.is_fnptr()) {
                parameters.insert(1, reference);
            } else {
                parameters.insert(0, reference);
            }

            if is_generic_function {
                //For generic functions, we need to replace the generic name with the function name
                stmt.operator = Box::new(AstFactory::create_member_reference(
                    AstFactory::create_identifier(
                        &qualified_name,
                        stmt.operator.get_location(),
                        self.id_provider.next_id(),
                    ),
                    None,
                    self.id_provider.next_id(),
                ))
            };
            stmt.parameters.replace(Box::new(AstFactory::create_expression_list(parameters, location, id)));
            //steal parameters, add one to the start, return parameters
            let mut reference = super::create_member_reference_with_location(
                &name,
                self.id_provider.clone(),
                None,
                original_location,
            );
            std::mem::swap(node.get_stmt_mut(), reference.get_stmt_mut());
            self.push_statement(reference);
        }
    }

    fn visit_control_statement(&mut self, node: &mut AstNode) {
        let ctrl_stmt = try_from_mut!(node, AstControlStatement).expect("ControlStatement");
        match ctrl_stmt {
            AstControlStatement::If(stmt) => {
                self.walk_conditional_blocks(&mut stmt.blocks);
                self.steal_and_walk_list(&mut stmt.else_block);
            }
            AstControlStatement::WhileLoop(stmt) => {
                self.visit_loop_statement(stmt);
            }
            AstControlStatement::RepeatLoop(stmt) => {
                let ctx = self.ctx.clone();
                self.ctx = VisitorContext::do_while_loop();
                self.visit_loop_statement(stmt);
                self.ctx = ctx;
            }
            AstControlStatement::ForLoop(stmt) => {
                stmt.counter.walk(self);
                stmt.start.walk(self);
                stmt.end.walk(self);
                if let Some(ref mut step) = stmt.by_step {
                    step.walk(self);
                }
                self.steal_and_walk_list(&mut stmt.body);
            }
            AstControlStatement::Case(stmt) => {
                stmt.selector.walk(self);
                self.walk_with_context(
                    &mut stmt.case_blocks,
                    VisitorContext::default(),
                    Self::walk_conditional_blocks,
                );
                self.steal_and_walk_list(&mut stmt.else_block);
            }
        }
    }
}

#[cfg(test)]
mod tests {
    use insta::assert_debug_snapshot;
    use plc_ast::mut_visitor::AstVisitorMut;
    use plc_ast::provider::IdProvider;
    use pretty_assertions::assert_eq;

    use crate::index::indexer;
    use crate::lowering::calls::AggregateTypeLowerer;
    use crate::test_utils::tests::{
        annotate_and_lower_with_ids, annotate_with_ids, index as test_index, index_and_lower,
        index_unit_with_id, index_with_ids,
    };

    #[test]
    fn function_with_simple_return_not_changed() {
        let (mut unit, index) = test_index(
            r#"
        FUNCTION simpleFunc : DINT
        VAR_INPUT
            x : DINT;
        END_VAR
        simpleFunc := 5;
        END_FUNCTION
        "#,
        );

        let (original_unit, _index) = test_index(
            r#"
        FUNCTION simpleFunc : DINT
        VAR_INPUT
            x : DINT;
        END_VAR
        simpleFunc := 5;
        END_FUNCTION
        "#,
        );

        let mut lowerer = AggregateTypeLowerer { index: Some(index), annotation: None, ..Default::default() };
        lowerer.visit_compilation_unit(&mut unit);
        lowerer.index.replace(indexer::index(&unit));
        assert_eq!(unit, original_unit);
        assert_debug_snapshot!(lowerer.index.unwrap().find_pou_type("simpleFunc").unwrap());
    }

    #[test]
    fn function_with_string_return_is_changed() {
        let id_provider = IdProvider::default();
        let (mut unit, index) = index_with_ids(
            r#"
        FUNCTION complexType : STRING
        VAR_INPUT
            x : DINT;
        END_VAR
        complexType := 'hello';
        END_FUNCTION
        "#,
            id_provider.clone(),
        );

        let mut lowerer = AggregateTypeLowerer {
            index: Some(index),
            annotation: None,
            id_provider: id_provider.clone(),
            ..Default::default()
        };
        lowerer.visit_compilation_unit(&mut unit);
        lowerer.index.replace(index_unit_with_id(&unit, id_provider.clone()));
        assert_debug_snapshot!(unit.pous[0]);
        assert_debug_snapshot!(lowerer.index.unwrap().find_pou_type("complexType").unwrap());
    }

    #[test]
    fn method_with_string_return_is_changed() {
        let id_provider = IdProvider::default();
        let (mut unit, index) = index_with_ids(
            r#"
        FUNCTION_BLOCK fb
        METHOD complexMethod : STRING
            complexMethod := 'hello';
        END_METHOD
        END_FUNCTION_BLOCK
        "#,
            id_provider.clone(),
        );

        let mut lowerer = AggregateTypeLowerer {
            index: Some(index),
            annotation: None,
            id_provider: id_provider.clone(),
            ..Default::default()
        };

        lowerer.visit_compilation_unit(&mut unit);
        lowerer.index.replace(index_unit_with_id(&unit, id_provider.clone()));
        assert_debug_snapshot!(unit.pous[1]);
        assert_debug_snapshot!(lowerer.index.unwrap().find_pou_type("fb.complexMethod").unwrap());
    }

    #[test]
    fn simple_call_statement() {
        let id_provider = IdProvider::default();
        let (mut unit, index) = index_with_ids(
            r#"
        FUNCTION simpleFunc : DINT
        VAR_INPUT
            x : DINT;
        END_VAR
        simpleFunc := 5;
        END_FUNCTION

        FUNCTION main
            simpleFunc();
        END_FUNCTION
        "#,
            id_provider.clone(),
        );

        let mut lowerer = AggregateTypeLowerer {
            index: Some(index),
            annotation: None,
            id_provider: id_provider.clone(),
            ..Default::default()
        };
        lowerer.visit_compilation_unit(&mut unit);
        //re-index the new unit
        lowerer.index.replace(index_unit_with_id(&unit, id_provider.clone()));
        //Reparse the original unit without modifications
        let (original_unit, _index) = test_index(
            r#"
        FUNCTION simpleFunc : DINT
        VAR_INPUT
            x : DINT;
        END_VAR
        simpleFunc := 5;
        END_FUNCTION

        FUNCTION main
            simpleFunc();
        END_FUNCTION
        "#,
        );

        assert_eq!(unit, original_unit);
    }

    #[test]
    fn complex_call_statement_in_body() {
        let id_provider = IdProvider::default();
        let (mut unit, index) = index_with_ids(
            r#"
        FUNCTION complexFunc : STRING
        VAR
            x : DINT;
        END_VAR
        complexFunc := 'hello';
        END_FUNCTION

        FUNCTION main
            // Should turn to
            // __alloca __complexFunc1 : STRING;
            // complexFunc(__complexFunc1);
            // __complexFunc1;
            complexFunc();
        END_FUNCTION
        "#,
            id_provider.clone(),
        );

        let mut lowerer = AggregateTypeLowerer {
            index: Some(index),
            annotation: None,
            id_provider: id_provider.clone(),
            ..Default::default()
        };
        lowerer.visit_compilation_unit(&mut unit);
        lowerer.index.replace(index_unit_with_id(&unit, id_provider.clone()));
        let annotations = annotate_with_ids(&unit, lowerer.index.as_mut().unwrap(), id_provider.clone());
        lowerer.annotation.replace(Box::new(annotations));
        lowerer.visit_compilation_unit(&mut unit);
        assert_debug_snapshot!(unit.implementations[1]);
    }

    #[test]
    fn complex_call_statement_in_assignment_method() {
        let id_provider = IdProvider::default();
        let (mut unit, index) = index_with_ids(
            r#"
        FUNCTION_BLOCK fb
        METHOD complexMethod : STRING
            complexMethod := 'hello';
        END_METHOD
        END_FUNCTION_BLOCK

        FUNCTION main
        VAR
            a : STRING;
            myFb : fb;
        END_VAR
            // Should turn to
            // __alloca __complexFunc1 : STRING;
            // complexFunc(__complexFunc1);
            // a := __complexFunc1;
            a := myFb.complexMethod();
        END_FUNCTION
        "#,
            id_provider.clone(),
        );

        let mut lowerer = AggregateTypeLowerer {
            index: Some(index),
            annotation: None,
            id_provider: id_provider.clone(),
            ..Default::default()
        };

        lowerer.visit_compilation_unit(&mut unit);
        lowerer.index.replace(index_unit_with_id(&unit, id_provider.clone()));
        let annotations = annotate_with_ids(&unit, lowerer.index.as_mut().unwrap(), id_provider.clone());
        lowerer.annotation.replace(Box::new(annotations));
        lowerer.visit_compilation_unit(&mut unit);
        assert_debug_snapshot!(unit.implementations[2]);
    }

    #[test]
    fn complex_call_statement_in_assignment() {
        let id_provider = IdProvider::default();
        let (mut unit, index) = index_with_ids(
            r#"
        FUNCTION complexFunc : STRING
        VAR
            x : DINT;
        END_VAR
        complexFunc := 'hello';
        END_FUNCTION

        FUNCTION main
        VAR a : STRING; END_VAR
            // Should turn to
            // __alloca __complexFunc1 : STRING;
            // complexFunc(__complexFunc1);
            // a := __complexFunc1;
            a := complexFunc();
        END_FUNCTION
        "#,
            id_provider.clone(),
        );

        let mut lowerer = AggregateTypeLowerer {
            index: Some(index),
            annotation: None,
            id_provider: id_provider.clone(),
            ..Default::default()
        };
        lowerer.visit_compilation_unit(&mut unit);
        lowerer.index.replace(index_unit_with_id(&unit, id_provider.clone()));
        let annotations = annotate_with_ids(&unit, lowerer.index.as_mut().unwrap(), id_provider.clone());
        lowerer.annotation.replace(Box::new(annotations));
        lowerer.visit_compilation_unit(&mut unit);
        assert_debug_snapshot!(unit.implementations[1]);
    }

    #[test]
    fn complex_call_statement_in_call() {
        let id_provider = IdProvider::default();
        let (mut unit, index) = index_with_ids(
            r#"
        FUNCTION complexFunc : STRING
        VAR_INPUT
            x : STRING;
        END_VAR
        complexFunc := 'hello';
        END_FUNCTION

        FUNCTION main
        VAR a : STRING; END_VAR
            //Should be turned to:
            //alloca __complexFunc1 : STRING;
            //complexFunc(__complexFunc1, 'hello');
            //alloca __complexFunc2;
            //complexFunc(__complexFunc2, __complexFunc1);
            //a := __complexFunc2;
            a := complexFunc(x := complexFunc(x := 'hello'));
        END_FUNCTION
        "#,
            id_provider.clone(),
        );

        let mut lowerer = AggregateTypeLowerer {
            index: Some(index),
            annotation: None,
            id_provider: id_provider.clone(),
            ..Default::default()
        };
        lowerer.visit_compilation_unit(&mut unit);
        lowerer.index.replace(index_unit_with_id(&unit, id_provider.clone()));
        let annotations = annotate_with_ids(&unit, lowerer.index.as_mut().unwrap(), id_provider.clone());
        lowerer.annotation.replace(Box::new(annotations));
        lowerer.visit_compilation_unit(&mut unit);
        assert_debug_snapshot!(unit.implementations[1]);
    }

    #[test]
    fn complex_call_statement_in_call_with_implicit_parameter() {
        let id_provider = IdProvider::default();
        let (mut unit, index) = index_with_ids(
            r#"
        FUNCTION complexFunc : STRING
        VAR_INPUT
            x : STRING;
        END_VAR
        complexFunc := 'hello';
        END_FUNCTION

        FUNCTION main
        VAR a, b : STRING; END_VAR
            //Should be turned to:
            //alloca __complexFunc1 : STRING;
            //complexFunc(__complexFunc1, b);
            //alloca __complexFunc2;
            //complexFunc(__complexFunc2, __complexFunc1);
            //a := __complexFunc2;
            a := complexFunc(x := complexFunc(b));
        END_FUNCTION
        "#,
            id_provider.clone(),
        );

        let mut lowerer = AggregateTypeLowerer {
            index: Some(index),
            annotation: None,
            id_provider: id_provider.clone(),
            ..Default::default()
        };
        lowerer.visit_compilation_unit(&mut unit);
        lowerer.index.replace(index_unit_with_id(&unit, id_provider.clone()));
        let annotations = annotate_with_ids(&unit, lowerer.index.as_mut().unwrap(), id_provider.clone());
        lowerer.annotation.replace(Box::new(annotations));
        lowerer.visit_compilation_unit(&mut unit);
        assert_debug_snapshot!(unit.implementations[1]);
    }

    #[test]
    fn complex_call_statement_in_call_with_implicit_literal_parameter() {
        let id_provider = IdProvider::default();
        let (mut unit, index) = index_with_ids(
            r#"
        FUNCTION complexFunc : STRING
        VAR_INPUT
            x : STRING;
        END_VAR
        complexFunc := 'hello';
        END_FUNCTION

        FUNCTION main
        VAR a : STRING; END_VAR
            //Should be turned to:
            //alloca __complexFunc1 : STRING;
            //complexFunc(__complexFunc1, 'hello');
            //alloca __complexFunc2;
            //complexFunc(__complexFunc2, __complexFunc1);
            //a := __complexFunc2;
            a := complexFunc(x := complexFunc('hello'));
        END_FUNCTION
        "#,
            id_provider.clone(),
        );

        let mut lowerer = AggregateTypeLowerer {
            index: Some(index),
            annotation: None,
            id_provider: id_provider.clone(),
            ..Default::default()
        };
        lowerer.visit_compilation_unit(&mut unit);
        lowerer.index.replace(index_unit_with_id(&unit, id_provider.clone()));
        let annotations = annotate_with_ids(&unit, lowerer.index.as_mut().unwrap(), id_provider.clone());
        lowerer.annotation.replace(Box::new(annotations));
        lowerer.visit_compilation_unit(&mut unit);
        assert_debug_snapshot!(unit.implementations[1]);
    }

    #[test]
    fn complex_call_statement_in_assignment_twice() {
        let id_provider = IdProvider::default();
        let (mut unit, index) = index_with_ids(
            r#"
        FUNCTION complexFunc : STRING
        VAR_INPUT
            x : DINT;
        END_VAR
        complexFunc := 'hello';
        END_FUNCTION

        FUNCTION main
        VAR a : STRING; END_VAR
            // Should turn to
            // __alloca __complexFunc1 : STRING;
            // complexFunc(__complexFunc1);
            // a := __complexFunc1;
            a := complexFunc();
            // Should turn to
            // __alloca __complexFunc2 : STRING;
            // complexFunc(__complexFunc2);
            // a := __complexFunc2;
            a := complexFunc();
        END_FUNCTION
        "#,
            id_provider.clone(),
        );

        let mut lowerer = AggregateTypeLowerer {
            index: Some(index),
            annotation: None,
            id_provider: id_provider.clone(),
            ..Default::default()
        };
        lowerer.visit_compilation_unit(&mut unit);
        lowerer.index.replace(index_unit_with_id(&unit, id_provider.clone()));
        let annotations = annotate_with_ids(&unit, lowerer.index.as_mut().unwrap(), id_provider.clone());
        lowerer.annotation.replace(Box::new(annotations));
        lowerer.visit_compilation_unit(&mut unit);
        assert_debug_snapshot!(unit.implementations[1]);
    }

    #[test]
    fn complex_call_statement_in_if_statement_body() {
        let id_provider = IdProvider::default();
        let (mut unit, index) = index_with_ids(
            r#"
        FUNCTION complexFunc : STRING
        complexFunc := 'hello';
        END_FUNCTION

        FUNCTION main
        VAR a : STRING; END_VAR
        IF TRUE THEN
            //Should be turned to:
            //alloca __complexFunc1 : STRING;
            //complexFunc(__complexFunc1);
            //a := __complexFunc1;
            a := complexFunc();
        END_IF

        END_FUNCTION
        "#,
            id_provider.clone(),
        );

        let mut lowerer = AggregateTypeLowerer {
            index: Some(index),
            annotation: None,
            id_provider: id_provider.clone(),
            ..Default::default()
        };
        lowerer.visit_compilation_unit(&mut unit);
        lowerer.index.replace(index_unit_with_id(&unit, id_provider.clone()));
        let annotations = annotate_with_ids(&unit, lowerer.index.as_mut().unwrap(), id_provider.clone());
        lowerer.annotation.replace(Box::new(annotations));
        lowerer.visit_compilation_unit(&mut unit);
        assert_debug_snapshot!(unit.implementations[1]);
    }

    #[test]
    fn complex_call_statement_in_if_statement_condition() {
        let id_provider = IdProvider::default();
        let (mut unit, index) = index_with_ids(
            r#"
        FUNCTION complexFunc : STRING
        complexFunc := 'hello';
        END_FUNCTION

        FUNCTION main
        VAR a : STRING; END_VAR
        //Should be turned to:
        //alloca __complexFunc1 : STRING;
        //complexFunc(__complexFunc1);
        //IF __complexFunc1 = 'hello; THEN ... END_IF
        IF complexFunc() = 'hello' THEN
            // do nothing
        END_IF

        END_FUNCTION
        "#,
            id_provider.clone(),
        );

        let mut lowerer = AggregateTypeLowerer {
            index: Some(index),
            annotation: None,
            id_provider: id_provider.clone(),
            ..Default::default()
        };
        lowerer.visit_compilation_unit(&mut unit);
        lowerer.index.replace(index_unit_with_id(&unit, id_provider.clone()));
        let annotations = annotate_with_ids(&unit, lowerer.index.as_mut().unwrap(), id_provider.clone());
        lowerer.annotation.replace(Box::new(annotations));
        lowerer.visit_compilation_unit(&mut unit);
        assert_debug_snapshot!(unit.implementations[1]);
    }

    #[test]
    fn complex_call_statement_in_else_block() {
        let id_provider = IdProvider::default();
        let (mut unit, index) = index_with_ids(
            r#"
        FUNCTION complexFunc : STRING
        complexFunc := 'hello';
        END_FUNCTION

        FUNCTION main
        VAR a : STRING; END_VAR
        IF FALSE THEN
            // do nothing
        ELSE
            //Should be turned to:
            //alloca __complexFunc1 : STRING;
            //complexFunc(__complexFunc1);
            //a := __complexFunc1;
            a := complexFunc();
        END_IF

        END_FUNCTION
        "#,
            id_provider.clone(),
        );

        let mut lowerer = AggregateTypeLowerer {
            index: Some(index),
            annotation: None,
            id_provider: id_provider.clone(),
            ..Default::default()
        };
        lowerer.visit_compilation_unit(&mut unit);
        lowerer.index.replace(index_unit_with_id(&unit, id_provider.clone()));
        let annotations = annotate_with_ids(&unit, lowerer.index.as_mut().unwrap(), id_provider.clone());
        lowerer.annotation.replace(Box::new(annotations));
        lowerer.visit_compilation_unit(&mut unit);
        assert_debug_snapshot!(unit.implementations[1]);
    }

    #[test]
    fn complex_call_statement_in_elif_condition() {
        let id_provider = IdProvider::default();
        let (mut unit, index) = index_with_ids(
            r#"
        FUNCTION complexFunc : STRING
        complexFunc := 'hello';
        END_FUNCTION

        FUNCTION main
        VAR a : STRING; END_VAR
        IF TRUE THEN
            // do nothing
        ELSIF complexFunc() = 'hello' THEN // FIXME: currently has side-effects, is always evaluated
            // do nothing
        END_IF

        END_FUNCTION

        END_FUNCTION
        "#,
            id_provider.clone(),
        );

        let mut lowerer = AggregateTypeLowerer {
            index: Some(index),
            annotation: None,
            id_provider: id_provider.clone(),
            ..Default::default()
        };
        lowerer.visit_compilation_unit(&mut unit);
        lowerer.index.replace(index_unit_with_id(&unit, id_provider.clone()));
        let annotations = annotate_with_ids(&unit, lowerer.index.as_mut().unwrap(), id_provider.clone());
        lowerer.annotation.replace(Box::new(annotations));
        lowerer.visit_compilation_unit(&mut unit);
        assert_debug_snapshot!(unit.implementations[1]);
    }

    #[test]
    fn do_not_change_builtin_call() {
        let id_provider = IdProvider::default();
        let (mut unit, index) = index_with_ids(
            r#"
        FUNCTION main
        VAR a : STRING; END_VAR
            a := SEL('hello', 'world');
        END_FUNCTION
        "#,
            id_provider.clone(),
        );

        let mut lowerer = AggregateTypeLowerer {
            index: Some(index),
            annotation: None,
            id_provider: id_provider.clone(),
            ..Default::default()
        };

        lowerer.visit_compilation_unit(&mut unit);
        lowerer.index.replace(index_unit_with_id(&unit, id_provider.clone()));
        let annotations = annotate_with_ids(&unit, lowerer.index.as_mut().unwrap(), id_provider.clone());
        lowerer.annotation.replace(Box::new(annotations));
        lowerer.visit_compilation_unit(&mut unit);
        assert_debug_snapshot!(unit.implementations[0]);
    }

    #[test]
    fn call_statements_in_initializers_not_changed() {
        let id_provider = IdProvider::default();
        let src = r#"
        FUNCTION main
        VAR
            a : STRING;
            b : REF_TO STRING := REF(a);
            c : REFERENCE TO STRING REF=b;
            b : POINTER TO STRING := ADR(a);
        END_VAR
        END_FUNCTION
        "#;

        let (unit, index, ..) = index_and_lower(src, id_provider.clone());
        let (_, _, units) = annotate_and_lower_with_ids(unit, index, id_provider.clone());
        assert_debug_snapshot!(units.0.implementations[0]);
    }

    #[test]
    fn call_statemements_in_global() {
        let id_provider = IdProvider::default();
        let src = r#"
        VAR_GLOBAL
            a : STRING;
            b : REF_TO STRING := REF(a);
            c : REFERENCE TO STRING REF=b;
            b : POINTER TO STRING := ADR(a);
        END_VAR
        "#;

        let (unit, index, ..) = index_and_lower(src, id_provider.clone());
        let (_, _, units) = annotate_and_lower_with_ids(unit, index, id_provider.clone());
        assert_debug_snapshot!(units.0.global_vars);
    }

    #[test]
    fn generic_call_statement() {
        let id_provider = IdProvider::default();
        let src = r#"
        FUNCTION main : STRING
            main := MID('hello');
        END_FUNCTION

        {external}
        FUNCTION MID < T: ANY_STRING >: T
        VAR_INPUT
            IN: T;
        END_VAR
        END_FUNCTION
        "#;

        let (unit, index, ..) = index_and_lower(src, id_provider.clone());
        let (_, index, units) = annotate_and_lower_with_ids(unit, index, id_provider.clone());
        assert_debug_snapshot!(index.find_pou_type("MID__STRING").unwrap());
        assert_debug_snapshot!(units.0.implementations[1]);
    }

    #[test]
    fn generic_call_statement_with_aggregate_return() {
        let id_provider = IdProvider::default();
        let src = r#"
        FUNCTION main : STRING
            main := MID('hello');
        END_FUNCTION

        {external}
        FUNCTION MID < T: ANY_STRING >: STRING
        VAR_INPUT
            IN: T;
        END_VAR
        END_FUNCTION
        "#;

        let (unit, index, ..) = index_and_lower(src, id_provider.clone());
        let (_, index, units) = annotate_and_lower_with_ids(unit, index, id_provider.clone());
        assert_debug_snapshot!(index.find_pou_type("MID__STRING").unwrap());
        assert_debug_snapshot!(units.0.implementations[1]);
    }

    #[test]
    fn nested_complex_calls_in_if_condition() {
        let id_provider = IdProvider::default();
        let src = r#"
            FUNCTION CLEAN : STRING
            VAR_INPUT
                CX : STRING;
            END_VAR
            VAR
                pos: INT := 1;
            END_VAR
                IF FIND(CX, MID(CLEAN, 1, pos)) > 0 THEN
                    pos := pos + 1;
                END_IF;
            END_FUNCTION

            FUNCTION FIND<T: ANY_STRING> : INT
            VAR_INPUT
                needle: T;
                haystack: T;
            END_VAR
            END_FUNCTION

            {external}
            FUNCTION FIND__STRING : INT
            VAR_INPUT
                needle: STRING;
                haystack: STRING;
            END_VAR
            END_FUNCTION

            FUNCTION MID<T: ANY_STRING> : T
            VAR_INPUT
                str: T;
                len: INT;
                start: INT;
            END_VAR
            END_FUNCTION

            {external}
            FUNCTION MID__STRING : STRING
            VAR_INPUT
                str: STRING;
                len: INT;
                start: INT;
            END_VAR
            END_FUNCTION
        "#;

        let (unit, index, ..) = index_and_lower(src, id_provider.clone());
        let (_, _, units) = annotate_and_lower_with_ids(unit, index, id_provider.clone());
        let unit = &units.0;
        assert_debug_snapshot!(unit.implementations[0]);
    }

    #[test]
    fn function_wirh_array_of_string_return() {
        let id_provider = IdProvider::default();
        let (unit, index, ..) = index_and_lower(
            r#"
        FUNCTION foo : ARRAY[0..1] OF STRING
            foo[0] := 'hello';
            foo[1] := 'world';
        END_FUNCTION

        FUNCTION main
            foo();
        END_FUNCTION
        "#,
            id_provider.clone(),
        );

        assert_debug_snapshot!(index.find_pou_type("foo").unwrap());
        let res_type = index.find_type("__foo_return").unwrap();
        assert_debug_snapshot!(res_type);
        let (_, _, units) = annotate_and_lower_with_ids(unit, index, id_provider.clone());
        let unit = &units.0;
        assert_debug_snapshot!(unit);
    }

    #[test]
    fn function_with_explicit_call_statement_has_explicit_return() {
        let id_provider = IdProvider::default();
        let (unit, index, ..) = index_and_lower(
            r#"
        FUNCTION foo : STRING
        VAR_INPUT
            x : DINT;
        END_VAR
            foo := 'hello';
        END_FUNCTION

        FUNCTION main
            foo(x := 1);
        END_FUNCTION
        "#,
            id_provider.clone(),
        );

        assert_debug_snapshot!(index.find_pou_type("foo").unwrap());
        let (_, _, units) = annotate_and_lower_with_ids(unit, index, id_provider.clone());
        let unit = &units.0;
        assert_debug_snapshot!(unit.implementations[1]);
    }

    #[test]
<<<<<<< HEAD
    fn fnptr_no_argument() {
=======
    fn fnptr_with_arguments() {
>>>>>>> ce689216
        let id_provider = IdProvider::default();
        let (mut unit, index) = index_with_ids(
            r#"
            FUNCTION_BLOCK FbA
                METHOD foo: STRING
<<<<<<< HEAD
=======
                    VAR_INPUT
                        x: DINT;
                        y: STRING;
                    END_VAR
>>>>>>> ce689216
                END_METHOD
            END_FUNCTION_BLOCK

            FUNCTION main
                VAR
                    instanceFbA: FbA;
<<<<<<< HEAD
                    fooPtr: FNPTR FbA.foo;
=======
                    fooPtr: __FPOINTER FbA.foo;
                    localX: DINT;
                    localY: STRING;
                    result: STRING;
                END_VAR

                result := fooPtr^(instanceFbA, localX, localY);
            END_FUNCTION
            "#,
            id_provider.clone(),
        );

        let mut lowerer = AggregateTypeLowerer {
            index: Some(index),
            annotation: None,
            id_provider: id_provider.clone(),
            ..Default::default()
        };
        lowerer.visit_compilation_unit(&mut unit);
        lowerer.index.replace(index_unit_with_id(&unit, id_provider.clone()));
        let annotations = annotate_with_ids(&unit, lowerer.index.as_mut().unwrap(), id_provider.clone());
        lowerer.annotation.replace(Box::new(annotations));
        lowerer.visit_compilation_unit(&mut unit);
        assert_debug_snapshot!(unit.implementations[2].statements[0]);
    }

    #[test]
    fn fnptr_without_arguments() {
        let id_provider = IdProvider::default();
        let (mut unit, index) = index_with_ids(
            r#"
            FUNCTION_BLOCK FbA
                METHOD foo: STRING
                END_METHOD
            END_FUNCTION_BLOCK

            FUNCTION main
                VAR
                    instanceFbA: FbA;
                    fooPtr: __FPOINTER FbA.foo;
>>>>>>> ce689216
                    result: STRING;
                END_VAR

                result := fooPtr^(instanceFbA);
            END_FUNCTION
            "#,
            id_provider.clone(),
        );

        let mut lowerer = AggregateTypeLowerer {
            index: Some(index),
            annotation: None,
            id_provider: id_provider.clone(),
            ..Default::default()
        };
        lowerer.visit_compilation_unit(&mut unit);
        lowerer.index.replace(index_unit_with_id(&unit, id_provider.clone()));
        let annotations = annotate_with_ids(&unit, lowerer.index.as_mut().unwrap(), id_provider.clone());
        lowerer.annotation.replace(Box::new(annotations));
        lowerer.visit_compilation_unit(&mut unit);
        assert_debug_snapshot!(unit.implementations[2].statements[0]);
    }
}<|MERGE_RESOLUTION|>--- conflicted
+++ resolved
@@ -346,14 +346,8 @@
             let mut parameters =
                 stmt.parameters.as_mut().map(|it| steal_expression_list(it.borrow_mut())).unwrap_or_default();
 
-<<<<<<< HEAD
-            // When dealing with function pointers (which for now support only methods), then the alloca
-            // variable must be placed at index 1 rather than 0 because the instance variable must always be
-            // the first argument
-=======
             // Place the alloca aggregate variable at index 1 when dealing with function pointers because 0
             // is reserved for the instance variable.
->>>>>>> ce689216
             if self.annotation.as_ref().unwrap().get(&stmt.operator).is_some_and(|opt| opt.is_fnptr()) {
                 parameters.insert(1, reference);
             } else {
@@ -1216,32 +1210,22 @@
     }
 
     #[test]
-<<<<<<< HEAD
-    fn fnptr_no_argument() {
-=======
     fn fnptr_with_arguments() {
->>>>>>> ce689216
         let id_provider = IdProvider::default();
         let (mut unit, index) = index_with_ids(
             r#"
             FUNCTION_BLOCK FbA
                 METHOD foo: STRING
-<<<<<<< HEAD
-=======
                     VAR_INPUT
                         x: DINT;
                         y: STRING;
                     END_VAR
->>>>>>> ce689216
                 END_METHOD
             END_FUNCTION_BLOCK
 
             FUNCTION main
                 VAR
                     instanceFbA: FbA;
-<<<<<<< HEAD
-                    fooPtr: FNPTR FbA.foo;
-=======
                     fooPtr: __FPOINTER FbA.foo;
                     localX: DINT;
                     localY: STRING;
@@ -1282,7 +1266,6 @@
                 VAR
                     instanceFbA: FbA;
                     fooPtr: __FPOINTER FbA.foo;
->>>>>>> ce689216
                     result: STRING;
                 END_VAR
 
