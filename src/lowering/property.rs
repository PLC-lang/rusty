//! This module is responsible for lowering any
//! 1. [`CompilationUnit::properties`] into [`CompilationUnit::units`] and [`CompilationUnit::implementations`]
//! 2. [`AstStatement::ReferenceExpr`] into [`AstStatement::CallStatement`] to call the GET or SET methods
//!
//! The first step is triggered right after parsing the source code. For example assume some user wrote the
//! following code
//! ```iec61131st
//! FUNCTION_BLOCK fb
//!     PROPERTY foo : DINT
//!         GET
//!             // ...
//!             foo := <expr>;
//!             // ...
//!         END_GET
//!
//!         SET
//!             // ...
//!             <expr> := foo;
//!             // ...
//!         END_SET
//!     END_PROPERTY
//! END_FUNCTION_BLOCK
//! ```
//! internally these GET and SET blocks will be lowered into methods because semantically `<var> := fb.foo` is
//! equivalent to `<var> := fb.get_foo()` and `fb.foo := <expr>` is equivalent to `fb.set_foo(<expr>)`. Hence
//! the properties internal representation is as follows
//! ```iec61131st
//! FUNCTION_BLOCK fb
//!     METHOD __get_foo
//!         VAR
//!             foo : DINT; // Patched in by the lowerer
//!         END_VAR
//!
//!         // ...
//!         foo := <expr>;
//!         // ...
//!         __get_foo := foo; // Patched in by the lowerer
//!     END_METHOD
//!
//!     METHOD __set_foo
//!         VAR_INPUT
//!             foo : DINT; // Patched in by the lowerer
//!         END_VAR
//!
//!         // ...
//!         <expr> := foo;
//!         // ...
//!     END_METHOD
//! END_FUNCTION_BLOCK
//! ```
//!
//! To then trigger these methods whenever a property is referenced in some statement, a second lowering stage
//! needs to be applied. That lowering stage happens right after we have successfully annotated all AST nodes.
//! Again, for example assume we have the following code
//! ```iec61131st
//! FUNCTION main
//!     VAR
//!         fbInstance : fb;
//!         localVariable : DINT;
//!     END_VAR
//!
//!     fbInstance.foo := 5;                // We want this to be `fbInstance.__set_foo(5);`
//!     localVariable := fbInstance.foo;    // ... and this to be `localVariable := fbInstance.__get_foo();`
//! END_FUNCTION
//! ```
//! Lowering these references is done by simply using the [`AstVisitorMut`], iterating over all statements and
//! identifying if any reference has a property annotation. If so, we distinguish between two cases:
//! 1. An assignment where the left hand side is a property reference, in which case the whole right hand side
//!    needs to be wrapped in a function call as `__set_<property name>(<right hand side>)`
//! 2. A reference, that is not the left hand side of an assignment, in which case the reference itself needs
//!    to be replaced with a function call as `__get_<property name>()`

use helper::{create_internal_assignment, patch_prefix_to_name};
use plc_ast::{
    ast::{
<<<<<<< HEAD
        AccessModifier, ArgumentProperty, AstFactory, AstNode, AstStatement, CompilationUnit, Identifier,
        Implementation, LinkageType, Pou, PouType, PropertyKind, ReferenceAccess, ReferenceExpr, Variable,
        VariableBlock, VariableBlockType,
=======
        AccessModifier, ArgumentProperty, AstFactory, AstNode, AstStatement, CompilationUnit,
        DeclarationKind, Implementation, LinkageType, Pou, PouType, Property, PropertyKind, ReferenceAccess,
        ReferenceExpr, Variable, VariableBlock, VariableBlockType,
>>>>>>> da17446a
    },
    mut_visitor::{AstVisitorMut, WalkerMut},
    provider::IdProvider,
    try_from_mut,
};
use plc_source::source_location::SourceLocation;

use crate::resolver::{AnnotationMap, AstAnnotations};

pub struct PropertyLowerer {
    pub id_provider: IdProvider,
    pub annotations: Option<AstAnnotations>,
}

impl PropertyLowerer {
    pub fn new(id_provider: IdProvider) -> PropertyLowerer {
        PropertyLowerer { id_provider, annotations: None }
    }
}

impl PropertyLowerer {
    /// Lowers any property references into method calls
    pub fn lower_references_to_calls(&mut self, unit: &mut CompilationUnit) {
        self.visit_compilation_unit(unit);
    }

    /// Lowers [`CompilationUnit::properties`] into [`CompilationUnit::units`] and [`CompilationUnit::implementations`]
    pub fn lower_properties_to_pous(&mut self, unit: &mut CompilationUnit) {
<<<<<<< HEAD
        let mut units = vec![];
        let mut implementations = vec![];
        unit.units.iter_mut().for_each(|pou| {
            pou.properties.iter_mut().for_each(|property| {
                let datatype = &property.return_type;
                let Identifier { name: prop_name, location } = &property.name;
                let parent = &pou.name;

                property.implementations.drain(..).for_each(|property_impl| {
                    let name = format!("{parent}.__{kind}_{prop_name}", kind = property_impl.kind,);

                    let mut pou = Pou {
                        name,
                        kind: PouType::Method { parent: parent.to_string() },
                        variable_blocks: property_impl.variable_blocks,
                        return_type: None,
                        location: location.clone(),
                        name_location: location.clone(),
                        poly_mode: None,
                        generics: Vec::new(),
                        linkage: LinkageType::Internal,
                        super_class: None,
                        interfaces: Vec::new(),
                        is_const: false,
                        id: self.id_provider.next_id(),
                        properties: Vec::new(),
                    };

                    let mut implementation = Implementation {
                        name: pou.name.clone(),
                        type_name: pou.name.clone(),
                        linkage: pou.linkage,
                        pou_type: pou.kind.clone(),
                        statements: property_impl.body,
                        location: location.clone(),
                        name_location: location.clone(),
                        overriding: false,
                        generic: false,
                        access: Some(AccessModifier::Public),
                    };

                    match property_impl.kind {
                        // We have to append a `<method_name> := <property_name>` assignment at the end of the
                        // list of statements when dealing with getters
                        PropertyKind::Get => {
                            pou.variable_blocks.push(VariableBlock {
                                access: AccessModifier::Public,
                                constant: false,
                                retain: false,
                                variables: vec![Variable {
                                    name: prop_name.to_string(),
                                    data_type_declaration: datatype.clone(),
                                    initializer: None,
                                    address: None,
                                    location: SourceLocation::internal(),
                                }],
                                variable_block_type: VariableBlockType::Local,
                                linkage: LinkageType::Internal,
=======
        // Properties are internally represented as a variable, hence we keep track of all encountered
        // properties and their respective parent POUs to later patch these variables into a `VAR_PROPERTY`
        // block
        let mut parents: HashMap<String, Vec<Property>> = HashMap::new();

        for property in &mut unit.properties.drain(..) {
            match parents.get_mut(&property.parent_name) {
                Some(values) => values.push(property.clone()),
                None => {
                    parents.insert(property.parent_name.clone(), vec![property.clone()]);
                }
            }

            for property_impl in property.implementations {
                let name = format!(
                    "{parent}.__{kind}_{name}",
                    parent = property.parent_name,
                    kind = property_impl.kind,
                    name = property.name
                );

                let mut pou = Pou {
                    name,
                    kind: PouType::Method {
                        parent: property.parent_name.clone(),
                        property: Some(qualified_name(&property.parent_name, &property.name)),
                        declaration_kind: DeclarationKind::Concrete,
                    },
                    variable_blocks: Vec::new(),
                    return_type: Some(property.datatype.clone()),
                    location: property.name_location.clone(),
                    name_location: property.name_location.clone(),
                    poly_mode: None,
                    generics: Vec::new(),
                    linkage: LinkageType::Internal,
                    super_class: None,
                    interfaces: Vec::new(),
                    is_const: false,
                    id: self.id_provider.next_id(),
                };

                let mut implementation = Implementation {
                    name: pou.name.clone(),
                    type_name: pou.name.clone(),
                    linkage: pou.linkage,
                    pou_type: pou.kind.clone(),
                    statements: property_impl.body,
                    location: pou.location.clone(),
                    name_location: pou.name_location.clone(),
                    overriding: false,
                    generic: false,
                    access: Some(AccessModifier::Public),
                };

                match property_impl.kind {
                    // We have to append a `<method_name> := <property_name>` assignment at the end of the
                    // list of statements when dealing with getters
                    PropertyKind::Get => {
                        let name_lhs = format!("__{}_{}", property_impl.kind, property.name);
                        let name_rhs = &property.name;

                        implementation.statements.push(create_internal_assignment(
                            &mut self.id_provider,
                            name_lhs,
                            name_rhs,
                        ));
                    }

                    // We have to do two things when dealing with setters:
                    // 1. Patch a variable block of type `VAR_INPUT` with a single variable named
                    //    `__in : <property_type>`
                    // 2. Prepend a `<property_name> := __in` assignment to the implementation
                    PropertyKind::Set => {
                        let parameter_name = "__in";

                        pou.variable_blocks.push(VariableBlock {
                            access: AccessModifier::Public,
                            constant: false,
                            retain: false,
                            variables: vec![Variable {
                                name: parameter_name.to_string(),
                                data_type_declaration: property.datatype.clone(),
                                initializer: None,
                                address: None,
>>>>>>> da17446a
                                location: SourceLocation::internal(),
                            });
                            pou.return_type = Some(datatype.clone());

                            let name_lhs = format!("__{}_{}", property_impl.kind, prop_name);

                            implementation.statements.push(create_internal_assignment(
                                &mut self.id_provider,
                                name_lhs,
                                prop_name,
                            ));
                        }

                        // We have to do two things when dealing with setters:
                        // 1. Patch a variable block of type `VAR_INPUT` with a single variable with the
                        // same name as the declared property and its type
                        PropertyKind::Set => {
                            pou.variable_blocks.push(VariableBlock {
                                access: AccessModifier::Public,
                                constant: false,
                                retain: false,
                                variables: vec![Variable {
                                    name: prop_name.to_string(),
                                    data_type_declaration: datatype.clone(),
                                    initializer: None,
                                    address: None,
                                    location: SourceLocation::internal(),
                                }],
                                variable_block_type: VariableBlockType::Input(ArgumentProperty::ByVal),
                                linkage: LinkageType::Internal,
                                location: SourceLocation::internal(),
                            });
                        }
                    };
                    units.push(pou);
                    implementations.push(implementation);
                });
            });
        });
        unit.units.extend(units);
        unit.implementations.extend(implementations);
    }
}

impl AstVisitorMut for PropertyLowerer {
    fn visit_assignment(&mut self, node: &mut AstNode) {
        let AstStatement::Assignment(data) = &mut node.stmt else {
            unreachable!();
        };

        self.visit(&mut data.right);

        match self.annotations.as_ref().and_then(|map| map.get(&data.left)) {
            // When dealing with an assignment where the left-hand side is a property reference, we have to
            // replace the reference with a method call to `__set_<property>(<right-hand-side>)`
            Some(annotation) if annotation.is_property() => {
                patch_prefix_to_name("__set_", &mut data.left);
                let call = AstFactory::create_call_statement(
                    data.left.as_ref().clone(),
                    Some(data.right.as_ref().clone()),
                    self.id_provider.next_id(),
                    node.location.clone(),
                );

                // In-place AST replacement of the assignment statements as a whole with the newly created call
                let _ = std::mem::replace(node, call);
            }

            _ => (),
        }
    }

    fn visit_reference_expr(&mut self, node: &mut AstNode) {
        let Some(ReferenceExpr { access, base }) = try_from_mut!(node, ReferenceExpr) else {
            return;
        };

        // First check if we're dealing with an array, as they'll need to be handled a bit differently, i.e.
        // we have to lower their base and index expression as well. Think of `fb.foo[fb.bar]` which needs to
        // become `fb.__get_foo()[fb.__get_bar()]`
        if let Some(base) = base {
            base.walk(self);
        }

        match access {
            ReferenceAccess::Member(node) | ReferenceAccess::Index(node) | ReferenceAccess::Cast(node) => {
                node.walk(self);
            }

            _ => (),
        };

        // ...and otherwise check the node as a whole
        if let Some(annotation) = self.annotations.as_ref().unwrap().get(node) {
            if !annotation.is_property() {
                return;
            }

            // Any property reference that is not the left-hand side of an assignment needs to be replaced
            // with a function call to the respective getter property method.
            patch_prefix_to_name("__get_", node);
            let call = AstFactory::create_call_statement(
                node.clone(),
                None,
                self.id_provider.next_id(),
                node.location.clone(),
            );

            // In-place AST replacement of the reference-expr node with the newly created call
            let _ = std::mem::replace(node, call);
        }
    }
}

mod helper {
    use plc_ast::{
        ast::{AstFactory, AstNode, AstStatement, ReferenceAccess, ReferenceExpr},
        provider::IdProvider,
    };
    use plc_source::source_location::SourceLocation;

    /// Creates an assignment node with the given left-hand and right-hand side names as member references.
    /// The member references therby have a base of [`None`] and an internal source location.
    pub fn create_internal_assignment<T, U>(id_provider: &mut IdProvider, name_lhs: T, name_rhs: U) -> AstNode
    where
        T: Into<String>,
        U: Into<String>,
    {
        AstFactory::create_assignment(
            AstFactory::create_member_reference(
                AstFactory::create_identifier(
                    name_lhs.into(),
                    SourceLocation::internal(),
                    id_provider.next_id(),
                ),
                None,
                id_provider.next_id(),
            ),
            AstFactory::create_member_reference(
                AstFactory::create_identifier(
                    name_rhs.into(),
                    SourceLocation::internal(),
                    id_provider.next_id(),
                ),
                None,
                id_provider.next_id(),
            ),
            id_provider.next_id(),
        )
    }

    pub fn patch_prefix_to_name(prefix: &str, node: &mut AstNode) {
        let AstStatement::ReferenceExpr(ReferenceExpr { ref mut access, .. }) = &mut node.stmt else {
            return;
        };
        let ReferenceAccess::Member(member) = access else { return };
        let AstStatement::Identifier(name) = &mut member.stmt else { return };

        name.insert_str(0, prefix);
    }
}

#[cfg(test)]
mod tests {
    use plc_ast::{
        ast::{CompilationUnit, LinkageType},
        provider::IdProvider,
    };
    use plc_source::source_location::SourceLocationFactory;

    use crate::{
        lexer::lex_with_ids,
        lowering::property::PropertyLowerer,
        parser::parse,
        resolver::{AnnotationMapImpl, AstAnnotations},
        test_utils::tests::{annotate_with_ids, index_unit_with_id},
    };

    fn lower_properties_to_pous(source: &str) -> (CompilationUnit, AnnotationMapImpl) {
        lower_properties_to_pous_with_provider(source, IdProvider::default())
    }

    fn lower_properties_to_pous_with_provider(
        source: &str,
        id_provider: IdProvider,
    ) -> (CompilationUnit, AnnotationMapImpl) {
        let mut lowerer = PropertyLowerer::new(id_provider.clone());
        // Parse
        let (mut unit, diagnostics) = parse(
            lex_with_ids(source, id_provider.clone(), SourceLocationFactory::internal(source)),
            LinkageType::Internal,
            "test.st",
        );
        assert_eq!(diagnostics, Vec::new());

        // Lower
        lowerer.lower_properties_to_pous(&mut unit);

        // Index
        let mut index = index_unit_with_id(&unit, id_provider.clone());

        // Annotate
        let annotations = annotate_with_ids(&unit, &mut index, id_provider.clone());

        (unit, annotations)
    }

    // Parse -> Lower -> Index -> Annotate -> Lower -> Snapshot
    fn lower(source: &str) -> CompilationUnit {
        let mut id_provider = IdProvider::default();
        let mut lowerer = PropertyLowerer::new(id_provider.clone());
        let (mut unit, annotations) = lower_properties_to_pous_with_provider(source, id_provider.clone());
        // Lower
        let annotations = AstAnnotations::new(annotations, id_provider.next_id());
        lowerer.annotations = Some(annotations);
        lowerer.lower_references_to_calls(&mut unit);

        unit
    }

<<<<<<< HEAD
    mod ast {
        use crate::lowering::property::tests::{lower, lower_properties_to_pous};

        #[test]
        fn get_is_lowered_to_method_with_local_variable_and_tail_return_statement() {
            let source = r"
            FUNCTION_BLOCK fb
                PROPERTY foo : DINT
                    GET
                    END_GET
                END_PROPERTY
            END_FUNCTION_BLOCK
            ";

            let (unit, _) = lower_properties_to_pous(source);
            insta::assert_debug_snapshot!(unit.units[1], @r###"
            POU {
                name: "fb.__get_foo",
                variable_blocks: [
                    VariableBlock {
                        variables: [
                            Variable {
                                name: "foo",
                                data_type: DataTypeReference {
                                    referenced_type: "DINT",
=======
    #[test]
    fn properties_are_used_within_each_other() {
        let source = r"
        FUNCTION_BLOCK fb
          VAR
            foo : DINT;
          END_VAR
          PROPERTY myProp: DINT
            GET
              myProp := foo;
            END_GET
            SET
              foo := myProp;
              myProp := another_prop;
            END_SET
          END_PROPERTY
          PROPERTY another_prop : DINT
            GET
              another_prop := myProp;
            END_GET
            SET
            END_SET
          END_PROPERTY
        END_FUNCTION_BLOCK
        ";

        let unit = lower(source);
        insta::assert_debug_snapshot!(unit.implementations, @r#"
        [
            Implementation {
                name: "fb",
                type_name: "fb",
                linkage: Internal,
                pou_type: FunctionBlock,
                statements: [],
                location: SourceLocation {
                    span: Range(
                        TextLocation {
                            line: 21,
                            column: 8,
                            offset: 486,
                        }..TextLocation {
                            line: 20,
                            column: 22,
                            offset: 477,
                        },
                    ),
                },
                name_location: SourceLocation {
                    span: Range(
                        TextLocation {
                            line: 1,
                            column: 23,
                            offset: 24,
                        }..TextLocation {
                            line: 1,
                            column: 25,
                            offset: 26,
                        },
                    ),
                },
                overriding: false,
                generic: false,
                access: None,
            },
            Implementation {
                name: "fb.__get_myProp",
                type_name: "fb.__get_myProp",
                linkage: Internal,
                pou_type: Method {
                    parent: "fb",
                    property: Some(
                        "fb.myProp",
                    ),
                    declaration_kind: Concrete,
                },
                statements: [
                    Assignment {
                        left: ReferenceExpr {
                            kind: Member(
                                Identifier {
                                    name: "myProp",
                                },
                            ),
                            base: None,
                        },
                        right: ReferenceExpr {
                            kind: Member(
                                Identifier {
                                    name: "foo",
                                },
                            ),
                            base: None,
                        },
                    },
                    Assignment {
                        left: ReferenceExpr {
                            kind: Member(
                                Identifier {
                                    name: "__get_myProp",
                                },
                            ),
                            base: None,
                        },
                        right: ReferenceExpr {
                            kind: Member(
                                Identifier {
                                    name: "myProp",
                                },
                            ),
                            base: None,
                        },
                    },
                ],
                location: SourceLocation {
                    span: Range(
                        TextLocation {
                            line: 5,
                            column: 19,
                            offset: 102,
                        }..TextLocation {
                            line: 5,
                            column: 25,
                            offset: 108,
                        },
                    ),
                },
                name_location: SourceLocation {
                    span: Range(
                        TextLocation {
                            line: 5,
                            column: 19,
                            offset: 102,
                        }..TextLocation {
                            line: 5,
                            column: 25,
                            offset: 108,
                        },
                    ),
                },
                overriding: false,
                generic: false,
                access: Some(
                    Public,
                ),
            },
            Implementation {
                name: "fb.__set_myProp",
                type_name: "fb.__set_myProp",
                linkage: Internal,
                pou_type: Method {
                    parent: "fb",
                    property: Some(
                        "fb.myProp",
                    ),
                    declaration_kind: Concrete,
                },
                statements: [
                    Assignment {
                        left: ReferenceExpr {
                            kind: Member(
                                Identifier {
                                    name: "myProp",
                                },
                            ),
                            base: None,
                        },
                        right: ReferenceExpr {
                            kind: Member(
                                Identifier {
                                    name: "__in",
                                },
                            ),
                            base: None,
                        },
                    },
                    Assignment {
                        left: ReferenceExpr {
                            kind: Member(
                                Identifier {
                                    name: "foo",
                                },
                            ),
                            base: None,
                        },
                        right: ReferenceExpr {
                            kind: Member(
                                Identifier {
                                    name: "myProp",
                                },
                            ),
                            base: None,
                        },
                    },
                    Assignment {
                        left: ReferenceExpr {
                            kind: Member(
                                Identifier {
                                    name: "myProp",
>>>>>>> da17446a
                                },
                            },
                        ],
                        variable_block_type: Local,
                    },
                ],
                pou_type: Method {
                    parent: "fb",
<<<<<<< HEAD
=======
                    property: Some(
                        "fb.another_prop",
                    ),
                    declaration_kind: Concrete,
>>>>>>> da17446a
                },
                return_type: Some(
                    DataTypeReference {
                        referenced_type: "DINT",
                    },
                ),
<<<<<<< HEAD
                interfaces: [],
            }
            "###);

            let return_statement = &unit.implementations[1].statements[0];
            insta::assert_debug_snapshot!(return_statement, @r#"
            Assignment {
                left: ReferenceExpr {
                    kind: Member(
                        Identifier {
                            name: "__get_foo",
=======
            },
            Implementation {
                name: "fb.__set_another_prop",
                type_name: "fb.__set_another_prop",
                linkage: Internal,
                pou_type: Method {
                    parent: "fb",
                    property: Some(
                        "fb.another_prop",
                    ),
                    declaration_kind: Concrete,
                },
                statements: [
                    Assignment {
                        left: ReferenceExpr {
                            kind: Member(
                                Identifier {
                                    name: "another_prop",
                                },
                            ),
                            base: None,
                        },
                        right: ReferenceExpr {
                            kind: Member(
                                Identifier {
                                    name: "__in",
                                },
                            ),
                            base: None,
                        },
                    },
                ],
                location: SourceLocation {
                    span: Range(
                        TextLocation {
                            line: 14,
                            column: 19,
                            offset: 325,
                        }..TextLocation {
                            line: 14,
                            column: 31,
                            offset: 337,
>>>>>>> da17446a
                        },
                    ),
                    base: None,
                },
                right: ReferenceExpr {
                    kind: Member(
                        Identifier {
                            name: "foo",
                        },
                    ),
                    base: None,
                },
            }
            "#);
        }

        #[test]
        fn set_is_lowered_to_method_with_local_variable_of_type_input() {
            let source = r"
            FUNCTION_BLOCK fb
                PROPERTY foo : DINT
                    SET
                    END_SET
                END_PROPERTY
            END_FUNCTION_BLOCK
            ";

            let (unit, _) = lower_properties_to_pous(source);
            insta::assert_debug_snapshot!(unit.units[1], @r###"
            POU {
                name: "fb.__set_foo",
                variable_blocks: [
                    VariableBlock {
                        variables: [
                            Variable {
                                name: "foo",
                                data_type: DataTypeReference {
                                    referenced_type: "DINT",
                                },
                            },
                        ],
                        variable_block_type: Input(
                            ByVal,
                        ),
                    },
                ],
                pou_type: Method {
                    parent: "fb",
<<<<<<< HEAD
=======
                    property: Some(
                        "fb.myProp",
                    ),
                    declaration_kind: Concrete,
>>>>>>> da17446a
                },
                return_type: None,
                interfaces: [],
            }
            "###);
        }

        #[test]
        fn get_and_set_retains_original_statements_in_body() {
            let source = r"
            FUNCTION_BLOCK fb
                PROPERTY foo : DINT
                    GET
                        foo := 1;
                        foo := 2;
                        foo := 3;
                        foo := 4;
                        foo := 5;
                    END_GET

                    SET
                        foo := 1;
                        foo := 2;
                        foo := 3;
                        foo := 4;
                        foo := 5;
                    END_SET
                END_PROPERTY
            END_FUNCTION_BLOCK
            ";

            let unit = lower(source);
            assert_eq!(unit.implementations.len(), 3);

            assert_eq!(unit.implementations[1].statements.len(), 6); // 5 assignments + 1 internal assignment (return statement)
            assert_eq!(unit.implementations[2].statements.len(), 5); // 5 assignments
        }

        #[test]
        fn get_and_set_retains_original_variable_blocks() {
            let source = r"
            FUNCTION_BLOCK fb
                PROPERTY foo : DINT
                    GET
                        VAR
                            a, b, c : DINT;
                        END_VAR
                    END_GET

                    SET
                        VAR
                            d, e, f : DINT;
                        END_VAR
                    END_SET
                END_PROPERTY
            END_FUNCTION_BLOCK
            ";

            let unit = lower(source);
            assert_eq!(unit.units[1].name, "fb.__get_foo");
            insta::assert_debug_snapshot!(unit.units[1].variable_blocks, @r###"
            [
                VariableBlock {
                    variables: [
                        Variable {
                            name: "a",
                            data_type: DataTypeReference {
                                referenced_type: "DINT",
                            },
                        },
                        Variable {
                            name: "b",
                            data_type: DataTypeReference {
                                referenced_type: "DINT",
                            },
                        },
                        Variable {
                            name: "c",
                            data_type: DataTypeReference {
                                referenced_type: "DINT",
                            },
                        },
                    ],
                    variable_block_type: Local,
                },
                VariableBlock {
                    variables: [
                        Variable {
                            name: "foo",
                            data_type: DataTypeReference {
                                referenced_type: "DINT",
                            },
                        },
<<<<<<< HEAD
                    ],
                    variable_block_type: Local,
=======
                    ),
                },
                overriding: false,
                generic: false,
                access: Some(
                    Public,
                ),
            },
            Implementation {
                name: "fb.__set_myProp",
                type_name: "fb.__set_myProp",
                linkage: Internal,
                pou_type: Method {
                    parent: "fb",
                    property: Some(
                        "fb.myProp",
                    ),
                    declaration_kind: Concrete,
>>>>>>> da17446a
                },
            ]
            "###);

            assert_eq!(unit.units[2].name, "fb.__set_foo");
            insta::assert_debug_snapshot!(unit.units[2].variable_blocks, @r###"
            [
                VariableBlock {
                    variables: [
                        Variable {
                            name: "d",
                            data_type: DataTypeReference {
                                referenced_type: "DINT",
                            },
                        },
                        Variable {
                            name: "e",
                            data_type: DataTypeReference {
                                referenced_type: "DINT",
                            },
                        },
                        Variable {
                            name: "f",
                            data_type: DataTypeReference {
                                referenced_type: "DINT",
                            },
                        },
<<<<<<< HEAD
                    ],
                    variable_block_type: Local,
=======
                    ),
                },
                overriding: false,
                generic: false,
                access: Some(
                    Public,
                ),
            },
        ]
        "#);
    }

    #[test]
    fn properties_are_lowered_into_methods() {
        let source = r"
        FUNCTION_BLOCK fb
            VAR
                localPrivateVariable : DINT;
            END_VAR

            PROPERTY foo : DINT
                GET
                    foo := 5;
                END_GET

                SET
                    localPrivateVariable := foo;
                END_SET
            END_PROPERTY

            PROPERTY bar : DINT
                GET
                    bar := 5;
                END_GET

                SET
                    localPrivateVariable := bar;
                END_SET
            END_PROPERTY
        END_FUNCTION_BLOCK
    ";

        let unit = lower(source);
        insta::assert_debug_snapshot!(unit.units[1], @r#"
        POU {
            name: "fb.__get_foo",
            variable_blocks: [],
            pou_type: Method {
                parent: "fb",
                property: Some(
                    "fb.foo",
                ),
                declaration_kind: Concrete,
            },
            return_type: Some(
                DataTypeReference {
                    referenced_type: "DINT",
>>>>>>> da17446a
                },
                VariableBlock {
                    variables: [
                        Variable {
                            name: "foo",
                            data_type: DataTypeReference {
                                referenced_type: "DINT",
                            },
                        },
                    ],
                    variable_block_type: Input(
                        ByVal,
                    ),
                },
<<<<<<< HEAD
            ]
            "###);
        }

        #[test]
        fn multiple_properties_defined_in_pou_are_lowered_to_methods() {
            let source = r"
            FUNCTION_BLOCK fb
                VAR
                    localPrivateVariable : DINT;
                END_VAR

                PROPERTY foo : DINT
                    GET END_GET
                    SET END_SET
                END_PROPERTY

                PROPERTY bar : DINT
                    GET END_GET
                    SET END_SET
                END_PROPERTY

                PROPERTY baz : DINT
                    GET END_GET
                    SET END_SET
                END_PROPERTY

                PROPERTY qux : DINT
                    GET END_GET
                    SET END_SET
                END_PROPERTY
            END_FUNCTION_BLOCK
            ";

            let unit = lower(source);

            // No need to snapshot test here, we did plenty before this one
            assert_eq!(unit.units.len(), 9);
            assert_eq!(unit.units[0].name, "fb");
            assert_eq!(unit.units[1].name, "fb.__get_foo");
            assert_eq!(unit.units[2].name, "fb.__set_foo");
            assert_eq!(unit.units[3].name, "fb.__get_bar");
            assert_eq!(unit.units[4].name, "fb.__set_bar");
            assert_eq!(unit.units[5].name, "fb.__get_baz");
            assert_eq!(unit.units[6].name, "fb.__set_baz");
            assert_eq!(unit.units[7].name, "fb.__get_qux");
            assert_eq!(unit.units[8].name, "fb.__set_qux");
        }

        #[test]
        fn property_self_assignment() {
            let source = r"
            FUNCTION_BLOCK fb
                PROPERTY foo : DINT
                    GET END_GET
                    SET END_SET
                END_PROPERTY

                foo := foo;
            END_FUNCTION_BLOCK
            ";

            let unit = super::lower(source);
            insta::assert_debug_snapshot!(unit.implementations[0].statements, @r###"
            [
                CallStatement {
                    operator: ReferenceExpr {
=======
            ],
            pou_type: Method {
                parent: "fb",
                property: Some(
                    "fb.foo",
                ),
                declaration_kind: Concrete,
            },
            return_type: None,
            interfaces: [],
        }
        "#);

        assert_eq!(unit.implementations.len(), 5);
        insta::assert_debug_snapshot!(unit.implementations[1], @r#"
        Implementation {
            name: "fb.__get_foo",
            type_name: "fb.__get_foo",
            linkage: Internal,
            pou_type: Method {
                parent: "fb",
                property: Some(
                    "fb.foo",
                ),
                declaration_kind: Concrete,
            },
            statements: [
                Assignment {
                    left: ReferenceExpr {
                        kind: Member(
                            Identifier {
                                name: "foo",
                            },
                        ),
                        base: None,
                    },
                    right: LiteralInteger {
                        value: 5,
                    },
                },
                Assignment {
                    left: ReferenceExpr {
>>>>>>> da17446a
                        kind: Member(
                            Identifier {
                                name: "__set_foo",
                            },
                        ),
                        base: None,
                    },
                    parameters: Some(
                        CallStatement {
                            operator: ReferenceExpr {
                                kind: Member(
                                    Identifier {
                                        name: "__get_foo",
                                    },
                                ),
                                base: None,
                            },
                            parameters: None,
                        },
                    ),
                },
            ]
            "###);
        }
<<<<<<< HEAD
    }

    mod resolver {
        use plc_ast::{
            ast::{Assignment, AstNode, BinaryExpression, CallStatement, ReferenceAccess, ReferenceExpr},
            try_from,
        };

        use crate::resolver::{AnnotationMap, StatementAnnotation};

        #[test]
        fn properties_in_assignments_are_annotated() {
            let source = r"
            FUNCTION_BLOCK fb
                VAR
                    foo : DINT;
                END_VAR

                PROPERTY myProp: DINT
                    GET END_GET
                    SET END_SET
                END_PROPERTY
            END_FUNCTION_BLOCK

            FUNCTION main
                VAR
                    instance : fb;
                    tmp : DINT;
                END_VAR

                instance.myProp := 5;
                tmp := instance.myProp;
            END_FUNCTION
            ";

            let (unit, annotations) = super::lower_properties_to_pous(source);

            let implementation = &unit.implementations[1];
            let setter = &implementation.statements[0];
            let getter = &implementation.statements[1];

            let Assignment { left, .. } = try_from!(setter, Assignment).unwrap();
            assert_eq!(
                annotations.get(left).unwrap(),
                &StatementAnnotation::Property { name: "__set_myProp".to_string() }
            );

            let Assignment { right, .. } = try_from!(getter, Assignment).unwrap();
            assert_eq!(
                annotations.get(right).unwrap(),
                &StatementAnnotation::Property { name: "__get_myProp".to_string() }
            );
        }

        #[test]
        fn lone_reference_is_annotated() {
            let source = r"
            FUNCTION_BLOCK fb
                PROPERTY foo : DINT
                    GET END_GET
                END_PROPERTY
            END_FUNCTION_BLOCK

            FUNCTION main
                VAR
                    instance : fb;
                END_VAR

                instance.foo;
            END_FUNCTION
            ";

            let (unit, annotations) = super::lower_properties_to_pous(source);
            assert_eq!(
                annotations.get(&unit.implementations[1].statements[0]),
                Some(&StatementAnnotation::Property { name: "__get_foo".to_string() })
            );
        }

        #[test]
        fn lone_reference_inside_declaring_container_is_annotated() {
            let source = r"
            FUNCTION_BLOCK A
                PROPERTY sayCheese : DINT
                    GET
                        printf('Cheese');
                    END_GET
                END_PROPERTY

                sayCheese;
            END_FUNCTION_BLOCK
            ";

            let (unit, annotations) = super::lower_properties_to_pous(source);
            assert_eq!(
                annotations.get(&unit.implementations[0].statements[0]).unwrap(),
                &StatementAnnotation::Property { name: "__get_sayCheese".to_string() }
            );
        }

        #[test]
        fn reference_as_argument_is_annoated() {
            let source = r"
            FUNCTION func : DINT
                VAR_INPUT
                    a : STRING;
                END_VAR

                VAR_OUTPUT
                    b : STRING;
                END_VAR

                VAR_IN_OUT
                    c : STRING;
                END_VAR
            END_FUNCTION

            FUNCTION_BLOCK fb
                PROPERTY foo : STRING
                    GET END_GET
                END_PROPERTY
            END_FUNCTION_BLOCK

            FUNCTION main
                VAR
                    instance : fb;
                END_VAR
                
                func(instance.foo, instance.foo, instance.foo);
                func(a := instance.foo, b => instance.foo, c := instance.foo);
            END_FUNCTION
            ";

            let (unit, annotations) = super::lower_properties_to_pous(source);
            let implementation = &unit.implementations[2];

            let reference = &implementation.statements[0];
            let CallStatement { parameters, .. } = try_from!(reference, CallStatement).unwrap();
            let parameters = try_from!(parameters.as_ref().unwrap(), Vec<AstNode>).unwrap();

            for idx in 0..=2 {
                assert_eq!(
                    annotations.get(&parameters[idx]).unwrap(),
                    &StatementAnnotation::Property { name: "__get_foo".to_string() }
                );
            }

            let reference = &implementation.statements[1];
            let CallStatement { parameters, .. } = try_from!(reference, CallStatement).unwrap();
            let parameters = try_from!(parameters.as_ref().unwrap(), Vec<AstNode>).unwrap();

            for idx in 0..=2 {
                let Assignment { right, .. } = try_from!(parameters[idx], Assignment).unwrap();
                assert_eq!(
                    annotations.get(right).unwrap(),
                    &StatementAnnotation::Property { name: "__get_foo".to_string() }
                );
            }
        }

        #[test]
        fn reference_as_vararg_argument_is_annotated() {
            let source = r"
            FUNCTION printf : DINT
                VAR_INPUT {ref}
                    format : STRING;
                END_VAR

                VAR_INPUT
                    args : ...;
                END_VAR
            END_FUNCTION

            FUNCTION_BLOCK fb
                PROPERTY foo : DINT
                    GET END_GET
                END_PROPERTY
            END_FUNCTION_BLOCK

            FUNCTION main
                VAR
                    instance : fb;
                END_VAR
                
                printf('%d$N', instance.foo);
            END_FUNCTION
            ";

            let (unit, annotations) = super::lower_properties_to_pous(source);
            let implementation = &unit.implementations[2];
            let reference = &implementation.statements[0];

            let CallStatement { parameters, .. } = try_from!(reference, CallStatement).unwrap();
            let parameters = try_from!(parameters.as_ref().unwrap(), Vec<AstNode>).unwrap();

            assert_eq!(
                annotations.get(&parameters[1]).unwrap(),
                &StatementAnnotation::Property { name: "__get_foo".to_string() }
            );
        }

        #[test]
        fn reference_as_array_index_is_annotated() {
            let source = r"
            FUNCTION_BLOCK fb
                PROPERTY foo : DINT
                    GET END_GET
                END_PROPERTY
            END_FUNCTION_BLOCK

            FUNCTION main
                VAR
                    instance : fb;
                    arr : ARRAY[1..5] OF DINT;
                END_VAR
                
                arr[instance.foo];
                arr[instance.foo + 1] := arr[instance.foo];
            END_FUNCTION
            ";

            let (unit, annotations) = super::lower_properties_to_pous(source);
            let implementation = &unit.implementations[1];
            let reference = &implementation.statements[0];

            // arr[instance.foo]
            //     ^^^^^^^^^^^^
            let ReferenceExpr { access, .. } = try_from!(reference, ReferenceExpr).unwrap();
            let ReferenceAccess::Index(index) = access else { unreachable!() };
            let ReferenceExpr { access, .. } = try_from!(index, ReferenceExpr).unwrap();
            let ReferenceAccess::Member(ident) = access else { unreachable!() };

            assert_eq!(
                annotations.get(ident).unwrap(),
                &StatementAnnotation::Property { name: "__get_foo".to_string() }
            );

            // arr[instance.foo + 1] := arr[instance.foo]
            //     ^^^^^^^^^^^^
            let Assignment { left, right } = try_from!(implementation.statements[1], Assignment).unwrap();
            let ReferenceExpr { access, .. } = try_from!(left, ReferenceExpr).unwrap();
            let ReferenceAccess::Index(index) = access else { unreachable!() };
            let BinaryExpression { left, .. } = try_from!(index, BinaryExpression).unwrap();
            let ReferenceExpr { access, .. } = try_from!(left, ReferenceExpr).unwrap();
            let ReferenceAccess::Member(ident) = access else { unreachable!() };

            assert_eq!(
                annotations.get(ident).unwrap(),
                &StatementAnnotation::Property { name: "__get_foo".to_string() }
            );

            // arr[instance.foo + 1] := arr[instance.foo]
            //                              ^^^^^^^^^^^^
            let ReferenceExpr { access, .. } = try_from!(right, ReferenceExpr).unwrap();
            let ReferenceAccess::Index(index) = access else { unreachable!() };
            let ReferenceExpr { access, .. } = try_from!(index, ReferenceExpr).unwrap();
            let ReferenceAccess::Member(ident) = access else { unreachable!() };

            assert_eq!(
                annotations.get(ident).unwrap(),
                &StatementAnnotation::Property { name: "__get_foo".to_string() }
            );
        }

        #[test]
        fn reference_as_argument_as_array_index_is_annotated() {
            let source = r"
            FUNCTION_BLOCK fb
                PROPERTY foo : ARRAY[1..5] OF STRING
                    GET
                        foo := ['a', 'b', 'c', 'd', 'e'];
                    END_GET
                END_PROPERTY

                PROPERTY bar : DINT
                    GET
                        bar := 5;
                    END_GET
                END_PROPERTY
            END_FUNCTION_BLOCK

            FUNCTION main
                VAR
                    instance : fb;
                END_VAR

                // We expect `instance.__get_foo()[instance.__get_bar()]`
                printf('%s$N', REF(instance.foo[instance.bar]));
            END_FUNCTION
            ";

            let (unit, annotations) = super::lower_properties_to_pous(source);
            let printf = &unit.implementations[1].statements[0];

            // printf(...)
            let CallStatement { parameters, .. } = try_from!(printf, CallStatement).unwrap();
            let arguments = try_from!(parameters.as_ref().unwrap(), Vec<AstNode>).unwrap();

            // REF(instance.foo[instance.bar])
            //     ^^^^^^^^^^^^^^^^^^^^^^^^^^
            let CallStatement { parameters, .. } = try_from!(arguments[1], CallStatement).unwrap();
            let ReferenceExpr { access, base } =
                try_from!(parameters.as_ref().unwrap(), ReferenceExpr).unwrap();

            // instance.foo[instance.bar]
            // ^^^^^^^^^^^^
            let ReferenceExpr { access: access_lhs, .. } =
                try_from!(base.as_ref().unwrap(), ReferenceExpr).unwrap();
            let ReferenceAccess::Member(ident) = access_lhs else { unreachable!() };
            assert_eq!(
                annotations.get(ident).unwrap(),
                &StatementAnnotation::Property { name: "__get_foo".to_string() }
            );

            // instance.foo[instance.bar]
            //              ^^^^^^^^^^^^
            let ReferenceAccess::Index(index) = access else { unreachable!() };
            let ReferenceExpr { access, .. } = try_from!(index, ReferenceExpr).unwrap();
            let ReferenceAccess::Member(ident) = access else { unreachable!() };
            assert_eq!(
                annotations.get(ident).unwrap(),
                &StatementAnnotation::Property { name: "__get_bar".to_string() }
            );
        }

        #[test]
        fn property_variable_is_not_lowered_inside_own_block() {
            let source = r"
            FUNCTION_BLOCK fb
                PROPERTY foo : DINT
                    GET
                        // This should not be expanded into `__get_foo()`
                        foo;

                        // Similarly this should not be expanded into `__set_foo(5)`
                        foo := 5;
                    END_GET

                    SET
                        // Same as above
                        foo;
                        foo := 5;
                    END_SET
                END_PROPERTY
            END_FUNCTION_BLOCK
            ";

            let (unit, _) = super::lower_properties_to_pous(source);

            let get = &unit.implementations[1];
            insta::assert_debug_snapshot!(get.statements[0..2], @r###"
            [
                ReferenceExpr {
                    kind: Member(
                        Identifier {
                            name: "foo",
                        },
                    ),
                    base: None,
                },
=======
        "#);

        insta::assert_debug_snapshot!(unit.implementations[2], @r#"
        Implementation {
            name: "fb.__set_foo",
            type_name: "fb.__set_foo",
            linkage: Internal,
            pou_type: Method {
                parent: "fb",
                property: Some(
                    "fb.foo",
                ),
                declaration_kind: Concrete,
            },
            statements: [
>>>>>>> da17446a
                Assignment {
                    left: ReferenceExpr {
                        kind: Member(
                            Identifier {
                                name: "foo",
                            },
                        ),
                        base: None,
                    },
                    right: LiteralInteger {
                        value: 5,
                    },
                },
            ]
            "###);

            let set = &unit.implementations[2];
            insta::assert_debug_snapshot!(set.statements, @r###"
            [
                ReferenceExpr {
                    kind: Member(
                        Identifier {
                            name: "foo",
                        },
                    ),
                    base: None,
                },
                Assignment {
                    left: ReferenceExpr {
                        kind: Member(
                            Identifier {
                                name: "foo",
                            },
                        ),
                        base: None,
                    },
                    right: LiteralInteger {
                        value: 5,
                    },
                },
            ]
            "###);
        }

        #[test]
        fn property_cross_referencing() {
            let source = r"
            FUNCTION_BLOCK fb
                PROPERTY foo : DINT
                    GET END_GET
                END_PROPERTY

                PROPERTY bar : DINT
                    GET
                        foo;
                    END_GET
                END_PROPERTY
            END_FUNCTION_BLOCK
            ";

            let (unit, annotations) = super::lower_properties_to_pous(source);
            let reference = &unit.implementations[2].statements[0];
            assert_eq!(
                annotations.get(reference).unwrap(),
                &StatementAnnotation::Property { name: "__get_foo".to_string() }
            );
        }

        #[test]
        fn property_in_action() {
            let source = r"
            FUNCTION_BLOCK fb
                PROPERTY foo : DINT
                    GET END_GET
                    SET END_SET
                END_PROPERTY
            END_FUNCTION_BLOCK

            ACTION fb.act
                foo := foo;
            END_ACTION

            ";

            let (unit, annotations) = super::lower_properties_to_pous(source);
            let statement = &unit.implementations[1].statements[0];
            let Assignment { left, right } = try_from!(statement, Assignment).unwrap();
            assert_eq!(
                annotations.get(left).unwrap(),
                &StatementAnnotation::Property { name: "__set_foo".to_string() }
            );

            assert_eq!(
                annotations.get(right).unwrap(),
                &StatementAnnotation::Property { name: "__get_foo".to_string() }
            )
        }
    }
}<|MERGE_RESOLUTION|>--- conflicted
+++ resolved
@@ -73,15 +73,9 @@
 use helper::{create_internal_assignment, patch_prefix_to_name};
 use plc_ast::{
     ast::{
-<<<<<<< HEAD
-        AccessModifier, ArgumentProperty, AstFactory, AstNode, AstStatement, CompilationUnit, Identifier,
-        Implementation, LinkageType, Pou, PouType, PropertyKind, ReferenceAccess, ReferenceExpr, Variable,
-        VariableBlock, VariableBlockType,
-=======
         AccessModifier, ArgumentProperty, AstFactory, AstNode, AstStatement, CompilationUnit,
-        DeclarationKind, Implementation, LinkageType, Pou, PouType, Property, PropertyKind, ReferenceAccess,
-        ReferenceExpr, Variable, VariableBlock, VariableBlockType,
->>>>>>> da17446a
+        DeclarationKind, Identifier, Implementation, LinkageType, Pou, PouType, PropertyKind,
+        ReferenceAccess, ReferenceExpr, Variable, VariableBlock, VariableBlockType,
     },
     mut_visitor::{AstVisitorMut, WalkerMut},
     provider::IdProvider,
@@ -110,7 +104,6 @@
 
     /// Lowers [`CompilationUnit::properties`] into [`CompilationUnit::units`] and [`CompilationUnit::implementations`]
     pub fn lower_properties_to_pous(&mut self, unit: &mut CompilationUnit) {
-<<<<<<< HEAD
         let mut units = vec![];
         let mut implementations = vec![];
         unit.units.iter_mut().for_each(|pou| {
@@ -124,7 +117,10 @@
 
                     let mut pou = Pou {
                         name,
-                        kind: PouType::Method { parent: parent.to_string() },
+                        kind: PouType::Method {
+                            parent: parent.to_string(),
+                            declaration_kind: DeclarationKind::Concrete,
+                        },
                         variable_blocks: property_impl.variable_blocks,
                         return_type: None,
                         location: location.clone(),
@@ -169,92 +165,6 @@
                                 }],
                                 variable_block_type: VariableBlockType::Local,
                                 linkage: LinkageType::Internal,
-=======
-        // Properties are internally represented as a variable, hence we keep track of all encountered
-        // properties and their respective parent POUs to later patch these variables into a `VAR_PROPERTY`
-        // block
-        let mut parents: HashMap<String, Vec<Property>> = HashMap::new();
-
-        for property in &mut unit.properties.drain(..) {
-            match parents.get_mut(&property.parent_name) {
-                Some(values) => values.push(property.clone()),
-                None => {
-                    parents.insert(property.parent_name.clone(), vec![property.clone()]);
-                }
-            }
-
-            for property_impl in property.implementations {
-                let name = format!(
-                    "{parent}.__{kind}_{name}",
-                    parent = property.parent_name,
-                    kind = property_impl.kind,
-                    name = property.name
-                );
-
-                let mut pou = Pou {
-                    name,
-                    kind: PouType::Method {
-                        parent: property.parent_name.clone(),
-                        property: Some(qualified_name(&property.parent_name, &property.name)),
-                        declaration_kind: DeclarationKind::Concrete,
-                    },
-                    variable_blocks: Vec::new(),
-                    return_type: Some(property.datatype.clone()),
-                    location: property.name_location.clone(),
-                    name_location: property.name_location.clone(),
-                    poly_mode: None,
-                    generics: Vec::new(),
-                    linkage: LinkageType::Internal,
-                    super_class: None,
-                    interfaces: Vec::new(),
-                    is_const: false,
-                    id: self.id_provider.next_id(),
-                };
-
-                let mut implementation = Implementation {
-                    name: pou.name.clone(),
-                    type_name: pou.name.clone(),
-                    linkage: pou.linkage,
-                    pou_type: pou.kind.clone(),
-                    statements: property_impl.body,
-                    location: pou.location.clone(),
-                    name_location: pou.name_location.clone(),
-                    overriding: false,
-                    generic: false,
-                    access: Some(AccessModifier::Public),
-                };
-
-                match property_impl.kind {
-                    // We have to append a `<method_name> := <property_name>` assignment at the end of the
-                    // list of statements when dealing with getters
-                    PropertyKind::Get => {
-                        let name_lhs = format!("__{}_{}", property_impl.kind, property.name);
-                        let name_rhs = &property.name;
-
-                        implementation.statements.push(create_internal_assignment(
-                            &mut self.id_provider,
-                            name_lhs,
-                            name_rhs,
-                        ));
-                    }
-
-                    // We have to do two things when dealing with setters:
-                    // 1. Patch a variable block of type `VAR_INPUT` with a single variable named
-                    //    `__in : <property_type>`
-                    // 2. Prepend a `<property_name> := __in` assignment to the implementation
-                    PropertyKind::Set => {
-                        let parameter_name = "__in";
-
-                        pou.variable_blocks.push(VariableBlock {
-                            access: AccessModifier::Public,
-                            constant: false,
-                            retain: false,
-                            variables: vec![Variable {
-                                name: parameter_name.to_string(),
-                                data_type_declaration: property.datatype.clone(),
-                                initializer: None,
-                                address: None,
->>>>>>> da17446a
                                 location: SourceLocation::internal(),
                             });
                             pou.return_type = Some(datatype.clone());
@@ -475,7 +385,6 @@
         unit
     }
 
-<<<<<<< HEAD
     mod ast {
         use crate::lowering::property::tests::{lower, lower_properties_to_pous};
 
@@ -501,207 +410,6 @@
                                 name: "foo",
                                 data_type: DataTypeReference {
                                     referenced_type: "DINT",
-=======
-    #[test]
-    fn properties_are_used_within_each_other() {
-        let source = r"
-        FUNCTION_BLOCK fb
-          VAR
-            foo : DINT;
-          END_VAR
-          PROPERTY myProp: DINT
-            GET
-              myProp := foo;
-            END_GET
-            SET
-              foo := myProp;
-              myProp := another_prop;
-            END_SET
-          END_PROPERTY
-          PROPERTY another_prop : DINT
-            GET
-              another_prop := myProp;
-            END_GET
-            SET
-            END_SET
-          END_PROPERTY
-        END_FUNCTION_BLOCK
-        ";
-
-        let unit = lower(source);
-        insta::assert_debug_snapshot!(unit.implementations, @r#"
-        [
-            Implementation {
-                name: "fb",
-                type_name: "fb",
-                linkage: Internal,
-                pou_type: FunctionBlock,
-                statements: [],
-                location: SourceLocation {
-                    span: Range(
-                        TextLocation {
-                            line: 21,
-                            column: 8,
-                            offset: 486,
-                        }..TextLocation {
-                            line: 20,
-                            column: 22,
-                            offset: 477,
-                        },
-                    ),
-                },
-                name_location: SourceLocation {
-                    span: Range(
-                        TextLocation {
-                            line: 1,
-                            column: 23,
-                            offset: 24,
-                        }..TextLocation {
-                            line: 1,
-                            column: 25,
-                            offset: 26,
-                        },
-                    ),
-                },
-                overriding: false,
-                generic: false,
-                access: None,
-            },
-            Implementation {
-                name: "fb.__get_myProp",
-                type_name: "fb.__get_myProp",
-                linkage: Internal,
-                pou_type: Method {
-                    parent: "fb",
-                    property: Some(
-                        "fb.myProp",
-                    ),
-                    declaration_kind: Concrete,
-                },
-                statements: [
-                    Assignment {
-                        left: ReferenceExpr {
-                            kind: Member(
-                                Identifier {
-                                    name: "myProp",
-                                },
-                            ),
-                            base: None,
-                        },
-                        right: ReferenceExpr {
-                            kind: Member(
-                                Identifier {
-                                    name: "foo",
-                                },
-                            ),
-                            base: None,
-                        },
-                    },
-                    Assignment {
-                        left: ReferenceExpr {
-                            kind: Member(
-                                Identifier {
-                                    name: "__get_myProp",
-                                },
-                            ),
-                            base: None,
-                        },
-                        right: ReferenceExpr {
-                            kind: Member(
-                                Identifier {
-                                    name: "myProp",
-                                },
-                            ),
-                            base: None,
-                        },
-                    },
-                ],
-                location: SourceLocation {
-                    span: Range(
-                        TextLocation {
-                            line: 5,
-                            column: 19,
-                            offset: 102,
-                        }..TextLocation {
-                            line: 5,
-                            column: 25,
-                            offset: 108,
-                        },
-                    ),
-                },
-                name_location: SourceLocation {
-                    span: Range(
-                        TextLocation {
-                            line: 5,
-                            column: 19,
-                            offset: 102,
-                        }..TextLocation {
-                            line: 5,
-                            column: 25,
-                            offset: 108,
-                        },
-                    ),
-                },
-                overriding: false,
-                generic: false,
-                access: Some(
-                    Public,
-                ),
-            },
-            Implementation {
-                name: "fb.__set_myProp",
-                type_name: "fb.__set_myProp",
-                linkage: Internal,
-                pou_type: Method {
-                    parent: "fb",
-                    property: Some(
-                        "fb.myProp",
-                    ),
-                    declaration_kind: Concrete,
-                },
-                statements: [
-                    Assignment {
-                        left: ReferenceExpr {
-                            kind: Member(
-                                Identifier {
-                                    name: "myProp",
-                                },
-                            ),
-                            base: None,
-                        },
-                        right: ReferenceExpr {
-                            kind: Member(
-                                Identifier {
-                                    name: "__in",
-                                },
-                            ),
-                            base: None,
-                        },
-                    },
-                    Assignment {
-                        left: ReferenceExpr {
-                            kind: Member(
-                                Identifier {
-                                    name: "foo",
-                                },
-                            ),
-                            base: None,
-                        },
-                        right: ReferenceExpr {
-                            kind: Member(
-                                Identifier {
-                                    name: "myProp",
-                                },
-                            ),
-                            base: None,
-                        },
-                    },
-                    Assignment {
-                        left: ReferenceExpr {
-                            kind: Member(
-                                Identifier {
-                                    name: "myProp",
->>>>>>> da17446a
                                 },
                             },
                         ],
@@ -710,20 +418,13 @@
                 ],
                 pou_type: Method {
                     parent: "fb",
-<<<<<<< HEAD
-=======
-                    property: Some(
-                        "fb.another_prop",
-                    ),
                     declaration_kind: Concrete,
->>>>>>> da17446a
                 },
                 return_type: Some(
                     DataTypeReference {
                         referenced_type: "DINT",
                     },
                 ),
-<<<<<<< HEAD
                 interfaces: [],
             }
             "###);
@@ -735,50 +436,6 @@
                     kind: Member(
                         Identifier {
                             name: "__get_foo",
-=======
-            },
-            Implementation {
-                name: "fb.__set_another_prop",
-                type_name: "fb.__set_another_prop",
-                linkage: Internal,
-                pou_type: Method {
-                    parent: "fb",
-                    property: Some(
-                        "fb.another_prop",
-                    ),
-                    declaration_kind: Concrete,
-                },
-                statements: [
-                    Assignment {
-                        left: ReferenceExpr {
-                            kind: Member(
-                                Identifier {
-                                    name: "another_prop",
-                                },
-                            ),
-                            base: None,
-                        },
-                        right: ReferenceExpr {
-                            kind: Member(
-                                Identifier {
-                                    name: "__in",
-                                },
-                            ),
-                            base: None,
-                        },
-                    },
-                ],
-                location: SourceLocation {
-                    span: Range(
-                        TextLocation {
-                            line: 14,
-                            column: 19,
-                            offset: 325,
-                        }..TextLocation {
-                            line: 14,
-                            column: 31,
-                            offset: 337,
->>>>>>> da17446a
                         },
                     ),
                     base: None,
@@ -827,13 +484,7 @@
                 ],
                 pou_type: Method {
                     parent: "fb",
-<<<<<<< HEAD
-=======
-                    property: Some(
-                        "fb.myProp",
-                    ),
                     declaration_kind: Concrete,
->>>>>>> da17446a
                 },
                 return_type: None,
                 interfaces: [],
@@ -927,29 +578,8 @@
                                 referenced_type: "DINT",
                             },
                         },
-<<<<<<< HEAD
                     ],
                     variable_block_type: Local,
-=======
-                    ),
-                },
-                overriding: false,
-                generic: false,
-                access: Some(
-                    Public,
-                ),
-            },
-            Implementation {
-                name: "fb.__set_myProp",
-                type_name: "fb.__set_myProp",
-                linkage: Internal,
-                pou_type: Method {
-                    parent: "fb",
-                    property: Some(
-                        "fb.myProp",
-                    ),
-                    declaration_kind: Concrete,
->>>>>>> da17446a
                 },
             ]
             "###);
@@ -977,68 +607,8 @@
                                 referenced_type: "DINT",
                             },
                         },
-<<<<<<< HEAD
                     ],
                     variable_block_type: Local,
-=======
-                    ),
-                },
-                overriding: false,
-                generic: false,
-                access: Some(
-                    Public,
-                ),
-            },
-        ]
-        "#);
-    }
-
-    #[test]
-    fn properties_are_lowered_into_methods() {
-        let source = r"
-        FUNCTION_BLOCK fb
-            VAR
-                localPrivateVariable : DINT;
-            END_VAR
-
-            PROPERTY foo : DINT
-                GET
-                    foo := 5;
-                END_GET
-
-                SET
-                    localPrivateVariable := foo;
-                END_SET
-            END_PROPERTY
-
-            PROPERTY bar : DINT
-                GET
-                    bar := 5;
-                END_GET
-
-                SET
-                    localPrivateVariable := bar;
-                END_SET
-            END_PROPERTY
-        END_FUNCTION_BLOCK
-    ";
-
-        let unit = lower(source);
-        insta::assert_debug_snapshot!(unit.units[1], @r#"
-        POU {
-            name: "fb.__get_foo",
-            variable_blocks: [],
-            pou_type: Method {
-                parent: "fb",
-                property: Some(
-                    "fb.foo",
-                ),
-                declaration_kind: Concrete,
-            },
-            return_type: Some(
-                DataTypeReference {
-                    referenced_type: "DINT",
->>>>>>> da17446a
                 },
                 VariableBlock {
                     variables: [
@@ -1053,7 +623,6 @@
                         ByVal,
                     ),
                 },
-<<<<<<< HEAD
             ]
             "###);
         }
@@ -1121,50 +690,6 @@
             [
                 CallStatement {
                     operator: ReferenceExpr {
-=======
-            ],
-            pou_type: Method {
-                parent: "fb",
-                property: Some(
-                    "fb.foo",
-                ),
-                declaration_kind: Concrete,
-            },
-            return_type: None,
-            interfaces: [],
-        }
-        "#);
-
-        assert_eq!(unit.implementations.len(), 5);
-        insta::assert_debug_snapshot!(unit.implementations[1], @r#"
-        Implementation {
-            name: "fb.__get_foo",
-            type_name: "fb.__get_foo",
-            linkage: Internal,
-            pou_type: Method {
-                parent: "fb",
-                property: Some(
-                    "fb.foo",
-                ),
-                declaration_kind: Concrete,
-            },
-            statements: [
-                Assignment {
-                    left: ReferenceExpr {
-                        kind: Member(
-                            Identifier {
-                                name: "foo",
-                            },
-                        ),
-                        base: None,
-                    },
-                    right: LiteralInteger {
-                        value: 5,
-                    },
-                },
-                Assignment {
-                    left: ReferenceExpr {
->>>>>>> da17446a
                         kind: Member(
                             Identifier {
                                 name: "__set_foo",
@@ -1189,7 +714,6 @@
             ]
             "###);
         }
-<<<<<<< HEAD
     }
 
     mod resolver {
@@ -1550,23 +1074,6 @@
                     ),
                     base: None,
                 },
-=======
-        "#);
-
-        insta::assert_debug_snapshot!(unit.implementations[2], @r#"
-        Implementation {
-            name: "fb.__set_foo",
-            type_name: "fb.__set_foo",
-            linkage: Internal,
-            pou_type: Method {
-                parent: "fb",
-                property: Some(
-                    "fb.foo",
-                ),
-                declaration_kind: Concrete,
-            },
-            statements: [
->>>>>>> da17446a
                 Assignment {
                     left: ReferenceExpr {
                         kind: Member(
