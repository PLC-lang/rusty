--- conflicted
+++ resolved
@@ -104,7 +104,6 @@
 
     /// Lowers [`CompilationUnit::properties`] into [`CompilationUnit::units`] and [`CompilationUnit::implementations`]
     pub fn lower_properties_to_pous(&mut self, unit: &mut CompilationUnit) {
-<<<<<<< HEAD
         let mut units = vec![];
         let mut implementations = vec![];
         unit.units.iter_mut().for_each(|pou| {
@@ -144,6 +143,7 @@
                         statements: property_impl.body,
                         location: location.clone(),
                         name_location: location.clone(),
+                        end_location: property_impl.end_location.clone(),
                         overriding: false,
                         generic: false,
                         access: Some(AccessModifier::Public),
@@ -166,93 +166,6 @@
                                 }],
                                 variable_block_type: VariableBlockType::Local,
                                 linkage: LinkageType::Internal,
-=======
-        // Properties are internally represented as a variable, hence we keep track of all encountered
-        // properties and their respective parent POUs to later patch these variables into a `VAR_PROPERTY`
-        // block
-        let mut parents: HashMap<String, Vec<Property>> = HashMap::new();
-
-        for property in &mut unit.properties.drain(..) {
-            match parents.get_mut(&property.parent_name) {
-                Some(values) => values.push(property.clone()),
-                None => {
-                    parents.insert(property.parent_name.clone(), vec![property.clone()]);
-                }
-            }
-
-            for property_impl in property.implementations {
-                let name = format!(
-                    "{parent}.__{kind}_{name}",
-                    parent = property.parent_name,
-                    kind = property_impl.kind,
-                    name = property.name
-                );
-
-                let mut pou = Pou {
-                    name,
-                    kind: PouType::Method {
-                        parent: property.parent_name.clone(),
-                        property: Some(qualified_name(&property.parent_name, &property.name)),
-                        declaration_kind: DeclarationKind::Concrete,
-                    },
-                    variable_blocks: Vec::new(),
-                    return_type: Some(property.datatype.clone()),
-                    location: property.name_location.clone(),
-                    name_location: property.name_location.clone(),
-                    poly_mode: None,
-                    generics: Vec::new(),
-                    linkage: LinkageType::Internal,
-                    super_class: None,
-                    interfaces: Vec::new(),
-                    is_const: false,
-                    id: self.id_provider.next_id(),
-                };
-
-                let mut implementation = Implementation {
-                    name: pou.name.clone(),
-                    type_name: pou.name.clone(),
-                    linkage: pou.linkage,
-                    pou_type: pou.kind.clone(),
-                    statements: property_impl.body,
-                    location: pou.location.clone(),
-                    name_location: pou.name_location.clone(),
-                    end_location: property_impl.end_location.clone(),
-                    overriding: false,
-                    generic: false,
-                    access: Some(AccessModifier::Public),
-                };
-
-                match property_impl.kind {
-                    // We have to append a `<method_name> := <property_name>` assignment at the end of the
-                    // list of statements when dealing with getters
-                    PropertyKind::Get => {
-                        let name_lhs = format!("__{}_{}", property_impl.kind, property.name);
-                        let name_rhs = &property.name;
-
-                        implementation.statements.push(create_internal_assignment(
-                            &mut self.id_provider,
-                            name_lhs,
-                            name_rhs,
-                        ));
-                    }
-
-                    // We have to do two things when dealing with setters:
-                    // 1. Patch a variable block of type `VAR_INPUT` with a single variable named
-                    //    `__in : <property_type>`
-                    // 2. Prepend a `<property_name> := __in` assignment to the implementation
-                    PropertyKind::Set => {
-                        let parameter_name = "__in";
-
-                        pou.variable_blocks.push(VariableBlock {
-                            access: AccessModifier::Public,
-                            constant: false,
-                            retain: false,
-                            variables: vec![Variable {
-                                name: parameter_name.to_string(),
-                                data_type_declaration: property.datatype.clone(),
-                                initializer: None,
-                                address: None,
->>>>>>> f5ab238e
                                 location: SourceLocation::internal(),
                             });
                             pou.return_type = Some(datatype.clone());
@@ -473,7 +386,6 @@
         unit
     }
 
-<<<<<<< HEAD
     mod ast {
         use crate::lowering::property::tests::{lower, lower_properties_to_pous};
 
@@ -499,291 +411,12 @@
                                 name: "foo",
                                 data_type: DataTypeReference {
                                     referenced_type: "DINT",
-=======
-    #[test]
-    fn properties_are_used_within_each_other() {
-        let source = r"
-        FUNCTION_BLOCK fb
-          VAR
-            foo : DINT;
-          END_VAR
-          PROPERTY myProp: DINT
-            GET
-              myProp := foo;
-            END_GET
-            SET
-              foo := myProp;
-              myProp := another_prop;
-            END_SET
-          END_PROPERTY
-          PROPERTY another_prop : DINT
-            GET
-              another_prop := myProp;
-            END_GET
-            SET
-            END_SET
-          END_PROPERTY
-        END_FUNCTION_BLOCK
-        ";
-
-        let unit = lower(source);
-        insta::assert_debug_snapshot!(unit.implementations, @r###"
-        [
-            Implementation {
-                name: "fb",
-                type_name: "fb",
-                linkage: Internal,
-                pou_type: FunctionBlock,
-                statements: [],
-                location: SourceLocation {
-                    span: Range(
-                        TextLocation {
-                            line: 21,
-                            column: 8,
-                            offset: 486,
-                        }..TextLocation {
-                            line: 20,
-                            column: 22,
-                            offset: 477,
-                        },
-                    ),
-                },
-                name_location: SourceLocation {
-                    span: Range(
-                        TextLocation {
-                            line: 1,
-                            column: 23,
-                            offset: 24,
-                        }..TextLocation {
-                            line: 1,
-                            column: 25,
-                            offset: 26,
-                        },
-                    ),
-                },
-                end_location: SourceLocation {
-                    span: Range(
-                        TextLocation {
-                            line: 21,
-                            column: 8,
-                            offset: 486,
-                        }..TextLocation {
-                            line: 21,
-                            column: 26,
-                            offset: 504,
-                        },
-                    ),
-                },
-                overriding: false,
-                generic: false,
-                access: None,
-            },
-            Implementation {
-                name: "fb.__get_myProp",
-                type_name: "fb.__get_myProp",
-                linkage: Internal,
-                pou_type: Method {
-                    parent: "fb",
-                    property: Some(
-                        "fb.myProp",
-                    ),
-                    declaration_kind: Concrete,
-                },
-                statements: [
-                    Assignment {
-                        left: ReferenceExpr {
-                            kind: Member(
-                                Identifier {
-                                    name: "myProp",
-                                },
-                            ),
-                            base: None,
-                        },
-                        right: ReferenceExpr {
-                            kind: Member(
-                                Identifier {
-                                    name: "foo",
-                                },
-                            ),
-                            base: None,
-                        },
-                    },
-                    Assignment {
-                        left: ReferenceExpr {
-                            kind: Member(
-                                Identifier {
-                                    name: "__get_myProp",
-                                },
-                            ),
-                            base: None,
-                        },
-                        right: ReferenceExpr {
-                            kind: Member(
-                                Identifier {
-                                    name: "myProp",
-                                },
-                            ),
-                            base: None,
-                        },
-                    },
-                ],
-                location: SourceLocation {
-                    span: Range(
-                        TextLocation {
-                            line: 5,
-                            column: 19,
-                            offset: 102,
-                        }..TextLocation {
-                            line: 5,
-                            column: 25,
-                            offset: 108,
-                        },
-                    ),
-                },
-                name_location: SourceLocation {
-                    span: Range(
-                        TextLocation {
-                            line: 5,
-                            column: 19,
-                            offset: 102,
-                        }..TextLocation {
-                            line: 5,
-                            column: 25,
-                            offset: 108,
-                        },
-                    ),
-                },
-                end_location: SourceLocation {
-                    span: Range(
-                        TextLocation {
-                            line: 8,
-                            column: 12,
-                            offset: 172,
-                        }..TextLocation {
-                            line: 8,
-                            column: 19,
-                            offset: 179,
-                        },
-                    ),
-                },
-                overriding: false,
-                generic: false,
-                access: Some(
-                    Public,
-                ),
-            },
-            Implementation {
-                name: "fb.__set_myProp",
-                type_name: "fb.__set_myProp",
-                linkage: Internal,
-                pou_type: Method {
-                    parent: "fb",
-                    property: Some(
-                        "fb.myProp",
-                    ),
-                    declaration_kind: Concrete,
-                },
-                statements: [
-                    Assignment {
-                        left: ReferenceExpr {
-                            kind: Member(
-                                Identifier {
-                                    name: "myProp",
-                                },
-                            ),
-                            base: None,
-                        },
-                        right: ReferenceExpr {
-                            kind: Member(
-                                Identifier {
-                                    name: "__in",
-                                },
-                            ),
-                            base: None,
-                        },
-                    },
-                    Assignment {
-                        left: ReferenceExpr {
-                            kind: Member(
-                                Identifier {
-                                    name: "foo",
-                                },
-                            ),
-                            base: None,
-                        },
-                        right: ReferenceExpr {
-                            kind: Member(
-                                Identifier {
-                                    name: "myProp",
-                                },
-                            ),
-                            base: None,
-                        },
-                    },
-                    Assignment {
-                        left: ReferenceExpr {
-                            kind: Member(
-                                Identifier {
-                                    name: "myProp",
->>>>>>> f5ab238e
                                 },
                             },
                         ],
                         variable_block_type: Local,
                     },
                 ],
-<<<<<<< HEAD
-=======
-                location: SourceLocation {
-                    span: Range(
-                        TextLocation {
-                            line: 5,
-                            column: 19,
-                            offset: 102,
-                        }..TextLocation {
-                            line: 5,
-                            column: 25,
-                            offset: 108,
-                        },
-                    ),
-                },
-                name_location: SourceLocation {
-                    span: Range(
-                        TextLocation {
-                            line: 5,
-                            column: 19,
-                            offset: 102,
-                        }..TextLocation {
-                            line: 5,
-                            column: 25,
-                            offset: 108,
-                        },
-                    ),
-                },
-                end_location: SourceLocation {
-                    span: Range(
-                        TextLocation {
-                            line: 12,
-                            column: 12,
-                            offset: 275,
-                        }..TextLocation {
-                            line: 12,
-                            column: 19,
-                            offset: 282,
-                        },
-                    ),
-                },
-                overriding: false,
-                generic: false,
-                access: Some(
-                    Public,
-                ),
-            },
-            Implementation {
-                name: "fb.__get_another_prop",
-                type_name: "fb.__get_another_prop",
-                linkage: Internal,
->>>>>>> f5ab238e
                 pou_type: Method {
                     parent: "fb",
                     declaration_kind: Concrete,
@@ -792,71 +425,6 @@
                     DataTypeReference {
                         referenced_type: "DINT",
                     },
-<<<<<<< HEAD
-=======
-                    Assignment {
-                        left: ReferenceExpr {
-                            kind: Member(
-                                Identifier {
-                                    name: "__get_another_prop",
-                                },
-                            ),
-                            base: None,
-                        },
-                        right: ReferenceExpr {
-                            kind: Member(
-                                Identifier {
-                                    name: "another_prop",
-                                },
-                            ),
-                            base: None,
-                        },
-                    },
-                ],
-                location: SourceLocation {
-                    span: Range(
-                        TextLocation {
-                            line: 14,
-                            column: 19,
-                            offset: 325,
-                        }..TextLocation {
-                            line: 14,
-                            column: 31,
-                            offset: 337,
-                        },
-                    ),
-                },
-                name_location: SourceLocation {
-                    span: Range(
-                        TextLocation {
-                            line: 14,
-                            column: 19,
-                            offset: 325,
-                        }..TextLocation {
-                            line: 14,
-                            column: 31,
-                            offset: 337,
-                        },
-                    ),
-                },
-                end_location: SourceLocation {
-                    span: Range(
-                        TextLocation {
-                            line: 17,
-                            column: 12,
-                            offset: 411,
-                        }..TextLocation {
-                            line: 17,
-                            column: 19,
-                            offset: 418,
-                        },
-                    ),
-                },
-                overriding: false,
-                generic: false,
-                access: Some(
-                    Public,
->>>>>>> f5ab238e
                 ),
                 interfaces: [],
             }
@@ -881,7 +449,6 @@
                     ),
                     base: None,
                 },
-<<<<<<< HEAD
             }
             "#);
         }
@@ -908,64 +475,6 @@
                                 name: "foo",
                                 data_type: DataTypeReference {
                                     referenced_type: "DINT",
-=======
-                end_location: SourceLocation {
-                    span: Range(
-                        TextLocation {
-                            line: 19,
-                            column: 12,
-                            offset: 447,
-                        }..TextLocation {
-                            line: 19,
-                            column: 19,
-                            offset: 454,
-                        },
-                    ),
-                },
-                overriding: false,
-                generic: false,
-                access: Some(
-                    Public,
-                ),
-            },
-        ]
-        "###);
-    }
-
-    #[test]
-    fn properties_are_patched_with_function_calls() {
-        let source = r"
-        FUNCTION_BLOCK fb
-          VAR
-            foo : DINT;
-          END_VAR
-          PROPERTY myProp: DINT
-            GET
-              myProp := foo;
-            END_GET
-            SET
-              foo := myProp;
-            END_SET
-          END_PROPERTY
-        printf('%d', myProp);
-        END_FUNCTION_BLOCK
-        ";
-
-        let unit = lower(source);
-        insta::assert_debug_snapshot!(unit.implementations, @r###"
-        [
-            Implementation {
-                name: "fb",
-                type_name: "fb",
-                linkage: Internal,
-                pou_type: FunctionBlock,
-                statements: [
-                    CallStatement {
-                        operator: ReferenceExpr {
-                            kind: Member(
-                                Identifier {
-                                    name: "printf",
->>>>>>> f5ab238e
                                 },
                             },
                         ],
@@ -974,56 +483,6 @@
                         ),
                     },
                 ],
-<<<<<<< HEAD
-=======
-                location: SourceLocation {
-                    span: Range(
-                        TextLocation {
-                            line: 13,
-                            column: 8,
-                            offset: 276,
-                        }..TextLocation {
-                            line: 13,
-                            column: 29,
-                            offset: 297,
-                        },
-                    ),
-                },
-                name_location: SourceLocation {
-                    span: Range(
-                        TextLocation {
-                            line: 1,
-                            column: 23,
-                            offset: 24,
-                        }..TextLocation {
-                            line: 1,
-                            column: 25,
-                            offset: 26,
-                        },
-                    ),
-                },
-                end_location: SourceLocation {
-                    span: Range(
-                        TextLocation {
-                            line: 14,
-                            column: 8,
-                            offset: 306,
-                        }..TextLocation {
-                            line: 14,
-                            column: 26,
-                            offset: 324,
-                        },
-                    ),
-                },
-                overriding: false,
-                generic: false,
-                access: None,
-            },
-            Implementation {
-                name: "fb.__get_myProp",
-                type_name: "fb.__get_myProp",
-                linkage: Internal,
->>>>>>> f5ab238e
                 pou_type: Method {
                     parent: "fb",
                     declaration_kind: Concrete,
@@ -1120,42 +579,8 @@
                                 referenced_type: "DINT",
                             },
                         },
-<<<<<<< HEAD
                     ],
                     variable_block_type: Local,
-=======
-                    ),
-                },
-                end_location: SourceLocation {
-                    span: Range(
-                        TextLocation {
-                            line: 8,
-                            column: 12,
-                            offset: 172,
-                        }..TextLocation {
-                            line: 8,
-                            column: 19,
-                            offset: 179,
-                        },
-                    ),
-                },
-                overriding: false,
-                generic: false,
-                access: Some(
-                    Public,
-                ),
-            },
-            Implementation {
-                name: "fb.__set_myProp",
-                type_name: "fb.__set_myProp",
-                linkage: Internal,
-                pou_type: Method {
-                    parent: "fb",
-                    property: Some(
-                        "fb.myProp",
-                    ),
-                    declaration_kind: Concrete,
->>>>>>> f5ab238e
                 },
             ]
             "###);
@@ -1183,81 +608,8 @@
                                 referenced_type: "DINT",
                             },
                         },
-<<<<<<< HEAD
                     ],
                     variable_block_type: Local,
-=======
-                    ),
-                },
-                end_location: SourceLocation {
-                    span: Range(
-                        TextLocation {
-                            line: 11,
-                            column: 12,
-                            offset: 237,
-                        }..TextLocation {
-                            line: 11,
-                            column: 19,
-                            offset: 244,
-                        },
-                    ),
-                },
-                overriding: false,
-                generic: false,
-                access: Some(
-                    Public,
-                ),
-            },
-        ]
-        "###);
-    }
-
-    #[test]
-    fn properties_are_lowered_into_methods() {
-        let source = r"
-        FUNCTION_BLOCK fb
-            VAR
-                localPrivateVariable : DINT;
-            END_VAR
-
-            PROPERTY foo : DINT
-                GET
-                    foo := 5;
-                END_GET
-
-                SET
-                    localPrivateVariable := foo;
-                END_SET
-            END_PROPERTY
-
-            PROPERTY bar : DINT
-                GET
-                    bar := 5;
-                END_GET
-
-                SET
-                    localPrivateVariable := bar;
-                END_SET
-            END_PROPERTY
-        END_FUNCTION_BLOCK
-    ";
-
-        let unit = lower(source);
-        insta::assert_debug_snapshot!(unit.units[1], @r#"
-        POU {
-            name: "fb.__get_foo",
-            variable_blocks: [],
-            pou_type: Method {
-                parent: "fb",
-                property: Some(
-                    "fb.foo",
-                ),
-                declaration_kind: Concrete,
-            },
-            return_type: Some(
-                DataTypeReference {
-                    referenced_type: "DINT",
->>>>>>> f5ab238e
                 },
                 VariableBlock {
                     variables: [
@@ -1275,7 +627,6 @@
             ]
             "###);
         }
-<<<<<<< HEAD
 
         #[test]
         fn multiple_properties_defined_in_pou_are_lowered_to_methods() {
@@ -1340,39 +691,6 @@
             [
                 CallStatement {
                     operator: ReferenceExpr {
-=======
-        "#);
-
-        assert_eq!(unit.implementations.len(), 5);
-        insta::assert_debug_snapshot!(unit.implementations[1], @r###"
-        Implementation {
-            name: "fb.__get_foo",
-            type_name: "fb.__get_foo",
-            linkage: Internal,
-            pou_type: Method {
-                parent: "fb",
-                property: Some(
-                    "fb.foo",
-                ),
-                declaration_kind: Concrete,
-            },
-            statements: [
-                Assignment {
-                    left: ReferenceExpr {
-                        kind: Member(
-                            Identifier {
-                                name: "foo",
-                            },
-                        ),
-                        base: None,
-                    },
-                    right: LiteralInteger {
-                        value: 5,
-                    },
-                },
-                Assignment {
-                    left: ReferenceExpr {
->>>>>>> f5ab238e
                         kind: Member(
                             Identifier {
                                 name: "__set_foo",
@@ -1394,7 +712,6 @@
                         },
                     ),
                 },
-<<<<<<< HEAD
             ]
             "###);
         }
@@ -1758,69 +1075,6 @@
                     ),
                     base: None,
                 },
-=======
-            ],
-            location: SourceLocation {
-                span: Range(
-                    TextLocation {
-                        line: 6,
-                        column: 21,
-                        offset: 130,
-                    }..TextLocation {
-                        line: 6,
-                        column: 24,
-                        offset: 133,
-                    },
-                ),
-            },
-            name_location: SourceLocation {
-                span: Range(
-                    TextLocation {
-                        line: 6,
-                        column: 21,
-                        offset: 130,
-                    }..TextLocation {
-                        line: 6,
-                        column: 24,
-                        offset: 133,
-                    },
-                ),
-            },
-            end_location: SourceLocation {
-                span: Range(
-                    TextLocation {
-                        line: 9,
-                        column: 16,
-                        offset: 207,
-                    }..TextLocation {
-                        line: 9,
-                        column: 23,
-                        offset: 214,
-                    },
-                ),
-            },
-            overriding: false,
-            generic: false,
-            access: Some(
-                Public,
-            ),
-        }
-        "###);
-
-        insta::assert_debug_snapshot!(unit.implementations[2], @r###"
-        Implementation {
-            name: "fb.__set_foo",
-            type_name: "fb.__set_foo",
-            linkage: Internal,
-            pou_type: Method {
-                parent: "fb",
-                property: Some(
-                    "fb.foo",
-                ),
-                declaration_kind: Concrete,
-            },
-            statements: [
->>>>>>> f5ab238e
                 Assignment {
                     left: ReferenceExpr {
                         kind: Member(
@@ -1857,116 +1111,8 @@
                         ),
                         base: None,
                     },
-<<<<<<< HEAD
                     right: LiteralInteger {
                         value: 5,
-=======
-                },
-            ],
-            location: SourceLocation {
-                span: Range(
-                    TextLocation {
-                        line: 6,
-                        column: 21,
-                        offset: 130,
-                    }..TextLocation {
-                        line: 6,
-                        column: 24,
-                        offset: 133,
-                    },
-                ),
-            },
-            name_location: SourceLocation {
-                span: Range(
-                    TextLocation {
-                        line: 6,
-                        column: 21,
-                        offset: 130,
-                    }..TextLocation {
-                        line: 6,
-                        column: 24,
-                        offset: 133,
-                    },
-                ),
-            },
-            end_location: SourceLocation {
-                span: Range(
-                    TextLocation {
-                        line: 13,
-                        column: 16,
-                        offset: 301,
-                    }..TextLocation {
-                        line: 13,
-                        column: 23,
-                        offset: 308,
-                    },
-                ),
-            },
-            overriding: false,
-            generic: false,
-            access: Some(
-                Public,
-            ),
-        }
-        "###);
-    }
-
-    #[test]
-    fn getter_with_array_of_strings() {
-        let source = r"
-        FUNCTION_BLOCK fb
-            PROPERTY foo : ARRAY[1..5] OF STRING
-                GET
-                    foo := 5;
-                END_GET
-
-                SET
-                    localPrivateVariable := foo;
-                END_SET
-            END_PROPERTY
-        END_FUNCTION_BLOCK
-
-        FUNCTION_BLOCK fb2 EXTENDS fb
-        END_FUNCTION_BLOCK
-
-        FUNCTION main
-            VAR
-                fbInstance : fb2;
-            END_VAR
-
-            fbInstance.foo[1];
-            printf('%s$N', REF(fbInstance.foo[1]));
-        END_FUNCTION
-        ";
-
-        // fbInstance.__get_foo()[1]
-        let unit = lower(source);
-        insta::assert_debug_snapshot!(unit.implementations[2].statements[0], @r###"
-        ReferenceExpr {
-            kind: Index(
-                LiteralInteger {
-                    value: 1,
-                },
-            ),
-            base: Some(
-                CallStatement {
-                    operator: ReferenceExpr {
-                        kind: Member(
-                            Identifier {
-                                name: "__get_foo",
-                            },
-                        ),
-                        base: Some(
-                            ReferenceExpr {
-                                kind: Member(
-                                    Identifier {
-                                        name: "fbInstance",
-                                    },
-                                ),
-                                base: None,
-                            },
-                        ),
->>>>>>> f5ab238e
                     },
                 },
             ]
