//! This module is responsible for lowering any
//! 1. [`CompilationUnit::properties`] into [`CompilationUnit::units`] and [`CompilationUnit::implementations`]
//! 2. [`AstStatement::ReferenceExpr`] into [`AstStatement::CallStatement`] to call the GET or SET methods
//!
//! The first step is triggered right after parsing the source code. For example assume some user wrote the
//! following code
//! ```iec61131st
//! FUNCTION_BLOCK fb
//!     PROPERTY foo : DINT
//!         GET
//!             // ...
//!             foo := <expr>;
//!             // ...
//!         END_GET
//!
//!         SET
//!             // ...
//!             <expr> := foo;
//!             // ...
//!         END_SET
//!     END_PROPERTY
//! END_FUNCTION_BLOCK
//! ```
//! internally these GET and SET blocks will be lowered into methods because semantically `<var> := fb.foo` is
//! equivalent to `<var> := fb.get_foo()` and `fb.foo := <expr>` is equivalent to `fb.set_foo(<expr>)`. Hence
//! the properties internal representation is as follows
//! ```iec61131st
//! FUNCTION_BLOCK fb
//!     METHOD __get_foo
//!         VAR
//!             foo : DINT; // Patched in by the lowerer
//!         END_VAR
//!
//!         // ...
//!         foo := <expr>;
//!         // ...
//!         __get_foo := foo; // Patched in by the lowerer
//!     END_METHOD
//!
//!     METHOD __set_foo
//!         VAR_INPUT
//!             foo : DINT; // Patched in by the lowerer
//!         END_VAR
//!
//!         // ...
//!         <expr> := foo;
//!         // ...
//!     END_METHOD
//! END_FUNCTION_BLOCK
//! ```
//!
//! To then trigger these methods whenever a property is referenced in some statement, a second lowering stage
//! needs to be applied. That lowering stage happens right after we have successfully annotated all AST nodes.
//! Again, for example assume we have the following code
//! ```iec61131st
//! FUNCTION main
//!     VAR
//!         fbInstance : fb;
//!         localVariable : DINT;
//!     END_VAR
//!
//!     fbInstance.foo := 5;                // We want this to be `fbInstance.__set_foo(5);`
//!     localVariable := fbInstance.foo;    // ... and this to be `localVariable := fbInstance.__get_foo();`
//! END_FUNCTION
//! ```
//! Lowering these references is done by simply using the [`AstVisitorMut`], iterating over all statements and
//! identifying if any reference has a property annotation. If so, we distinguish between two cases:
//! 1. An assignment where the left hand side is a property reference, in which case the whole right hand side
//!    needs to be wrapped in a function call as `__set_<property name>(<right hand side>)`
//! 2. A reference, that is not the left hand side of an assignment, in which case the reference itself needs
//!    to be replaced with a function call as `__get_<property name>()`

use crate::lowering::property::helper::create_internal_assignment;
use crate::resolver::{AnnotationMap, AstAnnotations};
use helper::patch_prefix_to_name;
use plc_ast::{
    ast::{
        AccessModifier, ArgumentProperty, AstFactory, AstNode, AstStatement, CompilationUnit,
        DeclarationKind, Identifier, Implementation, LinkageType, Pou, PouType, PropertyBlock, PropertyKind,
        ReferenceAccess, ReferenceExpr, Variable, VariableBlock, VariableBlockType,
    },
    mut_visitor::{AstVisitorMut, WalkerMut},
    provider::IdProvider,
    try_from_mut,
};
use plc_source::source_location::SourceLocation;

pub struct PropertyLowerer {
    pub id_provider: IdProvider,
    pub annotations: Option<AstAnnotations>,
}

impl PropertyLowerer {
    pub fn new(id_provider: IdProvider) -> PropertyLowerer {
        PropertyLowerer { id_provider, annotations: None }
    }
}

impl PropertyLowerer {
    /// Lowers [`CompilationUnit::properties`] into [`CompilationUnit::units`] and [`CompilationUnit::implementations`]
    pub fn properties_to_pous(&mut self, unit: &mut CompilationUnit) {
        let mut local_pous = Vec::new();
        let mut local_impls = Vec::new();

        // Lower properties defined in a POU (e.g. a FUNCTION_BLOCK)
        for pou in &mut unit.units {
            for property in &mut pou.properties {
                let (pous, impls) = lower_to_pou(self.id_provider.clone(), &pou.name, property);

                local_pous.extend(pous);
                local_impls.extend(impls);
            }
        }

        // Lower properties defined in an interface
        for interface in &mut unit.interfaces {
            for property in &mut interface.properties {
                let (pous, _) = lower_to_pou(self.id_provider.clone(), &interface.ident.name, property);

                interface.methods.extend(pous);
            }
        }

        unit.units.extend(local_pous);
        unit.implementations.extend(local_impls);
    }

<<<<<<< HEAD
    /// Lowers any property references into method calls
    pub fn properties_to_fncalls(&mut self, unit: &mut CompilationUnit) {
        self.visit_compilation_unit(unit);
=======
    /// Lowers [`CompilationUnit::properties`] into [`CompilationUnit::units`] and [`CompilationUnit::implementations`]
    pub fn lower_properties_to_pous(&mut self, unit: &mut CompilationUnit) {
        let mut units = vec![];
        let mut implementations = vec![];
        unit.pous.iter_mut().for_each(|pou| {
            pou.properties.iter_mut().for_each(|property| {
                let datatype = &property.return_type;
                let Identifier { name: prop_name, location } = &property.name;
                let parent = &pou.name;

                property.implementations.drain(..).for_each(|property_impl| {
                    let name = format!("{parent}.__{kind}_{prop_name}", kind = property_impl.kind,);

                    let mut pou = Pou {
                        name,
                        kind: PouType::Method {
                            parent: parent.to_string(),
                            declaration_kind: DeclarationKind::Concrete,
                        },
                        variable_blocks: property_impl.variable_blocks,
                        return_type: None,
                        location: location.clone(),
                        name_location: location.clone(),
                        poly_mode: None,
                        generics: Vec::new(),
                        linkage: LinkageType::Internal,
                        super_class: None,
                        interfaces: Vec::new(),
                        is_const: false,
                        id: self.id_provider.next_id(),
                        properties: Vec::new(),
                    };

                    let mut implementation = Implementation {
                        name: pou.name.clone(),
                        type_name: pou.name.clone(),
                        linkage: pou.linkage,
                        pou_type: pou.kind.clone(),
                        statements: property_impl.body,
                        location: location.clone(),
                        name_location: location.clone(),
                        end_location: property_impl.end_location.clone(),
                        overriding: false,
                        generic: false,
                        access: Some(AccessModifier::Public),
                    };

                    match property_impl.kind {
                        // We have to append a `<method_name> := <property_name>` assignment at the end of the
                        // list of statements when dealing with getters
                        PropertyKind::Get => {
                            pou.variable_blocks.push(VariableBlock {
                                access: AccessModifier::Public,
                                constant: false,
                                retain: false,
                                variables: vec![Variable {
                                    name: prop_name.to_string(),
                                    data_type_declaration: datatype.clone(),
                                    initializer: None,
                                    address: None,
                                    location: SourceLocation::internal(),
                                }],
                                variable_block_type: VariableBlockType::Local,
                                linkage: LinkageType::Internal,
                                location: SourceLocation::internal(),
                            });
                            pou.return_type = Some(datatype.clone());

                            let name_lhs = format!("__{}_{}", property_impl.kind, prop_name);

                            implementation.statements.push(create_internal_assignment(
                                &mut self.id_provider,
                                name_lhs,
                                prop_name,
                            ));
                        }

                        // We have to do two things when dealing with setters:
                        // 1. Patch a variable block of type `VAR_INPUT` with a single variable with the
                        // same name as the declared property and its type
                        PropertyKind::Set => {
                            pou.variable_blocks.push(VariableBlock {
                                access: AccessModifier::Public,
                                constant: false,
                                retain: false,
                                variables: vec![Variable {
                                    name: prop_name.to_string(),
                                    data_type_declaration: datatype.clone(),
                                    initializer: None,
                                    address: None,
                                    location: SourceLocation::internal(),
                                }],
                                variable_block_type: VariableBlockType::Input(ArgumentProperty::ByVal),
                                linkage: LinkageType::Internal,
                                location: SourceLocation::internal(),
                            });
                        }
                    };
                    units.push(pou);
                    implementations.push(implementation);
                });
            });
        });
        unit.pous.extend(units);
        unit.implementations.extend(implementations);
>>>>>>> bb747950
    }
}

impl AstVisitorMut for PropertyLowerer {
    fn visit_assignment(&mut self, node: &mut AstNode) {
        let AstStatement::Assignment(data) = &mut node.stmt else {
            unreachable!();
        };

        self.visit(&mut data.right);

        match self.annotations.as_ref().and_then(|map| map.get(&data.left)) {
            // When dealing with an assignment where the left-hand side is a property reference, we have to
            // replace the reference with a method call to `__set_<property>(<right-hand-side>)`
            Some(annotation) if annotation.is_property() => {
                patch_prefix_to_name("__set_", &mut data.left);
                let call = AstFactory::create_call_statement(
                    data.left.as_ref().clone(),
                    Some(data.right.as_ref().clone()),
                    self.id_provider.next_id(),
                    node.location.clone(),
                );

                // In-place AST replacement of the assignment statements as a whole with the newly created call
                let _ = std::mem::replace(node, call);
            }

            _ => (),
        }
    }

    fn visit_reference_expr(&mut self, node: &mut AstNode) {
        let Some(ReferenceExpr { access, base }) = try_from_mut!(node, ReferenceExpr) else {
            return;
        };

        // First check if we're dealing with an array, as they'll need to be handled a bit differently, i.e.
        // we have to lower their base and index expression as well. Think of `fb.foo[fb.bar]` which needs to
        // become `fb.__get_foo()[fb.__get_bar()]`
        if let Some(base) = base {
            base.walk(self);
        }

        match access {
            ReferenceAccess::Member(node) | ReferenceAccess::Index(node) | ReferenceAccess::Cast(node) => {
                node.walk(self);
            }

            _ => (),
        };

        // ...and otherwise check the node as a whole
        if let Some(annotation) = self.annotations.as_ref().unwrap().get(node) {
            if !annotation.is_property() {
                return;
            }

            // Any property reference that is not the left-hand side of an assignment needs to be replaced
            // with a function call to the respective getter property method.
            patch_prefix_to_name("__get_", node);
            let call = AstFactory::create_call_statement(
                node.clone(),
                None,
                self.id_provider.next_id(),
                node.location.clone(),
            );

            // In-place AST replacement of the reference-expr node with the newly created call
            let _ = std::mem::replace(node, call);
        }
    }
}

/// The actual logic for lowering properties into methods and their implementations counterpart
pub fn lower_to_pou(
    mut provider: IdProvider,
    parent: &str,
    property: &mut PropertyBlock,
) -> (Vec<Pou>, Vec<Implementation>) {
    let mut pous = Vec::new();
    let mut impls = Vec::new();

    for property_impl in property.implementations.clone() {
        let Identifier { name, location } = &property.ident;

        let mangled_name = format!("{parent}.__{kind}_{name}", kind = property_impl.kind);

        // First transform the property into a method (__get... or __set...)
        let mut pou = Pou {
            name: mangled_name,
            kind: PouType::Method {
                parent: parent.to_string(),
                property: Some((name.to_string(), property_impl.kind)),
                declaration_kind: DeclarationKind::Concrete,
            },
            variable_blocks: property_impl.variable_blocks,
            return_type: None,
            location: location.clone(),
            name_location: location.clone(),
            poly_mode: None,
            generics: Vec::new(),
            linkage: LinkageType::Internal,
            super_class: None,
            interfaces: Vec::new(),
            is_const: false,
            id: provider.next_id(),
            properties: Vec::new(),
        };

        // ...then transform any statement inside the property into an implementation
        let mut implementation = Implementation {
            name: pou.name.clone(),
            type_name: pou.name.clone(),
            linkage: pou.linkage,
            pou_type: pou.kind.clone(),
            statements: property_impl.body,
            location: location.clone(),
            name_location: location.clone(),
            end_location: property_impl.end_location.clone(),
            overriding: false,
            generic: false,
            access: Some(AccessModifier::Public),
        };

        // ...then patch in local variables (and additionally some extra statements) for the implementation
        match property_impl.kind {
            PropertyKind::Get => {
                pou.variable_blocks.push(VariableBlock {
                    access: AccessModifier::Public,
                    constant: false,
                    retain: false,
                    variables: vec![Variable {
                        name: name.to_string(),
                        data_type_declaration: property.datatype.clone(),
                        initializer: None,
                        address: None,
                        location: SourceLocation::internal(),
                    }],
                    kind: VariableBlockType::Local,
                    linkage: LinkageType::Internal,
                    location: SourceLocation::internal(),
                });
                pou.return_type = Some(property.datatype.clone());

                let name_lhs = format!("__{}_{}", property_impl.kind, name);

                implementation.statements.push(create_internal_assignment(&mut provider, name_lhs, name));
            }

            PropertyKind::Set => {
                pou.variable_blocks.push(VariableBlock {
                    access: AccessModifier::Public,
                    constant: false,
                    retain: false,
                    variables: vec![Variable {
                        name: name.to_string(),
                        data_type_declaration: property.datatype.clone(),
                        initializer: None,
                        address: None,
                        location: SourceLocation::internal(),
                    }],
                    kind: VariableBlockType::Input(ArgumentProperty::ByVal),
                    linkage: LinkageType::Internal,
                    location: SourceLocation::internal(),
                });
            }
        };

        // ...aaaaand done
        pous.push(pou);
        impls.push(implementation);
    }

    (pous, impls)
}

mod helper {
    use plc_ast::{
        ast::{AstFactory, AstNode, AstStatement, ReferenceAccess, ReferenceExpr},
        provider::IdProvider,
    };
    use plc_source::source_location::SourceLocation;

    /// Creates an assignment node with the given left-hand and right-hand side names as member references.
    /// The member references therby have a base of [`None`] and an internal source location.
    pub fn create_internal_assignment<T, U>(id_provider: &mut IdProvider, name_lhs: T, name_rhs: U) -> AstNode
    where
        T: Into<String>,
        U: Into<String>,
    {
        AstFactory::create_assignment(
            AstFactory::create_member_reference(
                AstFactory::create_identifier(
                    name_lhs.into(),
                    SourceLocation::internal(),
                    id_provider.next_id(),
                ),
                None,
                id_provider.next_id(),
            ),
            AstFactory::create_member_reference(
                AstFactory::create_identifier(
                    name_rhs.into(),
                    SourceLocation::internal(),
                    id_provider.next_id(),
                ),
                None,
                id_provider.next_id(),
            ),
            id_provider.next_id(),
        )
    }

    pub fn patch_prefix_to_name(prefix: &str, node: &mut AstNode) {
        let AstStatement::ReferenceExpr(ReferenceExpr { ref mut access, .. }) = &mut node.stmt else {
            return;
        };
        let ReferenceAccess::Member(member) = access else { return };
        let AstStatement::Identifier(name) = &mut member.stmt else { return };

        name.insert_str(0, prefix);
    }
}

#[cfg(test)]
mod tests {
    use plc_ast::{
        ast::{CompilationUnit, LinkageType},
        provider::IdProvider,
    };
    use plc_source::source_location::SourceLocationFactory;

    use crate::{
        lexer::lex_with_ids,
        lowering::property::PropertyLowerer,
        parser::parse,
        resolver::{AnnotationMapImpl, AstAnnotations},
        test_utils::tests::{annotate_with_ids, index_unit_with_id},
    };

    fn lower_properties_to_pous(source: &str) -> (CompilationUnit, AnnotationMapImpl) {
        lower_properties_to_pous_with_provider(source, IdProvider::default())
    }

    fn lower_properties_to_pous_with_provider(
        source: &str,
        id_provider: IdProvider,
    ) -> (CompilationUnit, AnnotationMapImpl) {
        let mut lowerer = PropertyLowerer::new(id_provider.clone());
        // Parse
        let (mut unit, diagnostics) = parse(
            lex_with_ids(source, id_provider.clone(), SourceLocationFactory::internal(source)),
            LinkageType::Internal,
            "test.st",
        );
        assert_eq!(diagnostics, Vec::new());

        // Lower
        lowerer.properties_to_pous(&mut unit);

        // Index
        let mut index = index_unit_with_id(&unit, id_provider.clone());

        // Annotate
        let annotations = annotate_with_ids(&unit, &mut index, id_provider.clone());

        (unit, annotations)
    }

    // Parse -> Lower -> Index -> Annotate -> Lower -> Snapshot
    fn lower(source: &str) -> CompilationUnit {
        let mut id_provider = IdProvider::default();
        let mut lowerer = PropertyLowerer::new(id_provider.clone());
        let (mut unit, annotations) = lower_properties_to_pous_with_provider(source, id_provider.clone());
        // Lower
        let annotations = AstAnnotations::new(annotations, id_provider.next_id());
        lowerer.annotations = Some(annotations);
        lowerer.properties_to_fncalls(&mut unit);

        unit
    }

    mod ast {
        use crate::lowering::property::tests::{lower, lower_properties_to_pous};

        #[test]
        fn get_is_lowered_to_method_with_local_variable_and_tail_return_statement() {
            let source = r"
            FUNCTION_BLOCK fb
                PROPERTY foo : DINT
                    GET
                    END_GET
                END_PROPERTY
            END_FUNCTION_BLOCK
            ";

            let (unit, _) = lower_properties_to_pous(source);
            insta::assert_debug_snapshot!(unit.pous[1], @r###"
            POU {
                name: "fb.__get_foo",
                variable_blocks: [
                    VariableBlock {
                        variables: [
                            Variable {
                                name: "foo",
                                data_type: DataTypeReference {
                                    referenced_type: "DINT",
                                },
                            },
                        ],
                        variable_block_type: Local,
                    },
                ],
                pou_type: Method {
                    parent: "fb",
                    property: Some(
                        (
                            "foo",
                            Get,
                        ),
                    ),
                    declaration_kind: Concrete,
                },
                return_type: Some(
                    DataTypeReference {
                        referenced_type: "DINT",
                    },
                ),
                interfaces: [],
            }
            "###);

            let return_statement = &unit.implementations[1].statements[0];
            insta::assert_debug_snapshot!(return_statement, @r#"
            Assignment {
                left: ReferenceExpr {
                    kind: Member(
                        Identifier {
                            name: "__get_foo",
                        },
                    ),
                    base: None,
                },
                right: ReferenceExpr {
                    kind: Member(
                        Identifier {
                            name: "foo",
                        },
                    ),
                    base: None,
                },
            }
            "#);
        }

        #[test]
        fn set_is_lowered_to_method_with_local_variable_of_type_input() {
            let source = r"
            FUNCTION_BLOCK fb
                PROPERTY foo : DINT
                    SET
                    END_SET
                END_PROPERTY
            END_FUNCTION_BLOCK
            ";

            let (unit, _) = lower_properties_to_pous(source);
            insta::assert_debug_snapshot!(unit.pous[1], @r###"
            POU {
                name: "fb.__set_foo",
                variable_blocks: [
                    VariableBlock {
                        variables: [
                            Variable {
                                name: "foo",
                                data_type: DataTypeReference {
                                    referenced_type: "DINT",
                                },
                            },
                        ],
                        variable_block_type: Input(
                            ByVal,
                        ),
                    },
                ],
                pou_type: Method {
                    parent: "fb",
                    property: Some(
                        (
                            "foo",
                            Set,
                        ),
                    ),
                    declaration_kind: Concrete,
                },
                return_type: None,
                interfaces: [],
            }
            "###);
        }

        #[test]
        fn get_and_set_retains_original_statements_in_body() {
            let source = r"
            FUNCTION_BLOCK fb
                PROPERTY foo : DINT
                    GET
                        foo := 1;
                        foo := 2;
                        foo := 3;
                        foo := 4;
                        foo := 5;
                    END_GET

                    SET
                        foo := 1;
                        foo := 2;
                        foo := 3;
                        foo := 4;
                        foo := 5;
                    END_SET
                END_PROPERTY
            END_FUNCTION_BLOCK
            ";

            let unit = lower(source);
            assert_eq!(unit.implementations.len(), 3);

            assert_eq!(unit.implementations[1].statements.len(), 6); // 5 assignments + 1 internal assignment (return statement)
            assert_eq!(unit.implementations[2].statements.len(), 5); // 5 assignments
        }

        #[test]
        fn get_and_set_retains_original_variable_blocks() {
            let source = r"
            FUNCTION_BLOCK fb
                PROPERTY foo : DINT
                    GET
                        VAR
                            a, b, c : DINT;
                        END_VAR
                    END_GET

                    SET
                        VAR
                            d, e, f : DINT;
                        END_VAR
                    END_SET
                END_PROPERTY
            END_FUNCTION_BLOCK
            ";

            let unit = lower(source);
            assert_eq!(unit.pous[1].name, "fb.__get_foo");
            insta::assert_debug_snapshot!(unit.pous[1].variable_blocks, @r###"
            [
                VariableBlock {
                    variables: [
                        Variable {
                            name: "a",
                            data_type: DataTypeReference {
                                referenced_type: "DINT",
                            },
                        },
                        Variable {
                            name: "b",
                            data_type: DataTypeReference {
                                referenced_type: "DINT",
                            },
                        },
                        Variable {
                            name: "c",
                            data_type: DataTypeReference {
                                referenced_type: "DINT",
                            },
                        },
                    ],
                    variable_block_type: Local,
                },
                VariableBlock {
                    variables: [
                        Variable {
                            name: "foo",
                            data_type: DataTypeReference {
                                referenced_type: "DINT",
                            },
                        },
                    ],
                    variable_block_type: Local,
                },
            ]
            "###);

            assert_eq!(unit.pous[2].name, "fb.__set_foo");
            insta::assert_debug_snapshot!(unit.pous[2].variable_blocks, @r###"
            [
                VariableBlock {
                    variables: [
                        Variable {
                            name: "d",
                            data_type: DataTypeReference {
                                referenced_type: "DINT",
                            },
                        },
                        Variable {
                            name: "e",
                            data_type: DataTypeReference {
                                referenced_type: "DINT",
                            },
                        },
                        Variable {
                            name: "f",
                            data_type: DataTypeReference {
                                referenced_type: "DINT",
                            },
                        },
                    ],
                    variable_block_type: Local,
                },
                VariableBlock {
                    variables: [
                        Variable {
                            name: "foo",
                            data_type: DataTypeReference {
                                referenced_type: "DINT",
                            },
                        },
                    ],
                    variable_block_type: Input(
                        ByVal,
                    ),
                },
            ]
            "###);
        }

        #[test]
        fn multiple_properties_defined_in_pou_are_lowered_to_methods() {
            let source = r"
            FUNCTION_BLOCK fb
                VAR
                    localPrivateVariable : DINT;
                END_VAR

                PROPERTY foo : DINT
                    GET END_GET
                    SET END_SET
                END_PROPERTY

                PROPERTY bar : DINT
                    GET END_GET
                    SET END_SET
                END_PROPERTY

                PROPERTY baz : DINT
                    GET END_GET
                    SET END_SET
                END_PROPERTY

                PROPERTY qux : DINT
                    GET END_GET
                    SET END_SET
                END_PROPERTY
            END_FUNCTION_BLOCK
            ";

            let unit = lower(source);

            // No need to snapshot test here, we did plenty before this one
            assert_eq!(unit.pous.len(), 9);
            assert_eq!(unit.pous[0].name, "fb");
            assert_eq!(unit.pous[1].name, "fb.__get_foo");
            assert_eq!(unit.pous[2].name, "fb.__set_foo");
            assert_eq!(unit.pous[3].name, "fb.__get_bar");
            assert_eq!(unit.pous[4].name, "fb.__set_bar");
            assert_eq!(unit.pous[5].name, "fb.__get_baz");
            assert_eq!(unit.pous[6].name, "fb.__set_baz");
            assert_eq!(unit.pous[7].name, "fb.__get_qux");
            assert_eq!(unit.pous[8].name, "fb.__set_qux");
        }

        #[test]
        fn property_self_assignment() {
            let source = r"
            FUNCTION_BLOCK fb
                PROPERTY foo : DINT
                    GET END_GET
                    SET END_SET
                END_PROPERTY

                foo := foo;
            END_FUNCTION_BLOCK
            ";

            let unit = super::lower(source);
            insta::assert_debug_snapshot!(unit.implementations[0].statements, @r###"
            [
                CallStatement {
                    operator: ReferenceExpr {
                        kind: Member(
                            Identifier {
                                name: "__set_foo",
                            },
                        ),
                        base: None,
                    },
                    parameters: Some(
                        CallStatement {
                            operator: ReferenceExpr {
                                kind: Member(
                                    Identifier {
                                        name: "__get_foo",
                                    },
                                ),
                                base: None,
                            },
                            parameters: None,
                        },
                    ),
                },
            ]
            "###);
        }

        #[test]
        fn properties_in_interfaces_are_lowered() {
            let source = r"
            INTERFACE foo
                PROPERTY bar : DINT
                    GET END_GET
                    SET END_SET
                END_PROPERTY
            END_INTERFACE
            ";

            let (unit, _) = super::lower_properties_to_pous(source);

            // We retain the properties
            assert_eq!(unit.interfaces[0].properties.len(), 1);

            // ...but at the same time lower them into methods hosted by the interface
            assert_eq!(unit.interfaces[0].methods.len(), 2);
            insta::assert_debug_snapshot!(unit.interfaces[0].methods, @r###"
            [
                POU {
                    name: "foo.__get_bar",
                    variable_blocks: [
                        VariableBlock {
                            variables: [
                                Variable {
                                    name: "bar",
                                    data_type: DataTypeReference {
                                        referenced_type: "DINT",
                                    },
                                },
                            ],
                            variable_block_type: Local,
                        },
                    ],
                    pou_type: Method {
                        parent: "foo",
                        property: Some(
                            (
                                "bar",
                                Get,
                            ),
                        ),
                        declaration_kind: Concrete,
                    },
                    return_type: Some(
                        DataTypeReference {
                            referenced_type: "DINT",
                        },
                    ),
                    interfaces: [],
                },
                POU {
                    name: "foo.__set_bar",
                    variable_blocks: [
                        VariableBlock {
                            variables: [
                                Variable {
                                    name: "bar",
                                    data_type: DataTypeReference {
                                        referenced_type: "DINT",
                                    },
                                },
                            ],
                            variable_block_type: Input(
                                ByVal,
                            ),
                        },
                    ],
                    pou_type: Method {
                        parent: "foo",
                        property: Some(
                            (
                                "bar",
                                Set,
                            ),
                        ),
                        declaration_kind: Concrete,
                    },
                    return_type: None,
                    interfaces: [],
                },
            ]
            "###);
        }
    }

    mod resolver {
        use plc_ast::{
            ast::{Assignment, AstNode, BinaryExpression, CallStatement, ReferenceAccess, ReferenceExpr},
            try_from,
        };

        use crate::resolver::{AnnotationMap, StatementAnnotation};

        #[test]
        fn properties_in_assignments_are_annotated() {
            let source = r"
            FUNCTION_BLOCK fb
                VAR
                    foo : DINT;
                END_VAR

                PROPERTY myProp: DINT
                    GET END_GET
                    SET END_SET
                END_PROPERTY
            END_FUNCTION_BLOCK

            FUNCTION main
                VAR
                    instance : fb;
                    tmp : DINT;
                END_VAR

                instance.myProp := 5;
                tmp := instance.myProp;
            END_FUNCTION
            ";

            let (unit, annotations) = super::lower_properties_to_pous(source);

            let implementation = &unit.implementations[1];
            let setter = &implementation.statements[0];
            let getter = &implementation.statements[1];

            let Assignment { left, .. } = try_from!(setter, Assignment).unwrap();
            assert_eq!(
                annotations.get(left).unwrap(),
                &StatementAnnotation::Property { name: "__set_myProp".to_string() }
            );

            let Assignment { right, .. } = try_from!(getter, Assignment).unwrap();
            assert_eq!(
                annotations.get(right).unwrap(),
                &StatementAnnotation::Property { name: "__get_myProp".to_string() }
            );
        }

        #[test]
        fn lone_reference_is_annotated() {
            let source = r"
            FUNCTION_BLOCK fb
                PROPERTY foo : DINT
                    GET END_GET
                END_PROPERTY
            END_FUNCTION_BLOCK

            FUNCTION main
                VAR
                    instance : fb;
                END_VAR

                instance.foo;
            END_FUNCTION
            ";

            let (unit, annotations) = super::lower_properties_to_pous(source);
            assert_eq!(
                annotations.get(&unit.implementations[1].statements[0]),
                Some(&StatementAnnotation::Property { name: "__get_foo".to_string() })
            );
        }

        #[test]
        fn lone_reference_inside_declaring_container_is_annotated() {
            let source = r"
            FUNCTION_BLOCK A
                PROPERTY sayCheese : DINT
                    GET
                        printf('Cheese');
                    END_GET
                END_PROPERTY

                sayCheese;
            END_FUNCTION_BLOCK
            ";

            let (unit, annotations) = super::lower_properties_to_pous(source);
            assert_eq!(
                annotations.get(&unit.implementations[0].statements[0]).unwrap(),
                &StatementAnnotation::Property { name: "__get_sayCheese".to_string() }
            );
        }

        #[test]
        fn reference_as_argument_is_annoated() {
            let source = r"
            FUNCTION func : DINT
                VAR_INPUT
                    a : STRING;
                END_VAR

                VAR_OUTPUT
                    b : STRING;
                END_VAR

                VAR_IN_OUT
                    c : STRING;
                END_VAR
            END_FUNCTION

            FUNCTION_BLOCK fb
                PROPERTY foo : STRING
                    GET END_GET
                END_PROPERTY
            END_FUNCTION_BLOCK

            FUNCTION main
                VAR
                    instance : fb;
                END_VAR
                
                func(instance.foo, instance.foo, instance.foo);
                func(a := instance.foo, b => instance.foo, c := instance.foo);
            END_FUNCTION
            ";

            let (unit, annotations) = super::lower_properties_to_pous(source);
            let implementation = &unit.implementations[2];

            let reference = &implementation.statements[0];
            let CallStatement { parameters, .. } = try_from!(reference, CallStatement).unwrap();
            let parameters = try_from!(parameters.as_ref().unwrap(), Vec<AstNode>).unwrap();

            for idx in 0..=2 {
                assert_eq!(
                    annotations.get(&parameters[idx]).unwrap(),
                    &StatementAnnotation::Property { name: "__get_foo".to_string() }
                );
            }

            let reference = &implementation.statements[1];
            let CallStatement { parameters, .. } = try_from!(reference, CallStatement).unwrap();
            let parameters = try_from!(parameters.as_ref().unwrap(), Vec<AstNode>).unwrap();

            for idx in 0..=2 {
                let Assignment { right, .. } = try_from!(parameters[idx], Assignment).unwrap();
                assert_eq!(
                    annotations.get(right).unwrap(),
                    &StatementAnnotation::Property { name: "__get_foo".to_string() }
                );
            }
        }

        #[test]
        fn reference_as_vararg_argument_is_annotated() {
            let source = r"
            FUNCTION printf : DINT
                VAR_INPUT {ref}
                    format : STRING;
                END_VAR

                VAR_INPUT
                    args : ...;
                END_VAR
            END_FUNCTION

            FUNCTION_BLOCK fb
                PROPERTY foo : DINT
                    GET END_GET
                END_PROPERTY
            END_FUNCTION_BLOCK

            FUNCTION main
                VAR
                    instance : fb;
                END_VAR
                
                printf('%d$N', instance.foo);
            END_FUNCTION
            ";

            let (unit, annotations) = super::lower_properties_to_pous(source);
            let implementation = &unit.implementations[2];
            let reference = &implementation.statements[0];

            let CallStatement { parameters, .. } = try_from!(reference, CallStatement).unwrap();
            let parameters = try_from!(parameters.as_ref().unwrap(), Vec<AstNode>).unwrap();

            assert_eq!(
                annotations.get(&parameters[1]).unwrap(),
                &StatementAnnotation::Property { name: "__get_foo".to_string() }
            );
        }

        #[test]
        fn reference_as_array_index_is_annotated() {
            let source = r"
            FUNCTION_BLOCK fb
                PROPERTY foo : DINT
                    GET END_GET
                END_PROPERTY
            END_FUNCTION_BLOCK

            FUNCTION main
                VAR
                    instance : fb;
                    arr : ARRAY[1..5] OF DINT;
                END_VAR
                
                arr[instance.foo];
                arr[instance.foo + 1] := arr[instance.foo];
            END_FUNCTION
            ";

            let (unit, annotations) = super::lower_properties_to_pous(source);
            let implementation = &unit.implementations[1];
            let reference = &implementation.statements[0];

            // arr[instance.foo]
            //     ^^^^^^^^^^^^
            let ReferenceExpr { access, .. } = try_from!(reference, ReferenceExpr).unwrap();
            let ReferenceAccess::Index(index) = access else { unreachable!() };
            let ReferenceExpr { access, .. } = try_from!(index, ReferenceExpr).unwrap();
            let ReferenceAccess::Member(ident) = access else { unreachable!() };

            assert_eq!(
                annotations.get(ident).unwrap(),
                &StatementAnnotation::Property { name: "__get_foo".to_string() }
            );

            // arr[instance.foo + 1] := arr[instance.foo]
            //     ^^^^^^^^^^^^
            let Assignment { left, right } = try_from!(implementation.statements[1], Assignment).unwrap();
            let ReferenceExpr { access, .. } = try_from!(left, ReferenceExpr).unwrap();
            let ReferenceAccess::Index(index) = access else { unreachable!() };
            let BinaryExpression { left, .. } = try_from!(index, BinaryExpression).unwrap();
            let ReferenceExpr { access, .. } = try_from!(left, ReferenceExpr).unwrap();
            let ReferenceAccess::Member(ident) = access else { unreachable!() };

            assert_eq!(
                annotations.get(ident).unwrap(),
                &StatementAnnotation::Property { name: "__get_foo".to_string() }
            );

            // arr[instance.foo + 1] := arr[instance.foo]
            //                              ^^^^^^^^^^^^
            let ReferenceExpr { access, .. } = try_from!(right, ReferenceExpr).unwrap();
            let ReferenceAccess::Index(index) = access else { unreachable!() };
            let ReferenceExpr { access, .. } = try_from!(index, ReferenceExpr).unwrap();
            let ReferenceAccess::Member(ident) = access else { unreachable!() };

            assert_eq!(
                annotations.get(ident).unwrap(),
                &StatementAnnotation::Property { name: "__get_foo".to_string() }
            );
        }

        #[test]
        fn reference_as_argument_as_array_index_is_annotated() {
            let source = r"
            FUNCTION_BLOCK fb
                PROPERTY foo : ARRAY[1..5] OF STRING
                    GET
                        foo := ['a', 'b', 'c', 'd', 'e'];
                    END_GET
                END_PROPERTY

                PROPERTY bar : DINT
                    GET
                        bar := 5;
                    END_GET
                END_PROPERTY
            END_FUNCTION_BLOCK

            FUNCTION main
                VAR
                    instance : fb;
                END_VAR

                // We expect `instance.__get_foo()[instance.__get_bar()]`
                printf('%s$N', REF(instance.foo[instance.bar]));
            END_FUNCTION
            ";

            let (unit, annotations) = super::lower_properties_to_pous(source);
            let printf = &unit.implementations[1].statements[0];

            // printf(...)
            let CallStatement { parameters, .. } = try_from!(printf, CallStatement).unwrap();
            let arguments = try_from!(parameters.as_ref().unwrap(), Vec<AstNode>).unwrap();

            // REF(instance.foo[instance.bar])
            //     ^^^^^^^^^^^^^^^^^^^^^^^^^^
            let CallStatement { parameters, .. } = try_from!(arguments[1], CallStatement).unwrap();
            let ReferenceExpr { access, base } =
                try_from!(parameters.as_ref().unwrap(), ReferenceExpr).unwrap();

            // instance.foo[instance.bar]
            // ^^^^^^^^^^^^
            let ReferenceExpr { access: access_lhs, .. } =
                try_from!(base.as_ref().unwrap(), ReferenceExpr).unwrap();
            let ReferenceAccess::Member(ident) = access_lhs else { unreachable!() };
            assert_eq!(
                annotations.get(ident).unwrap(),
                &StatementAnnotation::Property { name: "__get_foo".to_string() }
            );

            // instance.foo[instance.bar]
            //              ^^^^^^^^^^^^
            let ReferenceAccess::Index(index) = access else { unreachable!() };
            let ReferenceExpr { access, .. } = try_from!(index, ReferenceExpr).unwrap();
            let ReferenceAccess::Member(ident) = access else { unreachable!() };
            assert_eq!(
                annotations.get(ident).unwrap(),
                &StatementAnnotation::Property { name: "__get_bar".to_string() }
            );
        }

        #[test]
        fn property_variable_is_not_lowered_inside_own_block() {
            let source = r"
            FUNCTION_BLOCK fb
                PROPERTY foo : DINT
                    GET
                        // This should not be expanded into `__get_foo()`
                        foo;

                        // Similarly this should not be expanded into `__set_foo(5)`
                        foo := 5;
                    END_GET

                    SET
                        // Same as above
                        foo;
                        foo := 5;
                    END_SET
                END_PROPERTY
            END_FUNCTION_BLOCK
            ";

            let (unit, _) = super::lower_properties_to_pous(source);

            let get = &unit.implementations[1];
            insta::assert_debug_snapshot!(get.statements[0..2], @r###"
            [
                ReferenceExpr {
                    kind: Member(
                        Identifier {
                            name: "foo",
                        },
                    ),
                    base: None,
                },
                Assignment {
                    left: ReferenceExpr {
                        kind: Member(
                            Identifier {
                                name: "foo",
                            },
                        ),
                        base: None,
                    },
                    right: LiteralInteger {
                        value: 5,
                    },
                },
            ]
            "###);

            let set = &unit.implementations[2];
            insta::assert_debug_snapshot!(set.statements, @r###"
            [
                ReferenceExpr {
                    kind: Member(
                        Identifier {
                            name: "foo",
                        },
                    ),
                    base: None,
                },
                Assignment {
                    left: ReferenceExpr {
                        kind: Member(
                            Identifier {
                                name: "foo",
                            },
                        ),
                        base: None,
                    },
                    right: LiteralInteger {
                        value: 5,
                    },
                },
            ]
            "###);
        }

        #[test]
        fn property_cross_referencing() {
            let source = r"
            FUNCTION_BLOCK fb
                PROPERTY foo : DINT
                    GET END_GET
                END_PROPERTY

                PROPERTY bar : DINT
                    GET
                        foo;
                    END_GET
                END_PROPERTY
            END_FUNCTION_BLOCK
            ";

            let (unit, annotations) = super::lower_properties_to_pous(source);
            let reference = &unit.implementations[2].statements[0];
            assert_eq!(
                annotations.get(reference).unwrap(),
                &StatementAnnotation::Property { name: "__get_foo".to_string() }
            );
        }

        #[test]
        fn property_in_action() {
            let source = r"
            FUNCTION_BLOCK fb
                PROPERTY foo : DINT
                    GET END_GET
                    SET END_SET
                END_PROPERTY
            END_FUNCTION_BLOCK

            ACTION fb.act
                foo := foo;
            END_ACTION

            ";

            let (unit, annotations) = super::lower_properties_to_pous(source);
            let statement = &unit.implementations[1].statements[0];
            let Assignment { left, right } = try_from!(statement, Assignment).unwrap();
            assert_eq!(
                annotations.get(left).unwrap(),
                &StatementAnnotation::Property { name: "__set_foo".to_string() }
            );

            assert_eq!(
                annotations.get(right).unwrap(),
                &StatementAnnotation::Property { name: "__get_foo".to_string() }
            )
        }
    }
}<|MERGE_RESOLUTION|>--- conflicted
+++ resolved
@@ -103,7 +103,7 @@
         let mut local_impls = Vec::new();
 
         // Lower properties defined in a POU (e.g. a FUNCTION_BLOCK)
-        for pou in &mut unit.units {
+        for pou in &mut unit.pous {
             for property in &mut pou.properties {
                 let (pous, impls) = lower_to_pou(self.id_provider.clone(), &pou.name, property);
 
@@ -121,121 +121,13 @@
             }
         }
 
-        unit.units.extend(local_pous);
+        unit.pous.extend(local_pous);
         unit.implementations.extend(local_impls);
     }
 
-<<<<<<< HEAD
     /// Lowers any property references into method calls
     pub fn properties_to_fncalls(&mut self, unit: &mut CompilationUnit) {
         self.visit_compilation_unit(unit);
-=======
-    /// Lowers [`CompilationUnit::properties`] into [`CompilationUnit::units`] and [`CompilationUnit::implementations`]
-    pub fn lower_properties_to_pous(&mut self, unit: &mut CompilationUnit) {
-        let mut units = vec![];
-        let mut implementations = vec![];
-        unit.pous.iter_mut().for_each(|pou| {
-            pou.properties.iter_mut().for_each(|property| {
-                let datatype = &property.return_type;
-                let Identifier { name: prop_name, location } = &property.name;
-                let parent = &pou.name;
-
-                property.implementations.drain(..).for_each(|property_impl| {
-                    let name = format!("{parent}.__{kind}_{prop_name}", kind = property_impl.kind,);
-
-                    let mut pou = Pou {
-                        name,
-                        kind: PouType::Method {
-                            parent: parent.to_string(),
-                            declaration_kind: DeclarationKind::Concrete,
-                        },
-                        variable_blocks: property_impl.variable_blocks,
-                        return_type: None,
-                        location: location.clone(),
-                        name_location: location.clone(),
-                        poly_mode: None,
-                        generics: Vec::new(),
-                        linkage: LinkageType::Internal,
-                        super_class: None,
-                        interfaces: Vec::new(),
-                        is_const: false,
-                        id: self.id_provider.next_id(),
-                        properties: Vec::new(),
-                    };
-
-                    let mut implementation = Implementation {
-                        name: pou.name.clone(),
-                        type_name: pou.name.clone(),
-                        linkage: pou.linkage,
-                        pou_type: pou.kind.clone(),
-                        statements: property_impl.body,
-                        location: location.clone(),
-                        name_location: location.clone(),
-                        end_location: property_impl.end_location.clone(),
-                        overriding: false,
-                        generic: false,
-                        access: Some(AccessModifier::Public),
-                    };
-
-                    match property_impl.kind {
-                        // We have to append a `<method_name> := <property_name>` assignment at the end of the
-                        // list of statements when dealing with getters
-                        PropertyKind::Get => {
-                            pou.variable_blocks.push(VariableBlock {
-                                access: AccessModifier::Public,
-                                constant: false,
-                                retain: false,
-                                variables: vec![Variable {
-                                    name: prop_name.to_string(),
-                                    data_type_declaration: datatype.clone(),
-                                    initializer: None,
-                                    address: None,
-                                    location: SourceLocation::internal(),
-                                }],
-                                variable_block_type: VariableBlockType::Local,
-                                linkage: LinkageType::Internal,
-                                location: SourceLocation::internal(),
-                            });
-                            pou.return_type = Some(datatype.clone());
-
-                            let name_lhs = format!("__{}_{}", property_impl.kind, prop_name);
-
-                            implementation.statements.push(create_internal_assignment(
-                                &mut self.id_provider,
-                                name_lhs,
-                                prop_name,
-                            ));
-                        }
-
-                        // We have to do two things when dealing with setters:
-                        // 1. Patch a variable block of type `VAR_INPUT` with a single variable with the
-                        // same name as the declared property and its type
-                        PropertyKind::Set => {
-                            pou.variable_blocks.push(VariableBlock {
-                                access: AccessModifier::Public,
-                                constant: false,
-                                retain: false,
-                                variables: vec![Variable {
-                                    name: prop_name.to_string(),
-                                    data_type_declaration: datatype.clone(),
-                                    initializer: None,
-                                    address: None,
-                                    location: SourceLocation::internal(),
-                                }],
-                                variable_block_type: VariableBlockType::Input(ArgumentProperty::ByVal),
-                                linkage: LinkageType::Internal,
-                                location: SourceLocation::internal(),
-                            });
-                        }
-                    };
-                    units.push(pou);
-                    implementations.push(implementation);
-                });
-            });
-        });
-        unit.pous.extend(units);
-        unit.implementations.extend(implementations);
->>>>>>> bb747950
     }
 }
 
