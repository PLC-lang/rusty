--- conflicted
+++ resolved
@@ -554,9 +554,11 @@
     },
     ExitStatement {
         location: SourceRange,
+        id: AstId,
     },
     ContinueStatement {
         location: SourceRange,
+        id: AstId,
     },
     ReturnStatement {
         location: SourceRange,
@@ -850,14 +852,10 @@
                 SourceRange::new(reference_loc.range.start..access_loc.range.end)
             }
             Statement::MultipliedStatement { location, .. } => location.clone(),
-<<<<<<< HEAD
-            Statement::CaseCondition { condition } => condition.get_location(),
-            Statement::ReturnStatement { location } => location.clone(),
-            Statement::ContinueStatement { location } => location.clone(),
-            Statement::ExitStatement { location } => location.clone(),
-=======
             Statement::CaseCondition { condition, .. } => condition.get_location(),
             Statement::ReturnStatement { location, .. } => location.clone(),
+            Statement::ContinueStatement { location, .. } => location.clone(),
+            Statement::ExitStatement { location, .. } => location.clone(),
         }
     }
 
@@ -891,7 +889,8 @@
             Statement::CaseStatement { id, .. } => *id,
             Statement::CaseCondition { id, .. } => *id,
             Statement::ReturnStatement { id, .. } => *id,
->>>>>>> 29663590
+            Statement::ContinueStatement { id, .. } => *id,
+            Statement::ExitStatement { id, .. } => *id,
         }
     }
 }
