// Copyright (c) 2020 Ghaith Hachem and Mathias Rieder
use crate::{
    index::Index,
    lexer::IdProvider,
    typesystem::{
        DataTypeInformation, BOOL_TYPE, CHAR_TYPE, DATE_TYPE, REAL_TYPE, SINT_TYPE, STRING_TYPE, TIME_TYPE,
        USINT_TYPE, VOID_TYPE,
    },
};
pub use literals::*;
use serde::{Deserialize, Serialize};
use std::{
    fmt::{Debug, Display, Formatter, Result},
    iter,
    ops::Range,
    unimplemented, vec,
};

pub mod literals;
mod pre_processor;

pub type AstId = usize;

#[derive(Clone, Debug, PartialEq, Eq)]
pub struct GenericBinding {
    pub name: String,
    pub nature: TypeNature,
}

#[derive(PartialEq)]
pub struct Pou {
    pub name: String,
    pub variable_blocks: Vec<VariableBlock>,
    pub pou_type: PouType,
    pub return_type: Option<DataTypeDeclaration>,
    /// the SourceRange of the whole POU
    pub location: SourceRange,
    /// the SourceRange of the POU's name
    pub name_location: SourceRange,
    pub poly_mode: Option<PolymorphismMode>,
    pub generics: Vec<GenericBinding>,
    pub linkage: LinkageType,
}

#[derive(Debug, PartialEq, Eq)]
pub enum PolymorphismMode {
    None,
    Abstract,
    Final,
}

#[derive(Copy, Clone, Debug, Serialize, Deserialize, PartialEq, Eq, Hash)]
#[serde(tag = "direction")]
pub enum HardwareAccessType {
    Input,
    Output,
    Memory,
    Global,
}

#[derive(Copy, Clone, Debug, Serialize, Deserialize, PartialEq, Eq, Hash)]
#[serde(tag = "type")]
pub enum DirectAccessType {
    Bit,
    Byte,
    Word,
    DWord,
    LWord,
    Template,
}

#[derive(Debug, PartialEq, Eq, Clone, Copy, Hash)]
pub enum TypeNature {
    Any,
    Derived,
    Elementary,
    Magnitude,
    Num,
    Real,
    Int,
    Signed,
    Unsigned,
    Duration,
    Bit,
    Chars,
    String,
    Char,
    Date,
}

impl TypeNature {
    pub fn get_smallest_possible_type(&self) -> &str {
        match self {
            TypeNature::Magnitude | TypeNature::Num | TypeNature::Int => USINT_TYPE,
            TypeNature::Real => REAL_TYPE,
            TypeNature::Unsigned => USINT_TYPE,
            TypeNature::Signed => SINT_TYPE,
            TypeNature::Duration => TIME_TYPE,
            TypeNature::Bit => BOOL_TYPE,
            TypeNature::Chars | TypeNature::Char => CHAR_TYPE,
            TypeNature::String => STRING_TYPE,
            TypeNature::Date => DATE_TYPE,
            _ => "",
        }
    }

    pub fn derives_from(self, other: TypeNature) -> bool {
        if other == self {
            true
        } else {
            match self {
                TypeNature::Any => true,
                TypeNature::Derived => matches!(other, TypeNature::Any),
                TypeNature::Elementary => matches!(other, TypeNature::Any),
                TypeNature::Magnitude => matches!(other, TypeNature::Elementary | TypeNature::Any),
                TypeNature::Num => {
                    matches!(other, TypeNature::Magnitude | TypeNature::Elementary | TypeNature::Any)
                }
                TypeNature::Real => matches!(
                    other,
                    TypeNature::Num | TypeNature::Magnitude | TypeNature::Elementary | TypeNature::Any
                ),
                TypeNature::Int => matches!(
                    other,
                    TypeNature::Num | TypeNature::Magnitude | TypeNature::Elementary | TypeNature::Any
                ),
                TypeNature::Signed => matches!(
                    other,
                    TypeNature::Int
                        | TypeNature::Num
                        | TypeNature::Magnitude
                        | TypeNature::Elementary
                        | TypeNature::Any
                ),
                TypeNature::Unsigned => matches!(
                    other,
                    TypeNature::Int
                        | TypeNature::Num
                        | TypeNature::Magnitude
                        | TypeNature::Elementary
                        | TypeNature::Any
                ),
                TypeNature::Duration => {
                    matches!(other, TypeNature::Magnitude | TypeNature::Elementary | TypeNature::Any)
                }
                TypeNature::Bit => matches!(other, TypeNature::Elementary | TypeNature::Any),
                TypeNature::Chars => matches!(other, TypeNature::Elementary | TypeNature::Any),
                TypeNature::String => {
                    matches!(other, TypeNature::Chars | TypeNature::Elementary | TypeNature::Any)
                }
                TypeNature::Char => {
                    matches!(other, TypeNature::Chars | TypeNature::Elementary | TypeNature::Any)
                }
                TypeNature::Date => matches!(other, TypeNature::Elementary | TypeNature::Any),
            }
        }
    }

    pub fn is_numerical(&self) -> bool {
        self.derives_from(TypeNature::Num)
    }

    pub fn is_real(&self) -> bool {
        self.derives_from(TypeNature::Real)
    }

    pub fn is_bit(&self) -> bool {
        self.derives_from(TypeNature::Bit)
    }
}

impl DirectAccessType {
    /// Returns true if the current index is in the range for the given type
    pub fn is_in_range(&self, access_index: u64, data_type: &DataTypeInformation, index: &Index) -> bool {
        (self.get_bit_width() * access_index) < data_type.get_size_in_bits(index) as u64
    }

    /// Returns the range from 0 for the given data type
    pub fn get_range(&self, data_type: &DataTypeInformation, index: &Index) -> Range<u64> {
        0..((data_type.get_size_in_bits(index) as u64 / self.get_bit_width()) - 1)
    }

    /// Returns true if the direct access can be used for the given type
    pub fn is_compatible(&self, data_type: &DataTypeInformation, index: &Index) -> bool {
        data_type.get_semantic_size(index) as u64 > self.get_bit_width()
    }

    /// Returns the size of the bitaccess result
    pub fn get_bit_width(&self) -> u64 {
        match self {
            DirectAccessType::Bit => 1,
            DirectAccessType::Byte => 8,
            DirectAccessType::Word => 16,
            DirectAccessType::DWord => 32,
            DirectAccessType::LWord => 64,
            DirectAccessType::Template => unimplemented!("Should not test for template width"),
        }
    }
}

impl Debug for Pou {
    fn fmt(&self, f: &mut Formatter<'_>) -> Result {
        let mut str = f.debug_struct("POU");
        str.field("name", &self.name)
            .field("variable_blocks", &self.variable_blocks)
            .field("pou_type", &self.pou_type)
            .field("return_type", &self.return_type);
        if !self.generics.is_empty() {
            str.field("generics", &self.generics);
        }
        str.finish()
    }
}

impl Pou {
    pub fn get_return_name(&self) -> &str {
        Pou::calc_return_name(&self.name)
    }

    pub fn calc_return_name(pou_name: &str) -> &str {
        pou_name.split('.').last().unwrap_or_default()
    }
}

#[derive(Debug, PartialEq)]
pub struct Implementation {
    pub name: String,
    pub type_name: String,
    pub linkage: LinkageType,
    pub pou_type: PouType,
    pub statements: Vec<AstStatement>,
    pub location: SourceRange,
    pub name_location: SourceRange,
    pub overriding: bool,
    pub generic: bool,
    pub access: Option<AccessModifier>,
}

#[derive(Debug, Copy, PartialEq, Eq, Clone, Hash)]
pub enum LinkageType {
    Internal,
    External,
    BuiltIn,
}

#[derive(Debug, PartialEq, Eq)]
pub enum AccessModifier {
    Private,
    Public,
    Protected, // default
    Internal,
}

#[derive(Debug, PartialEq, Eq, Clone, Hash)]
pub enum PouType {
    Program,
    Function,
    FunctionBlock,
    Action,
    Class,
    Method { owner_class: String },
}

impl Display for PouType {
    fn fmt(&self, f: &mut Formatter<'_>) -> Result {
        match self {
            PouType::Program => write!(f, "Program"),
            PouType::Function => write!(f, "Function"),
            PouType::FunctionBlock => write!(f, "FunctionBlock"),
            PouType::Action => write!(f, "Action"),
            PouType::Class => write!(f, "Class"),
            PouType::Method { .. } => write!(f, "Method"),
        }
    }
}

impl PouType {
    /// returns Some(owner_class) if this is a `Method` or otherwhise `None`
    pub fn get_optional_owner_class(&self) -> Option<String> {
        if let PouType::Method { owner_class } = self {
            Some(owner_class.clone())
        } else {
            None
        }
    }
}
/**
 * A datastructure that stores the location of newline characters of a string.
 * It also offers some useful methods to determine the line-number of an offset-location.
 */
#[derive(Debug, PartialEq, Eq)]
pub struct NewLines {
    line_breaks: Vec<usize>,
}

impl NewLines {
    pub fn build(str: &str) -> NewLines {
        let mut line_breaks = Vec::new();
        let mut total_offset: usize = 0;
        if !str.is_empty() {
            // Instead of using ´lines()´ we split at \n to preserve the offsets if a \r exists
            for l in str.split('\n') {
                total_offset += l.len() + 1;
                line_breaks.push(total_offset);
            }
        }
        NewLines { line_breaks }
    }

    ///
    /// returns the 0 based line-nr of the given offset-location
    ///
    pub fn get_line_nr(&self, offset: usize) -> u32 {
        (match self.line_breaks.binary_search(&offset) {
            //In case we hit an exact match, we just found the first character of a new line, we must add one to the result
            Ok(line) => line + 1,
            Err(line) => line,
        }) as u32
    }

    ///
    /// returns the 0 based column of the given offset-location
    ///
    pub fn get_column(&self, line: u32, offset: usize) -> u32 {
        (if line > 0 {
            self.line_breaks.get((line - 1) as usize).map(|l| offset - *l).unwrap_or(0)
        } else {
            offset
        }) as u32
    }
}

#[derive(Debug, PartialEq)]
pub struct CompilationUnit {
    pub global_vars: Vec<VariableBlock>,
    pub units: Vec<Pou>,
    pub implementations: Vec<Implementation>,
    pub user_types: Vec<UserTypeDeclaration>,
    pub file_name: String,
    pub new_lines: NewLines,
}

impl CompilationUnit {
    pub fn new(file_name: &str, new_lines: NewLines) -> Self {
        CompilationUnit {
            global_vars: Vec::new(),
            units: Vec::new(),
            implementations: Vec::new(),
            user_types: Vec::new(),
            file_name: file_name.to_string(),
            new_lines,
        }
    }

    /// imports all elements of the other CompilationUnit into this CompilationUnit
    ///
    /// this will import all global_vars, units, implementations and types. The imported
    /// structs are moved from the other unit into this unit
    /// # Arguments
    /// `other` the other CompilationUnit to import the elements from.
    pub fn import(&mut self, other: CompilationUnit) {
        self.global_vars.extend(other.global_vars);
        self.units.extend(other.units);
        self.implementations.extend(other.implementations);
        self.user_types.extend(other.user_types);
    }
}

#[derive(Debug, Copy, PartialEq, Eq, Clone)]
pub enum VariableBlockType {
    Local,
    Temp,
    Input(ArgumentProperty),
    Output,
    Global,
    InOut,
}

impl Display for VariableBlockType {
    fn fmt(&self, f: &mut Formatter<'_>) -> Result {
        match self {
            VariableBlockType::Local => write!(f, "Local"),
            VariableBlockType::Temp => write!(f, "Temp"),
            VariableBlockType::Input(_) => write!(f, "Input"),
            VariableBlockType::Output => write!(f, "Output"),
            VariableBlockType::Global => write!(f, "Global"),
            VariableBlockType::InOut => write!(f, "InOut"),
        }
    }
}

#[derive(Debug, Copy, PartialEq, Eq, Clone)]
pub enum ArgumentProperty {
    ByVal,
    ByRef,
}

#[derive(PartialEq)]
pub struct VariableBlock {
    pub access: AccessModifier,
    pub constant: bool,
    pub retain: bool,
    pub variables: Vec<Variable>,
    pub variable_block_type: VariableBlockType,
    pub linkage: LinkageType,
    pub location: SourceRange,
}

impl Debug for VariableBlock {
    fn fmt(&self, f: &mut Formatter<'_>) -> Result {
        f.debug_struct("VariableBlock")
            .field("variables", &self.variables)
            .field("variable_block_type", &self.variable_block_type)
            .finish()
    }
}

#[derive(Clone, PartialEq)]
pub struct Variable {
    pub name: String,
    pub data_type_declaration: DataTypeDeclaration,
    pub initializer: Option<AstStatement>,
    pub address: Option<AstStatement>,
    pub location: SourceRange,
}

impl Debug for Variable {
    fn fmt(&self, f: &mut Formatter<'_>) -> Result {
        let mut var = f.debug_struct("Variable");
        var.field("name", &self.name).field("data_type", &self.data_type_declaration);
        if self.initializer.is_some() {
            var.field("initializer", &self.initializer);
        }
        if self.address.is_some() {
            var.field("address", &self.address);
        }
        var.finish()
    }
}

impl Variable {
    pub fn replace_data_type_with_reference_to(&mut self, type_name: String) -> DataTypeDeclaration {
        let new_data_type = DataTypeDeclaration::DataTypeReference {
            referenced_type: type_name,
            location: self.data_type_declaration.get_location(),
        };
        std::mem::replace(&mut self.data_type_declaration, new_data_type)
    }
}

pub trait DiagnosticInfo {
    fn get_description(&self) -> String;
    fn get_location(&self) -> SourceRange;
}

impl DiagnosticInfo for AstStatement {
    fn get_description(&self) -> String {
        format!("{self:?}")
    }

    fn get_location(&self) -> SourceRange {
        self.get_location()
    }
}

pub struct SourceRangeFactory {
    file: Option<&'static str>,
}

impl SourceRangeFactory {
    /// constructs a SourceRangeFactory used for internally generated code (e.g. builtins)
    pub fn internal() -> Self {
        SourceRangeFactory { file: None }
    }

    /// constructs a SourceRangeFactory used to construct SourceRanes that point into the given file_name
    pub fn for_file(file_name: &'static str) -> Self {
        SourceRangeFactory { file: Some(file_name) }
    }

    /// creates a new SourceRange using the factory's file_name
    pub fn create_range(&self, range: core::ops::Range<usize>) -> SourceRange {
        SourceRange { range, file: self.file }
    }
}

#[derive(Clone, PartialEq, Eq, Hash)]
pub struct SourceRange {
    /// the start and end offset in the source-file
    range: core::ops::Range<usize>,
    /// the name of the file if available. if there is no file available
    /// the source is probably internally generated by the compiler. (e.g.
    /// a automatically generated data_type)
    file: Option<&'static str>,
}

impl Debug for SourceRange {
    fn fmt(&self, f: &mut Formatter<'_>) -> Result {
        let mut f = f.debug_struct("SourceRange");
        f.field("range", &self.range);
        if self.file.is_some() {
            f.field("file", &self.file);
        }
        f.finish()
    }
}

impl SourceRange {
    /// Constructs a new SourceRange with the given range and filename
    pub fn in_file(range: core::ops::Range<usize>, file_name: &'static str) -> SourceRange {
        SourceRange { range, file: Some(file_name) }
    }

    /// Constructs a new SourceRange without the file_name attribute
    pub fn without_file(range: core::ops::Range<usize>) -> SourceRange {
        SourceRange { range, file: None }
    }

    /// Constructs an undefined SourceRange with a 0..0 range and no filename
    pub fn undefined() -> SourceRange {
        SourceRange { range: 0..0, file: None }
    }

    /// returns the start-offset of this source-range
    pub fn get_start(&self) -> usize {
        self.range.start
    }

    /// returns the end-offset of this source-range
    pub fn get_end(&self) -> usize {
        self.range.end
    }

    /// returns a new SourceRange that spans `this` and the `other` range.
    /// In other words this results in `self.start .. other.end`
    pub fn span(&self, other: &SourceRange) -> SourceRange {
        SourceRange { range: self.get_start()..other.get_end(), file: self.get_file_name() }
    }

    /// converts this SourceRange into a Range
    pub fn to_range(&self) -> Range<usize> {
        self.range.clone()
    }

    pub fn get_file_name(&self) -> Option<&'static str> {
        self.file
    }

    /// returns true if this SourceRange points to an undefined location.
    /// see `SourceRange::undefined()`
    pub fn is_undefined(&self) -> bool {
        self.range == (0..0) && self.file.is_none()
    }
}

impl From<std::ops::Range<usize>> for SourceRange {
    fn from(range: std::ops::Range<usize>) -> SourceRange {
        SourceRange::without_file(range)
    }
}

#[derive(Clone, PartialEq)]
pub enum DataTypeDeclaration {
    DataTypeReference { referenced_type: String, location: SourceRange },
    DataTypeDefinition { data_type: DataType, location: SourceRange, scope: Option<String> },
}

impl Debug for DataTypeDeclaration {
    fn fmt(&self, f: &mut Formatter<'_>) -> Result {
        match self {
            DataTypeDeclaration::DataTypeReference { referenced_type, .. } => {
                f.debug_struct("DataTypeReference").field("referenced_type", referenced_type).finish()
            }
            DataTypeDeclaration::DataTypeDefinition { data_type, .. } => {
                f.debug_struct("DataTypeDefinition").field("data_type", data_type).finish()
            }
        }
    }
}

impl DataTypeDeclaration {
    pub fn get_name(&self) -> Option<&str> {
        match self {
            DataTypeDeclaration::DataTypeReference { referenced_type, .. } => Some(referenced_type.as_str()),
            DataTypeDeclaration::DataTypeDefinition { data_type, .. } => data_type.get_name(),
        }
    }

    pub fn get_location(&self) -> SourceRange {
        match self {
            DataTypeDeclaration::DataTypeReference { location, .. } => location.clone(),
            DataTypeDeclaration::DataTypeDefinition { location, .. } => location.clone(),
        }
    }

    pub fn get_referenced_type(&self) -> Option<String> {
        let DataTypeDeclaration::DataTypeReference {referenced_type, ..} = self else { return None };
        Some(referenced_type.to_owned())
    }
}

#[derive(PartialEq)]
pub struct UserTypeDeclaration {
    pub data_type: DataType,
    pub initializer: Option<AstStatement>,
    pub location: SourceRange,
    /// stores the original scope for compiler-generated types
    pub scope: Option<String>,
}

impl Debug for UserTypeDeclaration {
    fn fmt(&self, f: &mut Formatter<'_>) -> Result {
        f.debug_struct("UserTypeDeclaration")
            .field("data_type", &self.data_type)
            .field("initializer", &self.initializer)
            .field("scope", &self.scope)
            .finish()
    }
}

#[derive(Debug, Clone, PartialEq)]
pub enum DataType {
    StructType {
        name: Option<String>, //maybe None for inline structs
        variables: Vec<Variable>,
    },
    EnumType {
        name: Option<String>, //maybe empty for inline enums
        numeric_type: String,
        elements: AstStatement, //a single Ref, or an ExpressionList with Refs
    },
    SubRangeType {
        name: Option<String>,
        referenced_type: String,
        bounds: Option<AstStatement>,
    },
    ArrayType {
        name: Option<String>,
        bounds: AstStatement,
        referenced_type: Box<DataTypeDeclaration>,
        is_variable_length: bool,
    },
    PointerType {
        name: Option<String>,
        referenced_type: Box<DataTypeDeclaration>,
    },
    StringType {
        name: Option<String>,
        is_wide: bool, //WSTRING
        size: Option<AstStatement>,
    },
    VarArgs {
        referenced_type: Option<Box<DataTypeDeclaration>>,
        sized: bool, //If the variadic has the sized property
    },
    GenericType {
        name: String,
        generic_symbol: String,
        nature: TypeNature,
    },
}

impl DataType {
    pub fn set_name(&mut self, new_name: String) {
        match self {
            DataType::StructType { name, .. }
            | DataType::EnumType { name, .. }
            | DataType::SubRangeType { name, .. }
            | DataType::ArrayType { name, .. }
            | DataType::PointerType { name, .. }
            | DataType::StringType { name, .. } => *name = Some(new_name),
            DataType::GenericType { name, .. } => *name = new_name,
            DataType::VarArgs { .. } => {} //No names on varargs
        }
    }

    pub fn get_name(&self) -> Option<&str> {
        match &self {
            DataType::StructType { name, .. }
            | DataType::EnumType { name, .. }
            | DataType::ArrayType { name, .. }
            | DataType::PointerType { name, .. }
            | DataType::StringType { name, .. }
            | DataType::SubRangeType { name, .. } => name.as_ref().map(|x| x.as_str()),
            DataType::GenericType { name, .. } => Some(name.as_str()),
            DataType::VarArgs { referenced_type, .. } => referenced_type
                .as_ref()
                .and_then(|it| DataTypeDeclaration::get_name(it.as_ref()))
                .or(Some(VOID_TYPE)),
        }
    }

    //Attempts to replace the inner type with a reference. Returns the old type if replaceable
    pub fn replace_data_type_with_reference_to(
        &mut self,
        type_name: String,
        location: &SourceRange,
    ) -> Option<DataTypeDeclaration> {
        match self {
            DataType::ArrayType { referenced_type, .. } | DataType::PointerType { referenced_type, .. } => {
                replace_reference(referenced_type, type_name, location)
            }
            _ => None,
        }
    }
}

fn replace_reference(
    referenced_type: &mut Box<DataTypeDeclaration>,
    type_name: String,
    location: &SourceRange,
) -> Option<DataTypeDeclaration> {
    if let DataTypeDeclaration::DataTypeReference { .. } = **referenced_type {
        return None;
    }
    let new_data_type =
        DataTypeDeclaration::DataTypeReference { referenced_type: type_name, location: location.clone() };
    let old_data_type = std::mem::replace(referenced_type, Box::new(new_data_type));
    Some(*old_data_type)
}

#[derive(Clone, PartialEq)]
pub struct ConditionalBlock {
    pub condition: Box<AstStatement>,
    pub body: Vec<AstStatement>,
}

impl Debug for ConditionalBlock {
    fn fmt(&self, f: &mut Formatter<'_>) -> Result {
        f.debug_struct("ConditionalBlock")
            .field("condition", &self.condition)
            .field("body", &self.body)
            .finish()
    }
}

#[derive(Clone, PartialEq)]
pub enum AstStatement {
    EmptyStatement {
        location: SourceRange,
        id: AstId,
    },
    // a placeholder that indicates a default value of a datatype
    DefaultValue {
        location: SourceRange,
        id: AstId,
    },
    // Literals
    Literal {
        kind: AstLiteral,
        location: SourceRange,
        id: AstId,
    },

    CastStatement {
        target: Box<AstStatement>,
        type_name: String,
        location: SourceRange,
        id: AstId,
    },
    MultipliedStatement {
        multiplier: u32,
        element: Box<AstStatement>,
        location: SourceRange,
        id: AstId,
    },
    // Expressions
    QualifiedReference {
        elements: Vec<AstStatement>,
        id: AstId,
    },
    Reference {
        name: String,
        location: SourceRange,
        id: AstId,
    },
    ArrayAccess {
        reference: Box<AstStatement>,
        access: Box<AstStatement>,
        id: AstId,
    },
    PointerAccess {
        reference: Box<AstStatement>,
        id: AstId,
    },
    DirectAccess {
        access: DirectAccessType,
        index: Box<AstStatement>,
        location: SourceRange,
        id: AstId,
    },
    HardwareAccess {
        direction: HardwareAccessType,
        access: DirectAccessType,
        address: Vec<AstStatement>,
        location: SourceRange,
        id: AstId,
    },
    BinaryExpression {
        operator: Operator,
        left: Box<AstStatement>,
        right: Box<AstStatement>,
        id: AstId,
    },
    UnaryExpression {
        operator: Operator,
        value: Box<AstStatement>,
        location: SourceRange,
        id: AstId,
    },
    ExpressionList {
        expressions: Vec<AstStatement>,
        id: AstId,
    },
    RangeStatement {
        id: AstId,
        start: Box<AstStatement>,
        end: Box<AstStatement>,
    },
    VlaRangeStatement {
        id: AstId,
    },
    // Assignment
    Assignment {
        left: Box<AstStatement>,
        right: Box<AstStatement>,
        id: AstId,
    },
    // OutputAssignment
    OutputAssignment {
        left: Box<AstStatement>,
        right: Box<AstStatement>,
        id: AstId,
    },
    //Call Statement
    CallStatement {
        operator: Box<AstStatement>,
        parameters: Box<Option<AstStatement>>,
        location: SourceRange,
        id: AstId,
    },
    // Control Statements
    IfStatement {
        blocks: Vec<ConditionalBlock>,
        else_block: Vec<AstStatement>,
        location: SourceRange,
        id: AstId,
    },
    ForLoopStatement {
        counter: Box<AstStatement>,
        start: Box<AstStatement>,
        end: Box<AstStatement>,
        by_step: Option<Box<AstStatement>>,
        body: Vec<AstStatement>,
        location: SourceRange,
        id: AstId,
    },
    WhileLoopStatement {
        condition: Box<AstStatement>,
        body: Vec<AstStatement>,
        location: SourceRange,
        id: AstId,
    },
    RepeatLoopStatement {
        condition: Box<AstStatement>,
        body: Vec<AstStatement>,
        location: SourceRange,
        id: AstId,
    },
    CaseStatement {
        selector: Box<AstStatement>,
        case_blocks: Vec<ConditionalBlock>,
        else_block: Vec<AstStatement>,
        location: SourceRange,
        id: AstId,
    },
    CaseCondition {
        condition: Box<AstStatement>,
        id: AstId,
    },
    ExitStatement {
        location: SourceRange,
        id: AstId,
    },
    ContinueStatement {
        location: SourceRange,
        id: AstId,
    },
    ReturnStatement {
        location: SourceRange,
        id: AstId,
    },
}

impl Debug for AstStatement {
    fn fmt(&self, f: &mut Formatter<'_>) -> Result {
        match self {
            AstStatement::EmptyStatement { .. } => f.debug_struct("EmptyStatement").finish(),
            AstStatement::DefaultValue { .. } => f.debug_struct("DefaultValue").finish(),
            AstStatement::Literal { kind, .. } => kind.fmt(f),
            AstStatement::Reference { name, .. } => f.debug_struct("Reference").field("name", name).finish(),
            AstStatement::QualifiedReference { elements, .. } => {
                f.debug_struct("QualifiedReference").field("elements", elements).finish()
            }
            AstStatement::BinaryExpression { operator, left, right, .. } => f
                .debug_struct("BinaryExpression")
                .field("operator", operator)
                .field("left", left)
                .field("right", right)
                .finish(),
            AstStatement::UnaryExpression { operator, value, .. } => {
                f.debug_struct("UnaryExpression").field("operator", operator).field("value", value).finish()
            }
            AstStatement::ExpressionList { expressions, .. } => {
                f.debug_struct("ExpressionList").field("expressions", expressions).finish()
            }
            AstStatement::RangeStatement { start, end, .. } => {
                f.debug_struct("RangeStatement").field("start", start).field("end", end).finish()
            }
            AstStatement::VlaRangeStatement { .. } => f.debug_struct("VlaRangeStatement").finish(),
            AstStatement::Assignment { left, right, .. } => {
                f.debug_struct("Assignment").field("left", left).field("right", right).finish()
            }
            AstStatement::OutputAssignment { left, right, .. } => {
                f.debug_struct("OutputAssignment").field("left", left).field("right", right).finish()
            }
            AstStatement::CallStatement { operator, parameters, .. } => f
                .debug_struct("CallStatement")
                .field("operator", operator)
                .field("parameters", parameters)
                .finish(),
            AstStatement::IfStatement { blocks, else_block, .. } => {
                f.debug_struct("IfStatement").field("blocks", blocks).field("else_block", else_block).finish()
            }
            AstStatement::ForLoopStatement { counter, start, end, by_step, body, .. } => f
                .debug_struct("ForLoopStatement")
                .field("counter", counter)
                .field("start", start)
                .field("end", end)
                .field("by_step", by_step)
                .field("body", body)
                .finish(),
            AstStatement::WhileLoopStatement { condition, body, .. } => f
                .debug_struct("WhileLoopStatement")
                .field("condition", condition)
                .field("body", body)
                .finish(),
            AstStatement::RepeatLoopStatement { condition, body, .. } => f
                .debug_struct("RepeatLoopStatement")
                .field("condition", condition)
                .field("body", body)
                .finish(),
            AstStatement::CaseStatement { selector, case_blocks, else_block, .. } => f
                .debug_struct("CaseStatement")
                .field("selector", selector)
                .field("case_blocks", case_blocks)
                .field("else_block", else_block)
                .finish(),
            AstStatement::ArrayAccess { reference, access, .. } => {
                f.debug_struct("ArrayAccess").field("reference", reference).field("access", access).finish()
            }
            AstStatement::PointerAccess { reference, .. } => {
                f.debug_struct("PointerAccess").field("reference", reference).finish()
            }
            AstStatement::DirectAccess { access, index, .. } => {
                f.debug_struct("DirectAccess").field("access", access).field("index", index).finish()
            }
            AstStatement::HardwareAccess { direction, access, address, location, .. } => f
                .debug_struct("HardwareAccess")
                .field("direction", direction)
                .field("access", access)
                .field("address", address)
                .field("location", location)
                .finish(),
            AstStatement::MultipliedStatement { multiplier, element, .. } => f
                .debug_struct("MultipliedStatement")
                .field("multiplier", multiplier)
                .field("element", element)
                .finish(),
            AstStatement::CaseCondition { condition, .. } => {
                f.debug_struct("CaseCondition").field("condition", condition).finish()
            }
            AstStatement::ReturnStatement { .. } => f.debug_struct("ReturnStatement").finish(),
            AstStatement::ContinueStatement { .. } => f.debug_struct("ContinueStatement").finish(),
            AstStatement::ExitStatement { .. } => f.debug_struct("ExitStatement").finish(),
            AstStatement::CastStatement { target, type_name, .. } => {
                f.debug_struct("CastStatement").field("type_name", type_name).field("target", target).finish()
            }
        }
    }
}

impl AstStatement {
    ///Returns the statement in a singleton list, or the contained statements if the statement is already a list
    pub fn get_as_list(&self) -> Vec<&AstStatement> {
        if let AstStatement::ExpressionList { expressions, .. } = self {
            expressions.iter().collect::<Vec<&AstStatement>>()
        } else {
            vec![self]
        }
    }
    pub fn get_location(&self) -> SourceRange {
        match self {
            AstStatement::EmptyStatement { location, .. } => location.clone(),
            AstStatement::DefaultValue { location, .. } => location.clone(),
            AstStatement::Literal { location, .. } => location.clone(),
            AstStatement::Reference { location, .. } => location.clone(),
            AstStatement::QualifiedReference { elements, .. } => {
                let first = elements.first().map_or_else(SourceRange::undefined, |it| it.get_location());
                let last = elements.last().map_or_else(SourceRange::undefined, |it| it.get_location());
                first.span(&last)
            }
            AstStatement::BinaryExpression { left, right, .. } => {
                let left_loc = left.get_location();
                let right_loc = right.get_location();
                left_loc.span(&right_loc)
            }
            AstStatement::UnaryExpression { location, .. } => location.clone(),
            AstStatement::ExpressionList { expressions, .. } => {
                let first = expressions.first().map_or_else(SourceRange::undefined, |it| it.get_location());
                let last = expressions.last().map_or_else(SourceRange::undefined, |it| it.get_location());
                first.span(&last)
            }
            AstStatement::RangeStatement { start, end, .. } => {
                let start_loc = start.get_location();
                let end_loc = end.get_location();
                start_loc.span(&end_loc)
            }
            AstStatement::VlaRangeStatement { .. } => SourceRange::undefined(), // internal type only
            AstStatement::Assignment { left, right, .. } => {
                let left_loc = left.get_location();
                let right_loc = right.get_location();
                left_loc.span(&right_loc)
            }
            AstStatement::OutputAssignment { left, right, .. } => {
                let left_loc = left.get_location();
                let right_loc = right.get_location();
                left_loc.span(&right_loc)
            }
            AstStatement::CallStatement { location, .. } => location.clone(),
            AstStatement::IfStatement { location, .. } => location.clone(),
            AstStatement::ForLoopStatement { location, .. } => location.clone(),
            AstStatement::WhileLoopStatement { location, .. } => location.clone(),
            AstStatement::RepeatLoopStatement { location, .. } => location.clone(),
            AstStatement::CaseStatement { location, .. } => location.clone(),
            AstStatement::ArrayAccess { reference, access, .. } => {
                let reference_loc = reference.get_location();
                let access_loc = access.get_location();
                reference_loc.span(&access_loc)
            }
            AstStatement::PointerAccess { reference, .. } => reference.get_location(),
            AstStatement::DirectAccess { location, .. } => location.clone(),
            AstStatement::HardwareAccess { location, .. } => location.clone(),
            AstStatement::MultipliedStatement { location, .. } => location.clone(),
            AstStatement::CaseCondition { condition, .. } => condition.get_location(),
            AstStatement::ReturnStatement { location, .. } => location.clone(),
            AstStatement::ContinueStatement { location, .. } => location.clone(),
            AstStatement::ExitStatement { location, .. } => location.clone(),
            AstStatement::CastStatement { location, .. } => location.clone(),
        }
    }

    pub fn get_id(&self) -> AstId {
        match self {
            AstStatement::EmptyStatement { id, .. } => *id,
            AstStatement::DefaultValue { id, .. } => *id,
            AstStatement::Literal { id, .. } => *id,
            AstStatement::MultipliedStatement { id, .. } => *id,
            AstStatement::QualifiedReference { id, .. } => *id,
            AstStatement::Reference { id, .. } => *id,
            AstStatement::ArrayAccess { id, .. } => *id,
            AstStatement::PointerAccess { id, .. } => *id,
            AstStatement::DirectAccess { id, .. } => *id,
            AstStatement::HardwareAccess { id, .. } => *id,
            AstStatement::BinaryExpression { id, .. } => *id,
            AstStatement::UnaryExpression { id, .. } => *id,
            AstStatement::ExpressionList { id, .. } => *id,
            AstStatement::RangeStatement { id, .. } => *id,
            AstStatement::VlaRangeStatement { id, .. } => *id,
            AstStatement::Assignment { id, .. } => *id,
            AstStatement::OutputAssignment { id, .. } => *id,
            AstStatement::CallStatement { id, .. } => *id,
            AstStatement::IfStatement { id, .. } => *id,
            AstStatement::ForLoopStatement { id, .. } => *id,
            AstStatement::WhileLoopStatement { id, .. } => *id,
            AstStatement::RepeatLoopStatement { id, .. } => *id,
            AstStatement::CaseStatement { id, .. } => *id,
            AstStatement::CaseCondition { id, .. } => *id,
            AstStatement::ReturnStatement { id, .. } => *id,
            AstStatement::ContinueStatement { id, .. } => *id,
            AstStatement::ExitStatement { id, .. } => *id,
            AstStatement::CastStatement { id, .. } => *id,
        }
    }

    /// Returns true if the current statement has a direct access.
    pub fn has_direct_access(&self) -> bool {
        if let AstStatement::QualifiedReference { elements, .. } = self {
            matches!(elements.last(), Some(AstStatement::DirectAccess { .. }))
        } else {
            false
        }
    }

    /// returns true if this AST Statement is a literal or reference that can be
    /// prefixed with a type-cast (e.g. INT#23)
    pub fn is_cast_prefix_eligible(&self) -> bool {
<<<<<<< HEAD
        // TODO: figure out a better name for this...
        match self {
            AstStatement::Literal { kind, .. } => kind.is_cast_prefix_eligible(),
            AstStatement::Reference { .. } => true,
            _ => false,
        }
=======
        matches!(
            self,
            AstStatement::LiteralBool { .. }
                | AstStatement::LiteralInteger { .. }
                | AstStatement::LiteralReal { .. }
                | AstStatement::LiteralString { .. }
                | AstStatement::LiteralTime { .. }
                | AstStatement::LiteralDate { .. }
                | AstStatement::LiteralTimeOfDay { .. }
                | AstStatement::LiteralDateAndTime { .. }
                | AstStatement::Reference { .. }
        )
    }
    /// Returns true if the current statement is a literal
    pub fn is_literal(&self) -> bool {
        matches!(
            self,
            AstStatement::LiteralNull { .. }
                | AstStatement::LiteralInteger { .. }
                | AstStatement::LiteralDate { .. }
                | AstStatement::LiteralDateAndTime { .. }
                | AstStatement::LiteralTimeOfDay { .. }
                | AstStatement::LiteralTime { .. }
                | AstStatement::LiteralReal { .. }
                | AstStatement::LiteralBool { .. }
                | AstStatement::LiteralString { .. }
                | AstStatement::LiteralArray { .. }
        )
>>>>>>> 2e93c233
    }

    /// Returns true if the current statement is a literal
    pub fn is_reference(&self) -> bool {
        matches!(self, AstStatement::Reference { .. })
    }

    pub fn is_qualified_reference(&self) -> bool {
        matches!(self, AstStatement::QualifiedReference { .. })
    }

    pub fn is_hardware_access(&self) -> bool {
        matches!(self, AstStatement::HardwareAccess { .. })
    }

    pub fn is_array_access(&self) -> bool {
        if let AstStatement::QualifiedReference { elements, .. } = self {
            matches!(elements.last(), Some(AstStatement::ArrayAccess { .. }))
        } else {
            matches!(self, AstStatement::ArrayAccess { .. })
        }
    }

    pub fn is_pointer_access(&self) -> bool {
        if let AstStatement::QualifiedReference { elements, .. } = self {
            matches!(elements.last(), Some(AstStatement::PointerAccess { .. }))
        } else {
            matches!(self, AstStatement::PointerAccess { .. })
        }
    }

    pub fn can_be_assigned_to(&self) -> bool {
        self.has_direct_access()
            || self.is_reference()
            || self.is_qualified_reference()
            || self.is_array_access()
            || self.is_pointer_access()
            || self.is_hardware_access()
    }

    pub fn new_literal(kind: AstLiteral, id: AstId, location: SourceRange) -> Self {
        AstStatement::Literal { kind, id, location }
    }
}

#[derive(Clone, Copy, Debug, PartialEq, Eq)]
pub enum Operator {
    Plus,
    Minus,
    Multiplication,
    Exponentiation,
    Division,
    Equal,
    NotEqual,
    Modulo,
    Less,
    Greater,
    LessOrEqual,
    GreaterOrEqual,
    Not,
    And,
    Or,
    Xor,
    Address,
}

impl Display for Operator {
    fn fmt(&self, f: &mut Formatter<'_>) -> Result {
        let symbol = match self {
            Operator::Plus => "+",
            Operator::Minus => "-",
            Operator::Multiplication => "*",
            Operator::Division => "/",
            Operator::Equal => "=",
            Operator::Modulo => "MOD",
            Operator::Exponentiation => "**",
            _ => unimplemented!(),
        };
        f.write_str(symbol)
    }
}

/// enum_elements should be the statement between then enum's brackets ( )
/// e.g. x : ( this, that, etc)
pub fn get_enum_element_names(enum_elements: &AstStatement) -> Vec<String> {
    flatten_expression_list(enum_elements)
        .into_iter()
        .filter(|it| matches!(it, AstStatement::Reference { .. } | AstStatement::Assignment { .. }))
        .map(get_enum_element_name)
        .collect()
}

/// expects a Reference or an Assignment
pub fn get_enum_element_name(enum_element: &AstStatement) -> String {
    match enum_element {
        AstStatement::Reference { name, .. } => name.to_string(),
        AstStatement::Assignment { left, .. } => {
            if let AstStatement::Reference { name, .. } = left.as_ref() {
                name.to_string()
            } else {
                unreachable!("left of assignment not a reference")
            }
        }
        _ => {
            unreachable!("expected {:?} to be a Reference or Assignment", enum_element);
        }
    }
}

/// flattens expression-lists and MultipliedStatements into a vec of statements.
/// It can also handle nested structures like 2(3(4,5))
pub fn flatten_expression_list(list: &AstStatement) -> Vec<&AstStatement> {
    match list {
        AstStatement::ExpressionList { expressions, .. } => {
            expressions.iter().by_ref().flat_map(flatten_expression_list).collect()
        }
        AstStatement::MultipliedStatement { multiplier, element, .. } => {
            iter::repeat(flatten_expression_list(element)).take(*multiplier as usize).flatten().collect()
        }
        _ => vec![list],
    }
}

/// helper function that creates a call-statement
pub fn create_call_to(
    function_name: String,
    parameters: Vec<AstStatement>,
    function_id: usize,
    parameter_list_id: usize,
    location: &SourceRange,
) -> AstStatement {
    AstStatement::CallStatement {
        operator: Box::new(AstStatement::Reference {
            name: function_name,
            location: location.clone(),
            id: function_id,
        }),
        parameters: Box::new(Some(AstStatement::ExpressionList {
            expressions: parameters,
            id: parameter_list_id,
        })),
        location: location.clone(),
        id: function_id,
    }
}

pub fn create_call_to_with_ids(
    function_name: String,
    parameters: Vec<AstStatement>,
    location: &SourceRange,
    mut id_provider: IdProvider,
) -> AstStatement {
    AstStatement::CallStatement {
        operator: Box::new(AstStatement::Reference {
            name: function_name,
            location: location.clone(),
            id: id_provider.next_id(),
        }),
        parameters: Box::new(Some(AstStatement::ExpressionList {
            expressions: parameters,
            id: id_provider.next_id(),
        })),
        location: location.clone(),
        id: id_provider.next_id(),
    }
}

/// helper function that creates an or-expression
pub fn create_or_expression(left: AstStatement, right: AstStatement) -> AstStatement {
    AstStatement::BinaryExpression {
        id: left.get_id(),
        left: Box::new(left),
        right: Box::new(right),
        operator: Operator::Or,
    }
}

/// helper function that creates an not-expression
pub fn create_not_expression(operator: AstStatement, location: SourceRange) -> AstStatement {
    AstStatement::UnaryExpression {
        id: operator.get_id(),
        value: Box::new(operator),
        location,
        operator: Operator::Not,
    }
}

pub fn create_reference(name: &str, location: &SourceRange, id: AstId) -> AstStatement {
    AstStatement::Reference { id, location: location.clone(), name: name.to_string() }
}

pub fn create_literal_int(value: i128, location: &SourceRange, id: AstId) -> AstStatement {
    let location = location.clone();
    AstStatement::new_literal(AstLiteral::new_integer(value), id, location)
}

pub fn create_binary_expression(
    left: AstStatement,
    operator: Operator,
    right: AstStatement,
    id: AstId,
) -> AstStatement {
    AstStatement::BinaryExpression { id, left: Box::new(left), operator, right: Box::new(right) }
}

pub fn create_cast_statement(
    type_name: &str,
    stmt: AstStatement,
    location: &SourceRange,
    id: AstId,
) -> AstStatement {
    AstStatement::CastStatement {
        id,
        location: location.clone(),
        type_name: type_name.to_string(),
        target: Box::new(stmt),
    }
}

pub fn pre_process(unit: &mut CompilationUnit, id_provider: IdProvider) {
    pre_processor::pre_process(unit, id_provider)
}
impl Operator {
    /// returns true, if this operator results in a bool value
    pub(crate) fn is_bool_type(&self) -> bool {
        matches!(
            self,
            Operator::Equal
                | Operator::NotEqual
                | Operator::Less
                | Operator::Greater
                | Operator::LessOrEqual
                | Operator::GreaterOrEqual
        )
    }

    /// returns true, if this operator is a comparison operator
    /// (=, <>, >, <, >=, <=)
    pub(crate) fn is_comparison_operator(&self) -> bool {
        matches!(
            self,
            Operator::Equal
                | Operator::NotEqual
                | Operator::Less
                | Operator::Greater
                | Operator::LessOrEqual
                | Operator::GreaterOrEqual
        )
    }
}

pub fn create_call_to_check_function_ast(
    check_function_name: String,
    parameter: AstStatement,
    sub_range: Range<AstStatement>,
    location: &SourceRange,
    id_provider: IdProvider,
) -> AstStatement {
    create_call_to_with_ids(
        check_function_name,
        vec![parameter, sub_range.start, sub_range.end],
        location,
        id_provider,
    )
}

#[cfg(test)]
mod tests {
    use crate::ast::{ArgumentProperty, PouType, VariableBlockType};

    #[test]
    fn display_pou() {
        assert_eq!(PouType::Program.to_string(), "Program");
        assert_eq!(PouType::Function.to_string(), "Function");
        assert_eq!(PouType::FunctionBlock.to_string(), "FunctionBlock");
        assert_eq!(PouType::Action.to_string(), "Action");
        assert_eq!(PouType::Class.to_string(), "Class");
        assert_eq!(PouType::Method { owner_class: "...".to_string() }.to_string(), "Method");
    }

    #[test]
    fn display_variable_block_type() {
        assert_eq!(VariableBlockType::Local.to_string(), "Local");
        assert_eq!(VariableBlockType::Temp.to_string(), "Temp");
        assert_eq!(VariableBlockType::Input(ArgumentProperty::ByVal).to_string(), "Input");
        assert_eq!(VariableBlockType::Input(ArgumentProperty::ByRef).to_string(), "Input");
        assert_eq!(VariableBlockType::Output.to_string(), "Output");
        assert_eq!(VariableBlockType::Global.to_string(), "Global");
        assert_eq!(VariableBlockType::InOut.to_string(), "InOut");
    }
}<|MERGE_RESOLUTION|>--- conflicted
+++ resolved
@@ -1105,43 +1105,12 @@
     /// returns true if this AST Statement is a literal or reference that can be
     /// prefixed with a type-cast (e.g. INT#23)
     pub fn is_cast_prefix_eligible(&self) -> bool {
-<<<<<<< HEAD
         // TODO: figure out a better name for this...
         match self {
             AstStatement::Literal { kind, .. } => kind.is_cast_prefix_eligible(),
             AstStatement::Reference { .. } => true,
             _ => false,
         }
-=======
-        matches!(
-            self,
-            AstStatement::LiteralBool { .. }
-                | AstStatement::LiteralInteger { .. }
-                | AstStatement::LiteralReal { .. }
-                | AstStatement::LiteralString { .. }
-                | AstStatement::LiteralTime { .. }
-                | AstStatement::LiteralDate { .. }
-                | AstStatement::LiteralTimeOfDay { .. }
-                | AstStatement::LiteralDateAndTime { .. }
-                | AstStatement::Reference { .. }
-        )
-    }
-    /// Returns true if the current statement is a literal
-    pub fn is_literal(&self) -> bool {
-        matches!(
-            self,
-            AstStatement::LiteralNull { .. }
-                | AstStatement::LiteralInteger { .. }
-                | AstStatement::LiteralDate { .. }
-                | AstStatement::LiteralDateAndTime { .. }
-                | AstStatement::LiteralTimeOfDay { .. }
-                | AstStatement::LiteralTime { .. }
-                | AstStatement::LiteralReal { .. }
-                | AstStatement::LiteralBool { .. }
-                | AstStatement::LiteralString { .. }
-                | AstStatement::LiteralArray { .. }
-        )
->>>>>>> 2e93c233
     }
 
     /// Returns true if the current statement is a literal
