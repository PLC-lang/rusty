use std::collections::HashMap;

use inkwell::{
    basic_block::BasicBlock,
    values::{BasicValue, BasicValueEnum, IntValue},
};
use lazy_static::lazy_static;

use crate::{
<<<<<<< HEAD
    ast::{
        flatten_expression_list, AstStatement, CompilationUnit, GenericBinding, LinkageType,
        SourceRange,
    },
=======
    ast::{AstStatement, CompilationUnit, LinkageType, SourceRange},
>>>>>>> f965601a
    codegen::generators::expression_generator::{self, ExpressionCodeGenerator},
    diagnostics::Diagnostic,
    lexer::{self, IdProvider},
    parser,
<<<<<<< HEAD
    resolver::{
        generics::{generic_name_resolver, no_generic_name_resolver},
        get_type_for_annotation, AnnotationMap, TypeAnnotator, VisitorContext,
    },
    typesystem::{get_bigger_type, DataTypeInformation, DINT_TYPE, REAL_TYPE},
=======
    resolver::TypeAnnotator,
>>>>>>> f965601a
};

// Defines a set of functions that are always included in a compiled application
lazy_static! {
    static ref BUILTIN: HashMap<&'static str, BuiltIn> = HashMap::from([
        (
            "ADR",
            BuiltIn {
                decl: "FUNCTION ADR<U: ANY> : LWORD
                VAR_INPUT
                    in : U;
                END_VAR
                END_FUNCTION
            ",
                annotation: None,
<<<<<<< HEAD
                generic_name_resolver: no_generic_name_resolver,
                code: |generator, _, params, location| {
=======
                code: |generator, params, location| {
>>>>>>> f965601a
                    if let [reference] = params {
                        generator
                            .generate_element_pointer(reference)
                            .map(|it| generator.ptr_as_value(it))
                    } else {
                        Err(Diagnostic::codegen_error(
                            "Expected exadtly one parameter for REF",
                            location,
                        ))
                    }
                }
            },
        ),
        (
            "REF",
            BuiltIn {
                decl: "FUNCTION REF<U: ANY> : REF_TO U
                VAR_INPUT
                    in : U;
                END_VAR
                END_FUNCTION
                ",
                annotation: None,
<<<<<<< HEAD
                generic_name_resolver: no_generic_name_resolver,
                code: |generator, _, params, location| {
=======
                code: |generator, params, location| {
>>>>>>> f965601a
                    if let [reference] = params {
                        generator
                            .generate_element_pointer(reference)
                            .map(|it| it.as_basic_value_enum())
                    } else {
                        Err(Diagnostic::codegen_error(
                            "Expected exadtly one parameter for REF",
                            location,
                        ))
                    }
                }
            },
        ),
        (
            "MUX",
            BuiltIn {
                decl: "FUNCTION MUX<U: ANY> : U
                VAR_INPUT
                    K : DINT;
                    args : {sized} U...;
                END_VAR
                END_FUNCTION
                ",
                annotation : None,
<<<<<<< HEAD
                generic_name_resolver: no_generic_name_resolver,
                code: |generator, _, params, location| {
                    //Generate an access from the first param
                    if let (&[k], params) = params.split_at(1) {
                        let k = generator.generate_expression(k)?;
                        let pou = generator.index.find_pou("MUX").expect("MUX exists as builtin");
                        //Generate a pointer for the rest of the params
                        let params = generator.generate_variadic_arguments_list(pou, params)?;
                        //First access is into the array
                        let ptr = generator.llvm.load_array_element(params[1].into_pointer_value(),&[generator.llvm.context.i32_type().const_zero(), k.into_int_value()],"")?;
                        Ok(generator.llvm.builder.build_load(ptr, ""))
=======
                code: |generator, params, location| {
                    let llvm = generator.llvm;
                    let context = llvm.context;
                    let builder = &llvm.builder;

                    let function_context = generator.get_function_context(params.get(0).expect("Param 0 exists"))?;
                    let insert_block = builder.get_insert_block().expect("Builder should have a block at this point");

                    //Generate an access from the first param
                    if let (&[k], params) = params.split_at(1) {
                        //Create a temp var
                        let result_type = params.get(0)
                            .ok_or_else(|| Diagnostic::codegen_error("Invalid signature for MUX", location))
                            .and_then(|it| generator.get_type_hint_info_for(it))
                            .and_then(|it| generator.llvm_index.get_associated_type(it.get_name()))?;
                        let result_var = generator.llvm.create_local_variable("", &result_type);
                        let k = generator.generate_expression(k)?;

                        let mut blocks = vec![];
                        for it in params.iter() {
                            let block = context.append_basic_block(function_context.function, "");
                            blocks.push((*it,block))
                        }
                        let continue_block = context.append_basic_block(function_context.function, "continue_block");

                        let cases = blocks.into_iter().enumerate().map::<Result<(IntValue, BasicBlock), Diagnostic>, _>(|(index, (it, block))| {
                            let value = context.i32_type().const_int(index as u64, false);
                            builder.position_at_end(block);
                            let expr = generator.generate_expression(it)?;
                            builder.build_store(result_var, expr);
                            builder.build_unconditional_branch(continue_block);
                            Ok((value,block))
                        }).collect::<Result<Vec<_>,_>>()?;
                        builder.position_at_end(insert_block);
                        builder.build_switch(k.into_int_value(), continue_block, &cases);
                        builder.position_at_end(continue_block);
                        let result_var = builder.build_load(result_var, "");
                        Ok(result_var)
>>>>>>> f965601a
                    } else {
                        Err(Diagnostic::codegen_error("Invalid signature for MUX", location))
                    }

<<<<<<< HEAD
=======

>>>>>>> f965601a
                }
            },
        ),
        (
            "SEL",
            BuiltIn {
                decl: "FUNCTION SEL<U: ANY> : U
                VAR_INPUT
                    G   : BOOL;
                    IN0 : U;
                    IN1 : U;
                END_VAR
                END_FUNCTION
                ",
                annotation: None,
<<<<<<< HEAD
                generic_name_resolver: no_generic_name_resolver,
                code: |generator, _, params, location| {
=======
                code: |generator, params, location| {
>>>>>>> f965601a
                    if let &[g,in0,in1] = params {
                        //Evaluate the parameters
                        let cond = expression_generator::to_i1(generator.generate_expression(g)?.into_int_value(), &generator.llvm.builder);
                        let in0 = generator.generate_expression(in0)?;
                        let in1 = generator.generate_expression(in1)?;
                        //Generate an llvm select instruction
                        Ok(generator.llvm.builder.build_select(cond, in1, in0, ""))
                    } else {
                        Err(Diagnostic::codegen_error("Invalid signature for SEL", location))
                    }

                }
            }
        ),
        (
            "MOVE",
            BuiltIn {
                decl : "FUNCTION MOVE<U: ANY> : U
                VAR_INPUT
                    in : U;
                END_VAR
                END_FUNCTION",
                annotation: None,
<<<<<<< HEAD
                generic_name_resolver: no_generic_name_resolver,
                code : |generator, _, params, location| {
=======
                code : |generator, params, location| {
>>>>>>> f965601a
                    if params.len() == 1 {
                        generator.generate_expression(params[0])
                    } else {
                        Err(Diagnostic::codegen_error("MOVE expects exactly one parameter", location))
                    }
                }
            }
<<<<<<< HEAD
        ),
        (
            "EXPT",
            BuiltIn {
                decl : "FUNCTION EXPT<U : ANY_NUM, V: ANY_NUM> : U
                VAR_INPUT
                    ELEMENT: U;
                    EXPONENT: V;
                END_VAR
                END_FUNCTION
                ",
                annotation: Some(|annotator, operator , parameters, ctx| {
                    let params = parameters.ok_or_else(|| Diagnostic::codegen_error("EXPT requires parameters", operator.get_location()))?;
                    if let [element, exponant] = flatten_expression_list(params)[..] {
                        //Resolve the parameter types
                        let element_type = annotator.annotation_map.get(element).and_then(|it| get_type_for_annotation(annotator.index, it));
                        let exponant_type = annotator.annotation_map.get(exponant).and_then(|it| get_type_for_annotation(annotator.index, it));
                        let dint_type = annotator.index.get_type_or_panic(DINT_TYPE);
                        let real_type = annotator.index.get_type_or_panic(REAL_TYPE);
                        if let (Some(element_type), Some(exponant_type)) = (element_type, exponant_type) {
                            let (element_type, exponant_type)  = match (element_type.get_type_information(), exponant_type.get_type_information()) {
                                //If both params are int types, convert to a common type and call an int power function
                                (DataTypeInformation::Integer { .. }, DataTypeInformation::Integer {..}) => {
                                    //Convert both to minimum dint
                                    let target_type = get_bigger_type(
                                        get_bigger_type(element_type, exponant_type, annotator.index), dint_type, annotator.index);
                                    (target_type.get_name(), target_type.get_name())
                                },
                                //If left is real, then if right is int call powi
                                (DataTypeInformation::Float { .. }, DataTypeInformation::Integer {..}) => {
                                    //Convert the exponent to minimum DINT
                                    let target_type = get_bigger_type(element_type, real_type, annotator.index);
                                    let exponant_type = get_bigger_type(exponant_type, dint_type, annotator.index);
                                    (target_type.get_name(), exponant_type.get_name())
                                },
                                //If right is real convert to common real type and call powf
                                _ => {
                                    //Convert left and right to minimum REAL
                                    let target_type = get_bigger_type(
                                        get_bigger_type(element_type, exponant_type, annotator.index), real_type, annotator.index);
                                    (target_type.get_name(), target_type.get_name())
                                }
                            };
                            let mut generics_candidates = HashMap::new();
                            generics_candidates.insert("U".to_string(), vec![element_type.to_string()]);
                            generics_candidates.insert("V".to_string(), vec![exponant_type.to_string()]);
                            annotator.update_generic_call_statement(generics_candidates, "EXPT", operator, parameters, ctx)
                        }

                    }
                    Ok(())
                }),
                generic_name_resolver,
                code : |_,_,_,_| {
                    unreachable!("Expt will always end up calling the real functions by the resolver magic")
                }
            }
        )
    ]);
}

type AnnotationFunction = fn(
    &mut TypeAnnotator,
    &AstStatement,
    Option<&AstStatement>,
    VisitorContext,
) -> Result<(), Diagnostic>;
type GenericNameResolver = fn(&str, &[GenericBinding], &HashMap<String, String>) -> String;
type CodegenFunction = for<'ink, 'b> fn(
    &'b ExpressionCodeGenerator<'ink, 'b>,
    &AstStatement,
=======
        )
    ]);
}

type AnnotationFunction =
    fn(&mut TypeAnnotator, &AstStatement, &[&AstStatement]) -> Result<(), Diagnostic>;
type CodegenFunction = for<'ink, 'b> fn(
    &'b ExpressionCodeGenerator<'ink, 'b>,
>>>>>>> f965601a
    &[&AstStatement],
    SourceRange,
) -> Result<BasicValueEnum<'ink>, Diagnostic>;
pub struct BuiltIn {
    decl: &'static str,
    annotation: Option<AnnotationFunction>,
<<<<<<< HEAD
    generic_name_resolver: GenericNameResolver,
=======
>>>>>>> f965601a
    code: CodegenFunction,
}

impl BuiltIn {
    pub fn codegen<'ink, 'b>(
        &self,
        generator: &'b ExpressionCodeGenerator<'ink, 'b>,
        operator: &AstStatement,
        params: &[&AstStatement],
        location: SourceRange,
    ) -> Result<BasicValueEnum<'ink>, Diagnostic> {
        (self.code)(generator, operator, params, location)
    }
    pub(crate) fn get_annotation(&self) -> Option<AnnotationFunction> {
        self.annotation
    }

    pub(crate) fn get_generic_name_resolver(&self) -> GenericNameResolver {
        self.generic_name_resolver
    }
    pub(crate) fn get_annotation(&self) -> Option<AnnotationFunction> {
        self.annotation
    }
}

pub fn parse_built_ins(id_provider: IdProvider) -> CompilationUnit {
    let src = BUILTIN
        .iter()
        .map(|(_, it)| it.decl)
        .collect::<Vec<&str>>()
        .join(" ");
    let mut unit = parser::parse(
        lexer::lex_with_ids(&src, id_provider.clone()),
        LinkageType::BuiltIn,
    )
    .0;
    crate::ast::pre_process(&mut unit, id_provider);
    unit
}

/// Returns the requested functio from the builtin index or None
pub fn get_builtin(name: &str) -> Option<&'static BuiltIn> {
    BUILTIN.get(name.to_uppercase().as_str())
}<|MERGE_RESOLUTION|>--- conflicted
+++ resolved
@@ -7,27 +7,19 @@
 use lazy_static::lazy_static;
 
 use crate::{
-<<<<<<< HEAD
     ast::{
         flatten_expression_list, AstStatement, CompilationUnit, GenericBinding, LinkageType,
         SourceRange,
     },
-=======
-    ast::{AstStatement, CompilationUnit, LinkageType, SourceRange},
->>>>>>> f965601a
     codegen::generators::expression_generator::{self, ExpressionCodeGenerator},
     diagnostics::Diagnostic,
     lexer::{self, IdProvider},
     parser,
-<<<<<<< HEAD
     resolver::{
         generics::{generic_name_resolver, no_generic_name_resolver},
         get_type_for_annotation, AnnotationMap, TypeAnnotator, VisitorContext,
     },
     typesystem::{get_bigger_type, DataTypeInformation, DINT_TYPE, REAL_TYPE},
-=======
-    resolver::TypeAnnotator,
->>>>>>> f965601a
 };
 
 // Defines a set of functions that are always included in a compiled application
@@ -43,12 +35,8 @@
                 END_FUNCTION
             ",
                 annotation: None,
-<<<<<<< HEAD
-                generic_name_resolver: no_generic_name_resolver,
-                code: |generator, _, params, location| {
-=======
-                code: |generator, params, location| {
->>>>>>> f965601a
+                generic_name_resolver: no_generic_name_resolver,
+                code: |generator, params, location| {
                     if let [reference] = params {
                         generator
                             .generate_element_pointer(reference)
@@ -72,12 +60,8 @@
                 END_FUNCTION
                 ",
                 annotation: None,
-<<<<<<< HEAD
-                generic_name_resolver: no_generic_name_resolver,
-                code: |generator, _, params, location| {
-=======
-                code: |generator, params, location| {
->>>>>>> f965601a
+                generic_name_resolver: no_generic_name_resolver,
+                code: |generator, params, location| {
                     if let [reference] = params {
                         generator
                             .generate_element_pointer(reference)
@@ -102,19 +86,7 @@
                 END_FUNCTION
                 ",
                 annotation : None,
-<<<<<<< HEAD
-                generic_name_resolver: no_generic_name_resolver,
-                code: |generator, _, params, location| {
-                    //Generate an access from the first param
-                    if let (&[k], params) = params.split_at(1) {
-                        let k = generator.generate_expression(k)?;
-                        let pou = generator.index.find_pou("MUX").expect("MUX exists as builtin");
-                        //Generate a pointer for the rest of the params
-                        let params = generator.generate_variadic_arguments_list(pou, params)?;
-                        //First access is into the array
-                        let ptr = generator.llvm.load_array_element(params[1].into_pointer_value(),&[generator.llvm.context.i32_type().const_zero(), k.into_int_value()],"")?;
-                        Ok(generator.llvm.builder.build_load(ptr, ""))
-=======
+                generic_name_resolver: no_generic_name_resolver,
                 code: |generator, params, location| {
                     let llvm = generator.llvm;
                     let context = llvm.context;
@@ -153,15 +125,9 @@
                         builder.position_at_end(continue_block);
                         let result_var = builder.build_load(result_var, "");
                         Ok(result_var)
->>>>>>> f965601a
                     } else {
                         Err(Diagnostic::codegen_error("Invalid signature for MUX", location))
                     }
-
-<<<<<<< HEAD
-=======
-
->>>>>>> f965601a
                 }
             },
         ),
@@ -177,12 +143,8 @@
                 END_FUNCTION
                 ",
                 annotation: None,
-<<<<<<< HEAD
-                generic_name_resolver: no_generic_name_resolver,
-                code: |generator, _, params, location| {
-=======
-                code: |generator, params, location| {
->>>>>>> f965601a
+                generic_name_resolver: no_generic_name_resolver,
+                code: |generator, params, location| {
                     if let &[g,in0,in1] = params {
                         //Evaluate the parameters
                         let cond = expression_generator::to_i1(generator.generate_expression(g)?.into_int_value(), &generator.llvm.builder);
@@ -206,12 +168,8 @@
                 END_VAR
                 END_FUNCTION",
                 annotation: None,
-<<<<<<< HEAD
-                generic_name_resolver: no_generic_name_resolver,
-                code : |generator, _, params, location| {
-=======
+                generic_name_resolver: no_generic_name_resolver,
                 code : |generator, params, location| {
->>>>>>> f965601a
                     if params.len() == 1 {
                         generator.generate_expression(params[0])
                     } else {
@@ -219,7 +177,6 @@
                     }
                 }
             }
-<<<<<<< HEAD
         ),
         (
             "EXPT",
@@ -273,7 +230,7 @@
                     Ok(())
                 }),
                 generic_name_resolver,
-                code : |_,_,_,_| {
+                code : |_,_,_| {
                     unreachable!("Expt will always end up calling the real functions by the resolver magic")
                 }
             }
@@ -290,27 +247,13 @@
 type GenericNameResolver = fn(&str, &[GenericBinding], &HashMap<String, String>) -> String;
 type CodegenFunction = for<'ink, 'b> fn(
     &'b ExpressionCodeGenerator<'ink, 'b>,
-    &AstStatement,
-=======
-        )
-    ]);
-}
-
-type AnnotationFunction =
-    fn(&mut TypeAnnotator, &AstStatement, &[&AstStatement]) -> Result<(), Diagnostic>;
-type CodegenFunction = for<'ink, 'b> fn(
-    &'b ExpressionCodeGenerator<'ink, 'b>,
->>>>>>> f965601a
     &[&AstStatement],
     SourceRange,
 ) -> Result<BasicValueEnum<'ink>, Diagnostic>;
 pub struct BuiltIn {
     decl: &'static str,
     annotation: Option<AnnotationFunction>,
-<<<<<<< HEAD
     generic_name_resolver: GenericNameResolver,
-=======
->>>>>>> f965601a
     code: CodegenFunction,
 }
 
@@ -318,11 +261,10 @@
     pub fn codegen<'ink, 'b>(
         &self,
         generator: &'b ExpressionCodeGenerator<'ink, 'b>,
-        operator: &AstStatement,
         params: &[&AstStatement],
         location: SourceRange,
     ) -> Result<BasicValueEnum<'ink>, Diagnostic> {
-        (self.code)(generator, operator, params, location)
+        (self.code)(generator, params, location)
     }
     pub(crate) fn get_annotation(&self) -> Option<AnnotationFunction> {
         self.annotation
@@ -330,9 +272,6 @@
 
     pub(crate) fn get_generic_name_resolver(&self) -> GenericNameResolver {
         self.generic_name_resolver
-    }
-    pub(crate) fn get_annotation(&self) -> Option<AnnotationFunction> {
-        self.annotation
     }
 }
 
