// Copyright (c) 2020 Ghaith Hachem and Mathias Rieder
use core::ops::Range;
use logos::Filter;
use logos::Lexer;
use logos::Logos;
pub use tokens::Token;

use crate::ast::AstId;
use crate::ast::SourceRange;
use crate::Diagnostic;

#[cfg(test)]
mod tests;
mod tokens;

pub struct ParseSession<'a> {
    lexer: Lexer<'a, Token>,
    pub token: Token,
    pub diagnostics: Vec<Diagnostic>,
    pub closing_keywords: Vec<Vec<Token>>,
    /// the token parsed before the current one stored in `token`
    pub last_token: Token,
    /// the range of the `last_token`
    pub last_range: Range<usize>,
    pub parse_progress: usize,
    current_id: AstId,
}

#[macro_export]
macro_rules! expect_token {
    ($lexer:expr, $token:expr, $return_value:expr) => {
        if $lexer.token != $token {
            $lexer.accept_diagnostic(Diagnostic::unexpected_token_found(
                format!("{:?}", $token).as_str(),
                $lexer.slice(),
                $lexer.location(),
            ));
            return $return_value;
        }
    };
}

impl<'a> ParseSession<'a> {
    pub fn new(l: Lexer<'a, Token>) -> ParseSession<'a> {
        let mut lexer = ParseSession {
            lexer: l,
            token: Token::KeywordBy,
            diagnostics: vec![],
            closing_keywords: vec![],
            last_token: Token::End,
            last_range: 0..0,
            parse_progress: 0,
            current_id: 0,
        };
        lexer.advance();
        lexer
    }

    pub fn next_id(&mut self) -> AstId {
        self.current_id += 1;
        self.current_id
    }

    /// this function will be removed soon:
    pub fn expect(&self, token: Token) -> Result<(), Diagnostic> {
        if self.token != token {
            Err(Diagnostic::unexpected_token_found(
                format!("{:?}", token).as_str(),
                self.slice(),
                self.location(),
            ))
        } else {
            Ok(())
        }
    }

    /// consumes an optional token and returns true if it was consumed.
    pub fn allow(&mut self, token: &Token) -> bool {
        if self.token == *token {
            self.advance();
            true
        } else {
            false
        }
    }

    pub fn consume_or_report(&mut self, token: Token) {
        if !self.allow(&token) {
            self.accept_diagnostic(Diagnostic::missing_token(
                format!("{:?}", token).as_str(),
                self.location(),
            ));
        }
    }

    pub fn slice_and_advance(&mut self) -> String {
        let slice = self.slice().to_string();
        self.advance();
        slice
    }

    pub fn is_end_of_stream(&self) -> bool {
        self.token == Token::End || self.token == Token::Error
    }

    pub fn slice_region(&self, range: Range<usize>) -> &str {
        &self.lexer.source()[range]
    }

    pub fn advance(&mut self) {
        self.last_range = self.range();
        self.last_token =
            std::mem::replace(&mut self.token, self.lexer.next().unwrap_or(Token::End));
        self.parse_progress += 1;

        match self.token {
            Token::KeywordVarInput
            | Token::KeywordVarOutput
            | Token::KeywordVarGlobal
            | Token::KeywordVarInOut
<<<<<<< HEAD
            | Token::KeywordRef
=======
            | Token::KeywordVarTemp
            | Token::KeywordNonRetain
>>>>>>> cd8ae148
            | Token::KeywordEndVar
            | Token::KeywordEndProgram
            | Token::KeywordEndFunction
            | Token::KeywordEndCase
            | Token::KeywordFunctionBlock
            | Token::KeywordEndFunctionBlock
            | Token::KeywordEndStruct
            | Token::KeywordEndAction
            | Token::KeywordEndActions
            | Token::KeywordEndIf
            | Token::KeywordEndFor
            | Token::KeywordEndRepeat
            | Token::KeywordEndMethod
            | Token::KeywordEndClass => {
                if !self.slice().to_string().contains('_') {
                    self.accept_diagnostic(Diagnostic::ImprovementSuggestion {
                        message: format!(
                            "the words in {} should be separated by a '_'",
                            self.slice()
                        ),
                        range: self.location(),
                    });
                }
            }
            _ => {}
        }
    }

    pub fn slice(&self) -> &str {
        self.lexer.slice()
    }

    pub fn location(&self) -> SourceRange {
        SourceRange::new(self.range())
    }

    pub fn last_location(&self) -> SourceRange {
        SourceRange::new(self.last_range.clone())
    }

    pub fn range(&self) -> Range<usize> {
        self.lexer.span()
    }

    pub fn accept_diagnostic(&mut self, diagnostic: Diagnostic) {
        self.diagnostics.push(diagnostic);
    }

    pub fn enter_region(&mut self, end_token: Vec<Token>) {
        self.closing_keywords.push(end_token);
    }

    pub fn close_region(&mut self) {
        if let Some(expected_token) = self.closing_keywords.pop() {
            if !expected_token.contains(&self.token) {
                self.accept_diagnostic(Diagnostic::unexpected_token_found(
                    format!("{:?}", expected_token[0]).as_str(),
                    format!("'{}'", self.slice()).as_str(),
                    self.location(),
                ));
            } else {
                self.advance();
            }
        }
    }

    /// returns the level (which corresponds to the position on the `closing_keywords` stack)
    /// returns `None` if this token does not close an open region
    fn get_close_region_level(&self, token: &Token) -> Option<usize> {
        self.closing_keywords
            .iter()
            .rposition(|it| it.contains(token))
    }

    /// returns true if the given token closes an open region
    pub fn closes_open_region(&self, token: &Token) -> bool {
        token == &Token::End || self.get_close_region_level(token).is_some()
    }

    pub fn recover_until_close(&mut self) {
        let mut hit = self.get_close_region_level(&self.token);
        let start = self.location();
        let mut end = self.location().get_end();
        while self.token != Token::End && hit.is_none() {
            end = self.location().get_end();
            self.advance();
            hit = self
                .closing_keywords
                .iter()
                .rposition(|it| it.contains(&self.token));
        }

        //Did we recover in the while loop above?
        if start.get_end() != self.location().get_end() {
            let range = start.get_start()..end;
            self.accept_diagnostic(Diagnostic::unexpected_token_found(
                format!(
                    "{:?}",
                    self.closing_keywords
                        .last()
                        .and_then(|it| it.first())
                        .unwrap_or(&Token::End) //only show first expected token
                )
                .as_str(),
                format!("'{}'", self.slice_region(range.clone())).as_str(),
                SourceRange::new(range),
            ));
        }

        if let Some(hit) = hit {
            if self.closing_keywords.len() > hit + 1 {
                let closing = self.closing_keywords.last().unwrap();
                let expected_tokens = format!("{:?}", closing);
                self.accept_diagnostic(Diagnostic::missing_token(
                    expected_tokens.as_str(),
                    self.location(),
                ));
            }
        }
    }
}

fn parse_comments(lexer: &mut Lexer<Token>) -> Filter<()> {
    let (open, close) = get_closing_tag(lexer.slice());
    let remainder = lexer.remainder();
    let mut unclosed = 1;
    let chars = remainder.chars();

    let mut prev = ' ';
    let mut traversed = 0;
    for c in chars {
        if c == '*' && prev == open {
            unclosed += 1;
            //Make sure the next action does not consume the star
            prev = ' ';
        } else if c == close && prev == '*' {
            unclosed -= 1;
            prev = c;
        } else {
            prev = c;
        }
        traversed += c.len_utf8();
        if unclosed == 0 {
            lexer.bump(traversed);
            //This is a well formed comment, treat it as whitespace
            return Filter::Skip;
        }
    }
    Filter::Emit(())
}

fn get_closing_tag(open_tag: &str) -> (char, char) {
    match open_tag {
        "(*" => ('(', ')'),
        "/*" => ('/', '/'),
        _ => unreachable!(),
    }
}

pub fn lex(source: &str) -> ParseSession {
    ParseSession::new(Token::lexer(source))
}<|MERGE_RESOLUTION|>--- conflicted
+++ resolved
@@ -118,12 +118,9 @@
             | Token::KeywordVarOutput
             | Token::KeywordVarGlobal
             | Token::KeywordVarInOut
-<<<<<<< HEAD
             | Token::KeywordRef
-=======
             | Token::KeywordVarTemp
             | Token::KeywordNonRetain
->>>>>>> cd8ae148
             | Token::KeywordEndVar
             | Token::KeywordEndProgram
             | Token::KeywordEndFunction
