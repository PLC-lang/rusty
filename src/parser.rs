--- conflicted
+++ resolved
@@ -4,17 +4,10 @@
 
 use plc_ast::{
     ast::{
-<<<<<<< HEAD
         AccessModifier, ArgumentProperty, AstFactory, AstStatement, CompilationUnit, DataType,
         DataTypeDeclaration, DirectAccessType, GenericBinding, HardwareAccessType, Implementation,
-        LinkageType, NewLines, PolymorphismMode, Pou, PouType, ReferenceAccess, ReferenceExpr, SourceRange,
-        SourceRangeFactory, TypeNature, UserTypeDeclaration, Variable, VariableBlock, VariableBlockType, AstStatementKind,
-=======
-        AccessModifier, ArgumentProperty, AstStatement, CompilationUnit, DataType, DataTypeDeclaration,
-        DirectAccessType, GenericBinding, HardwareAccessType, Implementation, LinkageType, PolymorphismMode,
-        Pou, PouType, ReferenceAccess, TypeNature, UserTypeDeclaration, Variable, VariableBlock,
-        VariableBlockType,
->>>>>>> 98e9a0f9
+        LinkageType, PolymorphismMode, Pou, PouType, ReferenceAccess, ReferenceExpr,
+        TypeNature, UserTypeDeclaration, Variable, VariableBlock, VariableBlockType, AstStatementKind,
     },
     provider::IdProvider,
 };
@@ -1109,15 +1102,8 @@
             access_type,
             hardware_access_type,
             address,
-<<<<<<< HEAD
-            (start_location..lexer.last_range.end).into(),
-            lexer.next_id(),
-        ))
-=======
-            location: start_location.span(&lexer.last_location()),
-            id: lexer.next_id(),
-        })
->>>>>>> 98e9a0f9
+            start_location.span(&lexer.last_location()),
+            lexer.next_id()))
     } else {
         Err(Diagnostic::missing_token("LiteralInteger", lexer.location()))
     }
