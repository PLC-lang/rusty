// Copyright (c) 2020 Ghaith Hachem and Mathias Rieder

use std::ops::Range;

use plc_ast::{
    ast::{
        AccessModifier, ArgumentProperty, AstFactory, AstNode, AstStatement, AutoDerefType, CompilationUnit,
        ConfigVariable, DataType, DataTypeDeclaration, DeclarationKind, DirectAccessType, GenericBinding,
        HardwareAccessType, Identifier, Implementation, Interface, LinkageType, PolymorphismMode, Pou,
        PouType, PropertyBlock, PropertyImplementation, PropertyKind, ReferenceAccess, ReferenceExpr,
        TypeNature, UserTypeDeclaration, Variable, VariableBlock, VariableBlockType,
    },
    provider::IdProvider,
};
use plc_diagnostics::{
    diagnostician::Diagnostician,
    diagnostics::{Diagnostic, Severity},
};
use plc_source::{
    source_location::{SourceLocation, SourceLocationFactory},
    SourceCode, SourceContainer,
};
use plc_util::convention::qualified_name;

use crate::{
    expect_token,
    lexer::{
        self, ParseSession,
        Token::{self, *},
    },
    typesystem::DINT_TYPE,
};

use self::{
    control_parser::parse_control_statement,
    expressions_parser::{parse_expression, parse_expression_list},
};

mod control_parser;
pub mod expressions_parser;

#[cfg(test)]
pub mod tests;
pub type ParsedAst = (CompilationUnit, Vec<Diagnostic>);

pub fn parse_file(
    source: &SourceCode,
    linkage: LinkageType,
    id_provider: IdProvider,
    diagnostician: &mut Diagnostician,
) -> Result<CompilationUnit, Diagnostic> {
    let location_factory = SourceLocationFactory::for_source(source);
    let (unit, errors) = parse(
        lexer::lex_with_ids(&source.source, id_provider, location_factory),
        linkage,
        source.get_location_str(),
    );
    //Register the source file with the diagnostician
    //TODO: We should reduce the clone here
    diagnostician.register_file(source.get_location_str().to_string(), source.source.clone()); // TODO: Remove clone here, generally passing the GlobalContext instead of the actual source here or in the handle method should be sufficient
    if diagnostician.handle(&errors) == Severity::Error {
        Err(Diagnostic::new("Compilation aborted due to critical parse errors").with_sub_diagnostics(errors))
    } else {
        Ok(unit)
    }
}

pub fn parse(mut lexer: ParseSession, lnk: LinkageType, file_name: &'static str) -> ParsedAst {
    let mut unit = CompilationUnit::new(file_name);

    let mut linkage = lnk;
    let mut constant = false;
    loop {
        match lexer.token {
            PropertyExternal => {
                linkage = LinkageType::External;
                lexer.advance();
                //Don't reset linkage
                continue;
            }
            PropertyConstant => {
                // parse optional const pragma (only allowed in builtins for now)
                constant = true;
                lexer.advance();
                continue;
            }
            KeywordInterface => {
                // We ignore any method implementations in interfaces as we do not support default impls yet
                let (interfaces, _) = parse_interface(&mut lexer);
                unit.interfaces.push(interfaces);
            }
            KeywordVarGlobal => unit.global_vars.push(parse_variable_block(&mut lexer, linkage)),
            KeywordVarConfig => unit.var_config.extend(parse_config_variables(&mut lexer)),

            KeywordProgram | KeywordClass | KeywordFunction | KeywordFunctionBlock => {
                let params = match lexer.token {
                    KeywordProgram => (PouType::Program, KeywordEndProgram),
                    KeywordClass => (PouType::Class, KeywordEndClass),
                    KeywordFunction => (PouType::Function, KeywordEndFunction),
                    _ => (PouType::FunctionBlock, KeywordEndFunctionBlock),
                };

                parse_pou(&mut lexer, &mut unit, params.0, linkage, params.1, constant);

                // reset const pragma
                constant = false;
            }
            KeywordAction => {
                if let Some(implementation) = parse_action(&mut lexer, linkage, None) {
                    unit.implementations.push(implementation);
                }
            }
            KeywordActions => {
                let last_pou = unit
                    .pous
                    .iter()
                    .filter(|it| {
                        // Only consider the last POU that is a program, function, function block
                        // or class
                        matches!(
                            it.kind,
                            PouType::Program | PouType::Function | PouType::FunctionBlock | PouType::Class
                        )
                    })
                    .next_back()
                    .map(|it| it.name.as_str())
                    .unwrap_or("__unknown__");
                let mut actions = parse_actions(&mut lexer, linkage, last_pou);
                unit.implementations.append(&mut actions);
            }
            KeywordType => {
                let unit_type = parse_type(&mut lexer);
                for utype in unit_type {
                    unit.user_types.push(utype);
                }
            }
            KeywordEndActions | End => return (unit, lexer.diagnostics),
            _ => {
                lexer.accept_diagnostic(Diagnostic::unexpected_token_found(
                    "StartKeyword",
                    lexer.slice(),
                    lexer.location(),
                ));
                lexer.advance();
            }
        };
        linkage = lnk;
    }
    //the match in the loop will always return
}
fn parse_actions(
    lexer: &mut ParseSession,
    linkage: LinkageType,
    default_container: &str,
) -> Vec<Implementation> {
    parse_any_in_region(lexer, vec![KeywordEndActions], |lexer| {
        lexer.advance();
        let container =
            if lexer.token == Identifier { lexer.slice_and_advance() } else { default_container.into() };
        let mut impls = vec![];

        //Go through each action
        while lexer.token != KeywordEndActions && !lexer.is_end_of_stream() {
            match lexer.token {
                KeywordAction => {
                    if let Some(implementation) = parse_action(lexer, linkage, Some(&container)) {
                        impls.push(implementation);
                    }
                }
                _ => {
                    lexer.accept_diagnostic(Diagnostic::unexpected_token_found(
                        "KeywordAction",
                        lexer.slice(),
                        lexer.location(),
                    ));
                    return impls;
                }
            }
        }
        impls
    })
}

/// Parses an interface and its methods / properties
fn parse_interface(lexer: &mut ParseSession) -> (Interface, Vec<Implementation>) {
    let location_start = lexer.range().start;
    lexer.try_consume_or_report(KeywordInterface);

    let (name, location_name) = match lexer.token {
        Token::Identifier => parse_identifier(lexer).expect("unreachable, already matched here"),

        _ => {
            lexer.accept_diagnostic(
                Diagnostic::new("Expected a name for the interface definition but got nothing")
                    .with_error_code("E006")
                    .with_location(lexer.last_location()),
            );

            // We want to keep parsing, hence we return some undefined values; the parser will yield an
            // unrecoverable error though
            (String::new(), SourceLocation::undefined())
        }
    };

    let mut extensions = Vec::new();
    let mut methods = Vec::new();
    let mut implementations = Vec::new();
    let mut properties = Vec::new();

    if lexer.try_consume(KeywordExtends) {
        while let Identifier = lexer.token {
            let (name, location) = parse_identifier(lexer).expect("unreachable, already matched here");
            extensions.push(Identifier { name, location });
            lexer.try_consume(KeywordComma);
        }
    }
    loop {
        match lexer.token {
            KeywordMethod => {
                if let Some((method, imp)) =
                    parse_method(lexer, &name, DeclarationKind::Abstract, LinkageType::Internal, false)
                {
                    // This is temporary? At some point we'll support them but for now it's a diagnostic
                    if !imp.statements.is_empty() {
                        lexer.accept_diagnostic(
                            Diagnostic::new("Interfaces can not have a default implementation")
                                .with_error_code("E113")
                                .with_location(&imp.statements.first().unwrap().location),
                        );
                    }

                    methods.push(method);
                    implementations.push(imp);
                }
            }

            KeywordProperty => {
                if let Some(property) = parse_property(lexer) {
                    for property in property.implementations.iter().filter(|imp| !imp.body.is_empty()) {
                        lexer.accept_diagnostic(
                            Diagnostic::new("Interfaces can not have a default implementation")
                                .with_error_code("E113")
                                .with_location(&property.body.first().unwrap().location),
                        );
                    }

                    properties.push(property);
                }
            }

            _ => break,
        }
    }

    lexer.try_consume_or_report(KeywordEndInterface);
    let location_end = lexer.range().start;

    (
        Interface {
            id: lexer.next_id(),
            ident: Identifier { name, location: location_name },
            methods,
            extensions,
            location: lexer.source_range_factory.create_range(location_start..location_end),
            properties,
        },
        implementations,
    )
}

///
/// parse a pou
/// # Arguments
///
/// * `lexer`       - the lexer
/// * `pou_type`    - the type of the pou currently parsed
/// * `linkage`     - internal, external ?
/// * `expected_end_token` - the token that ends this pou
///
fn parse_pou(
    lexer: &mut ParseSession,
    unit: &mut CompilationUnit,
    kind: PouType,
    linkage: LinkageType,
    expected_end_token: lexer::Token,
    constant: bool,
) {
    if constant && !matches!(linkage, LinkageType::BuiltIn) {
        lexer.accept_diagnostic(Diagnostic::const_pragma_is_not_allowed(
            lexer.last_location().span(&lexer.location()),
        ));
    }

    let start = lexer.range().start;
    lexer.advance(); //Consume ProgramKeyword
    let closing_tokens = vec![
        expected_end_token,
        KeywordEndAction,
        KeywordEndProgram,
        KeywordEndFunction,
        KeywordEndFunctionBlock,
        KeywordEndClass,
    ];
    let result = parse_any_in_region(lexer, closing_tokens.clone(), |lexer| {
        // parse polymorphism mode for all pou types
        // check in validator if pou type allows polymorphism
        let poly_mode = parse_polymorphism_mode(lexer, &kind);

        let (name, name_location) =
            parse_identifier(lexer).unwrap_or_else(|| ("".to_string(), SourceLocation::undefined())); // parse POU name

        let generics = parse_generics(lexer);

        with_scope(lexer, name.clone(), |lexer| {
            // TODO: Parse USING directives
            let super_class = parse_super_class(lexer);
            let interfaces = parse_interface_declarations(lexer);

            // parse an optional return type
            // classes do not have a return type (check in validator)
            let return_type = parse_return_type(lexer);

            // parse variable declarations. note that var in/out/inout
            // blocks are not allowed inside of class declarations.
            let mut variable_blocks = vec![];
            let allowed_var_types = [
                KeywordVar,
                KeywordVarInput,
                KeywordVarOutput,
                KeywordVarInOut,
                KeywordVarTemp,
                KeywordVarExternal,
            ];
            while allowed_var_types.contains(&lexer.token) {
                variable_blocks.push(parse_variable_block(lexer, LinkageType::Internal));
            }

            let mut impl_pous = Vec::new();
            let mut implementations = Vec::new();
            let mut properties = Vec::new();

            // classes and function blocks can have methods. methods consist of a Pou part
            // and an implementation part. That's why we get another (Pou, Implementation)
            // tuple out of parse_method() that has to be added to the list of Pous and
            // implementations. Note that function blocks have to start with the method
            // declarations before their implementation.
            // all other Pous need to be checked in the validator if they can have methods.
            while matches!(lexer.token, KeywordMethod | KeywordProperty | PropertyConstant) {
                if !matches!(kind, PouType::FunctionBlock | PouType::Class | PouType::Program) {
                    let location = lexer.source_range_factory.create_range(lexer.last_range.clone());
                    let pre = if matches!(lexer.token, KeywordProperty) { "Properties" } else { "Methods" };

                    lexer.accept_diagnostic(
                        Diagnostic::new(format!("{pre} cannot be declared in a {kind}"))
                            .with_location(location),
                    );
                }

                if lexer.token == KeywordProperty {
                    if let Some(property) = parse_property(lexer) {
                        properties.push(property);
                    }
                } else {
                    let is_const = lexer.try_consume(PropertyConstant);
                    if let Some((pou, implementation)) =
                        parse_method(lexer, &name, DeclarationKind::Concrete, linkage, is_const)
                    {
                        impl_pous.push(pou);
                        implementations.push(implementation);
                    }
                }
            }

            // a class may not contain an implementation
            // check in validator
            implementations.push(parse_implementation(
                lexer,
                linkage,
                kind.clone(),
                &name,
                &name,
                !generics.is_empty(),
                name_location.clone(),
            ));

            let mut pous = vec![Pou {
                name,
                id: lexer.next_id(),
                kind,
                variable_blocks,
                return_type,
                location: lexer.source_range_factory.create_range(start..lexer.range().end),
                name_location,
                poly_mode,
                generics,
                linkage,
                super_class,
                interfaces,
                is_const: constant,
                properties,
            }];
            pous.append(&mut impl_pous);

            (pous, implementations)
        })
    });

    //check if we ended on the right end-keyword
    if closing_tokens.contains(&lexer.last_token) && lexer.last_token != expected_end_token {
        lexer.accept_diagnostic(Diagnostic::unexpected_token_found(
            format!("{expected_end_token:?}").as_str(),
            lexer.slice_region(lexer.last_range.clone()),
            lexer.source_range_factory.create_range(lexer.last_range.clone()),
        ));
    }

    let (mut pous, mut implementations) = result;
    unit.pous.append(&mut pous);
    unit.implementations.append(&mut implementations);
}

fn parse_generics(lexer: &mut ParseSession) -> Vec<GenericBinding> {
    if lexer.try_consume(Token::OperatorLess) {
        parse_any_in_region(lexer, vec![Token::OperatorGreater], |lexer| {
            let mut generics = vec![];
            loop {
                //identifier
                if let Some((name, _)) = parse_identifier(lexer) {
                    lexer.try_consume_or_report(Token::KeywordColon);

                    //Expect a type nature
                    if let Some(nature) = parse_identifier(lexer).map(|(it, _)| parse_type_nature(lexer, &it))
                    {
                        generics.push(GenericBinding { name, nature });
                    }
                }

                if !lexer.try_consume(Token::KeywordComma) || lexer.try_consume(Token::OperatorGreater) {
                    break;
                }
            }

            generics
        })
    } else {
        vec![]
    }
}

/// Parses the comma seperated identifiers after an `IMPLEMENTS` keyword, e.g. `bar` and `baz` in
/// `INTERFACE foo IMPLEMENTS bar`
fn parse_interface_declarations(lexer: &mut ParseSession) -> Vec<Identifier> {
    let mut declarations = Vec::new();

    if !lexer.try_consume(KeywordImplements) {
        return declarations;
    }

    if lexer.token != Token::Identifier {
        lexer.accept_diagnostic(
            Diagnostic::new(
                "Expected a comma separated list of identifiers after `IMPLEMENTS` but got nothing",
            )
            .with_error_code("E006")
            .with_location(lexer.last_location()),
        );

        return declarations;
    }

    loop {
        match lexer.token {
            Token::Identifier => {
                let (name, location) = parse_identifier(lexer).expect("Identifier already matched");
                declarations.push(Identifier { name, location });
            }
            Token::KeywordComma => lexer.advance(),

            _ => break,
        }
    }

    declarations
}

fn parse_type_nature(lexer: &mut ParseSession, nature: &str) -> TypeNature {
    match nature {
        "ANY" => TypeNature::Any,
        "ANY_DERIVED" => TypeNature::Derived,
        "ANY_ELEMENTARY" => TypeNature::Elementary,
        "ANY_MAGNITUDE" => TypeNature::Magnitude,
        "ANY_NUM" => TypeNature::Num,
        "ANY_REAL" => TypeNature::Real,
        "ANY_INT" => TypeNature::Int,
        "ANY_SIGNED" => TypeNature::Signed,
        "ANY_UNSIGNED" => TypeNature::Unsigned,
        "ANY_DURATION" => TypeNature::Duration,
        "ANY_BIT" => TypeNature::Bit,
        "ANY_CHARS" => TypeNature::Chars,
        "ANY_STRING" => TypeNature::String,
        "ANY_CHAR" => TypeNature::Char,
        "ANY_DATE" => TypeNature::Date,
        "__ANY_VLA" => TypeNature::__VLA,
        _ => {
            lexer.accept_diagnostic(
                Diagnostic::new(format!("Unkown type nature `{nature}`"))
                    .with_location(lexer.location())
                    .with_error_code("E063"),
            );
            TypeNature::Any
        }
    }
}

fn parse_polymorphism_mode(lexer: &mut ParseSession, pou_type: &PouType) -> Option<PolymorphismMode> {
    match pou_type {
        PouType::Class | PouType::FunctionBlock | PouType::Method { .. } => {
            Some(
                // See if the method/pou was declared FINAL or ABSTRACT
                if lexer.try_consume(KeywordFinal) {
                    PolymorphismMode::Final
                } else if lexer.try_consume(KeywordAbstract) {
                    PolymorphismMode::Abstract
                } else {
                    PolymorphismMode::None
                },
            )
        }
        _ => None,
    }
}

fn parse_super_class(lexer: &mut ParseSession) -> Option<Identifier> {
    let mut extensions = vec![];
    while lexer.try_consume(KeywordExtends) {
        let name_and_location = parse_identifier(lexer)?;
        extensions.push(name_and_location);
    }
    extensions.iter().skip(1).for_each(|(_, location)| {
        lexer.accept_diagnostic(
            Diagnostic::new("Multiple inheritance. POUs can only be extended once.".to_string())
                .with_error_code("E114")
                .with_location(location),
        )
    });

    extensions
        .first()
        .map(|(name, location)| Identifier { name: name.to_string(), location: location.clone() })
}

fn parse_return_type(lexer: &mut ParseSession) -> Option<DataTypeDeclaration> {
    if lexer.try_consume(KeywordColon) {
        if let Some((declaration, initializer)) = parse_data_type_definition(lexer, None) {
            if let Some(init) = initializer {
                lexer.accept_diagnostic(
                    Diagnostic::new("Return types cannot have a default value, the value will be ignored")
                        .with_location(init.get_location())
                        .with_error_code("E016"),
                );
            }

            if let DataTypeDeclaration::Definition { data_type, .. } = &declaration {
                if matches!(data_type, DataType::EnumType { .. } | DataType::StructType { .. }) {
                    let datatype_name = declaration
                        .get_location()
                        .to_range()
                        .map(|range| &lexer.get_src()[range])
                        .expect("Expecing location to be a range during parsing");
                    lexer.accept_diagnostic(
                        ////TODO: This prints a debug version of the datatype, it should have a user readable version instead
                        Diagnostic::new(format!(
                            "Data Type {datatype_name} not supported as a function return type!"
                        ))
                        .with_error_code("E027")
                        .with_location(&declaration),
                    )
                }
            }

            Some(declaration)
        } else {
            //missing return type
            lexer.accept_diagnostic(Diagnostic::unexpected_token_found(
                "Datatype",
                lexer.slice(),
                lexer.source_range_factory.create_range(lexer.range()),
            ));
            None
        }
    } else {
        None
    }
}

fn parse_method(
    lexer: &mut ParseSession,
    parent: &str,
    declaration_kind: DeclarationKind,
    linkage: LinkageType,
    constant: bool,
) -> Option<(Pou, Implementation)> {
    parse_any_in_region(lexer, vec![KeywordEndMethod], |lexer| {
        // Method declarations look like this:
        // METHOD [AccessModifier] [ABSTRACT|FINAL] [OVERRIDE] [: return_type]
        //    ...
        // END_METHOD

        // constant pragma is only allowed in builtins for now
        if constant {
            lexer.accept_diagnostic(Diagnostic::const_pragma_is_not_allowed(
                lexer.last_location().span(&lexer.location()),
            ));
        }

        let method_start = lexer.range().start;
        lexer.advance(); // eat METHOD keyword

        let access = Some(parse_access_modifier(lexer));
        let pou_kind = PouType::Method { parent: parent.into(), property: None, declaration_kind };
        let poly_mode = parse_polymorphism_mode(lexer, &pou_kind);
        let overriding = lexer.try_consume(KeywordOverride);
        let (name, name_location) = parse_identifier(lexer)?;
        let generics = parse_generics(lexer);
        let return_type = parse_return_type(lexer);

        let mut variable_blocks = vec![];
        while lexer.token == KeywordVar
            || lexer.token == KeywordVarInput
            || lexer.token == KeywordVarOutput
            || lexer.token == KeywordVarInOut
            || lexer.token == KeywordVarTemp
        {
            variable_blocks.push(parse_variable_block(lexer, LinkageType::Internal));
        }

        let call_name = qualified_name(parent, &name);
        let implementation = parse_implementation(
            lexer,
            linkage,
            pou_kind.clone(),
            &call_name,
            &call_name,
            !generics.is_empty(),
            name_location.clone(),
        );

        // parse_implementation() will default-initialize the fields it
        // doesn't know. thus, we have to complete the information.
        let implementation = Implementation { overriding, access, ..implementation };

        let method_end = lexer.range().end;
        Some((
            Pou {
                name: call_name,
                id: lexer.next_id(),
                kind: pou_kind,
                variable_blocks,
                return_type,
                location: lexer.source_range_factory.create_range(method_start..method_end),
                name_location,
                poly_mode,
                generics,
                linkage,
                super_class: None,
                interfaces: Vec::new(),
                properties: Vec::new(),
                is_const: constant,
            },
            implementation,
        ))
    })
}

fn parse_property(lexer: &mut ParseSession) -> Option<PropertyBlock> {
    lexer.advance(); // Move past `PROPERTY` keyword

    let mut has_error = false;

    let identifier = parse_identifier(lexer);
    if identifier.is_none() {
        has_error = true;
        lexer.accept_diagnostic(
            Diagnostic::new("Property definition is missing a name").with_location(lexer.location()),
        );
    }

    let datatype = parse_return_type(lexer);
    if datatype.is_none() {
        has_error = true;
        lexer.accept_diagnostic(
            Diagnostic::new("Property definition is missing a datatype").with_location(lexer.last_location()),
        );
    };

    // This is kind of common, hence we parse invalid variable blocks to have useful error messages
    while lexer.token.is_var() {
        let block = parse_variable_block(lexer, LinkageType::Internal);
        lexer.accept_diagnostic(
            Diagnostic::new(
                "Variable blocks may only be defined within a GET or SET block in the context of properties",
            )
            .with_location(&block.location)
            .with_error_code("E007"),
        );
    }

    let mut implementations = Vec::new();
    while matches!(lexer.token, KeywordGet | KeywordSet) {
        let location = lexer.location();
        let kind = if lexer.token == KeywordGet { PropertyKind::Get } else { PropertyKind::Set };
        lexer.advance(); // Move past `GET` or `SET` keyword

        let mut variable_blocks = Vec::new();
        while lexer.token.is_var() {
            variable_blocks.push(parse_variable_block(lexer, LinkageType::Internal));
        }

        let statements = parse_body_in_region(
            lexer,
            match kind {
                PropertyKind::Get => vec![Token::KeywordEndGet],
                PropertyKind::Set => vec![Token::KeywordEndSet],
            },
        );
        implementations.push(PropertyImplementation {
            kind,
            variable_blocks,
            body: statements,
            location,
            end_location: lexer.last_location(),
        });
    }

    lexer.try_consume_or_report(Token::KeywordEndProperty); // Move past `END_PROPERTY` keyword

    if has_error {
        return None;
    };

    let (name, name_location) = identifier.expect("covered above");
    let datatype = datatype.expect("covered above");
    Some(PropertyBlock { ident: Identifier { name, location: name_location }, datatype, implementations })
}

fn parse_access_modifier(lexer: &mut ParseSession) -> AccessModifier {
    if lexer.try_consume(KeywordAccessPublic) {
        AccessModifier::Public
    } else if lexer.try_consume(KeywordAccessPrivate) {
        AccessModifier::Private
    } else if lexer.try_consume(KeywordAccessProtected) {
        AccessModifier::Protected
    } else if lexer.try_consume(KeywordAccessInternal) {
        AccessModifier::Internal
    } else {
        AccessModifier::Protected
    }
}

/// parse identifier and advance if successful
/// returns the identifier as a String and the SourceRange of the parsed name
fn parse_identifier(lexer: &mut ParseSession) -> Option<(String, SourceLocation)> {
    let pou_name = lexer.slice().to_string();
    if lexer.token == Identifier {
        lexer.advance();
        Some((pou_name, lexer.last_location()))
    } else {
        lexer.accept_diagnostic(Diagnostic::unexpected_token_found(
            "Identifier",
            pou_name.as_str(),
            lexer.location(),
        ));
        None
    }
}

fn parse_implementation(
    lexer: &mut ParseSession,
    linkage: LinkageType,
    pou_type: PouType,
    call_name: &str,
    type_name: &str,
    generic: bool,
    name_location: SourceLocation,
) -> Implementation {
    let start = lexer.range().start;
    let statements = parse_body_standalone(lexer);
    let end_location = lexer.location(); //Location of the current token, which shoudl be the
                                         //end token
    Implementation {
        name: call_name.into(),
        type_name: type_name.into(),
        linkage,
        pou_type,
        statements,
        location: lexer.source_range_factory.create_range(start..lexer.last_range.end),
        name_location,
        end_location,
        overriding: false,
        generic,
        access: None,
    }
}

fn parse_action(
    lexer: &mut ParseSession,
    linkage: LinkageType,
    container: Option<&str>,
) -> Option<Implementation> {
    lexer.advance(); //Consume the Action keyword
    let closing_tokens =
        vec![KeywordEndAction, KeywordEndProgram, KeywordEndFunction, KeywordEndFunctionBlock];

    parse_any_in_region(lexer, closing_tokens.clone(), |lexer| {
        let name_or_container = lexer.slice_and_advance();

        let (container, name, name_location) = if let Some(container) = container {
            (container.into(), name_or_container, lexer.last_location())
        } else {
            let loc = lexer.last_location();
            expect_token!(lexer, KeywordDot, None);

            lexer.advance();

            expect_token!(lexer, Identifier, None);

            let name = lexer.slice_and_advance();
            (name_or_container, name, loc.span(&lexer.last_location()))
        };
        let call_name = qualified_name(&container, &name);

        let implementation = parse_implementation(
            lexer,
            linkage,
            PouType::Action,
            &call_name,
            &container,
            false,
            name_location,
        );
        //lets see if we ended on the right END_ keyword
        if closing_tokens.contains(&lexer.last_token) && lexer.last_token != KeywordEndAction {
            lexer.accept_diagnostic(Diagnostic::unexpected_token_found(
                format!("{KeywordEndAction:?}").as_str(),
                lexer.slice(),
                lexer.location(),
            ))
        }
        Some(implementation)
    })
}

// TYPE ... END_TYPE
fn parse_type(lexer: &mut ParseSession) -> Vec<UserTypeDeclaration> {
    lexer.advance(); // consume the TYPE

    parse_any_in_region(lexer, vec![KeywordEndType], |lexer| {
        let mut declarations = vec![];
        while !lexer.closes_open_region(&lexer.token) {
            let name = lexer.slice_and_advance();
            let name_location = lexer.last_location();
            lexer.try_consume_or_report(KeywordColon);

            let result = parse_full_data_type_definition(lexer, Some(name));

            if let Some((DataTypeDeclaration::Definition { data_type, .. }, initializer)) = result {
                declarations.push(UserTypeDeclaration {
                    data_type,
                    initializer,
                    location: name_location,
                    scope: lexer.scope.clone(),
                });
            }
        }
        declarations
    })
}

type DataTypeWithInitializer = (DataTypeDeclaration, Option<AstNode>);

fn parse_full_data_type_definition(
    lexer: &mut ParseSession,
    name: Option<String>,
) -> Option<DataTypeWithInitializer> {
    let end_keyword = if lexer.token == KeywordStruct { KeywordEndStruct } else { KeywordSemicolon };
    let parsed_datatype = parse_any_in_region(lexer, vec![end_keyword], |lexer| {
        let sized = lexer.try_consume(PropertySized);
        if lexer.try_consume(KeywordDotDotDot) {
            Some((
                DataTypeDeclaration::Definition {
                    data_type: DataType::VarArgs { referenced_type: None, sized },
                    location: lexer.last_location(),
                    scope: lexer.scope.clone(),
                },
                None,
            ))
        } else {
            parse_data_type_definition(lexer, name).map(|(type_def, initializer)| {
                if lexer.try_consume(KeywordDotDotDot) {
                    (
                        DataTypeDeclaration::Definition {
                            data_type: DataType::VarArgs { referenced_type: Some(Box::new(type_def)), sized },
                            location: lexer.last_location(),
                            scope: lexer.scope.clone(),
                        },
                        None,
                    )
                } else {
                    (type_def, initializer)
                }
            })
        }
    });

    // The standard allows semicolons at the end of an `END_STRUCT` keyword, hence if we parsed
    // a struct, try to also consume a semicolon if it exists
    if end_keyword == KeywordEndStruct {
        lexer.try_consume(KeywordSemicolon);
    }

    parsed_datatype
}

// TYPE xxx : 'STRUCT' | '(' | IDENTIFIER
fn parse_data_type_definition(
    lexer: &mut ParseSession,
    name: Option<String>,
) -> Option<DataTypeWithInitializer> {
    let start = lexer.location();
    if lexer.try_consume(KeywordStruct) {
        // Parse struct
        let variables = parse_variable_list(lexer);
        Some((
            DataTypeDeclaration::Definition {
                data_type: DataType::StructType { name, variables },
                location: start.span(&lexer.location()),
                scope: lexer.scope.clone(),
            },
            None,
        ))
    } else if lexer.try_consume(KeywordArray) {
        parse_array_type_definition(lexer, name)
    } else if lexer.try_consume(KeywordPointer) {
        let start_pos = lexer.last_range.start;
        //Report wrong keyword
        lexer.accept_diagnostic(
            Diagnostic::new("`POINTER TO` is type-unsafe, consider using `REF_TO` instead")
                .with_location(lexer.last_location())
                .with_error_code("E015"),
        );
        let expect_keyword_to = |lexer: &mut ParseSession| {
            expect_token!(lexer, KeywordTo, None);
            Some(())
        };
        if expect_keyword_to(lexer).is_some() {
            lexer.advance();
        }

        parse_pointer_definition(lexer, name, start_pos, None, false, false)
    } else if lexer.try_consume(KeywordRef) {
        parse_pointer_definition(lexer, name, lexer.last_range.start, None, true, false)
    } else if lexer.try_consume(KeywordParensOpen) {
        //enum without datatype
        parse_enum_type_definition(lexer, name)
    } else if lexer.token == KeywordString || lexer.token == KeywordWideString {
        parse_string_type_definition(lexer, name)
    } else if lexer.token == Identifier {
        parse_type_reference_type_definition(lexer, name)
    } else {
        //no datatype?
        lexer.accept_diagnostic(Diagnostic::unexpected_token_found(
            "DataTypeDefinition",
            format!("{:?}", lexer.token).as_str(),
            lexer.location(),
        ));
        None
    }
}

fn parse_pointer_definition(
    lexer: &mut ParseSession,
    name: Option<String>,
    start_pos: usize,
    auto_deref: Option<AutoDerefType>,
    type_safe: bool,
    is_function: bool,
) -> Option<(DataTypeDeclaration, Option<AstNode>)> {
    parse_data_type_definition(lexer, None).map(|(decl, initializer)| {
        (
            DataTypeDeclaration::Definition {
                data_type: DataType::PointerType {
                    name,
                    referenced_type: Box::new(decl),
                    auto_deref,
                    type_safe,
                    is_function,
                },
                // FIXME: this currently includes the initializer in the sourcelocation, resulting in 'REF_TO A := B' when creating a slice
                location: lexer.source_range_factory.create_range(start_pos..lexer.last_range.end),
                scope: lexer.scope.clone(),
            },
            initializer,
        )
    })
}

fn parse_type_reference_type_definition(
    lexer: &mut ParseSession,
    name: Option<String>,
) -> Option<(DataTypeDeclaration, Option<AstNode>)> {
    let start = lexer.range().start;

    let mut referenced_type = lexer.slice_and_advance();

<<<<<<< HEAD
    // REMOVE THIS BEFORE MERGE, ONLY USED FOR PROTOTYPE ITERATION (there will be no parsing of such expressions from the desugaring POV)
=======
>>>>>>> ce689216
    if lexer.try_consume(KeywordDot) {
        referenced_type = format!("{referenced_type}.{}", lexer.slice_and_advance());
    }

    let bounds = if lexer.try_consume(KeywordParensOpen) {
        // INT (..) :=
        let bounds = parse_expression(lexer);
        expect_token!(lexer, KeywordParensClose, None);
        lexer.advance();
        Some(bounds)
    } else {
        None
    };

    let end = lexer.last_range.end;

    let initial_value: Option<AstNode> =
        if lexer.try_consume(KeywordAssignment) || lexer.try_consume(KeywordReferenceAssignment) {
            Some(parse_expression(lexer))
        } else {
            None
        };

    if name.is_some() || bounds.is_some() {
        let data_type = match bounds {
            Some(AstNode { stmt: AstStatement::ExpressionList(expressions), id, location, .. }) => {
                //this is an enum
                DataTypeDeclaration::Definition {
                    data_type: DataType::EnumType {
                        name,
                        numeric_type: referenced_type,
                        elements: AstFactory::create_expression_list(expressions, location, id),
                    },
                    location: lexer.source_range_factory.create_range(start..end),
                    scope: lexer.scope.clone(),
                }
            }
            Some(AstNode {
                stmt: AstStatement::ReferenceExpr(ReferenceExpr { access: ReferenceAccess::Member(_), .. }),
                ..
            }) => {
                // a enum with just one element
                DataTypeDeclaration::Definition {
                    data_type: DataType::EnumType {
                        name,
                        numeric_type: referenced_type,
                        elements: bounds.unwrap(),
                    },
                    location: lexer.source_range_factory.create_range(start..end),
                    scope: lexer.scope.clone(),
                }
            }
            _ => DataTypeDeclaration::Definition {
                //something else inside the brackets -> probably a subrange?
                data_type: DataType::SubRangeType { name, referenced_type, bounds },
                location: lexer.source_range_factory.create_range(start..end),
                scope: lexer.scope.clone(),
            },
        };
        Some((data_type, initial_value))
    } else {
        Some((
            DataTypeDeclaration::Reference {
                referenced_type,
                location: lexer.source_range_factory.create_range(start..end),
            },
            initial_value,
        ))
    }
}

fn parse_string_size_expression(lexer: &mut ParseSession) -> Option<AstNode> {
    let opening_token = lexer.token;
    if lexer.try_consume(KeywordSquareParensOpen) || lexer.try_consume(KeywordParensOpen) {
        let opening_location = lexer.range().start;
        let closing_tokens = vec![KeywordSquareParensClose, KeywordParensClose];
        parse_any_in_region(lexer, closing_tokens, |lexer| {
            let size_expr = parse_expression(lexer);
            let error_range = lexer.source_range_factory.create_range(opening_location..lexer.range().end);

            if (opening_token == KeywordParensOpen && lexer.token == KeywordSquareParensClose)
                || (opening_token == KeywordSquareParensOpen && lexer.token == KeywordParensClose)
            {
                lexer.accept_diagnostic(
                    Diagnostic::new("Mismatched types of parentheses around string size expression")
                        .with_location(error_range)
                        .with_error_code("E009"),
                );
            } else if opening_token == KeywordParensOpen || lexer.token == KeywordParensClose {
                lexer.accept_diagnostic(Diagnostic::new(
                    "Unusual type of parentheses around string size expression, consider using square parentheses '[]'").
                    with_location(error_range)
                    .with_error_code("E014")
                );
            }

            Some(size_expr)
        })
    } else {
        None
    }
}

fn parse_string_type_definition(
    lexer: &mut ParseSession,
    name: Option<String>,
) -> Option<(DataTypeDeclaration, Option<AstNode>)> {
    let text = lexer.slice().to_string();
    let start = lexer.range().start;
    let is_wide = lexer.token == KeywordWideString;
    lexer.advance();

    let size = parse_string_size_expression(lexer);
    let end = lexer.last_range.end;
    let location = lexer.source_range_factory.create_range(start..end);

    match (size, &name) {
        (Some(size), _) => Some(DataTypeDeclaration::Definition {
            data_type: DataType::StringType { name, is_wide, size: Some(size) },
            location,
            scope: lexer.scope.clone(),
        }),
        (None, Some(name)) => Some(DataTypeDeclaration::Definition {
            data_type: DataType::SubRangeType {
                name: Some(name.into()),
                referenced_type: text,
                bounds: None,
            },
            location,
            scope: lexer.scope.clone(),
        }),
        _ => Some(DataTypeDeclaration::Reference { referenced_type: text, location }),
    }
    .zip(Some(
        (lexer.try_consume(KeywordAssignment) || lexer.try_consume(KeywordReferenceAssignment))
            .then(|| parse_expression(lexer)),
    ))
}

fn parse_enum_type_definition(
    lexer: &mut ParseSession,
    name: Option<String>,
) -> Option<(DataTypeDeclaration, Option<AstNode>)> {
    let start = lexer.last_location();
    let elements = parse_any_in_region(lexer, vec![KeywordParensClose], |lexer| {
        // Parse Enum - we expect at least one element
        let elements = parse_expression_list(lexer);
        Some(elements)
    })?;
    let initializer = lexer.try_consume(KeywordAssignment).then(|| parse_expression(lexer));
    Some((
        DataTypeDeclaration::Definition {
            data_type: DataType::EnumType { name, elements, numeric_type: DINT_TYPE.to_string() },
            location: start.span(&lexer.last_location()),
            scope: lexer.scope.clone(),
        },
        initializer,
    ))
}

fn parse_array_type_definition(
    lexer: &mut ParseSession,
    name: Option<String>,
) -> Option<(DataTypeDeclaration, Option<AstNode>)> {
    let start = lexer.last_range.start;
    let range = parse_any_in_region(lexer, vec![KeywordOf], |lexer| {
        // Parse Array range

        expect_token!(lexer, KeywordSquareParensOpen, None);
        lexer.advance();

        let range_statement = parse_expression(lexer);

        expect_token!(lexer, KeywordSquareParensClose, None);
        lexer.advance();

        Some(range_statement)
    })?;

    let inner_type_defintion = parse_data_type_definition(lexer, None);
    inner_type_defintion.map(|(reference, initializer)| {
        let reference_end = reference.get_location().to_range().map(|it| it.end).unwrap_or(0);
        let location = lexer.source_range_factory.create_range(start..reference_end);

        let is_variable_length = match &range.get_stmt() {
            // Single dimensions, i.e. ARRAY[0..5] or ARRAY[*]
            AstStatement::RangeStatement { .. } => Some(false),
            AstStatement::VlaRangeStatement => Some(true),

            // Multi dimensions, i.e. ARRAY [0..5, 5..10] or ARRAY [*, *]
            AstStatement::ExpressionList(expressions) => match expressions[0].get_stmt() {
                AstStatement::RangeStatement(..) => Some(false),
                AstStatement::VlaRangeStatement => Some(true),
                _ => None,
            },

            _ => None,
        };

        let is_variable_length = match is_variable_length {
            Some(val) => val,
            None => {
                lexer.accept_diagnostic(
                    Diagnostic::new(format!("Expected a range statement, got {range:?} instead"))
                        .with_location(range.get_location())
                        .with_error_code("E008"),
                );
                false
            }
        };

        (
            DataTypeDeclaration::Definition {
                data_type: DataType::ArrayType {
                    name,
                    bounds: range,
                    referenced_type: Box::new(reference),
                    is_variable_length,
                },
                location,
                scope: lexer.scope.clone(),
            },
            initializer,
        )
    })
}

/// parse a body and recovers until the given `end_keywords`
fn parse_body_in_region(lexer: &mut ParseSession, end_keywords: Vec<Token>) -> Vec<AstNode> {
    parse_any_in_region(lexer, end_keywords, parse_body_standalone)
}

fn parse_body_standalone(lexer: &mut ParseSession) -> Vec<AstNode> {
    let mut statements = Vec::new();
    while !lexer.closes_open_region(&lexer.token) {
        statements.push(parse_control(lexer));
    }
    statements
}

/// parses a statement ending with a ';'
fn parse_statement(lexer: &mut ParseSession) -> AstNode {
    let result = parse_any_in_region(lexer, vec![KeywordSemicolon, KeywordColon], parse_expression);
    if lexer.last_token == KeywordColon {
        let location = result.location.span(&lexer.last_location());
        AstFactory::create_case_condition(result, location, lexer.next_id())
    } else {
        result
    }
}

pub fn with_scope<T, F: FnOnce(&mut ParseSession) -> T>(
    lexer: &mut ParseSession,
    scope: String,
    parse_fn: F,
) -> T {
    lexer.scope = Some(scope);
    let result = parse_fn(lexer);
    lexer.scope = None;
    result
}

pub fn parse_any_in_region<T, F: FnOnce(&mut ParseSession) -> T>(
    lexer: &mut ParseSession,
    closing_tokens: Vec<Token>,
    parse_fn: F,
) -> T {
    lexer.enter_region(closing_tokens);
    let result = parse_fn(lexer);

    // try to recover by eating everything until
    // we believe the parser is able to continue
    lexer.recover_until_close();
    lexer.close_region();

    result
}

fn parse_reference(lexer: &mut ParseSession) -> AstNode {
    if let Some(statement) = expressions_parser::parse_call_statement(lexer) {
        statement
    } else {
        let statement = AstFactory::create_empty_statement(
            lexer.diagnostics.last().map_or(SourceLocation::undefined(), |d| d.get_location()),
            lexer.next_id(),
        );
        statement
    }
}

fn parse_control(lexer: &mut ParseSession) -> AstNode {
    parse_control_statement(lexer)
}

fn parse_variable_block_type(lexer: &mut ParseSession) -> VariableBlockType {
    let block_type = lexer.token;
    //Consume the type token
    lexer.advance();
    let argument_property = if lexer.try_consume(PropertyByRef) {
        //Report a diagnostic if blocktype is incompatible
        if !matches!(block_type, KeywordVarInput) {
            lexer.accept_diagnostic(
                Diagnostic::new("Invalid pragma location: Only VAR_INPUT support by ref properties")
                    .with_error_code("E024")
                    .with_location(lexer.location()),
            )
        }
        ArgumentProperty::ByRef
    } else {
        ArgumentProperty::ByVal
    };
    match block_type {
        KeywordVar => VariableBlockType::Local,
        KeywordVarTemp => VariableBlockType::Temp,
        KeywordVarInput => VariableBlockType::Input(argument_property),
        KeywordVarOutput => VariableBlockType::Output,
        KeywordVarGlobal => VariableBlockType::Global,
        KeywordVarInOut => VariableBlockType::InOut,
        KeywordVarExternal => VariableBlockType::External,
        _ => VariableBlockType::Local,
    }
}

fn parse_variable_block(lexer: &mut ParseSession, linkage: LinkageType) -> VariableBlock {
    let location = lexer.location();
    let variable_block_type = parse_variable_block_type(lexer);

    let constant = lexer.try_consume(KeywordConstant);

    let retain = lexer.try_consume(KeywordRetain);
    lexer.try_consume(KeywordNonRetain);

    let access = parse_access_modifier(lexer);

    let mut variables = parse_any_in_region(lexer, vec![KeywordEndVar], parse_variable_list);

    if constant && !matches!(variable_block_type, VariableBlockType::External) {
        // sneak in the DefaultValue-Statements if no initializers were defined
        variables.iter_mut().filter(|it| it.initializer.is_none()).for_each(|it| {
            it.initializer = Some(AstFactory::create_default_value(it.location.clone(), lexer.next_id()));
        });
    }

    VariableBlock { access, constant, retain, variables, kind: variable_block_type, linkage, location }
}

fn parse_variable_list(lexer: &mut ParseSession) -> Vec<Variable> {
    let mut variables = vec![];
    while lexer.token == Identifier {
        let mut line_vars = parse_variable_line(lexer);
        variables.append(&mut line_vars);
    }
    variables
}

fn parse_config_variables(lexer: &mut ParseSession) -> Vec<ConfigVariable> {
    parse_any_in_region(lexer, vec![KeywordEndVar], |lexer| {
        lexer.advance();
        let mut variables = vec![];
        while lexer.token == Identifier {
            if let Some(configured_var) =
                parse_any_in_region(lexer, vec![KeywordSemicolon], try_parse_config_var)
            {
                variables.push(configured_var);
            }
        }
        variables
    })
}

fn try_parse_config_var(lexer: &mut ParseSession) -> Option<ConfigVariable> {
    let start = lexer.location();
    let qualified_reference = parse_reference(lexer);
    let location = start.span(&lexer.last_location());
    if !lexer.try_consume(KeywordAt) {
        lexer.accept_diagnostic(Diagnostic::missing_token("AT", lexer.location()));
    }

    let HardwareAccess((direction, access_type)) = lexer.token else {
        lexer.accept_diagnostic(Diagnostic::missing_token("hardware access", lexer.location()));
        return None;
    };

    let address = parse_hardware_access(lexer, direction, access_type)?;

    if !lexer.try_consume(KeywordColon) {
        lexer.accept_diagnostic(Diagnostic::missing_token(
            format!("{KeywordColon:?}").as_str(),
            lexer.location(),
        ));
    }

    parse_data_type_definition(lexer, None).map(|(dt, init)| {
        if init.is_some() {
            lexer.accept_diagnostic(Diagnostic::unexpected_token_found(
                format!("{KeywordSemicolon:?}").as_str(),
                "Initializer",
                lexer.last_location().span(&lexer.location()),
            ))
        }
        ConfigVariable::new(qualified_reference, dt, address, location)
    })
}

fn parse_aliasing(lexer: &mut ParseSession, names: &(String, Range<usize>)) -> Option<Variable> {
    let reference = parse_reference(lexer);
    if !lexer.try_consume(KeywordColon) {
        lexer.accept_diagnostic(Diagnostic::missing_token(
            format!("{KeywordColon:?}").as_str(),
            lexer.location(),
        ));
    }

    let start = &lexer.location().get_span().to_range().unwrap_or(lexer.last_range.clone()).start;
    let datatype = parse_pointer_definition(lexer, None, *start, Some(AutoDerefType::Alias), true, false);
    if !lexer.try_consume(KeywordSemicolon) {
        lexer.accept_diagnostic(Diagnostic::missing_token(
            format!("{KeywordSemicolon:?}").as_str(),
            lexer.location(),
        ));
    }

    if let Some((data_type, _)) = datatype {
        return Some(Variable {
            name: names.0.clone(),
            data_type_declaration: data_type,
            location: lexer.source_range_factory.create_range(names.1.clone()),
            initializer: Some(reference),
            address: None,
        });
    }

    None
}

fn parse_variable_line(lexer: &mut ParseSession) -> Vec<Variable> {
    // read in a comma separated list of variable names
    let mut var_names: Vec<(String, Range<usize>)> = vec![];
    while lexer.token == Identifier {
        let location = lexer.range();
        let identifier_end = location.end;
        var_names.push((lexer.slice_and_advance(), location));

        if lexer.token == KeywordColon || lexer.token == KeywordAt {
            break;
        }

        if !lexer.try_consume(KeywordComma) {
            let next_token_start = lexer.range().start;
            lexer.accept_diagnostic(Diagnostic::missing_token(
                format!("{KeywordColon:?} or {KeywordComma:?}").as_str(),
                lexer.source_range_factory.create_range(identifier_end..next_token_start),
            ));
        }
    }

    //See if there's an AT keyword
    let mut address: Option<AstNode> = None;
    if lexer.try_consume(KeywordAt) {
        match lexer.token {
            HardwareAccess((direction, access_type)) => {
                address = parse_hardware_access(lexer, direction, access_type)
            }

            Identifier => {
                return match parse_aliasing(lexer, &var_names[0]) {
                    Some(aliased_variable) => vec![aliased_variable],
                    None => vec![],
                };
            }

            _ => {
                lexer.accept_diagnostic(Diagnostic::missing_token(
                    "hardware access or identifier",
                    lexer.location(),
                ));
            }
        }
    };

    // colon has to come before the data type
    if !lexer.try_consume(KeywordColon) {
        lexer.accept_diagnostic(Diagnostic::missing_token(
            format!("{KeywordColon:?}").as_str(),
            lexer.location(),
        ));
    }

    // create variables with the same data type for each of the names
    let mut variables = vec![];

    let parse_definition_opt = if lexer.try_consume(KeywordReferenceTo) {
        parse_pointer_definition(
            lexer,
            None,
            lexer.last_range.start,
            Some(AutoDerefType::Reference),
            true,
            false,
        )
    } else if lexer.try_consume(KeywordFunctionPointer) {
        parse_pointer_definition(lexer, None, lexer.last_range.start, None, false, true)
    } else if address.is_some() {
        parse_pointer_definition(lexer, None, lexer.last_range.start, Some(AutoDerefType::Alias), true, false)
    } else {
        parse_full_data_type_definition(lexer, None)
    };

    lexer.try_consume(KeywordSemicolon);

    if let Some((data_type, initializer)) = parse_definition_opt {
        for (name, range) in var_names {
            variables.push(Variable {
                name,
                data_type_declaration: data_type.clone(),
                location: lexer.source_range_factory.create_range(range),
                initializer: initializer.clone(),
                address: address.clone(),
            });
        }
    }

    variables
}

fn parse_hardware_access(
    lexer: &mut ParseSession,
    hardware_access_type: HardwareAccessType,
    access_type: DirectAccessType,
) -> Option<AstNode> {
    let start_location = lexer.last_location();
    lexer.advance();
    //Folowed by an integer
    if access_type == DirectAccessType::Template || lexer.token == LiteralInteger {
        let mut address = vec![];
        if lexer.token == LiteralInteger {
            loop {
                let int = expressions_parser::parse_strict_literal_integer(lexer)?;
                address.push(int);
                if !lexer.try_consume(KeywordDot) {
                    break;
                }
            }
        }
        Some(AstFactory::create_hardware_access(
            access_type,
            hardware_access_type,
            address,
            start_location.span(&lexer.last_location()),
            lexer.next_id(),
        ))
    } else {
        lexer.accept_diagnostic(Diagnostic::missing_token("LiteralInteger", lexer.location()));
        None
    }
}<|MERGE_RESOLUTION|>--- conflicted
+++ resolved
@@ -1012,10 +1012,6 @@
 
     let mut referenced_type = lexer.slice_and_advance();
 
-<<<<<<< HEAD
-    // REMOVE THIS BEFORE MERGE, ONLY USED FOR PROTOTYPE ITERATION (there will be no parsing of such expressions from the desugaring POV)
-=======
->>>>>>> ce689216
     if lexer.try_consume(KeywordDot) {
         referenced_type = format!("{referenced_type}.{}", lexer.slice_and_advance());
     }
