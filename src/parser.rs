// Copyright (c) 2020 Ghaith Hachem and Mathias Rieder
use crate::{
    ast::*,
    expect_token, lexer,
    lexer::{ParseSession, Token, Token::*},
    Diagnostic,
};

use self::{control_parser::parse_control_statement, expressions_parser::parse_expression};

mod control_parser;
mod expressions_parser;

#[cfg(test)]
mod tests;
pub type ParsedAst = (CompilationUnit, Vec<Diagnostic>);

pub fn parse(mut lexer: ParseSession) -> ParsedAst {
    let mut unit = CompilationUnit::default();

    let mut linkage = LinkageType::Internal;
    loop {
        match lexer.token {
            PropertyExternal => {
                linkage = LinkageType::External;
                lexer.advance();
                //Don't reset linkage
                continue;
            }
            KeywordVarGlobal => unit
                .global_vars
                .push(parse_variable_block(&mut lexer, VariableBlockType::Global)),
            KeywordProgram => {
                let (pou, implementation) =
                    parse_pou(&mut lexer, PouType::Program, linkage, KeywordEndProgram);
                unit.units.push(pou);
                unit.implementations.push(implementation);
            }
            KeywordFunction => {
                let (pou, implementation) =
                    parse_pou(&mut lexer, PouType::Function, linkage, KeywordEndFunction);
                unit.units.push(pou);
                unit.implementations.push(implementation);
            }
            KeywordFunctionBlock => {
                let (pou, implementation) = parse_pou(
                    &mut lexer,
                    PouType::FunctionBlock,
                    linkage,
                    KeywordEndFunctionBlock,
                );
                unit.units.push(pou);
                unit.implementations.push(implementation);
            }
            KeywordAction => {
                if let Some(implementation) = parse_action(&mut lexer, linkage, None) {
                    unit.implementations.push(implementation);
                }
            }
            KeywordActions => {
                let last_pou = unit
                    .units
                    .last()
                    .map(|it| it.name.as_str())
                    .unwrap_or("__unknown__");
                let mut actions = parse_actions(&mut lexer, linkage, last_pou);
                unit.implementations.append(&mut actions);
            }
            KeywordType => {
                if let Some(unit_type) = parse_type(&mut lexer) {
                    unit.types.push(unit_type);
                }
            }
            KeywordEndActions | End => return (unit, lexer.diagnostics),
            _ => {
                lexer.accept_diagnostic(Diagnostic::unexpected_token_found(
                    "StartKeyword".to_string(),
                    lexer.slice().to_string(),
                    lexer.location(),
                ));
                lexer.advance();
            }
        };
        linkage = LinkageType::Internal;
    }
    //the match in the loop will always return
}

fn parse_actions(
    lexer: &mut ParseSession,
    linkage: LinkageType,
    default_container: &str,
) -> Vec<Implementation> {
    parse_any_in_region(lexer, vec![KeywordEndActions], |lexer| {
        lexer.advance();
        let container = if lexer.token == Identifier {
            lexer.slice_and_advance()
        } else {
            lexer.accept_diagnostic(Diagnostic::missing_action_container(lexer.location()));
            default_container.into()
        };
        let mut impls = vec![];

        //Go through each action
        while lexer.token != KeywordEndActions && !lexer.is_end_of_stream() {
            match lexer.token {
                KeywordAction => {
                    if let Some(implementation) = parse_action(lexer, linkage, Some(&container)) {
                        impls.push(implementation);
                    }
                }
                _ => {
                    lexer.accept_diagnostic(Diagnostic::unexpected_token_found(
                        "KeywordAction".to_string(),
                        lexer.slice().to_string(),
                        lexer.location(),
                    ));
                    return impls;
                }
            }
        }
        impls
    })
}

///
/// parse a pou
/// # Arguments
///
/// * `lexer`       - the lexer
/// * `pou_type`    - the type of the pou currently parsed
/// * `expected_end_token` - the token that ends this pou
///
fn parse_pou(
    lexer: &mut ParseSession,
    pou_type: PouType,
    linkage: LinkageType,
    expected_end_token: lexer::Token,
) -> (Pou, Implementation) {
    let start = lexer.range().start;
    lexer.advance(); //Consume ProgramKeyword
    let closing_tokens = vec![
        expected_end_token.clone(),
        KeywordEndAction,
        KeywordEndProgram,
        KeywordEndFunction,
        KeywordEndFunctionBlock,
    ];
    let pou = parse_any_in_region(lexer, closing_tokens.clone(), |lexer| {
        //Parse pou name
        let name = if lexer.token == Identifier {
            lexer.slice_and_advance()
        } else {
            //missing pou name
            lexer.accept_diagnostic(Diagnostic::unexpected_token_found(
                "Identifier".to_string(),
                lexer.slice().to_string(),
                SourceRange::new(lexer.range()),
            ));
            "".to_string()
        };

        //optional return type
        let start_return_type = lexer.range().start;
        let return_type = if lexer.allow(&KeywordColon) {
            if lexer.token == Identifier || lexer.token == KeywordString {
                if pou_type != PouType::Function {
                    lexer.accept_diagnostic(Diagnostic::return_type_not_supported(
                        &pou_type,
                        SourceRange::new(start_return_type..lexer.range().end),
                    ));
                }
                let referenced_type = lexer.slice_and_advance();
                Some(DataTypeDeclaration::DataTypeReference { referenced_type })
            } else {
                //missing return type
                lexer.accept_diagnostic(Diagnostic::unexpected_token_found(
                    "Datatype".to_string(),
                    lexer.slice().to_string(),
                    SourceRange::new(lexer.range()),
                ));
                None
            }
        } else {
            None
        };

        //Parse variable declarations
        let mut variable_blocks = vec![];
        while lexer.token == KeywordVar
            || lexer.token == KeywordVarInput
            || lexer.token == KeywordVarOutput
            || lexer.token == KeywordVarInOut
        {
            variable_blocks.push(parse_variable_block(
                lexer,
                parse_variable_block_type(&lexer.token),
            ));
        }

        let implementation = parse_implementation(lexer, linkage, pou_type, &name, &name);

        let pou = Pou {
            name,
            pou_type,
            variable_blocks,
            return_type,
            location: SourceRange::new(start..lexer.range().end),
        };

        (pou, implementation)
    });

    //check if we ended on the right end-keyword
    if closing_tokens.contains(&lexer.last_token) && lexer.last_token != expected_end_token {
        lexer.accept_diagnostic(Diagnostic::unexpected_token_found(
            format!("{:?}", expected_end_token),
            lexer.slice_region(lexer.last_range.clone()).into(),
            SourceRange::new(lexer.last_range.clone()),
        ));
    }
    pou
}

fn parse_implementation(
    lexer: &mut ParseSession,
    linkage: LinkageType,
    pou_type: PouType,
    call_name: &str,
    type_name: &str,
) -> Implementation {
    let start = lexer.range().start;
    let statements = parse_body_standalone(lexer);
    Implementation {
        name: call_name.into(),
        type_name: type_name.into(),
        linkage,
        pou_type,
        statements,
        location: SourceRange::new(start..lexer.range().end),
    }
}

fn parse_action(
    lexer: &mut ParseSession,
    linkage: LinkageType,
    container: Option<&str>,
) -> Option<Implementation> {
    lexer.advance(); //Consume the Action keyword
    let closing_tokens = vec![
        KeywordEndAction,
        KeywordEndProgram,
        KeywordEndFunction,
        KeywordEndFunctionBlock,
    ];

    parse_any_in_region(lexer, closing_tokens.clone(), |lexer| {
        let name_or_container = lexer.slice_and_advance();

        let (container, name) = if let Some(container) = container {
            (container.into(), name_or_container)
        } else {
            expect_token!(lexer, KeywordDot, None);

            lexer.advance();

            expect_token!(lexer, Identifier, None);

            let name = lexer.slice_and_advance();
            (name_or_container, name)
        };
        let call_name = format!("{}.{}", &container, &name);

        let implementation =
            parse_implementation(lexer, linkage, PouType::Action, &call_name, &container);
        //lets see if we ended on the right END_ keyword
        if closing_tokens.contains(&lexer.last_token) && lexer.last_token != KeywordEndAction {
            lexer.accept_diagnostic(Diagnostic::unexpected_token_found(
                format!("{:?}", KeywordEndAction),
                lexer.slice().into(),
                lexer.location(),
            ))
        }
        Some(implementation)
    })
}

// TYPE ... END_TYPE
fn parse_type(lexer: &mut ParseSession) -> Option<UserTypeDeclaration> {
    lexer.advance(); // consume the TYPE
    let name = lexer.slice_and_advance();
    lexer.consume_or_report(KeywordColon);

    let result = parse_full_data_type_definition(lexer, Some(name));
    if let Some((DataTypeDeclaration::DataTypeDefinition { data_type }, initializer)) = result {
        lexer.consume_or_report(KeywordEndType);
        Some(UserTypeDeclaration {
            data_type,
            initializer,
        })
    } else {
        None
    }
}

type DataTypeWithInitializer = (DataTypeDeclaration, Option<Statement>);

fn parse_full_data_type_definition(
    lexer: &mut ParseSession,
    name: Option<String>,
) -> Option<DataTypeWithInitializer> {
    let end_keyword = if lexer.token == KeywordStruct {
        KeywordEndStruct
    } else {
        KeywordSemicolon
    };
    parse_any_in_region(lexer, vec![end_keyword], |lexer| {
        if lexer.allow(&KeywordDotDotDot) {
            Some((
                DataTypeDeclaration::DataTypeDefinition {
                    data_type: DataType::VarArgs {
                        referenced_type: None,
                    },
                },
                None,
            ))
        } else {
            parse_data_type_definition(lexer, name).map(|(type_def, initializer)| {
                if lexer.allow(&KeywordDotDotDot) {
                    (
                        DataTypeDeclaration::DataTypeDefinition {
                            data_type: DataType::VarArgs {
                                referenced_type: Some(Box::new(type_def)),
                            },
                        },
                        None,
                    )
                } else {
                    (type_def, initializer)
                }
            })
        }
    })
}

// TYPE xxx : 'STRUCT' | '(' | IDENTIFIER
fn parse_data_type_definition(
    lexer: &mut ParseSession,
    name: Option<String>,
<<<<<<< HEAD
) -> Result<DataTypeWithInitializer, Diagnostic> {
    let result = if lexer.allow(&KeywordStruct) {
        //STRUCT
        let variables = parse_variable_list(lexer);
        Ok((
=======
) -> Option<DataTypeWithInitializer> {
    if lexer.allow(&KeywordStruct) {
        // Parse struct
        let mut variables = Vec::new();
        while lexer.token == Identifier {
            if let Some(variable) = parse_variable(lexer) {
                variables.push(variable);
            }
        }
        Some((
>>>>>>> 2200c8cc
            DataTypeDeclaration::DataTypeDefinition {
                data_type: DataType::StructType { name, variables },
            },
            None,
        ))
    } else if lexer.allow(&KeywordArray) {
        parse_array_type_definition(lexer, name)
    } else if lexer.allow(&KeywordParensOpen) {
        parse_enum_type_definition(lexer, name)
    } else if lexer.token == KeywordString || lexer.token == KeywordWideString {
        parse_string_type_definition(lexer, name)
    } else if lexer.token == Identifier {
        parse_type_reference_type_definition(lexer, name)
    } else {
        //no datatype?
        lexer.accept_diagnostic(Diagnostic::unexpected_token_found(
            "DataTypeDefinition".into(),
            format!("{:?}", lexer.token),
            lexer.location(),
        ));
        None
    }
}

fn parse_type_reference_type_definition(
    lexer: &mut ParseSession,
    name: Option<String>,
) -> Option<(DataTypeDeclaration, Option<Statement>)> {
    //Subrange
    let referenced_type = lexer.slice_and_advance();

    let bounds = if lexer.allow(&KeywordParensOpen) {
        // INT (..) :=
        let bounds = parse_expression(lexer);
        expect_token!(lexer, KeywordParensClose, None);
        lexer.advance();
        Some(bounds)
    } else {
        None
    };

    let initial_value = if lexer.allow(&KeywordAssignment) {
        Some(parse_expression(lexer))
    } else {
        None
    };

    if name.is_some() || bounds.is_some() {
        let data_type = DataTypeDeclaration::DataTypeDefinition {
            data_type: DataType::SubRangeType {
                name,
                referenced_type,
                bounds,
            },
        };
        Some((data_type, initial_value))
    } else {
        Some((
            DataTypeDeclaration::DataTypeReference { referenced_type },
            initial_value,
        ))
    }
}

fn parse_string_type_definition(
    lexer: &mut ParseSession,
    name: Option<String>,
) -> Option<(DataTypeDeclaration, Option<Statement>)> {
    let is_wide = lexer.token == KeywordWideString;
    lexer.advance();

    let size = lexer.allow(&KeywordSquareParensOpen).then(|| {
        parse_any_in_region(lexer, vec![KeywordSquareParensClose], |lexer| {
            parse_expression(lexer)
        })
    });
    Some((
        DataTypeDeclaration::DataTypeDefinition {
            data_type: DataType::StringType {
                name,
                is_wide,
                size,
            },
        },
        lexer
            .allow(&KeywordAssignment)
            .then(|| parse_expression(lexer)),
    ))
}

fn parse_enum_type_definition(
    lexer: &mut ParseSession,
    name: Option<String>,
) -> Option<(DataTypeDeclaration, Option<Statement>)> {
    let elements = parse_any_in_region(lexer, vec![KeywordParensClose], |lexer| {
        // Parse Enum - we expect at least one element

        let mut elements = Vec::new();
        expect_token!(lexer, Identifier, None);
        elements.push(lexer.slice_and_advance());

        // parse additional elements separated by ','
        while lexer.allow(&KeywordComma) {
            expect_token!(lexer, Identifier, None);
            elements.push(lexer.slice_and_advance());
        }
        Some(elements)
    })?;

    Some((
        DataTypeDeclaration::DataTypeDefinition {
            data_type: DataType::EnumType { name, elements },
        },
        None,
    ))
}

fn parse_array_type_definition(
    lexer: &mut ParseSession,
    name: Option<String>,
) -> Option<(DataTypeDeclaration, Option<Statement>)> {
    let range = parse_any_in_region(lexer, vec![KeywordOf], |lexer| {
        // Parse Array range

        expect_token!(lexer, KeywordSquareParensOpen, None);
        lexer.advance();

        let range_statement = parse_expression(lexer);

        expect_token!(lexer, KeywordSquareParensClose, None);
        lexer.advance();

        Some(range_statement)
    })?;

    let inner_type_defintion = parse_data_type_definition(lexer, None);
    inner_type_defintion.map(|(reference, initializer)| {
        (
            DataTypeDeclaration::DataTypeDefinition {
                data_type: DataType::ArrayType {
                    name,
                    bounds: range,
                    referenced_type: Box::new(reference),
                },
            },
            initializer,
        )
    })
}

/// parse a body and recovers until the given `end_keywords`
fn parse_body_in_region(lexer: &mut ParseSession, end_keywords: Vec<Token>) -> Vec<Statement> {
    parse_any_in_region(lexer, end_keywords, |lexer| parse_body_standalone(lexer))
}

fn parse_body_standalone(lexer: &mut ParseSession) -> Vec<Statement> {
    let mut statements = Vec::new();
    while !lexer.closes_open_region(&lexer.token) {
        statements.push(parse_control(lexer));
    }
    statements
}

/// parses a statement ending with a ';'
fn parse_statement(lexer: &mut ParseSession) -> Statement {
    let result = parse_any_in_region(lexer, vec![KeywordSemicolon, KeywordColon], |lexer| {
        parse_expression(lexer)
    });
    if lexer.last_token == KeywordColon {
        Statement::CaseCondition {
            condition: Box::new(result),
        }
    } else {
        result
    }
}

pub fn parse_any_in_region<T, F: FnOnce(&mut ParseSession) -> T>(
    lexer: &mut ParseSession,
    closing_tokens: Vec<Token>,
    parse_fn: F,
) -> T {
    lexer.enter_region(closing_tokens);
    let result = parse_fn(lexer);

    // try to recover by eating everything until
    // we believe the parser is able to continue
    lexer.recover_until_close();
    lexer.close_region();

    result
}

fn parse_reference(lexer: &mut ParseSession) -> Statement {
    match expressions_parser::parse_qualified_reference(lexer) {
        Ok(statement) => statement,
        Err(diagnostic) => {
            let statement = Statement::EmptyStatement {
                location: diagnostic.get_location(),
            };
            lexer.accept_diagnostic(diagnostic);
            statement
        }
    }
}

fn parse_control(lexer: &mut ParseSession) -> Statement {
    parse_control_statement(lexer)
}

fn parse_variable_block_type(block_type: &Token) -> VariableBlockType {
    match block_type {
        KeywordVar => VariableBlockType::Local,
        KeywordVarInput => VariableBlockType::Input,
        KeywordVarOutput => VariableBlockType::Output,
        KeywordVarGlobal => VariableBlockType::Global,
        KeywordVarInOut => VariableBlockType::InOut,
        _ => VariableBlockType::Local,
    }
}

fn parse_variable_block(
    lexer: &mut ParseSession,
    variable_block_type: VariableBlockType,
) -> VariableBlock {
    //Consume the type keyword
    lexer.advance();
    let variables = parse_any_in_region(lexer, vec![KeywordEndVar], |lexer| {
<<<<<<< HEAD
        Ok(parse_variable_list(lexer))
    })
    .unwrap_or_default();
=======
        let mut variables = vec![];
        while lexer.token == Identifier {
            if let Some(variable) = parse_variable(lexer) {
                variables.push(variable);
            }
        }
        variables
    });
>>>>>>> 2200c8cc
    VariableBlock {
        variables,
        variable_block_type,
    }
}

fn parse_variable_list(lexer: &mut ParseSession) -> Vec<Variable> {
    let mut variables = vec![];
    while lexer.token == Identifier {
        let mut line_vars = parse_variable_line(lexer);
        variables.append(&mut line_vars);
    }
    variables
}

fn parse_variable_line(lexer: &mut ParseSession) -> Vec<Variable> {
    // read in a comma separated list of variable names
    let mut var_names: Vec<(String, SourceRange)> = vec![];
    while lexer.token == Identifier {
        var_names.push((lexer.slice_and_advance(), lexer.location()));

        if !lexer.allow(&KeywordComma) {
            break;
        }
    }

    // colon has to come before the data type
    if !lexer.allow(&KeywordColon) {
        lexer.accept_diagnostic(Diagnostic::missing_token(
            format!("{:?}", KeywordColon),
            lexer.location(),
        ));
    }

    // create variables with the same data type for each of the names
    let mut variables = vec![];
    if let Some((data_type, initializer)) = parse_full_data_type_definition(lexer, None) {
        for (name, location) in var_names {
            variables.push(Variable {
                name,
                data_type: data_type.clone(),
                location,
                initializer: initializer.clone(),
            });
        }
    }
    variables
}<|MERGE_RESOLUTION|>--- conflicted
+++ resolved
@@ -347,24 +347,11 @@
 fn parse_data_type_definition(
     lexer: &mut ParseSession,
     name: Option<String>,
-<<<<<<< HEAD
-) -> Result<DataTypeWithInitializer, Diagnostic> {
-    let result = if lexer.allow(&KeywordStruct) {
-        //STRUCT
-        let variables = parse_variable_list(lexer);
-        Ok((
-=======
 ) -> Option<DataTypeWithInitializer> {
     if lexer.allow(&KeywordStruct) {
         // Parse struct
-        let mut variables = Vec::new();
-        while lexer.token == Identifier {
-            if let Some(variable) = parse_variable(lexer) {
-                variables.push(variable);
-            }
-        }
+        let variables = parse_variable_list(lexer);
         Some((
->>>>>>> 2200c8cc
             DataTypeDeclaration::DataTypeDefinition {
                 data_type: DataType::StructType { name, variables },
             },
@@ -593,20 +580,8 @@
     //Consume the type keyword
     lexer.advance();
     let variables = parse_any_in_region(lexer, vec![KeywordEndVar], |lexer| {
-<<<<<<< HEAD
-        Ok(parse_variable_list(lexer))
-    })
-    .unwrap_or_default();
-=======
-        let mut variables = vec![];
-        while lexer.token == Identifier {
-            if let Some(variable) = parse_variable(lexer) {
-                variables.push(variable);
-            }
-        }
-        variables
+        parse_variable_list(lexer)
     });
->>>>>>> 2200c8cc
     VariableBlock {
         variables,
         variable_block_type,
