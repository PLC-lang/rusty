use crate::{
    index::{get_init_fn_name, Index, PouIndexEntry, VariableIndexEntry},
    resolver::const_evaluator::UnresolvableConstant,
};
use initializers::{Init, InitAssignments, Initializers, GLOBAL_SCOPE};
use plc_ast::{
    ast::{
        AstFactory, AstNode, AstStatement, CallStatement, CompilationUnit, ConfigVariable, DataType,
        LinkageType, PouType,
    },
    mut_visitor::{AstVisitorMut, WalkerMut},
    provider::IdProvider,
};
use plc_source::source_location::SourceLocation;

mod initializers;

<<<<<<< HEAD
mod calls;

pub struct AstLowerer {
=======
pub struct InitVisitor {
>>>>>>> e7278437
    index: Index,
    unresolved_initializers: Initializers,
    var_config_initializers: Vec<AstNode>,
    ctxt: Context,
}

impl InitVisitor {
    pub fn visit(
        mut units: Vec<CompilationUnit>,
        index: Index,
        unresolvables: Vec<UnresolvableConstant>,
        id_provider: IdProvider,
        init_symbol_name: &str,
    ) -> Vec<CompilationUnit> {
        let mut visitor = Self::new(index, unresolvables, id_provider);
        // visit all units
        units.iter_mut().for_each(|unit| {
            visitor.visit_compilation_unit(unit);
        });

        visitor.extend_ast(units, init_symbol_name)
    }

    fn new(
        index: Index,
        unresolved_initializers: Vec<UnresolvableConstant>,
        id_provider: IdProvider,
    ) -> Self {
        Self {
            index,
            unresolved_initializers: Initializers::new(&unresolved_initializers),
            var_config_initializers: vec![],
            ctxt: Context::new(id_provider),
        }
    }

    fn walk_with_scope<T>(&mut self, t: &mut T, pou_name: Option<impl Into<String>>)
    where
        T: WalkerMut,
    {
        let old = self.ctxt.scope(pou_name.map(Into::into));
        t.walk(self);
        self.ctxt.scope(old);
    }

    fn update_initializer(&mut self, variable: &mut plc_ast::ast::Variable) {
        // flat references to stateful pou-local variables need to have a qualifier added, so they can be resolved in the init functions
        let scope = self.ctxt.get_scope().as_ref().map(|it| it.as_str()).unwrap_or(GLOBAL_SCOPE);
        let needs_qualifier = |flat_ref| {
            let rhs = self.index.find_member(scope, flat_ref);
            let lhs = self.index.find_member(scope, variable.get_name());
            let Some(pou) = self.index.find_pou(scope) else { return Ok(false) };
            if !(pou.is_function() || pou.is_method())
                && lhs.is_some_and(|it| !it.is_temp())
                && rhs.is_some_and(|it| it.is_temp())
            {
                // Unable to initialize a stateful member variable with an address of a temporary value since it doesn't exist at the time of initialization
                // On top of that, even if we were to initialize it, it would lead to a dangling pointer/potential use-after-free
                return Err(AstFactory::create_empty_statement(
                    SourceLocation::internal(),
                    self.ctxt.get_id_provider().next_id(),
                ));
            }
            Ok(match pou {
                        PouIndexEntry::Program { .. }
                        | PouIndexEntry::FunctionBlock { .. }
                        | PouIndexEntry::Class { .. }
                            // we only want to add qualifiers to local, non-temporary variables
                            if rhs.is_some_and(|it| !it.is_temp()) && lhs.is_some_and(|it| !it.is_temp())=>
                        {
                            true
                        }
                        _ => false,
                    })
        };

        if let Some(initializer) = variable.initializer.as_ref() {
            let type_name =
                variable.data_type_declaration.get_name().expect("Must have a type at this point");
            let data_type = self.index.get_effective_type_or_void_by_name(type_name).get_type_information();
            if !data_type.is_pointer() {
                return;
            }

            let updated_initializer = match &initializer.get_stmt() {
                // no call-statement in the initializer, so something like `a AT b` or `a : REFERENCE TO ... REF= b`
                AstStatement::ReferenceExpr(_) => {
                    initializer.get_flat_reference_name().and_then(|flat_ref| {
                        needs_qualifier(flat_ref).map_or_else(Option::Some, |q| {
                            q.then_some("self")
                                .map(|it| create_member_reference(it, self.ctxt.get_id_provider(), None))
                                .and_then(|base| {
                                    initializer.get_flat_reference_name().map(|it| {
                                        create_member_reference(it, self.ctxt.get_id_provider(), Some(base))
                                    })
                                })
                        })
                    })
                }
                // we found a call-statement, must be `a : REF_TO ... := REF(b) | ADR(b)`
                AstStatement::CallStatement(CallStatement { operator, parameters }) => parameters
                    .as_ref()
                    .and_then(|it| it.as_ref().get_flat_reference_name())
                    .and_then(|flat_ref| {
                        let op = operator.as_ref().get_flat_reference_name()?;
                        needs_qualifier(flat_ref).map_or_else(Option::Some, |q| {
                            q.then(|| {
                                create_call_statement(
                                    op,
                                    flat_ref,
                                    Some("self"),
                                    self.ctxt.id_provider.clone(),
                                    &initializer.location,
                                )
                            })
                        })
                    }),
                _ => return,
            };

            self.unresolved_initializers.insert_initializer(
                scope,
                Some(&variable.name),
                &updated_initializer.or(Some(initializer.clone())),
            );
        }
    }

    fn add_init_statements(&mut self, implementation: &mut plc_ast::ast::Implementation) {
        let predicate = |var: &VariableIndexEntry| {
            var.is_temp()
                || var.is_var_external()
                || (matches!(implementation.pou_type, PouType::Function | PouType::Method { .. })
                    && var.is_local())
        };
        let strip_temporaries = |inits: &mut InitAssignments| {
            let mut temps = InitAssignments::default();
            let ids = inits
                .iter()
                .filter(|(id, _)| self.index.find_member(&implementation.name, id).is_some_and(predicate))
                .map(|(id, _)| id.to_owned())
                .collect::<Vec<_>>();

            for id in ids {
                if let Some(init) = inits.swap_remove(&id) {
                    temps.insert(id.to_owned(), init);
                };
            }

            temps
        };

        // remove all initializers for the current implementation/pou
        // XXX: this changes the order of init-statements in init-pous. but since assignments should still be ordered before call-statements,
        // this should be fine => edge cases?
        let Some(mut inits) = self.unresolved_initializers.swap_remove(&implementation.name) else {
            return;
        };

        // remove all non-stateful variable entries
        let temps = strip_temporaries(&mut inits);
        // re-enter the remaining initializers
        self.unresolved_initializers.insert(implementation.name.to_owned(), inits);

        // collect simple assignments
        let assignments = temps.into_iter().filter_map(|(lhs, init)| {
            init.as_ref().map(|it| {
                let lhs_ty = self
                    .index
                    .find_member(&implementation.name, &lhs)
                    .map(|it| {
                        self.index
                            .get_effective_type_or_void_by_name(it.get_type_name())
                            .get_type_information()
                    })
                    .unwrap();
                if lhs_ty.is_reference_to() || lhs_ty.is_alias() {
                    // XXX: ignore REF_TO for temp variables since they can be generated regularly
                    let rhs = if let AstStatement::CallStatement(CallStatement {
                        parameters: Some(parameter),
                        ..
                    }) = it.get_stmt()
                    {
                        parameter
                    } else {
                        it
                    };
                    // `REFERENCE TO` assignments in a POU body are automatically dereferenced and require the `REF=` operator to assign a pointer instead.
                    create_ref_assignment(&lhs, None, rhs, self.ctxt.get_id_provider())
                } else {
                    create_assignment(&lhs, None, it, self.ctxt.get_id_provider())
                }
            })
        });

        // collect necessary call statements to init-functions
        let delegated_calls = self
            .index
            .get_pou_members(&implementation.name)
            .iter()
            .filter(|var| predicate(var))
            .filter_map(|var| {
                let dti =
                    self.index.get_effective_type_or_void_by_name(var.get_type_name()).get_type_information();
                if dti.is_struct() {
                    Some(create_call_statement(
                        &get_init_fn_name(dti.get_name()),
                        var.get_name(),
                        None,
                        self.ctxt.get_id_provider(),
                        &implementation.name_location,
                    ))
                } else {
                    None
                }
            });

        let stmts = assignments
            .chain(delegated_calls)
            .chain(std::mem::take(&mut implementation.statements))
            .collect::<Vec<_>>();
        implementation.statements = stmts;
    }

    /// Updates the scope and initialized variable for struct types. Adds entries for each encountered struct
    /// (this includes POU-structs, i.e. programs, ...) to the initializer map if no entry is present
    fn update_struct_initializers(&mut self, user_type: &mut plc_ast::ast::UserTypeDeclaration) {
        let effective_type =
            user_type.data_type.get_name().and_then(|it| self.index.find_effective_type_by_name(it));
        if let DataType::StructType { .. } = &user_type.data_type {
            let Some(ty) = effective_type else {
                return user_type.walk(self);
            };
            let name = ty.get_name();

            let member_inits = self
                .index
                .get_container_members(name)
                .iter()
                .filter_map(|var| {
                    // struct member initializers don't have a qualifier/scope while evaluated in `const_evaluator.rs` and are registered as globals under their data-type name;
                    // look for member initializers for this struct in the global initializers, remove them and add new entries with the correct qualifier and left-hand-side
                    self.unresolved_initializers
                        .get_mut(GLOBAL_SCOPE)
                        .and_then(|it| it.swap_remove(var.get_type_name()))
                        .map(|node| (var.get_name(), node))
                })
                .collect::<Vec<_>>();

            for (lhs, init) in member_inits {
                // update struct member initializers
                self.unresolved_initializers.maybe_insert_initializer(name, Some(lhs), &init);
            }
            // add container to keys if not already present
            self.unresolved_initializers.maybe_insert_initializer(name, None, &user_type.initializer);
        }
    }

    fn maybe_add_global_instance_initializer(&mut self, variable: &plc_ast::ast::Variable) {
        let Some(global) = self.index.find_global_variable(variable.get_name()) else {
            return;
        };

        let info =
            self.index.get_effective_type_or_void_by_name(global.get_type_name()).get_type_information();

        if !info.is_struct()
            || self
                .index
                .find_pou(info.get_name())
                .is_some_and(|it| it.get_linkage() == &LinkageType::External)
        {
            return;
        }

        self.unresolved_initializers.maybe_insert_initializer(GLOBAL_SCOPE, Some(variable.get_name()), &None);
    }

    fn collect_var_config_assignments(&mut self, var_config: &[ConfigVariable]) {
        let assignments = var_config.iter().map(|var| {
            AstFactory::create_assignment(var.reference.clone(), var.address.clone(), self.ctxt.next_id())
        });
        self.var_config_initializers.extend(assignments);
    }
}

impl AstVisitorMut for InitVisitor {
    fn visit_compilation_unit(&mut self, unit: &mut CompilationUnit) {
        self.collect_var_config_assignments(&unit.var_config);
        unit.walk(self)
    }

    fn visit_implementation(&mut self, implementation: &mut plc_ast::ast::Implementation) {
        self.add_init_statements(implementation);
        implementation.walk(self);
    }

    fn visit_variable(&mut self, variable: &mut plc_ast::ast::Variable) {
        self.maybe_add_global_instance_initializer(variable);
        self.update_initializer(variable);
        variable.walk(self);
    }

    fn visit_user_type_declaration(&mut self, user_type: &mut plc_ast::ast::UserTypeDeclaration) {
        self.update_struct_initializers(user_type);
        user_type.walk(self);
    }

    fn visit_data_type(&mut self, data_type: &mut DataType) {
        if matches!(data_type, plc_ast::ast::DataType::StructType { .. }) {
            self.walk_with_scope(data_type, data_type.get_name().map(ToOwned::to_owned))
        } else {
            data_type.walk(self)
        }
    }

    fn visit_pou(&mut self, pou: &mut plc_ast::ast::Pou) {
        if !matches!(pou.linkage, LinkageType::External | LinkageType::BuiltIn) {
            self.unresolved_initializers.maybe_insert_initializer(&pou.name, None, &None);
        }

        self.walk_with_scope(pou, Some(&pou.name.to_owned()));
    }
}

#[derive(Clone, Default)]
struct Context {
    /// optional context for references (e.g. `x` may mean `POU.x` if used inside `POU` body or `STRUCT.x` if `x` is a member of `STRUCT`)
    scope: Option<String>,

    pub id_provider: IdProvider,
}

// TODO: use &str with lifetimes, requires loads of changes to the visitor/walker traits
impl Context {
    fn new(id_provider: IdProvider) -> Self {
        Self { scope: None, id_provider }
    }

    /// updates the context's scope and returns the previous value
    fn scope(&mut self, pou: Option<String>) -> Option<String> {
        std::mem::replace(&mut self.scope, pou)
    }

    fn get_scope(&self) -> &Option<String> {
        &self.scope
    }

    fn get_id_provider(&self) -> IdProvider {
        self.id_provider.clone()
    }

    fn next_id(&mut self) -> usize {
        self.id_provider.next_id()
    }
}

fn create_member_reference(ident: &str, mut id_provider: IdProvider, base: Option<AstNode>) -> AstNode {
    AstFactory::create_member_reference(
        AstFactory::create_identifier(ident, SourceLocation::internal(), id_provider.next_id()),
        base,
        id_provider.next_id(),
    )
}

fn create_assignment_if_necessary(
    lhs_ident: &str,
    base_ident: Option<&str>,
    rhs: &Option<AstNode>,
    mut id_provider: IdProvider,
) -> Option<AstNode> {
    let lhs = create_member_reference(
        lhs_ident,
        id_provider.clone(),
        base_ident.map(|id| create_member_reference(id, id_provider.clone(), None)),
    );
    rhs.as_ref().map(|node| AstFactory::create_assignment(lhs, node.to_owned(), id_provider.next_id()))
}

fn create_ref_assignment(
    lhs_ident: &str,
    base_ident: Option<&str>,
    rhs: &AstNode,
    mut id_provider: IdProvider,
) -> AstNode {
    let lhs = create_member_reference(
        lhs_ident,
        id_provider.clone(),
        base_ident.map(|id| create_member_reference(id, id_provider.clone(), None)),
    );
    AstFactory::create_ref_assignment(lhs, rhs.to_owned(), id_provider.next_id())
}

fn create_assignment(
    lhs_ident: &str,
    base_ident: Option<&str>,
    rhs: &AstNode,
    mut id_provider: IdProvider,
) -> AstNode {
    let lhs = create_member_reference(
        lhs_ident,
        id_provider.clone(),
        base_ident.map(|id| create_member_reference(id, id_provider.clone(), None)),
    );
    AstFactory::create_assignment(lhs, rhs.to_owned(), id_provider.next_id())
}

fn create_call_statement(
    operator: &str,
    member_id: &str,
    base_id: Option<&str>,
    mut id_provider: IdProvider,
    location: &SourceLocation,
) -> AstNode {
    let op = create_member_reference(operator, id_provider.clone(), None);
    let param = create_member_reference(
        member_id,
        id_provider.clone(),
        base_id.map(|it| create_member_reference(it, id_provider.clone(), None)),
    );
    AstFactory::create_call_statement(op, Some(param), id_provider.next_id(), location.clone())
}<|MERGE_RESOLUTION|>--- conflicted
+++ resolved
@@ -14,14 +14,9 @@
 use plc_source::source_location::SourceLocation;
 
 mod initializers;
-
-<<<<<<< HEAD
 mod calls;
 
-pub struct AstLowerer {
-=======
 pub struct InitVisitor {
->>>>>>> e7278437
     index: Index,
     unresolved_initializers: Initializers,
     var_config_initializers: Vec<AstNode>,
