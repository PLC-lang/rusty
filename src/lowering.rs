use crate::{
    index::{get_init_fn_name, Index, PouIndexEntry, VariableIndexEntry},
    resolver::const_evaluator::UnresolvableConstant,
};
use initializers::{get_user_init_fn_name, Init, InitAssignments, Initializers, GLOBAL_SCOPE};
use plc_ast::{
    ast::{
        Assignment, AstFactory, AstNode, AstStatement, CallStatement, CompilationUnit, ConfigVariable,
        DataType, LinkageType, PouType, ReferenceExpr,
    },
    mut_visitor::{AstVisitorMut, WalkerMut},
    provider::IdProvider,
};
use plc_source::source_location::SourceLocation;
use rustc_hash::FxHashMap;

pub mod calls;
mod initializers;
pub mod property;

pub struct InitVisitor {
    index: Index,
    unresolved_initializers: Initializers,
    var_config_initializers: Vec<AstNode>,
    user_inits: FxHashMap<String, bool>,
    ctxt: Context,
}

impl InitVisitor {
    pub fn visit(
        mut units: Vec<CompilationUnit>,
        index: Index,
        unresolvables: Vec<UnresolvableConstant>,
        id_provider: IdProvider,
        init_symbol_name: &'static str,
    ) -> Vec<CompilationUnit> {
        let mut visitor = Self::new(index, unresolvables, id_provider);
        // before visiting, we need to collect all candidates for user-defined init functions
        units.iter_mut().for_each(|unit| {
            visitor.collect_user_init_candidates(unit);
        });
        // visit all units
        units.iter_mut().for_each(|unit| {
            visitor.visit_compilation_unit(unit);
        });

        visitor.extend_ast(units, init_symbol_name)
    }

    fn new(
        index: Index,
        unresolved_initializers: Vec<UnresolvableConstant>,
        id_provider: IdProvider,
    ) -> Self {
        Self {
            index,
            unresolved_initializers: Initializers::new(&unresolved_initializers),
            var_config_initializers: vec![],
            user_inits: FxHashMap::default(),
            ctxt: Context::new(id_provider),
        }
    }

    fn walk_with_scope<T>(&mut self, t: &mut T, pou_name: Option<impl Into<String>>)
    where
        T: WalkerMut,
    {
        let old = self.ctxt.scope(pou_name.map(Into::into));
        t.walk(self);
        self.ctxt.scope(old);
    }

    fn collect_user_init_candidates(&mut self, unit: &mut CompilationUnit) {
        // collect all candidates for user-defined init functions
        for pou in unit.pous.iter().filter(|it| matches!(it.kind, PouType::FunctionBlock | PouType::Program))
        {
            // add the POU to potential `FB_INIT` candidates
            self.user_inits
                .insert(pou.name.to_owned(), self.index.find_method(&pou.name, "FB_INIT").is_some());
        }

<<<<<<< HEAD
        for user_type in unit
            .user_types
            .iter()
            .filter(|it| !it.location.is_internal() && matches!(it.data_type, DataType::StructType { .. }))
=======
        for user_type in
            unit.user_types.iter_mut().filter(|it| matches!(it.data_type, DataType::StructType { .. }))
>>>>>>> 075f4045
        {
            // add the struct to potential `STRUCT_INIT` candidates
            if let Some(name) = user_type.data_type.get_name() {
                self.user_inits.insert(name.to_string(), false);
            };
        }
    }

    fn update_initializer(&mut self, variable: &mut plc_ast::ast::Variable) {
        // flat references to stateful pou-local variables need to have a qualifier added, so they can be resolved in the init functions
        let scope = self.ctxt.get_scope().as_ref().map(|it| it.as_str()).unwrap_or(GLOBAL_SCOPE);
        let needs_qualifier = |flat_ref| {
            let rhs = self.index.find_member(scope, flat_ref);
            let lhs = self.index.find_member(scope, variable.get_name());
            let Some(pou) = self.index.find_pou(scope) else { return Ok(false) };
            if !(pou.is_function() || pou.is_method())
                && lhs.is_some_and(|it| !it.is_temp())
                && rhs.is_some_and(|it| it.is_temp())
            {
                // Unable to initialize a stateful member variable with an address of a temporary value since it doesn't exist at the time of initialization
                // On top of that, even if we were to initialize it, it would lead to a dangling pointer/potential use-after-free
                return Err(AstFactory::create_empty_statement(
                    SourceLocation::internal(),
                    self.ctxt.get_id_provider().next_id(),
                ));
            }
            Ok(match pou {
                        PouIndexEntry::Program { .. }
                        | PouIndexEntry::FunctionBlock { .. }
                        | PouIndexEntry::Class { .. }
                            // we only want to add qualifiers to local, non-temporary variables
                            if rhs.is_some_and(|it| !it.is_temp()) && lhs.is_some_and(|it| !it.is_temp())=>
                        {
                            true
                        }
                        _ => false,
                    })
        };

        if let Some(initializer) = variable.initializer.as_ref() {
            let type_name =
                variable.data_type_declaration.get_name().expect("Must have a type at this point");
            let data_type = self.index.get_effective_type_or_void_by_name(type_name).get_type_information();
            if !data_type.is_pointer() {
                return;
            }

            let updated_initializer = match &initializer.get_stmt() {
                // no call-statement in the initializer, so something like `a AT b` or `a : REFERENCE TO ... REF= b`
                AstStatement::ReferenceExpr(_) => {
                    initializer.get_flat_reference_name().and_then(|flat_ref| {
                        needs_qualifier(flat_ref).map_or_else(Option::Some, |q| {
                            q.then_some("self")
                                .map(|it| create_member_reference(it, self.ctxt.get_id_provider(), None))
                                .and_then(|base| {
                                    initializer.get_flat_reference_name().map(|it| {
                                        create_member_reference(it, self.ctxt.get_id_provider(), Some(base))
                                    })
                                })
                        })
                    })
                }
                // we found a call-statement, must be `a : REF_TO ... := REF(b) | ADR(b)`
                AstStatement::CallStatement(CallStatement { operator, parameters }) => parameters
                    .as_ref()
                    .and_then(|it| it.as_ref().get_flat_reference_name())
                    .and_then(|flat_ref| {
                        let op = operator.as_ref().get_flat_reference_name()?;
                        needs_qualifier(flat_ref).map_or_else(Option::Some, |q| {
                            q.then(|| {
                                create_call_statement(
                                    op,
                                    flat_ref,
                                    Some("self"),
                                    self.ctxt.id_provider.clone(),
                                    &initializer.location,
                                )
                            })
                        })
                    }),
                _ => return,
            };

            self.unresolved_initializers.insert_initializer(
                scope,
                Some(&variable.name),
                &updated_initializer.or(Some(initializer.clone())),
            );
        }
    }

    fn add_init_statements(&mut self, implementation: &mut plc_ast::ast::Implementation) {
        let predicate = |var: &VariableIndexEntry| {
            var.is_temp()
                || var.is_var_external()
                || (matches!(implementation.pou_type, PouType::Function | PouType::Method { .. })
                    && var.is_local())
        };
        let strip_temporaries = |inits: &mut InitAssignments| {
            let mut temps = InitAssignments::default();
            let ids = inits
                .iter()
                .filter(|(id, _)| self.index.find_member(&implementation.name, id).is_some_and(predicate))
                .map(|(id, _)| id.to_owned())
                .collect::<Vec<_>>();

            for id in ids {
                if let Some(init) = inits.swap_remove(&id) {
                    temps.insert(id.to_owned(), init);
                };
            }

            temps
        };

        // remove all initializers for the current implementation/pou
        // XXX: this changes the order of init-statements in init-pous. but since assignments should still be ordered before call-statements,
        // this should be fine => edge cases?
        let Some(mut inits) = self.unresolved_initializers.swap_remove(&implementation.name) else {
            return;
        };

        // remove all non-stateful variable entries
        let temps = strip_temporaries(&mut inits);
        // re-enter the remaining initializers
        self.unresolved_initializers.insert(implementation.name.to_owned(), inits);

        // collect simple assignments
        let assignments = temps.into_iter().filter_map(|(lhs, init)| {
            init.as_ref().map(|it| {
                let lhs_ty = self
                    .index
                    .find_member(&implementation.name, &lhs)
                    .map(|it| {
                        self.index
                            .get_effective_type_or_void_by_name(it.get_type_name())
                            .get_type_information()
                    })
                    .unwrap();
                if lhs_ty.is_reference_to() || lhs_ty.is_alias() {
                    // XXX: ignore REF_TO for temp variables since they can be generated regularly
                    let rhs = if let AstStatement::CallStatement(CallStatement {
                        parameters: Some(parameter),
                        ..
                    }) = it.get_stmt()
                    {
                        parameter
                    } else {
                        it
                    };
                    // `REFERENCE TO` assignments in a POU body are automatically dereferenced and require the `REF=` operator to assign a pointer instead.
                    create_ref_assignment(&lhs, None, rhs, self.ctxt.get_id_provider())
                } else {
                    create_assignment(&lhs, None, it, self.ctxt.get_id_provider())
                }
            })
        });

        // collect necessary call statements to init-functions and user-defined init-functions
        let mut implicit_calls = Vec::new();
        let mut user_init_calls = Vec::new();
        self.index.get_pou_members(&implementation.name).iter().filter(|var| predicate(var)).for_each(
            |var| {
                let dti =
                    self.index.get_effective_type_or_void_by_name(var.get_type_name()).get_type_information();
                let is_external = self
                    .index
                    .find_pou(dti.get_name())
                    .is_some_and(|it| it.get_linkage() == &LinkageType::External);
                if dti.is_struct() && !is_external {
                    implicit_calls.push(create_call_statement(
                        &get_init_fn_name(dti.get_name()),
                        var.get_name(),
                        None,
                        self.ctxt.get_id_provider(),
                        &implementation.name_location,
                    ));
                }
                if self.user_inits.contains_key(dti.get_name()) {
                    user_init_calls.push(create_call_statement(
                        &get_user_init_fn_name(dti.get_name()),
                        var.get_name(),
                        None,
                        self.ctxt.get_id_provider(),
                        &implementation.name_location,
                    ));
                }
            },
        );

        let stmts = assignments
            .chain(implicit_calls)
            .chain(user_init_calls)
            .chain(std::mem::take(&mut implementation.statements))
            .collect::<Vec<_>>();
        implementation.statements = stmts;
    }

    /// Updates the scope and initialized variable for struct types. Adds entries for each encountered struct
    /// (this includes POU-structs, i.e. programs, ...) to the initializer map if no entry is present
    fn update_struct_initializers(&mut self, user_type: &mut plc_ast::ast::UserTypeDeclaration) {
        let effective_type =
            user_type.data_type.get_name().and_then(|it| self.index.find_effective_type_by_name(it));
        if let DataType::StructType { ref mut variables, .. } = &mut user_type.data_type {
            let Some(ty) = effective_type else {
                return user_type.walk(self);
            };
            let name = ty.get_name();

            for variable in variables {
                self.unresolved_initializers.maybe_insert_initializer(
                    name,
                    Some(&variable.name),
                    &variable.initializer,
                );

                // XXX: Very duct-tapey but essentially we now have two initializers, one in the struct datatype
                // definition itself (`DataType::StructType { initializer: Some(<arena id>), ... }`) and one in the
                // `__init_*` function now. The former is unresolvable because it has the raw initializer, e.g.
                // `foo := (a := (b := (c := REF(...))))` whereas the latter is resolvable because it yields something
                // like `foo.a.b.c := REF(...)`. Thus we remove the initializer from the struct datatype definition
                // as the codegen would otherwise fail at generating them and result in a `Cannot generate values for..`
                // Literals and references are ignored however, since they are resolvable and / or constant.
                if variable.initializer.as_ref().is_some_and(|opt| !opt.is_literal() && !opt.is_reference()) {
                    variable.initializer = None;
                }
            }

            // add container to keys if not already present
            self.unresolved_initializers.maybe_insert_initializer(name, None, &user_type.initializer);
        }
    }

    fn maybe_add_global_instance_initializer(&mut self, variable: &plc_ast::ast::Variable) {
        let Some(global) = self.index.find_global_variable(variable.get_name()) else {
            return;
        };

        let info =
            self.index.get_effective_type_or_void_by_name(global.get_type_name()).get_type_information();

        if !info.is_struct()
            || self
                .index
                .find_pou(info.get_name())
                .is_some_and(|it| it.get_linkage() == &LinkageType::External)
        {
            return;
        }

        self.unresolved_initializers.maybe_insert_initializer(GLOBAL_SCOPE, Some(variable.get_name()), &None);
    }

    fn collect_var_config_assignments(&mut self, var_config: &[ConfigVariable]) {
        let assignments = var_config.iter().map(|var| {
            AstFactory::create_assignment(var.reference.clone(), var.address.clone(), self.ctxt.next_id())
        });
        self.var_config_initializers.extend(assignments);
    }
}

impl AstVisitorMut for InitVisitor {
    fn visit_compilation_unit(&mut self, unit: &mut CompilationUnit) {
        self.collect_var_config_assignments(&unit.var_config);
        unit.walk(self)
    }

    fn visit_implementation(&mut self, implementation: &mut plc_ast::ast::Implementation) {
        self.add_init_statements(implementation);
        implementation.walk(self);
    }

    fn visit_variable(&mut self, variable: &mut plc_ast::ast::Variable) {
        self.maybe_add_global_instance_initializer(variable);
        self.update_initializer(variable);
        variable.walk(self);
    }

    fn visit_user_type_declaration(&mut self, user_type: &mut plc_ast::ast::UserTypeDeclaration) {
        self.update_struct_initializers(user_type);
        user_type.walk(self);
    }

    fn visit_data_type(&mut self, data_type: &mut DataType) {
        if matches!(data_type, plc_ast::ast::DataType::StructType { .. }) {
            self.walk_with_scope(data_type, data_type.get_name().map(ToOwned::to_owned))
        } else {
            data_type.walk(self)
        }
    }

    fn visit_pou(&mut self, pou: &mut plc_ast::ast::Pou) {
        if !matches!(pou.linkage, LinkageType::External | LinkageType::BuiltIn) {
            self.unresolved_initializers.maybe_insert_initializer(&pou.name, None, &None);
        }

        self.walk_with_scope(pou, Some(&pou.name.to_owned()));
    }
}

#[derive(Clone, Default)]
struct Context {
    /// optional context for references (e.g. `x` may mean `POU.x` if used inside `POU` body or `STRUCT.x` if `x` is a member of `STRUCT`)
    scope: Option<String>,

    pub id_provider: IdProvider,
}

// TODO: use &str with lifetimes, requires loads of changes to the visitor/walker traits
impl Context {
    fn new(id_provider: IdProvider) -> Self {
        Self { scope: None, id_provider }
    }

    /// updates the context's scope and returns the previous value
    fn scope(&mut self, pou: Option<String>) -> Option<String> {
        std::mem::replace(&mut self.scope, pou)
    }

    fn get_scope(&self) -> &Option<String> {
        &self.scope
    }

    fn get_id_provider(&self) -> IdProvider {
        self.id_provider.clone()
    }

    fn next_id(&mut self) -> usize {
        self.id_provider.next_id()
    }
}

pub fn create_member_reference_with_location(
    ident: &str,
    mut id_provider: IdProvider,
    base: Option<AstNode>,
    location: SourceLocation,
) -> AstNode {
    AstFactory::create_member_reference(
        AstFactory::create_identifier(ident, location, id_provider.next_id()),
        base,
        id_provider.next_id(),
    )
}

fn create_member_reference(ident: &str, id_provider: IdProvider, base: Option<AstNode>) -> AstNode {
    create_member_reference_with_location(ident, id_provider, base, SourceLocation::internal())
}

/// Takes some expression such as `bar := (baz := (qux := ADR(val)), baz2 := (qux := ADR(val)))` returning all final
/// assignment paths such as [`bar.baz.qux := ADR(val)`, `bar.baz2.qux := ADR(val)`].
fn create_assignment_paths(node: &AstNode, id_provider: IdProvider) -> Vec<Vec<AstNode>> {
    match node.get_stmt() {
        AstStatement::Assignment(Assignment { left, right }) => {
            let mut result = create_assignment_paths(right, id_provider.clone());
            for inner in result.iter_mut() {
                inner.insert(0, left.as_ref().clone());
            }
            result
        }
        AstStatement::ExpressionList(nodes) => {
            let mut result = vec![];
            for node in nodes {
                let inner = create_assignment_paths(node, id_provider.clone());
                result.extend(inner);
            }
            result
        }
        AstStatement::ParenExpression(node) => create_assignment_paths(node, id_provider),
        _ => vec![vec![node.clone()]],
    }
}

/// Takes some expression such as `foo : FooStruct := (bar := (baz := (qux := ADR(val)), baz2 := (qux := ADR(val))));`
/// and returns assignments of form [`foo.bar.baz.qux := ADR(val)`, `foo.bar.baz2.qux := ADR(val)`].
fn create_assignments_from_initializer(
    var_ident: &str,
    self_ident: Option<&str>,
    rhs: &Option<AstNode>,
    mut id_provider: IdProvider,
) -> Vec<AstNode> {
    let Some(initializer) = rhs else {
        return Vec::new();
    };

    let mut result = vec![];
    for mut path in create_assignment_paths(initializer, id_provider.clone()) {
        path.insert(0, create_member_reference(var_ident, id_provider.clone(), None));
        if self_ident.is_some() {
            path.insert(0, create_member_reference("self", id_provider.clone(), None));
        }

        let right = path.pop().expect("must have at least one node in the path");
        let mut left = path.pop().expect("must have at least one node in the path");

        for node in path.into_iter().rev() {
            insert_base_node(&mut left, node);
        }

        result.push(AstFactory::create_assignment(left, right, id_provider.next_id()));
    }

    result
}

/// Inserts a new base node into the member reference chain. For example a call such as `insert_base_node("b.c", a")`
/// will yield `a.b.c`.
fn insert_base_node(member: &mut AstNode, new_base: AstNode) {
    match &mut member.stmt {
        AstStatement::ReferenceExpr(ReferenceExpr { base, .. }) => match base {
            Some(inner) => insert_base_node(inner, new_base),
            None => {
                // We hit the end of the chain, simply replace the base (which must be None) with the new one
                base.replace(Box::new(new_base));
            }
        },

        _ => panic!("invalid function call, expected a member reference"),
    }
}

fn create_ref_assignment(
    lhs_ident: &str,
    base_ident: Option<&str>,
    rhs: &AstNode,
    mut id_provider: IdProvider,
) -> AstNode {
    let lhs = create_member_reference(
        lhs_ident,
        id_provider.clone(),
        base_ident.map(|id| create_member_reference(id, id_provider.clone(), None)),
    );
    AstFactory::create_ref_assignment(lhs, rhs.to_owned(), id_provider.next_id())
}

fn create_assignment(
    lhs_ident: &str,
    base_ident: Option<&str>,
    rhs: &AstNode,
    mut id_provider: IdProvider,
) -> AstNode {
    let lhs = create_member_reference(
        lhs_ident,
        id_provider.clone(),
        base_ident.map(|id| create_member_reference(id, id_provider.clone(), None)),
    );
    AstFactory::create_assignment(lhs, rhs.to_owned(), id_provider.next_id())
}

pub fn create_call_statement(
    operator: &str,
    member_id: &str,
    base_id: Option<&str>,
    mut id_provider: IdProvider,
    location: &SourceLocation,
) -> AstNode {
    let op = create_member_reference(operator, id_provider.clone(), None);
    let param = create_member_reference(
        member_id,
        id_provider.clone(),
        base_id.map(|it| create_member_reference(it, id_provider.clone(), None)),
    );
    AstFactory::create_call_statement(op, Some(param), id_provider.next_id(), location.clone())
}<|MERGE_RESOLUTION|>--- conflicted
+++ resolved
@@ -79,15 +79,10 @@
                 .insert(pou.name.to_owned(), self.index.find_method(&pou.name, "FB_INIT").is_some());
         }
 
-<<<<<<< HEAD
         for user_type in unit
             .user_types
             .iter()
             .filter(|it| !it.location.is_internal() && matches!(it.data_type, DataType::StructType { .. }))
-=======
-        for user_type in
-            unit.user_types.iter_mut().filter(|it| matches!(it.data_type, DataType::StructType { .. }))
->>>>>>> 075f4045
         {
             // add the struct to potential `STRUCT_INIT` candidates
             if let Some(name) = user_type.data_type.get_name() {
