--- conflicted
+++ resolved
@@ -71,11 +71,8 @@
 #[cfg(test)]
 extern crate pretty_assertions;
 
-<<<<<<< HEAD
 extern crate shell_words;
 
-=======
->>>>>>> ac8a6011
 #[derive(PartialEq, Debug, Clone, Copy, Serialize, Deserialize)]
 pub enum FormatOption {
     Static,
@@ -599,28 +596,16 @@
         });
 
     match parameters.commands.unwrap() {
-<<<<<<< HEAD
-        SubCommands::Build { build_config } => {
-=======
         SubCommands::Build {
             build_config,
             sysroot,
             target,
         } => {
->>>>>>> ac8a6011
             let project = get_project_from_file(build_config)?;
             let files = project.files;
             let compile_options = CompileOptions {
                 output: project.output,
-<<<<<<< HEAD
-                target: if project.target.is_some() {
-                    project.target
-                } else {
-                    parameters.target
-                },
-=======
                 target,
->>>>>>> ac8a6011
                 format: project.compile_type,
                 optimization: if project.optimization.is_some() {
                     project.optimization.unwrap()
@@ -629,12 +614,7 @@
                 },
             };
 
-<<<<<<< HEAD
-            let error_format = project.error_format;
-            let string_paths = if project.libraries.is_some() {
-=======
             let includes = if project.libraries.is_some() {
->>>>>>> ac8a6011
                 string_to_filepath(
                     project
                         .libraries
@@ -648,15 +628,6 @@
                 vec![]
             };
 
-<<<<<<< HEAD
-            let includes = if string_paths.is_empty() {
-                vec![]
-            } else {
-                string_paths
-            };
-
-=======
->>>>>>> ac8a6011
             let link_options = if let Some(format) = project.compile_type {
                 Some(LinkOptions {
                     libraries: if project.libraries.is_some() {
@@ -681,11 +652,7 @@
                     } else {
                         vec![]
                     },
-<<<<<<< HEAD
-                    sysroot: project.sysroot,
-=======
                     sysroot,
->>>>>>> ac8a6011
                     format,
                 })
             } else {
@@ -699,11 +666,7 @@
                 includes,
                 &compile_options,
                 parameters.encoding,
-<<<<<<< HEAD
-                &error_format,
-=======
                 &project.error_format,
->>>>>>> ac8a6011
                 &target,
             )?;
 
@@ -714,7 +677,6 @@
                 &target,
                 config_options,
             )?;
-<<<<<<< HEAD
 
             if let Some(commands) = project.package_commands {
                 execute_commands(commands)?;
@@ -746,10 +708,6 @@
         }
     }
     env::set_current_dir(root)?;
-=======
-        }
-    }
->>>>>>> ac8a6011
     Ok(())
 }
 
