--- conflicted
+++ resolved
@@ -216,11 +216,7 @@
     None,
 }
 
-<<<<<<< HEAD
-#[derive(Debug, Default, Copy, Clone, PartialEq, Eq, PartialOrd, Ord, ArgEnum, Serialize, Deserialize)]
-=======
 #[derive(Debug, Copy, Clone, PartialEq, Eq, PartialOrd, Ord, ArgEnum, Serialize, Deserialize, Default)]
->>>>>>> a52deafa
 pub enum OptimizationLevel {
     None,
     Less,
