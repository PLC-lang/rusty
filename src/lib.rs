--- conflicted
+++ resolved
@@ -86,15 +86,11 @@
     //variable related
     var__unresolved_constant,
     var__invalid_constant_block,
-<<<<<<< HEAD
     var__invalid_constant,
-=======
     var__cannot_assign_to_const,
->>>>>>> 5f2dbcd0
 
     //reference related
     reference__unresolved,
-    //variable related
 
     //type related
     type__literal_out_of_range,
@@ -290,19 +286,19 @@
         }
     }
 
-<<<<<<< HEAD
     pub fn invalid_constant(constant_name: &str, location: SourceRange) -> Diagnostic {
         Diagnostic::SyntaxError {
             message: format!("Invalid constant {:} - Functionblock- and Class-instances cannot be delcared constant", constant_name),
             range: location,
             err_no: ErrNo::var__invalid_constant,
-=======
+        }
+    }
+
     pub fn cannot_assign_to_constant(qualified_name: &str, location: SourceRange) -> Diagnostic {
         Diagnostic::SyntaxError {
             message: format!("Cannot assign to CONSTANT '{:}'", qualified_name),
             range: location,
             err_no: ErrNo::var__cannot_assign_to_const,
->>>>>>> 5f2dbcd0
         }
     }
 
