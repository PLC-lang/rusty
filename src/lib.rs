--- conflicted
+++ resolved
@@ -941,8 +941,6 @@
     let files = create_file_paths(
         &parameters
             .input
-<<<<<<< HEAD
-=======
             .iter()
             .map(|it| it.as_str())
             .collect::<Vec<_>>(),
@@ -951,7 +949,6 @@
     let includes = create_file_paths(
         &parameters
             .includes
->>>>>>> ab04c995
             .iter()
             .map(|it| it.as_str())
             .collect::<Vec<_>>(),
