--- conflicted
+++ resolved
@@ -324,15 +324,9 @@
     #[regex(r"[0-9]+(_[0-9]+)*([eE][+-]?[0-9]+)?")]
     LiteralInteger,
 
-<<<<<<< HEAD
-=======
-    #[regex("[eE][+-]?[0-9]+")]
-    LiteralExponent,
-
     #[token("NULL", ignore(case))]
     LiteralNull,
 
->>>>>>> 7f869519
     #[token("TRUE", ignore(case))]
     LiteralTrue,
 
