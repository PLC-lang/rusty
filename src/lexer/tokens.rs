--- conflicted
+++ resolved
@@ -298,11 +298,7 @@
     #[token("POINTER", ignore(case))]
     KeywordPointer,
 
-<<<<<<< HEAD
-    #[token("FNPTR", ignore(case))]
-=======
     #[token("__FPOINTER", ignore(case))]
->>>>>>> ce689216
     KeywordFunctionPointer,
 
     #[token("REF_TO", ignore(case))]
