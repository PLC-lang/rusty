--- conflicted
+++ resolved
@@ -158,36 +158,31 @@
 #[derive(Debug, Subcommand)]
 pub enum SubCommands {
     /// Uses build description file.
-<<<<<<< HEAD
-    /// Supported format: json                              build
-    /// <plc.json>                                                                   Options:
-    /// --sysroot <sysroot> --target <target-triple> --build-location <path>
-=======
-    /// Supported format: json                              build <plc.json> --sysroot <sysroot> --target <target-triple>
->>>>>>> 6c44b13b
+    ///
+    /// build
+    ///
+    /// Options:
+    /// --sysroot <sysroot> --target <target-triple>
+    ///
+    /// Supported format: json
+    ///
+    /// build <plc.json> --sysroot <sysroot> --target <target-triple> --build-location <path>
     Build {
         #[clap(
             parse(try_from_str = validate_config)
         )]
         build_config: Option<String>,
 
-<<<<<<< HEAD
         #[clap(name = "build-location", long)]
         build_location: Option<String>,
 
-=======
->>>>>>> 6c44b13b
         #[clap(long, name = "sysroot", help = "Path to system root, used for linking")]
         sysroot: Option<String>,
 
         #[clap(
             long,
             name = "target-triple",
-<<<<<<< HEAD
             help = "A target-triple supported by LLVM"
-=======
-            help = "A target-tripple supported by LLVM"
->>>>>>> 6c44b13b
         )]
         target: Option<String>,
     },
@@ -633,11 +628,8 @@
         let parameters = CompileParameters::parse(vec_of_strings!(
             "build",
             "src/ProjectPlc.json",
-<<<<<<< HEAD
             "--build-location",
             "bin/build",
-=======
->>>>>>> 6c44b13b
             "--sysroot",
             "systest",
             "--target",
@@ -648,20 +640,14 @@
             match commands {
                 SubCommands::Build {
                     build_config,
-<<<<<<< HEAD
                     build_location,
-=======
->>>>>>> 6c44b13b
                     sysroot,
                     target,
                 } => {
                     assert_eq!(build_config, Some("src/ProjectPlc.json".to_string()));
                     assert_eq!(sysroot, Some("systest".to_string()));
                     assert_eq!(target, Some("targettest".to_string()));
-<<<<<<< HEAD
                     assert_eq!(build_location, Some("bin/build".to_string()));
-=======
->>>>>>> 6c44b13b
                 }
             };
         }
