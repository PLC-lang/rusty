use std::path::PathBuf;

// Copyright (c) 2020 Ghaith Hachem and Mathias Rieder
use inkwell::context::Context;
use rusty::diagnostics::Diagnostician;
use rusty::*;

//Import the helper run methods into the tests
pub use rusty::runner::{compile, compile_and_run, run, MainType};

mod correctness {
    mod arrays;
    mod bitaccess;
    mod classes;
    mod control_flow;
    mod custom_datatypes;
    mod datatypes;
    mod expressions;
    mod external_functions;
    mod functions;
<<<<<<< HEAD
    mod functions_struct;
=======
    mod generic_functions;
>>>>>>> 513327ad
    mod global_variables;
    mod initial_values;
    mod methods;
    mod pointers;
    mod strings;
    mod sub_range_types;
    mod math_operators {
        mod addition;
        mod division;
        mod mixed;
        mod multiplication;
        mod substraction;
    }
}

mod integration {
    mod external_files;
    mod linking;
    mod multi_files;
}

#[macro_export]
macro_rules! assert_almost_eq {
    ($left:expr, $right:expr, $prec:expr) => {{
        match (&$left, &$right) {
            (left_val, right_val) => {
                let diff = (left_val - right_val).abs();

                if diff > $prec {
                    panic!(
                        "assertion failed: `(left == right)`\n      left: `{:?}`,\n     right: `{:?}`",
                        &*left_val, &*right_val
                    )
                }
            }
        }
    }};
}

/// Gets a file from the integration data folder for tests
fn get_test_file(name: &str) -> String {
    let mut data_path = PathBuf::from(env!("CARGO_MANIFEST_DIR"));
    data_path.push("tests");
    data_path.push("integration");
    data_path.push("data");
    data_path.push(name);

    assert!(data_path.exists());

    data_path.display().to_string()
}<|MERGE_RESOLUTION|>--- conflicted
+++ resolved
@@ -18,11 +18,8 @@
     mod expressions;
     mod external_functions;
     mod functions;
-<<<<<<< HEAD
     mod functions_struct;
-=======
     mod generic_functions;
->>>>>>> 513327ad
     mod global_variables;
     mod initial_values;
     mod methods;
