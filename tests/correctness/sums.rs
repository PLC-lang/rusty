// Copyright (c) 2020 Ghaith Hachem and Mathias Rieder
use super::super::*;

#[allow(dead_code)]
#[repr(C)]
struct MainType {
    ret: i32,
}

#[test]
fn adds_in_result() {
    let prog = "
    FUNCTION main : DINT
        main := 10 + 50;
    END_FUNCTION
    ";

    let res: i32 = compile_and_run(prog.to_string(), &mut MainType { ret: 0 });
    assert_eq!(res, 60)
}

#[test]
fn int_division_in_result() {
    let prog = "
    FUNCTION main : DINT
        //        int division results in 3 * 100
        main := (10 / 3) * 100;
    END_FUNCTION
    ";

    let res: i32 = compile_and_run(prog.to_string(), &mut MainType { ret: 0 });
    assert_eq!(res, 300)
}

#[test]
fn real_division_in_result() {
    let prog = "
    FUNCTION main : DINT
        //        real division results in 3.3333.. * 100
        main := (REAL#10 / 3) * 100;
    END_FUNCTION
    ";

    let res: i32 = compile_and_run(prog.to_string(), &mut MainType { ret: 0 });
    assert_eq!(res, 333)
}

#[test]
<<<<<<< HEAD
fn real_division_by_zero() {
    #[derive(Debug, PartialEq)]
    struct MainType {
        r: f64,
        z: f64,
    }

    let prog = "
    FUNCTION main : DINT
        VAR
            r : LREAL;
            rZero: LREAL;
        END_VAR
        r := (1.0 / rZero);
    END_FUNCTION
    ";

    let mut main = MainType { r: 0.0, z: 0.0 };

    compile_and_run(prog.to_string(), &mut main);
    assert!(main.r.is_infinite());
=======
fn order_of_operations_sum() {
    let prog = "
    FUNCTION main : DINT
    main := (6 * 100) + (600 / 6) - 500 + (200 / 20) - 210;
    END_FUNCTION
    ";
    let res: i32 = compile_and_run(prog.to_string(), &mut MainType { ret: 0 });
    assert_eq!(res, 0)
}

#[test]
fn order_of_operations_mul() {
    let prog = "
    FUNCTION main : DINT
    main := 10 * 10 / 5 / 2;
    END_FUNCTION
    ";
    let res: i32 = compile_and_run(prog.to_string(), &mut MainType { ret: 0 });
    assert_eq!(res, 10)
>>>>>>> ab1d3105
}<|MERGE_RESOLUTION|>--- conflicted
+++ resolved
@@ -46,7 +46,6 @@
 }
 
 #[test]
-<<<<<<< HEAD
 fn real_division_by_zero() {
     #[derive(Debug, PartialEq)]
     struct MainType {
@@ -66,9 +65,10 @@
 
     let mut main = MainType { r: 0.0, z: 0.0 };
 
-    compile_and_run(prog.to_string(), &mut main);
+    let _: i32 = compile_and_run(prog.to_string(), &mut main);
     assert!(main.r.is_infinite());
-=======
+}
+
 fn order_of_operations_sum() {
     let prog = "
     FUNCTION main : DINT
@@ -88,5 +88,4 @@
     ";
     let res: i32 = compile_and_run(prog.to_string(), &mut MainType { ret: 0 });
     assert_eq!(res, 10)
->>>>>>> ab1d3105
 }