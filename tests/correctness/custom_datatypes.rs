
use super::super::*;

#[test]
fn using_structs() {

    #[repr(C)]
    #[derive(Debug, Default)]
    struct MyStruct {
        field1: i8,
        field2: i16,
        field3: i32,
    }

    struct MainType {
        my_s : MyStruct,
    }

    let mut main_data = MainType { 
        my_s: MyStruct{
            field1: 0, field2: 0, field3: 0
        }, 
    };

    let testcode = r#"
    TYPE MyStruct:
        STRUCT
            Field1 : BYTE;
            Field2 : INT;
            Field3 : DINT;
        END_STRUCT
    END_TYPE

    PROGRAM main
    VAR
        myS: MyStruct;
    END_VAR

        myS.Field1 := 3;
        myS.Field2 := 7;
        myS.Field3 := myS.Field1 + myS.Field2;
    END_PROGRAM
    "#;

    compile_and_run(testcode.to_string(), &mut main_data);
    assert_eq!(3, main_data.my_s.field1);
    assert_eq!(7, main_data.my_s.field2);
    assert_eq!(10, main_data.my_s.field3);
}

#[test]
fn using_nested_structs() {

    #[repr(C)]
    #[derive(Debug, Default)]
    struct MyInnerStruct {
        field1: i8,
        field2: i16,
        field3: i32,
    };

    #[repr(C)]
    #[derive(Debug, Default)]
    struct MyStruct {
        mys1: MyInnerStruct,
        mys2: MyInnerStruct,
        mys3: MyInnerStruct,
    }

    #[derive(Debug, Default)]
    struct MainType {
        my_s : MyStruct
    }

    let mut main_data = MainType  {
        my_s : MyStruct {
            mys1 : MyInnerStruct{ field1: 0, field2: 0, field3: 0, },
            mys2 : MyInnerStruct{ field1: 0, field2: 0, field3: 0, },
            mys3 : MyInnerStruct{ field1: 0, field2: 0, field3: 0, },
        },
    };

    let testcode = r#"
    TYPE MyInnerStruct: 
        STRUCT 
            innerField1 : BYTE;
            innerField2 : INT;
            innerField3 : DINT;
        END_STRUCT
    END_TYPE

    TYPE MyStruct:
        STRUCT
            str1 : MyInnerStruct;
            str2 : MyInnerStruct;
            str3 : MyInnerStruct;
        END_STRUCT
    END_TYPE

    PROGRAM main
    VAR
        myS: MyStruct;
    END_VAR

        myS.str1.innerField1 := 11;
        myS.str1.innerField2 := 12;
        myS.str1.innerField3 := 13;
        
        myS.str2.innerField1 := 21;
        myS.str2.innerField2 := 22;
        myS.str2.innerField3 := 23;

        myS.str3.innerField1 := myS.str1.innerField1 + myS.str2.innerField1;
        myS.str3.innerField2 := myS.str1.innerField2 + myS.str2.innerField2;
        myS.str3.innerField3 := myS.str1.innerField3 + myS.str2.innerField3;

    END_PROGRAM
    "#;

    compile_and_run(testcode.to_string(), &mut main_data);
    println!("{:?}", main_data); 
    assert_eq!(11, main_data.my_s.mys1.field1);
    assert_eq!(12, main_data.my_s.mys1.field2);
    assert_eq!(13, main_data.my_s.mys1.field3);

    assert_eq!(21, main_data.my_s.mys2.field1);
    assert_eq!(22, main_data.my_s.mys2.field2);
    assert_eq!(23, main_data.my_s.mys2.field3);

    assert_eq!(32, main_data.my_s.mys3.field1);
    assert_eq!(34, main_data.my_s.mys3.field2);
    assert_eq!(36, main_data.my_s.mys3.field3);
}

#[test]
fn using_enums() {
    struct ThreeFields {
        field1: i32,
        field2: i32,
        field3: i32,
    }
    let mut d = ThreeFields {
        field1: 0,
        field2: 0,
        field3: 0,
    };
    
    let testcode = r#"
    TYPE TrafficLight:
        (White, Red, Yellow, Green);
    END_TYPE

    PROGRAM main
    VAR
        tf1 : TrafficLight;        
        tf2 : TrafficLight;        
        tf3 : TrafficLight;        
    END_VAR
        tf1 := Red;
        tf2 := Yellow;
        tf3 := Green;
        
    END_PROGRAM
    "#;

    compile_and_run(testcode.to_string(), &mut d);
    assert_eq!(1, d.field1);
    assert_eq!(2, d.field2);
    assert_eq!(3, d.field3);
}

<<<<<<< HEAD

#[test]
fn using_inline_enums() {
    struct ThreeFields {
        field1: i32,
        field2: i32,
        field3: i32,
    }
    let mut d = ThreeFields {
        field1: 0,
        field2: 0,
        field3: 0,
    };
    
    let testcode = r#"
    TYPE TrafficLight:
        (White, Red, Yellow, Green);
    END_TYPE

    PROGRAM main
    VAR
        tf1 : (White1, Red1, Yellow1, Green1);        
        tf2 : (White2, Red2, Yellow2, Green2);        
        tf3 : (White3, Red3, Yellow3, Green3);        
    END_VAR
        tf1 := Red1;
        tf2 := Yellow2;
        tf3 := Green3;
        
    END_PROGRAM
    "#;

    compile_and_run(testcode.to_string(), &mut d);
    assert_eq!(1, d.field1);
    assert_eq!(2, d.field2);
    assert_eq!(3, d.field3);
}

#[test]
fn using_inline_enums_in_structs() {

    struct MyStruct {
        tf1: i32,
        tf2: i32,
        tf3: i32,
    }
    let mut data = MyStruct {
        tf1: 0,
        tf2: 0,
        tf3: 0,
    };
    
    let testcode = r#"
    TYPE TrafficLight:
        (White, Red, Yellow, Green);
    END_TYPE
    
    TYPE MyStruct:
    STRUCT
        tf1 : TrafficLight;
        tf2 : TrafficLight;
        tf3 : TrafficLight;
    END_STRUCT
    END_TYPE

    PROGRAM main
    VAR
        data : MyStruct;
    END_VAR
        data.tf1 := Yellow;
        data.tf2 := Green;
        data.tf3 := data.tf1;
    END_PROGRAM
    "#;

    compile_and_run(testcode.to_string(), &mut data);
    assert_eq!(2, data.tf1); //yellow
    assert_eq!(3, data.tf2); //green
    assert_eq!(2, data.tf3); //yellow
}

#[test]
fn using_inline_arrays_in_structs() {

    #[repr(C)]
    struct MyStruct {
        arr1: [i16 ; 4],
        arr2: [i16 ; 8],
        arr3: [i16 ; 3],
    }
    let mut data = MyStruct {
        arr1: [0; 4],
        arr2: [0; 8],
        arr3: [0; 3],
    };
    
    let testcode = r#"
    
    TYPE MyStruct:
    STRUCT
        arr1 : ARRAY[0..3] OF INT;
        arr2 : ARRAY[0..7] OF INT;
        arr3 : ARRAY[0..2] OF INT;
    END_STRUCT
    END_TYPE

    PROGRAM main
    VAR
        data : MyStruct;
        i : INT;
    END_VAR

    FOR i := 0 TO 3 DO
        data.arr1[i] := i;
        data.arr2[i] := i*10;
    END_FOR

    data.arr2[7] := 77;
    data.arr3[0] := data.arr2[7];
    data.arr3[2] := -1;

    END_PROGRAM
    "#;

    compile_and_run(testcode.to_string(), &mut data);
    assert_eq!([0,1,2,3], data.arr1);
    assert_eq!([0,1,2,3,4,5,6,7], data.arr2);
    assert_eq!([0,1,2], data.arr3);
=======
#[test]
fn using_arrays() {
    #[warn(dead_code)]
    struct Main {
        arr : [i32; 10],
        i : i16,
    };
    
    
    let mut main = Main {
        arr : [0; 10],
        i : 0,
    };


    let testcode = r#"
    TYPE ARR : ARRAY[0..9] OF DINT; END_TYPE

    PROGRAM main
    VAR
        arr : ARR;
        i : INT;
    END_VAR
    FOR i := 0 TO 10 DO
        arr[i] := i;
    END_FOR
    END_PROGRAM
    "#;
    
    compile_and_run(testcode.to_string(), &mut main);
    for (i,j) in main.arr.iter_mut().enumerate() {
        assert_eq!(i as i32,*j);
    }
>>>>>>> 6450edd2
}<|MERGE_RESOLUTION|>--- conflicted
+++ resolved
@@ -169,7 +169,6 @@
     assert_eq!(3, d.field3);
 }
 
-<<<<<<< HEAD
 
 #[test]
 fn using_inline_enums() {
@@ -298,7 +297,7 @@
     assert_eq!([0,1,2,3], data.arr1);
     assert_eq!([0,1,2,3,4,5,6,7], data.arr2);
     assert_eq!([0,1,2], data.arr3);
-=======
+}
 #[test]
 fn using_arrays() {
     #[warn(dead_code)]
@@ -332,5 +331,4 @@
     for (i,j) in main.arr.iter_mut().enumerate() {
         assert_eq!(i as i32,*j);
     }
->>>>>>> 6450edd2
 }