--- conflicted
+++ resolved
@@ -615,7 +615,6 @@
 }
 
 #[test]
-<<<<<<< HEAD
 fn string_as_function_return_type_does_not_truncate() {
     let src = "
         FUNCTION foo : STRING[100]
@@ -632,7 +631,222 @@
             x := foo('     this is   a  very   long           sentence   with plenty  of    characters and weird  spacing.')
         END_PROGRAM
     ";
-=======
+
+    #[allow(dead_code)]
+    #[repr(C)]
+    struct MainType {
+        x: [u8; 101],
+    }
+    let mut main_type = MainType { x: [0; 101] };
+
+    let _: i32 = compile_and_run(src, &mut main_type);
+    // long string passed to short function and returned
+    assert_eq!(
+        format!("{:?}", "     this is   a  very   long           sentence   with plenty  of    characters and weird  spacing.\0".as_bytes()),
+        format!("{:?}", &main_type.x)
+    );
+}
+
+#[test]
+fn string_ref_returned_from_wrapper_function_does_not_truncate() {
+    let src = "
+        FUNCTION foo : STRING[100]
+        VAR_INPUT 
+            str_param : STRING[100];
+        END_VAR
+            bar(str_param, foo);
+        END_FUNCTION
+
+        FUNCTION bar : DINT
+        VAR_INPUT {ref}
+            in : STRING[100];
+        END_VAR
+        VAR_IN_OUT
+            out: STRING[100];
+        END_VAR
+            out := in;
+        END_FUNCTION
+
+        PROGRAM main
+        VAR 
+            x : STRING[100]
+        END_VAR
+            x := foo('     this is   a  very   long           sentence   with plenty  of    characters and weird  spacing.')
+        END_PROGRAM
+    ";
+
+    #[allow(dead_code)]
+    #[repr(C)]
+    struct MainType {
+        x: [u8; 101],
+    }
+    let mut main_type = MainType { x: [0; 101] };
+
+    let _: i32 = compile_and_run(src, &mut main_type);
+    // long string passed to short function and returned
+    assert_eq!(
+        format!("{:?}", "     this is   a  very   long           sentence   with plenty  of    characters and weird  spacing.\0".as_bytes()),
+        format!("{:?}", &main_type.x)
+    );
+}
+
+#[test]
+fn string_returned_from_generic_wrapper_function_does_not_truncate() {
+    let src = "
+        FUNCTION foo<T: ANY_STRING> : T
+        VAR_INPUT {ref}
+            in : T;
+        END_VAR        
+        END_FUNCTION
+
+        FUNCTION foo__STRING : STRING[100]
+        VAR_INPUT {ref}
+            param : STRING[100];
+        END_VAR
+            bar(param, foo__STRING);
+        END_FUNCTION
+
+        FUNCTION bar : DINT
+        VAR_INPUT {ref}
+            in : STRING[100];
+        END_VAR
+        VAR_IN_OUT
+            out: STRING[100];
+        END_VAR
+            out := in;
+        END_FUNCTION
+
+        PROGRAM main 
+        VAR 
+            param : STRING[100];
+            x : STRING[100];
+        END_VAR
+            param := '     this is   a  very   long           sentence   with plenty  of    characters and weird  spacing.';
+            x := foo(param);
+        END_PROGRAM
+    ";
+
+    #[allow(dead_code)]
+    #[repr(C)]
+    struct MainType {
+        x: [u8; 101],
+    }
+    let mut main_type = MainType { x: [0; 101] };
+
+    let _: i32 = compile_and_run(src, &mut main_type);
+    assert_eq!(
+        format!("{:?}", "     this is   a  very   long           sentence   with plenty  of    characters and weird  spacing.\0".as_bytes()),
+        format!("{:?}", &main_type.x)
+    );
+}
+
+#[test]
+fn string_returned_from_main_does_not_truncate() {
+    let src = "
+        PROGRAM main : STRING[100]
+        VAR 
+            param : STRING[100];
+        END_VAR
+            param := '     this is   a  very   long           sentence   with plenty  of    characters and weird  spacing.';
+            main := param;
+        END_PROGRAM
+    ";
+    let res: [u8; 101] = compile_and_run(src, &mut MainType::default());
+
+    assert_eq!(
+        format!("{:?}",res), 
+        format!(
+            "{:?}", 
+            "     this is   a  very   long           sentence   with plenty  of    characters and weird  spacing.\0".as_bytes()
+        )
+    )
+}
+
+#[test]
+fn when_function_returns_value_from_generic_function_call_then_string_does_not_truncate() {
+    let src = "
+        FUNCTION foo<T: ANY_STRING> : T
+        VAR_INPUT {ref}
+            in : T;
+        END_VAR        
+        END_FUNCTION
+
+        FUNCTION foo__STRING : STRING[100]
+        VAR_INPUT {ref}
+            param : STRING[100];
+        END_VAR
+            bar(param, foo__STRING);
+        END_FUNCTION
+
+        FUNCTION bar : DINT
+        VAR_INPUT {ref}
+            in : STRING[100];
+        END_VAR
+        VAR_IN_OUT
+            out: STRING[100];
+        END_VAR
+            out := in;
+        END_FUNCTION
+
+        FUNCTION main : STRING[100]
+        VAR 
+            param : STRING[100];
+        END_VAR
+            param := '     this is   a  very   long           sentence   with plenty  of    characters and weird  spacing.';
+            main := foo(param);           
+        END_FUNCTION
+    ";
+    let res: [u8; 101] = compile_and_run(src, &mut MainType::default());
+
+    assert_eq!(
+        format!("{:?}",res), 
+        format!(
+            "{:?}", 
+            "     this is   a  very   long           sentence   with plenty  of    characters and weird  spacing.\0".as_bytes()
+        )
+    )
+}
+
+#[test]
+fn when_function_returns_value_from_function_call_string_does_not_truncate() {
+    let src = "
+        FUNCTION foo : STRING[100]
+        VAR_INPUT {ref}
+            param : STRING[100];
+        END_VAR
+            bar(param, foo);
+        END_FUNCTION
+
+        FUNCTION bar : DINT
+        VAR_INPUT {ref}
+            in : STRING[100];
+        END_VAR
+        VAR_IN_OUT
+            out: STRING[100];
+        END_VAR
+            out := in;
+        END_FUNCTION
+
+        FUNCTION main : STRING[100]
+        VAR 
+            param : STRING[100];
+        END_VAR
+            param := '     this is   a  very   long           sentence   with plenty  of    characters and weird  spacing.';
+            main := foo(param);            
+        END_FUNCTION
+    ";
+    let res: [u8; 101] = compile_and_run(src, &mut MainType::default());
+
+    assert_eq!(
+        format!("{:?}",res), 
+        format!(
+            "{:?}", 
+            "     this is   a  very   long           sentence   with plenty  of    characters and weird  spacing.\0".as_bytes()
+        )
+    )
+}
+
+#[test]
 fn program_string_output() {
     let src = r#"
 		PROGRAM prog
@@ -652,222 +866,10 @@
 			prog(x, y);
         END_PROGRAM
     "#;
->>>>>>> 34999a2b
-
-    #[allow(dead_code)]
-    #[repr(C)]
-    struct MainType {
-<<<<<<< HEAD
-        x: [u8; 101],
-    }
-    let mut main_type = MainType { x: [0; 101] };
-
-    let _: i32 = compile_and_run(src, &mut main_type);
-    // long string passed to short function and returned
-    assert_eq!(
-        format!("{:?}", "     this is   a  very   long           sentence   with plenty  of    characters and weird  spacing.\0".as_bytes()),
-        format!("{:?}", &main_type.x)
-    );
-}
-
-#[test]
-fn string_ref_returned_from_wrapper_function_does_not_truncate() {
-    let src = "
-        FUNCTION foo : STRING[100]
-        VAR_INPUT 
-            str_param : STRING[100];
-        END_VAR
-            bar(str_param, foo);
-        END_FUNCTION
-
-        FUNCTION bar : DINT
-        VAR_INPUT {ref}
-            in : STRING[100];
-        END_VAR
-        VAR_IN_OUT
-            out: STRING[100];
-        END_VAR
-            out := in;
-        END_FUNCTION
-
-        PROGRAM main
-        VAR 
-            x : STRING[100]
-        END_VAR
-            x := foo('     this is   a  very   long           sentence   with plenty  of    characters and weird  spacing.')
-        END_PROGRAM
-    ";
-
-    #[allow(dead_code)]
-    #[repr(C)]
-    struct MainType {
-        x: [u8; 101],
-    }
-    let mut main_type = MainType { x: [0; 101] };
-
-    let _: i32 = compile_and_run(src, &mut main_type);
-    // long string passed to short function and returned
-    assert_eq!(
-        format!("{:?}", "     this is   a  very   long           sentence   with plenty  of    characters and weird  spacing.\0".as_bytes()),
-        format!("{:?}", &main_type.x)
-    );
-}
-
-#[test]
-fn string_returned_from_generic_wrapper_function_does_not_truncate() {
-    let src = "
-        FUNCTION foo<T: ANY_STRING> : T
-        VAR_INPUT {ref}
-            in : T;
-        END_VAR        
-        END_FUNCTION
-
-        FUNCTION foo__STRING : STRING[100]
-        VAR_INPUT {ref}
-            param : STRING[100];
-        END_VAR
-            bar(param, foo__STRING);
-        END_FUNCTION
-
-        FUNCTION bar : DINT
-        VAR_INPUT {ref}
-            in : STRING[100];
-        END_VAR
-        VAR_IN_OUT
-            out: STRING[100];
-        END_VAR
-            out := in;
-        END_FUNCTION
-
-        PROGRAM main 
-        VAR 
-            param : STRING[100];
-            x : STRING[100];
-        END_VAR
-            param := '     this is   a  very   long           sentence   with plenty  of    characters and weird  spacing.';
-            x := foo(param);
-        END_PROGRAM
-    ";
-
-    #[allow(dead_code)]
-    #[repr(C)]
-    struct MainType {
-        x: [u8; 101],
-    }
-    let mut main_type = MainType { x: [0; 101] };
-
-    let _: i32 = compile_and_run(src, &mut main_type);
-    assert_eq!(
-        format!("{:?}", "     this is   a  very   long           sentence   with plenty  of    characters and weird  spacing.\0".as_bytes()),
-        format!("{:?}", &main_type.x)
-    );
-}
-
-#[test]
-fn string_returned_from_main_does_not_truncate() {
-    let src = "
-        PROGRAM main : STRING[100]
-        VAR 
-            param : STRING[100];
-        END_VAR
-            param := '     this is   a  very   long           sentence   with plenty  of    characters and weird  spacing.';
-            main := param;
-        END_PROGRAM
-    ";
-    let res: [u8; 101] = compile_and_run(src, &mut MainType::default());
-
-    assert_eq!(
-        format!("{:?}",res), 
-        format!(
-            "{:?}", 
-            "     this is   a  very   long           sentence   with plenty  of    characters and weird  spacing.\0".as_bytes()
-        )
-    )
-}
-
-#[test]
-fn when_function_returns_value_from_generic_function_call_then_string_does_not_truncate() {
-    let src = "
-        FUNCTION foo<T: ANY_STRING> : T
-        VAR_INPUT {ref}
-            in : T;
-        END_VAR        
-        END_FUNCTION
-
-        FUNCTION foo__STRING : STRING[100]
-        VAR_INPUT {ref}
-            param : STRING[100];
-        END_VAR
-            bar(param, foo__STRING);
-        END_FUNCTION
-
-        FUNCTION bar : DINT
-        VAR_INPUT {ref}
-            in : STRING[100];
-        END_VAR
-        VAR_IN_OUT
-            out: STRING[100];
-        END_VAR
-            out := in;
-        END_FUNCTION
-
-        FUNCTION main : STRING[100]
-        VAR 
-            param : STRING[100];
-        END_VAR
-            param := '     this is   a  very   long           sentence   with plenty  of    characters and weird  spacing.';
-            main := foo(param);           
-        END_FUNCTION
-    ";
-    let res: [u8; 101] = compile_and_run(src, &mut MainType::default());
-
-    assert_eq!(
-        format!("{:?}",res), 
-        format!(
-            "{:?}", 
-            "     this is   a  very   long           sentence   with plenty  of    characters and weird  spacing.\0".as_bytes()
-        )
-    )
-}
-
-#[test]
-fn when_function_returns_value_from_function_call_string_does_not_truncate() {
-    let src = "
-        FUNCTION foo : STRING[100]
-        VAR_INPUT {ref}
-            param : STRING[100];
-        END_VAR
-            bar(param, foo);
-        END_FUNCTION
-
-        FUNCTION bar : DINT
-        VAR_INPUT {ref}
-            in : STRING[100];
-        END_VAR
-        VAR_IN_OUT
-            out: STRING[100];
-        END_VAR
-            out := in;
-        END_FUNCTION
-
-        FUNCTION main : STRING[100]
-        VAR 
-            param : STRING[100];
-        END_VAR
-            param := '     this is   a  very   long           sentence   with plenty  of    characters and weird  spacing.';
-            main := foo(param);            
-        END_FUNCTION
-    ";
-    let res: [u8; 101] = compile_and_run(src, &mut MainType::default());
-
-    assert_eq!(
-        format!("{:?}",res), 
-        format!(
-            "{:?}", 
-            "     this is   a  very   long           sentence   with plenty  of    characters and weird  spacing.\0".as_bytes()
-        )
-    )
-=======
+
+    #[allow(dead_code)]
+    #[repr(C)]
+    struct MainType {
         x: [u8; 7],
         y: [u16; 8],
     }
@@ -879,5 +881,4 @@
     let _: i32 = compile_and_run(src, &mut main_type);
     assert_eq!("string\0".as_bytes(), &main_type.x);
     assert_eq!("wstring", String::from_utf16_lossy(&main_type.y[..7]));
->>>>>>> 34999a2b
 }