--- conflicted
+++ resolved
@@ -244,7 +244,24 @@
 }
 
 #[test]
-<<<<<<< HEAD
+fn reference_assignment() {
+    let function = r"
+        FUNCTION main : DINT
+            VAR
+                a : REF_TO DINT;
+                b : DINT := 5;
+            END_VAR
+
+            a REF= b;
+            main := a^;
+        END_FUNCTION
+    ";
+
+    let res: i32 = compile_and_run(function.to_string(), &mut MainType::default());
+    assert_eq!(5, res);
+}
+
+#[test]
 fn reference_to_assignment() {
     let function = r"
         FUNCTION main : DINT
@@ -252,27 +269,11 @@
                 a : REFERENCE TO DINT;
                 b : DINT := 5;
             END_VAR
-            a := REF(b);
+            a REF= b;
             main := a;
         END_FUNCTION
     ";
 
     let res: i32 = compile_and_run(function, &mut MainType::default());
-=======
-fn reference_assignment() {
-    let function = r"
-        FUNCTION main : DINT
-            VAR
-                a : REF_TO DINT;
-                b : DINT := 5;
-            END_VAR
-
-            a REF= b;
-            main := a^;
-        END_FUNCTION
-    ";
-
-    let res: i32 = compile_and_run(function.to_string(), &mut MainType::default());
->>>>>>> 9486255d
     assert_eq!(5, res);
 }