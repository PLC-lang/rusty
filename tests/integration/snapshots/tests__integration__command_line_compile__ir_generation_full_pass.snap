---
source: tests/integration/command_line_compile.rs
expression: content
---
<<<<<<< HEAD
define i32 @myFunc(i32 %0, i32 %1, i32 %2) {entry:  %a = alloca i32, align 4  store i32 %0, i32* %a, align 4  %b = alloca i32, align 4  store i32 %1, i32* %b, align 4  %c = alloca i32, align 4  store i32 %2, i32* %c, align 4  %myFunc = alloca i32, align 4  store i32 0, i32* %myFunc, align 4  %myFunc_ret = load i32, i32* %myFunc, align 4  ret i32 %myFunc_ret}
=======
; ModuleID = 'main'
source_filename = "main"

define i32 @myFunc(i32 %0, i32 %1, i32 %2) {
entry:
  %myFunc = alloca i32, align 4
  %a = alloca i32, align 4
  store i32 %0, i32* %a, align 4
  %b = alloca i32, align 4
  store i32 %1, i32* %b, align 4
  %c = alloca i32, align 4
  store i32 %2, i32* %c, align 4
  store i32 0, i32* %myFunc, align 4
  %myFunc_ret = load i32, i32* %myFunc, align 4
  ret i32 %myFunc_ret
}
>>>>>>> 31c536ec
<|MERGE_RESOLUTION|>--- conflicted
+++ resolved
@@ -2,23 +2,4 @@
 source: tests/integration/command_line_compile.rs
 expression: content
 ---
-<<<<<<< HEAD
-define i32 @myFunc(i32 %0, i32 %1, i32 %2) {entry:  %a = alloca i32, align 4  store i32 %0, i32* %a, align 4  %b = alloca i32, align 4  store i32 %1, i32* %b, align 4  %c = alloca i32, align 4  store i32 %2, i32* %c, align 4  %myFunc = alloca i32, align 4  store i32 0, i32* %myFunc, align 4  %myFunc_ret = load i32, i32* %myFunc, align 4  ret i32 %myFunc_ret}
-=======
-; ModuleID = 'main'
-source_filename = "main"
-
-define i32 @myFunc(i32 %0, i32 %1, i32 %2) {
-entry:
-  %myFunc = alloca i32, align 4
-  %a = alloca i32, align 4
-  store i32 %0, i32* %a, align 4
-  %b = alloca i32, align 4
-  store i32 %1, i32* %b, align 4
-  %c = alloca i32, align 4
-  store i32 %2, i32* %c, align 4
-  store i32 0, i32* %myFunc, align 4
-  %myFunc_ret = load i32, i32* %myFunc, align 4
-  ret i32 %myFunc_ret
-}
->>>>>>> 31c536ec
+define i32 @myFunc(i32 %0, i32 %1, i32 %2) {entry:  %myFunc = alloca i32, align 4  %a = alloca i32, align 4  store i32 %0, i32* %a, align 4  %b = alloca i32, align 4  store i32 %1, i32* %b, align 4  %c = alloca i32, align 4  store i32 %2, i32* %c, align 4  store i32 0, i32* %myFunc, align 4  %myFunc_ret = load i32, i32* %myFunc, align 4  ret i32 %myFunc_ret}