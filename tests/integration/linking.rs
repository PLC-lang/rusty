use std::{env, fs};

use crate::get_test_file;
use inkwell::context::Context;
use rusty::{
    build_and_link, compile_module,
    diagnostics::{Diagnostic, Diagnostician},
    link, persist, CompileOptions, ErrorFormat, FilePath, FormatOption, LinkOptions, Target,
};

static TARGET: Option<&str> = Some("x86_64-linux-gnu");

#[test]
fn link_as_shared_object() {
    let file1 = FilePath {
        path: get_test_file("linking/file1.st"),
    };
    let file2 = FilePath {
        path: get_test_file("linking/file2.st"),
    };

    let mut out = env::temp_dir();
    out.push("shared1.so");
    let out1 = out.into_os_string().into_string().unwrap();
    let mut out = env::temp_dir();
    out.push("shared2.o");
    let out2 = out.into_os_string().into_string().unwrap();

    //Compile file 2 into obj
    build_and_link(
        vec![file2],
        vec![],
        None,
        &CompileOptions {
            output: out2.clone(),
            format: Some(FormatOption::Shared),
            optimization: rusty::OptimizationLevel::Default,
            error_format: ErrorFormat::Rich,
        },
        vec![TARGET.unwrap().into()],
        None,
        None,
    )
    .unwrap();

    //Compile file1 as shared object with file2 as param
    build_and_link(
        vec![file1, out2.as_str().into()],
        vec![],
        None,
        &CompileOptions {
            output: out1.clone(),
            format: Some(FormatOption::Shared),
            optimization: rusty::OptimizationLevel::Default,
            error_format: ErrorFormat::Rich,
        },
        vec![TARGET.unwrap().into()],
        None,
<<<<<<< HEAD
        &ErrorFormat::Rich,
        &triple,
    )
    .unwrap();

    link(
        &out1,
        FormatOption::Shared,
        &res.objects,
        vec![],
        vec![],
        &triple,
        None,
        None,
=======
        Some(LinkOptions {
            libraries: vec![],
            library_pathes: vec![],
            format: FormatOption::Shared,
        }),
>>>>>>> 42d0bf11
    )
    .unwrap();

    //Delete it
    fs::remove_file(&out1).unwrap();
    fs::remove_file(&out2).unwrap();
}

#[test]
fn link_as_pic_object() {
    let file1 = FilePath {
        path: get_test_file("linking/file1.st"),
    };
    let file2 = FilePath {
        path: get_test_file("linking/file2.st"),
    };

    let mut out = env::temp_dir();
    out.push("pic1.so");
    let out1 = out.into_os_string().into_string().unwrap();
    let mut out = env::temp_dir();
    out.push("pic2.o");
    let out2 = out.into_os_string().into_string().unwrap();

    //Compile file 2 into obj
    build_and_link(
        vec![file2],
        vec![],
        None,
        &CompileOptions {
            output: out2.clone(),
            format: Some(FormatOption::PIC),
            optimization: rusty::OptimizationLevel::Default,
            error_format: ErrorFormat::Rich,
        },
        vec![TARGET.unwrap().into()],
        None,
        None,
    )
    .unwrap();

    //Compile file1 as shared object with file2 as param
    build_and_link(
        vec![file1, out2.as_str().into()],
        vec![],
        None,
        &CompileOptions {
            output: out1.clone(),
            format: Some(FormatOption::PIC),
            optimization: rusty::OptimizationLevel::Default,
            error_format: ErrorFormat::Rich,
        },
        vec![TARGET.unwrap().into()],
        None,
        Some(LinkOptions {
            libraries: vec![],
            library_pathes: vec![],
            format: FormatOption::PIC,
        }),
    )
    .unwrap();
<<<<<<< HEAD

    link(
        &out1,
        FormatOption::PIC,
        &res.objects,
        vec![],
        vec![],
        &triple,
        None,
        None,
    )
    .unwrap();

=======
>>>>>>> 42d0bf11
    //Delete it
    fs::remove_file(&out1).unwrap();
    fs::remove_file(&out2).unwrap();
}

#[test]
fn link_as_static_object() {
    let file1 = FilePath {
        path: get_test_file("linking/file1.st"),
    };
    let file2 = FilePath {
        path: get_test_file("linking/file2.st"),
    };

    let mut out = env::temp_dir();
    out.push("static1.o");
    let out1 = out.into_os_string().into_string().unwrap();
    let mut out = env::temp_dir();
    out.push("static2.o");
    let out2 = out.into_os_string().into_string().unwrap();

    //Compile file 2 into obj
    build_and_link(
        vec![file2],
        vec![],
        None,
        &CompileOptions {
            output: out2.clone(),
            format: Some(FormatOption::Static),
            optimization: rusty::OptimizationLevel::Default,
            error_format: ErrorFormat::Rich,
        },
        vec![TARGET.unwrap().into()],
        None,
        None,
    )
    .unwrap();

    //Compile file1 as shared object with file2 as param
    build_and_link(
        vec![file1, out2.as_str().into()],
        vec![],
        None,
        &CompileOptions {
            output: out1.clone(),
            format: Some(FormatOption::Static),
            optimization: rusty::OptimizationLevel::Default,
            error_format: ErrorFormat::Rich,
        },
        vec![TARGET.unwrap().into()],
        None,
<<<<<<< HEAD
        &ErrorFormat::Rich,
        &triple,
    )
    .unwrap();

    link(
        &out1,
        FormatOption::Static,
        &res.objects,
        vec![],
        vec![],
        &triple,
        None,
        None,
=======
        Some(LinkOptions {
            libraries: vec![],
            library_pathes: vec![],
            format: FormatOption::Static,
        }),
>>>>>>> 42d0bf11
    )
    .unwrap();

    //Delete it
    fs::remove_file(&out1).unwrap();
    fs::remove_file(&out2).unwrap();
}

#[test]
fn link_as_relocatable_object() {
    let file1 = FilePath {
        path: get_test_file("linking/file1.st"),
    };
    let file2 = FilePath {
        path: get_test_file("linking/file2.st"),
    };

    let mut out = env::temp_dir();
    out.push("reloc1.o");
    let out1 = out.into_os_string().into_string().unwrap();
    let mut out = env::temp_dir();
    out.push("reloc2.o");
    let out2 = out.into_os_string().into_string().unwrap();

    //Compile file 2 into obj
    build_and_link(
        vec![file2],
        vec![],
        None,
        &CompileOptions {
            output: out2.clone(),
            format: Some(FormatOption::Static),
            optimization: rusty::OptimizationLevel::Default,
            error_format: ErrorFormat::Rich,
        },
        vec![TARGET.unwrap().into()],
        None,
        None,
    )
    .unwrap();

    //Compile file1 as shared object with file2 as param
    build_and_link(
        vec![file1, out2.as_str().into()],
        vec![],
        None,
        &CompileOptions {
            output: out1.clone(),
            format: Some(FormatOption::Relocatable),
            optimization: rusty::OptimizationLevel::Default,
            error_format: ErrorFormat::Rich,
        },
        vec![TARGET.unwrap().into()],
        None,
<<<<<<< HEAD
        &ErrorFormat::Rich,
        &triple,
    )
    .unwrap();

    link(
        &out1,
        FormatOption::Relocatable,
        &res.objects,
        vec![],
        vec![],
        &triple,
        None,
        None,
=======
        Some(LinkOptions {
            libraries: vec![],
            library_pathes: vec![],
            format: FormatOption::Relocatable,
        }),
>>>>>>> 42d0bf11
    )
    .unwrap();

    //Delete it
    fs::remove_file(&out1).unwrap();
    fs::remove_file(&out2).unwrap();
}

#[test]
fn link_missing_file() {
    let file1 = FilePath {
        path: get_test_file("linking/file1.st"),
    };
    let mut out = env::temp_dir();
    out.push("missing.o");
    let out = out.into_os_string().into_string().unwrap();
    let target: Target = TARGET.unwrap().into();
    //Compile file1 as shared object with file2 as param
    let context = Context::create();
    let diagnostician = Diagnostician::default();
    let (_, codegen) = compile_module(&context, vec![file1], vec![], None, diagnostician).unwrap();
    let object = persist(
        &codegen,
        &out,
        FormatOption::Static,
        &target.get_target_triple(),
        rusty::OptimizationLevel::Default,
    )
    .unwrap();
    let res = link(
        &out,
        FormatOption::Static,
        &[object],
        &[],
        &[],
        &target.get_target_triple(),
        None,
        None,
    );

    match res {
        Err(err) => {
            assert_eq!(Diagnostic::link_error(&format!("lld: error: undefined symbol: func2\n>>> referenced by main\n>>>               {}:(func1)\n>>> did you mean: func1\n>>> defined in: {}\n",out, out)), err);
        }
        _ => panic!("Expected link failure"),
    }

    //Delete it
    fs::remove_file(&out).unwrap();
}<|MERGE_RESOLUTION|>--- conflicted
+++ resolved
@@ -56,28 +56,11 @@
         },
         vec![TARGET.unwrap().into()],
         None,
-<<<<<<< HEAD
-        &ErrorFormat::Rich,
-        &triple,
-    )
-    .unwrap();
-
-    link(
-        &out1,
-        FormatOption::Shared,
-        &res.objects,
-        vec![],
-        vec![],
-        &triple,
-        None,
-        None,
-=======
         Some(LinkOptions {
             libraries: vec![],
             library_pathes: vec![],
             format: FormatOption::Shared,
         }),
->>>>>>> 42d0bf11
     )
     .unwrap();
 
@@ -139,22 +122,6 @@
         }),
     )
     .unwrap();
-<<<<<<< HEAD
-
-    link(
-        &out1,
-        FormatOption::PIC,
-        &res.objects,
-        vec![],
-        vec![],
-        &triple,
-        None,
-        None,
-    )
-    .unwrap();
-
-=======
->>>>>>> 42d0bf11
     //Delete it
     fs::remove_file(&out1).unwrap();
     fs::remove_file(&out2).unwrap();
@@ -206,28 +173,11 @@
         },
         vec![TARGET.unwrap().into()],
         None,
-<<<<<<< HEAD
-        &ErrorFormat::Rich,
-        &triple,
-    )
-    .unwrap();
-
-    link(
-        &out1,
-        FormatOption::Static,
-        &res.objects,
-        vec![],
-        vec![],
-        &triple,
-        None,
-        None,
-=======
         Some(LinkOptions {
             libraries: vec![],
             library_pathes: vec![],
             format: FormatOption::Static,
         }),
->>>>>>> 42d0bf11
     )
     .unwrap();
 
@@ -282,28 +232,11 @@
         },
         vec![TARGET.unwrap().into()],
         None,
-<<<<<<< HEAD
-        &ErrorFormat::Rich,
-        &triple,
-    )
-    .unwrap();
-
-    link(
-        &out1,
-        FormatOption::Relocatable,
-        &res.objects,
-        vec![],
-        vec![],
-        &triple,
-        None,
-        None,
-=======
         Some(LinkOptions {
             libraries: vec![],
             library_pathes: vec![],
             format: FormatOption::Relocatable,
         }),
->>>>>>> 42d0bf11
     )
     .unwrap();
 
