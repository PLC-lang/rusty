<<<<<<< HEAD
// Copyright (c) 2020 Ghaith Hachem and Mathias Rieder

use std::{env, fs, path::PathBuf};

use encoding_rs::Encoding;
use rusty::{FilePath, compile_to_bitcode, compile_to_ir, compile_to_shared_object, compile_to_shared_pic_object, compile_to_static_obj};


fn compile_all(name : &str, encoding : Option<&'static Encoding>) {
    let path = get_file(name);
    let mut out = env::temp_dir();
    let out_name = format!("{}.out", &name);
    out.push(out_name);
    let out = out.into_os_string().into_string().unwrap();
    compile_to_ir(vec![FilePath{path : path.clone()}], encoding, &out).unwrap();
    fs::remove_file(&out).unwrap();
    compile_to_bitcode(vec![FilePath{path : path.clone()}], encoding, &out).unwrap();
    fs::remove_file(&out).unwrap();
    compile_to_shared_object(vec![FilePath{path : path.clone()}], encoding, &out, None, false).unwrap();
    fs::remove_file(&out).unwrap();
    compile_to_shared_pic_object(vec![FilePath{path : path.clone()}], encoding, &out, None, false).unwrap();
    fs::remove_file(&out).unwrap();
    compile_to_static_obj(vec![FilePath{path : path.clone()}], encoding, &out, None, false).unwrap();
    fs::remove_file(&out).unwrap();
    
}

fn get_file(name : &str) -> String {
    let mut data_path = PathBuf::from(env!("CARGO_MANIFEST_DIR"));
    data_path.push("tests");
    data_path.push("integration");
    data_path.push("data");
    data_path.push(name);

    assert!(data_path.exists());

    data_path.display().to_string()

}

#[test]
fn compile_external_file() {
    compile_all("test_file.st", None);
}

#[test]
fn compile_external_file_with_encoding() {
    compile_all("encoding_utf_16.st", None);
    compile_all("encoding_win.st", Some(encoding_rs::WINDOWS_1252));
=======
// Copyright (c) 2020 Ghaith Hachem and Mathias Rieder

use std::{env, fs, path::PathBuf};

use encoding_rs::Encoding;
use rusty::{
    compile_to_bitcode, compile_to_ir, compile_to_shared_object, compile_to_shared_pic_object,
    compile_to_static_obj, FilePath,
};

fn compile_all(name: &str, encoding: Option<&'static Encoding>) {
    let path = get_file(name);
    let mut out = env::temp_dir();
    let out_name = format!("{}.out", &name);
    out.push(out_name);
    let out = out.into_os_string().into_string().unwrap();
    compile_to_ir(vec![FilePath { path: path.clone() }], encoding, &out).unwrap();
    fs::remove_file(&out).unwrap();
    compile_to_bitcode(vec![FilePath { path: path.clone() }], encoding, &out).unwrap();
    fs::remove_file(&out).unwrap();
    compile_to_shared_object(vec![FilePath { path: path.clone() }], encoding, &out, None).unwrap();
    fs::remove_file(&out).unwrap();
    compile_to_shared_pic_object(vec![FilePath { path: path.clone() }], encoding, &out, None)
        .unwrap();
    fs::remove_file(&out).unwrap();
    compile_to_static_obj(vec![FilePath { path: path }], encoding, &out, None).unwrap();
    fs::remove_file(&out).unwrap();
}

fn get_file(name: &str) -> String {
    let mut data_path = PathBuf::from(env!("CARGO_MANIFEST_DIR"));
    data_path.push("tests");
    data_path.push("integration");
    data_path.push("data");
    data_path.push(name);

    assert!(data_path.exists());

    data_path.display().to_string()
}

#[test]
fn compile_external_file() {
    compile_all("test_file.st", None);
}

#[test]
fn compile_external_file_with_encoding() {
    compile_all("encoding_utf_16.st", None);
    compile_all("encoding_win.st", Some(encoding_rs::WINDOWS_1252));
>>>>>>> 71037694
}<|MERGE_RESOLUTION|>--- conflicted
+++ resolved
@@ -1,54 +1,3 @@
-<<<<<<< HEAD
-// Copyright (c) 2020 Ghaith Hachem and Mathias Rieder
-
-use std::{env, fs, path::PathBuf};
-
-use encoding_rs::Encoding;
-use rusty::{FilePath, compile_to_bitcode, compile_to_ir, compile_to_shared_object, compile_to_shared_pic_object, compile_to_static_obj};
-
-
-fn compile_all(name : &str, encoding : Option<&'static Encoding>) {
-    let path = get_file(name);
-    let mut out = env::temp_dir();
-    let out_name = format!("{}.out", &name);
-    out.push(out_name);
-    let out = out.into_os_string().into_string().unwrap();
-    compile_to_ir(vec![FilePath{path : path.clone()}], encoding, &out).unwrap();
-    fs::remove_file(&out).unwrap();
-    compile_to_bitcode(vec![FilePath{path : path.clone()}], encoding, &out).unwrap();
-    fs::remove_file(&out).unwrap();
-    compile_to_shared_object(vec![FilePath{path : path.clone()}], encoding, &out, None, false).unwrap();
-    fs::remove_file(&out).unwrap();
-    compile_to_shared_pic_object(vec![FilePath{path : path.clone()}], encoding, &out, None, false).unwrap();
-    fs::remove_file(&out).unwrap();
-    compile_to_static_obj(vec![FilePath{path : path.clone()}], encoding, &out, None, false).unwrap();
-    fs::remove_file(&out).unwrap();
-    
-}
-
-fn get_file(name : &str) -> String {
-    let mut data_path = PathBuf::from(env!("CARGO_MANIFEST_DIR"));
-    data_path.push("tests");
-    data_path.push("integration");
-    data_path.push("data");
-    data_path.push(name);
-
-    assert!(data_path.exists());
-
-    data_path.display().to_string()
-
-}
-
-#[test]
-fn compile_external_file() {
-    compile_all("test_file.st", None);
-}
-
-#[test]
-fn compile_external_file_with_encoding() {
-    compile_all("encoding_utf_16.st", None);
-    compile_all("encoding_win.st", Some(encoding_rs::WINDOWS_1252));
-=======
 // Copyright (c) 2020 Ghaith Hachem and Mathias Rieder
 
 use std::{env, fs, path::PathBuf};
@@ -99,5 +48,4 @@
 fn compile_external_file_with_encoding() {
     compile_all("encoding_utf_16.st", None);
     compile_all("encoding_win.st", Some(encoding_rs::WINDOWS_1252));
->>>>>>> 71037694
 }